--- conflicted
+++ resolved
@@ -1,72 +1,26 @@
-FROM phusion/baseimage:jammy-1.0.1 as builder
+FROM phusion/baseimage:0.11 as builder
 LABEL maintainer="team@cere.network"
 LABEL description="This is the build stage to create the binary."
 ARG PROFILE=release
 WORKDIR /cerenetwork
 COPY . /cerenetwork
 
-<<<<<<< HEAD
-RUN apt-get -qq update && \
-	  apt-get -qq install -y \
-      clang \
-      cmake \
-      git \
-      libpq-dev \
-      libssl-dev \
-      pkg-config \
-      unzip \
-      wget
-
-# Configure sccache
-ENV SCCACHE_VERSION=0.5.4
-RUN wget -q https://github.com/mozilla/sccache/releases/download/v${SCCACHE_VERSION}/sccache-v${SCCACHE_VERSION}-x86_64-unknown-linux-musl.tar.gz \
-      -O - | tar -xz \
-    && mv sccache-v${SCCACHE_VERSION}-x86_64-unknown-linux-musl/sccache /usr/local/bin/sccache \
-    && chmod +x /usr/local/bin/sccache \
-    && rm -rf sccache-v${SCCACHE_VERSION}-x86_64-unknown-linux-musl
-ENV RUSTC_WRAPPER=/usr/local/bin/sccache
-
-# Installation script is taken from https://grpc.io/docs/protoc-installation/
-ENV PROTOC_VERSION=3.15.8
-RUN PB_REL="https://github.com/protocolbuffers/protobuf/releases" && \
-    curl -sLO $PB_REL/download/v${PROTOC_VERSION}/protoc-${PROTOC_VERSION}-linux-x86_64.zip && \
-    mkdir -p /usr/local/protoc && \
-    unzip protoc-${PROTOC_VERSION}-linux-x86_64.zip -d /usr/local/protoc && \
-    chmod +x /usr/local/protoc/bin/protoc && \
-    ln -s /usr/local/protoc/bin/protoc /usr/local/bin
-
-ARG AWS_ACCESS_KEY_ID
-ARG AWS_SECRET_ACCESS_KEY
-ARG AWS_SESSION_TOKEN
-ARG SCCACHE_REGION=us-west-2
-ARG SCCACHE_BUCKET=cere-blockchain-sccache
-ENV \
-  AWS_ACCESS_KEY_ID=$AWS_ACCESS_KEY_ID \
-  AWS_SECRET_ACCESS_KEY=$AWS_SECRET_ACCESS_KEY \
-  AWS_SESSION_TOKEN=$AWS_SESSION_TOKEN \
-  AWS_REGION=$SCCACHE_REGION \
-  SCCACHE_REGION=$SCCACHE_REGION \
-  SCCACHE_BUCKET=$SCCACHE_BUCKET \
-  SCCACHE_S3_USE_SSL=true
-
-=======
 RUN apt-get update && \
 	  apt-get upgrade -y && \
 	  apt-get install -y cmake pkg-config libssl-dev git clang
->>>>>>> 012aed2b
 RUN curl https://sh.rustup.rs -sSf | sh -s -- -y && \
     export PATH=$PATH:$HOME/.cargo/bin && \
     scripts/init.sh && \
     cargo build --locked --$PROFILE
 
 # ===== SECOND STAGE ======
-FROM phusion/baseimage:jammy-1.0.1
+FROM phusion/baseimage:0.11
 LABEL maintainer="team@cere.network"
 LABEL description="This is the optimization to create a small image."
 ARG PROFILE=release
 COPY --from=builder /cerenetwork/target/$PROFILE/cere /usr/local/bin
-COPY --from=builder /cerenetwork/target/$PROFILE/wbuild/cere-runtime /home/cere/cere-runtime-artifacts
-COPY --from=builder /cerenetwork/target/$PROFILE/wbuild/cere-dev-runtime /home/cere/cere-dev-runtime-artifacts
+COPY --from=builder /cerenetwork/target/release/wbuild/cere-runtime /home/cere/cere-runtime-artifacts
+COPY --from=builder /cerenetwork/target/release/wbuild/cere-dev-runtime /home/cere/cere-dev-runtime-artifacts
 
 RUN mv /usr/share/ca* /tmp && \
     rm -rf /usr/share/*  && \
@@ -77,7 +31,6 @@
     mkdir -p /cerenetwork/.local/share/cere && \
     chown -R cerenetwork:cerenetwork /cerenetwork/.local && \
     ln -s /cerenetwork/.local/share/cere /data && \
-    mv -t /usr/local/bin /usr/bin/bash /usr/bin/sh && \
     rm -rf /usr/bin /usr/sbin
 
 USER cerenetwork
