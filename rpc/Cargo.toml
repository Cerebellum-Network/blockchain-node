[package]
name = "cere-rpc"
<<<<<<< HEAD
version = "4.8.3"
=======
version = "4.8.4"
>>>>>>> 6ad1d91a
edition = "2021"

[dependencies]
jsonrpsee = { version = "0.15.1", features = ["server"] }
<<<<<<< HEAD
node-primitives = { default-features = false, git = "https://github.com/paritytech/substrate.git", branch = "polkadot-v0.9.31" }
pallet-transaction-payment-rpc = { git = "https://github.com/paritytech/substrate", branch = "polkadot-v0.9.31" }
sc-chain-spec = { git = "https://github.com/paritytech/substrate", branch = "polkadot-v0.9.31" }
sc-client-api = { git = "https://github.com/paritytech/substrate", branch = "polkadot-v0.9.31" }
sc-consensus-babe = { git = "https://github.com/paritytech/substrate", branch = "polkadot-v0.9.31" }
sc-consensus-babe-rpc = { git = "https://github.com/paritytech/substrate", branch = "polkadot-v0.9.31" }
sc-consensus-epochs = { git = "https://github.com/paritytech/substrate", branch = "polkadot-v0.9.31" }
sc-finality-grandpa = { git = "https://github.com/paritytech/substrate", branch = "polkadot-v0.9.31" }
sc-finality-grandpa-rpc = { git = "https://github.com/paritytech/substrate", branch = "polkadot-v0.9.31" }
sc-rpc = { git = "https://github.com/paritytech/substrate", branch = "polkadot-v0.9.31" }
sc-rpc-api = { git = "https://github.com/paritytech/substrate.git", branch = "polkadot-v0.9.31" }
sc-sync-state-rpc = { git = "https://github.com/paritytech/substrate", branch = "polkadot-v0.9.31" }
sc-transaction-pool-api = { git = "https://github.com/paritytech/substrate.git", branch = "polkadot-v0.9.31" }
sp-api = { git = "https://github.com/paritytech/substrate", branch = "polkadot-v0.9.31" }
sp-block-builder = { git = "https://github.com/paritytech/substrate", branch = "polkadot-v0.9.31" }
sp-blockchain = { git = "https://github.com/paritytech/substrate", branch = "polkadot-v0.9.31" }
sp-consensus = { git = "https://github.com/paritytech/substrate", branch = "polkadot-v0.9.31" }
sp-consensus-babe = { git = "https://github.com/paritytech/substrate", branch = "polkadot-v0.9.31" }
sp-keystore = { git = "https://github.com/paritytech/substrate", branch = "polkadot-v0.9.31" }
sp-runtime = { git = "https://github.com/paritytech/substrate", branch = "polkadot-v0.9.31" }
substrate-frame-rpc-system = { git = "https://github.com/paritytech/substrate", branch = "polkadot-v0.9.31" }
substrate-state-trie-migration-rpc = { git = "https://github.com/paritytech/substrate", branch = "polkadot-v0.9.31" }
=======
node-primitives = { default-features = false, git = "https://github.com/paritytech/substrate.git", branch = "polkadot-v0.9.33" }
pallet-transaction-payment-rpc = { git = "https://github.com/paritytech/substrate", branch = "polkadot-v0.9.33" }
sc-chain-spec = { git = "https://github.com/paritytech/substrate", branch = "polkadot-v0.9.33" }
sc-client-api = { git = "https://github.com/paritytech/substrate", branch = "polkadot-v0.9.33" }
sc-consensus-babe = { git = "https://github.com/paritytech/substrate", branch = "polkadot-v0.9.33" }
sc-consensus-babe-rpc = { git = "https://github.com/paritytech/substrate", branch = "polkadot-v0.9.33" }
sc-consensus-epochs = { git = "https://github.com/paritytech/substrate", branch = "polkadot-v0.9.33" }
sc-finality-grandpa = { git = "https://github.com/paritytech/substrate", branch = "polkadot-v0.9.33" }
sc-finality-grandpa-rpc = { git = "https://github.com/paritytech/substrate", branch = "polkadot-v0.9.33" }
sc-rpc = { git = "https://github.com/paritytech/substrate", branch = "polkadot-v0.9.33" }
sc-rpc-api = { git = "https://github.com/paritytech/substrate.git", branch = "polkadot-v0.9.33" }
sc-sync-state-rpc = { git = "https://github.com/paritytech/substrate", branch = "polkadot-v0.9.33" }
sc-transaction-pool-api = { git = "https://github.com/paritytech/substrate.git", branch = "polkadot-v0.9.33" }
sp-api = { git = "https://github.com/paritytech/substrate", branch = "polkadot-v0.9.33" }
sp-block-builder = { git = "https://github.com/paritytech/substrate", branch = "polkadot-v0.9.33" }
sp-blockchain = { git = "https://github.com/paritytech/substrate", branch = "polkadot-v0.9.33" }
sp-consensus = { git = "https://github.com/paritytech/substrate", branch = "polkadot-v0.9.33" }
sp-consensus-babe = { git = "https://github.com/paritytech/substrate", branch = "polkadot-v0.9.33" }
sp-keystore = { git = "https://github.com/paritytech/substrate", branch = "polkadot-v0.9.33" }
sp-runtime = { git = "https://github.com/paritytech/substrate", branch = "polkadot-v0.9.33" }
substrate-frame-rpc-system = { git = "https://github.com/paritytech/substrate", branch = "polkadot-v0.9.33" }
substrate-state-trie-migration-rpc = { git = "https://github.com/paritytech/substrate", branch = "polkadot-v0.9.33" }
>>>>>>> 6ad1d91a
<|MERGE_RESOLUTION|>--- conflicted
+++ resolved
@@ -1,38 +1,10 @@
 [package]
 name = "cere-rpc"
-<<<<<<< HEAD
-version = "4.8.3"
-=======
 version = "4.8.4"
->>>>>>> 6ad1d91a
 edition = "2021"
 
 [dependencies]
 jsonrpsee = { version = "0.15.1", features = ["server"] }
-<<<<<<< HEAD
-node-primitives = { default-features = false, git = "https://github.com/paritytech/substrate.git", branch = "polkadot-v0.9.31" }
-pallet-transaction-payment-rpc = { git = "https://github.com/paritytech/substrate", branch = "polkadot-v0.9.31" }
-sc-chain-spec = { git = "https://github.com/paritytech/substrate", branch = "polkadot-v0.9.31" }
-sc-client-api = { git = "https://github.com/paritytech/substrate", branch = "polkadot-v0.9.31" }
-sc-consensus-babe = { git = "https://github.com/paritytech/substrate", branch = "polkadot-v0.9.31" }
-sc-consensus-babe-rpc = { git = "https://github.com/paritytech/substrate", branch = "polkadot-v0.9.31" }
-sc-consensus-epochs = { git = "https://github.com/paritytech/substrate", branch = "polkadot-v0.9.31" }
-sc-finality-grandpa = { git = "https://github.com/paritytech/substrate", branch = "polkadot-v0.9.31" }
-sc-finality-grandpa-rpc = { git = "https://github.com/paritytech/substrate", branch = "polkadot-v0.9.31" }
-sc-rpc = { git = "https://github.com/paritytech/substrate", branch = "polkadot-v0.9.31" }
-sc-rpc-api = { git = "https://github.com/paritytech/substrate.git", branch = "polkadot-v0.9.31" }
-sc-sync-state-rpc = { git = "https://github.com/paritytech/substrate", branch = "polkadot-v0.9.31" }
-sc-transaction-pool-api = { git = "https://github.com/paritytech/substrate.git", branch = "polkadot-v0.9.31" }
-sp-api = { git = "https://github.com/paritytech/substrate", branch = "polkadot-v0.9.31" }
-sp-block-builder = { git = "https://github.com/paritytech/substrate", branch = "polkadot-v0.9.31" }
-sp-blockchain = { git = "https://github.com/paritytech/substrate", branch = "polkadot-v0.9.31" }
-sp-consensus = { git = "https://github.com/paritytech/substrate", branch = "polkadot-v0.9.31" }
-sp-consensus-babe = { git = "https://github.com/paritytech/substrate", branch = "polkadot-v0.9.31" }
-sp-keystore = { git = "https://github.com/paritytech/substrate", branch = "polkadot-v0.9.31" }
-sp-runtime = { git = "https://github.com/paritytech/substrate", branch = "polkadot-v0.9.31" }
-substrate-frame-rpc-system = { git = "https://github.com/paritytech/substrate", branch = "polkadot-v0.9.31" }
-substrate-state-trie-migration-rpc = { git = "https://github.com/paritytech/substrate", branch = "polkadot-v0.9.31" }
-=======
 node-primitives = { default-features = false, git = "https://github.com/paritytech/substrate.git", branch = "polkadot-v0.9.33" }
 pallet-transaction-payment-rpc = { git = "https://github.com/paritytech/substrate", branch = "polkadot-v0.9.33" }
 sc-chain-spec = { git = "https://github.com/paritytech/substrate", branch = "polkadot-v0.9.33" }
@@ -54,5 +26,4 @@
 sp-keystore = { git = "https://github.com/paritytech/substrate", branch = "polkadot-v0.9.33" }
 sp-runtime = { git = "https://github.com/paritytech/substrate", branch = "polkadot-v0.9.33" }
 substrate-frame-rpc-system = { git = "https://github.com/paritytech/substrate", branch = "polkadot-v0.9.33" }
-substrate-state-trie-migration-rpc = { git = "https://github.com/paritytech/substrate", branch = "polkadot-v0.9.33" }
->>>>>>> 6ad1d91a
+substrate-state-trie-migration-rpc = { git = "https://github.com/paritytech/substrate", branch = "polkadot-v0.9.33" }