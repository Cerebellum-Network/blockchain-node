--- conflicted
+++ resolved
@@ -1284,17 +1284,12 @@
 		BagsList: pallet_bags_list,
 		StateTrieMigration: pallet_state_trie_migration,
 		ChildBounties: pallet_child_bounties,
-<<<<<<< HEAD
+		Whitelist: pallet_whitelist,
 		CereDDCModule: pallet_cere_ddc::{Pallet, Call, Storage, Event<T>},
 		ChainBridge: pallet_chainbridge::{Pallet, Call, Storage, Event<T>},
 		Erc721: pallet_erc721::{Pallet, Call, Storage, Event<T>},
 		Erc20: pallet_erc20::{Pallet, Call, Storage, Event<T>},
 		DdcMetricsOffchainWorker: pallet_ddc_metrics_offchain_worker::{Pallet, Call, Storage, Event<T>},
-=======
-		Referenda: pallet_referenda,
-		ConvictionVoting: pallet_conviction_voting,
-		Whitelist: pallet_whitelist,
->>>>>>> 2025f4d3
 	}
 );
 
