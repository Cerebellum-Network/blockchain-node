--- conflicted
+++ resolved
@@ -951,21 +951,15 @@
 	pub MetricsContractId: AccountId = {
 		AccountId::from(pallet_example_offchain_worker::METRICS_CONTRACT_ID)
 	};
-<<<<<<< HEAD
 
 	pub const OcwBlockInterval: u32 = pallet_example_offchain_worker::BLOCK_INTERVAL;
-=======
 	pub DdcUrl: Vec<u8> = "https://node-0.ddc.stage.cere.network".as_bytes().to_vec();
->>>>>>> 7f7f5807
 }
 
 impl pallet_example_offchain_worker::Trait for Runtime {
 	type ContractId = MetricsContractId;
-<<<<<<< HEAD
 	type BlockInterval = OcwBlockInterval;
-=======
 	type DdcUrl = DdcUrl;
->>>>>>> 7f7f5807
 
 	type CT = Self;
 	type CST = Self;
