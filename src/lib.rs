--- conflicted
+++ resolved
@@ -798,12 +798,7 @@
 			<Runtime as pallet_contracts::Config>::WeightInfo::on_initialize_per_queue_item(1) -
 			<Runtime as pallet_contracts::Config>::WeightInfo::on_initialize_per_queue_item(0)
 		)) / 5) as u32;
-<<<<<<< HEAD
-	// Make it possible to upload ddc.wasm
-	pub MaxCodeSize: u32 = 160 * 1024;
-=======
 	pub Schedule: pallet_contracts::Schedule<Runtime> = Default::default();
->>>>>>> fb9511ca
 }
 
 impl pallet_contracts::Config for Runtime {
@@ -1034,14 +1029,8 @@
 }
 
 parameter_types! {
-<<<<<<< HEAD
 	pub const ChainId: u8 = 1;
     pub const ProposalLifetime: BlockNumber = 1000;
-=======
-	pub const LotteryPalletId: PalletId = PalletId(*b"py/lotto");
-	pub const MaxCalls: u32 = 10;
-	pub const MaxGenerateRandom: u32 = 10;
->>>>>>> fb9511ca
 }
 
 /// Configure the send data pallet
