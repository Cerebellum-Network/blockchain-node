--- conflicted
+++ resolved
@@ -1298,7 +1298,6 @@
 	frame_system::ChainContext<Runtime>,
 	Runtime,
 	AllPallets,
-<<<<<<< HEAD
 	(
 		CouncilStoragePrefixMigration,
 		BountiesPrefixMigration,
@@ -1455,19 +1454,6 @@
 	fn post_upgrade() -> Result<(), &'static str> {
 		pallet_tips::migrations::v4::post_migrate::<Runtime, Tips, _>(TIPS_OLD_PREFIX);
 		Ok(())
-=======
-	MigratePalletVersionToStorageVersion,
->;
-
-/// Migrate from `PalletVersion` to the new `StorageVersion`
-pub struct MigratePalletVersionToStorageVersion;
-
-impl OnRuntimeUpgrade for MigratePalletVersionToStorageVersion {
-	fn on_runtime_upgrade() -> frame_support::weights::Weight {
-		frame_support::migrations::migrate_from_pallet_version_to_storage_version::<
-			AllPalletsWithSystem,
-		>(&RocksDbWeight::get())
->>>>>>> 21ecb1e2
 	}
 }
 
