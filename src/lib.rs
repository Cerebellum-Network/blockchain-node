--- conflicted
+++ resolved
@@ -26,13 +26,8 @@
 use frame_support::{
 	construct_runtime, parameter_types,
 	traits::{
-<<<<<<< HEAD
 		Currency, EqualPrivilegeOnly, Everything, Imbalance, InstanceFilter, KeyOwnerProofSystem,
 		LockIdentifier, Nothing, OnUnbalanced, U128CurrencyToVote, OnRuntimeUpgrade,
-=======
-		Currency, Everything, Imbalance, InstanceFilter, KeyOwnerProofSystem, LockIdentifier,
-		Nothing, OnUnbalanced, U128CurrencyToVote, OnRuntimeUpgrade,
->>>>>>> 9e78cce9
 	},
 	weights::{
 		constants::{BlockExecutionWeight, ExtrinsicBaseWeight, RocksDbWeight, WEIGHT_PER_SECOND},
@@ -1305,7 +1300,6 @@
 	Runtime,
 	AllPallets,
 	(
-<<<<<<< HEAD
 		pallet_bags_list::migrations::CheckCounterPrefix<Runtime>,
 		StakingBagsListMigrationV8,
 	)
@@ -1317,171 +1311,16 @@
 impl OnRuntimeUpgrade for StakingBagsListMigrationV8 {
 	fn on_runtime_upgrade() -> frame_support::weights::Weight {
 		pallet_staking::migrations::v8::migrate::<Runtime>()
-=======
-		CouncilStoragePrefixMigration,
-		BountiesPrefixMigration,
-		TechnicalCommitteeStoragePrefixMigration,
-		TechnicalMembershipStoragePrefixMigration,
-		MigrateTipsPalletPrefix
-	),
->;
-
-const BOUNTIES_OLD_PREFIX: &str = "Treasury";
-
-/// Migrate from 'Treasury' to the new prefix 'Bounties'
-pub struct BountiesPrefixMigration;
-
-impl OnRuntimeUpgrade for BountiesPrefixMigration {
-	fn on_runtime_upgrade() -> frame_support::weights::Weight {
-		use frame_support::traits::PalletInfo;
-		let name = <Runtime as frame_system::Config>::PalletInfo::name::<Bounties>()
-			.expect("Bounties is part of runtime, so it has a name; qed");
-		pallet_bounties::migrations::v4::migrate::<Runtime, Bounties, _>(BOUNTIES_OLD_PREFIX, name)
 	}
 
 	#[cfg(feature = "try-runtime")]
 	fn pre_upgrade() -> Result<(), &'static str> {
-		use frame_support::traits::PalletInfo;
-		let name = <Runtime as frame_system::Config>::PalletInfo::name::<Bounties>()
-			.expect("Bounties is part of runtime, so it has a name; qed");
-		pallet_bounties::migrations::v4::pre_migration::<Runtime, Bounties, _>(
-			BOUNTIES_OLD_PREFIX,
-			name,
-		);
-		Ok(())
+		pallet_staking::migrations::v8::pre_migrate::<Runtime>()
 	}
 
 	#[cfg(feature = "try-runtime")]
 	fn post_upgrade() -> Result<(), &'static str> {
-		use frame_support::traits::PalletInfo;
-		let name = <Runtime as frame_system::Config>::PalletInfo::name::<Bounties>()
-			.expect("Bounties is part of runtime, so it has a name; qed");
-		pallet_bounties::migrations::v4::post_migration::<Runtime, Bounties, _>(
-			BOUNTIES_OLD_PREFIX,
-			name,
-		);
-		Ok(())
-	}
-}
-
-const COUNCIL_OLD_PREFIX: &str = "Instance1Collective";
-/// Migrate from `Instance1Collective` to the new pallet prefix `Council`
-pub struct CouncilStoragePrefixMigration;
-
-impl OnRuntimeUpgrade for CouncilStoragePrefixMigration {
-	fn on_runtime_upgrade() -> frame_support::weights::Weight {
-		pallet_collective::migrations::v4::migrate::<Runtime, Council, _>(COUNCIL_OLD_PREFIX)
-	}
-
-	#[cfg(feature = "try-runtime")]
-	fn pre_upgrade() -> Result<(), &'static str> {
-		pallet_collective::migrations::v4::pre_migrate::<Council, _>(COUNCIL_OLD_PREFIX);
-		Ok(())
-	}
-
-	#[cfg(feature = "try-runtime")]
-	fn post_upgrade() -> Result<(), &'static str> {
-		pallet_collective::migrations::v4::post_migrate::<Council, _>(COUNCIL_OLD_PREFIX);
-		Ok(())
-	}
-}
-
-const TECHNICAL_COMMITTEE_OLD_PREFIX: &str = "Instance2Collective";
-/// Migrate from `Instance2Collective` to the new pallet prefix `TechnicalCommittee`
-pub struct TechnicalCommitteeStoragePrefixMigration;
-
-impl OnRuntimeUpgrade for TechnicalCommitteeStoragePrefixMigration {
-	fn on_runtime_upgrade() -> frame_support::weights::Weight {
-		pallet_collective::migrations::v4::migrate::<Runtime, TechnicalCommittee, _>(
-			TECHNICAL_COMMITTEE_OLD_PREFIX,
-		)
-	}
-
-	#[cfg(feature = "try-runtime")]
-	fn pre_upgrade() -> Result<(), &'static str> {
-		pallet_collective::migrations::v4::pre_migrate::<TechnicalCommittee, _>(
-			TECHNICAL_COMMITTEE_OLD_PREFIX,
-		);
-		Ok(())
-	}
-
-	#[cfg(feature = "try-runtime")]
-	fn post_upgrade() -> Result<(), &'static str> {
-		pallet_collective::migrations::v4::post_migrate::<TechnicalCommittee, _>(
-			TECHNICAL_COMMITTEE_OLD_PREFIX,
-		);
-		Ok(())
-	}
-}
-
-const TECHNICAL_MEMBERSHIP_OLD_PREFIX: &str = "Instance1Membership";
-/// Migrate from `Instance1Membership` to the new pallet prefix `TechnicalMembership`
-pub struct TechnicalMembershipStoragePrefixMigration;
-
-impl OnRuntimeUpgrade for TechnicalMembershipStoragePrefixMigration {
-	fn on_runtime_upgrade() -> frame_support::weights::Weight {
-		use frame_support::traits::PalletInfo;
-		let name = <Runtime as frame_system::Config>::PalletInfo::name::<TechnicalMembership>()
-			.expect("TechnialMembership is part of runtime, so it has a name; qed");
-		pallet_membership::migrations::v4::migrate::<Runtime, TechnicalMembership, _>(
-			TECHNICAL_MEMBERSHIP_OLD_PREFIX,
-			name,
-		)
-	}
-
-	#[cfg(feature = "try-runtime")]
-	fn pre_upgrade() -> Result<(), &'static str> {
-		use frame_support::traits::PalletInfo;
-		let name = <Runtime as frame_system::Config>::PalletInfo::name::<TechnicalMembership>()
-			.expect("TechnicalMembership is part of runtime, so it has a name; qed");
-		pallet_membership::migrations::v4::pre_migrate::<TechnicalMembership, _>(
-			TECHNICAL_MEMBERSHIP_OLD_PREFIX,
-			name,
-		);
-		Ok(())
-	}
-
-	#[cfg(feature = "try-runtime")]
-	fn post_upgrade() -> Result<(), &'static str> {
-		use frame_support::traits::PalletInfo;
-		let name = <Runtime as frame_system::Config>::PalletInfo::name::<TechnicalMembership>()
-			.expect("TechnicalMembership is part of runtime, so it has a name; qed");
-		pallet_membership::migrations::v4::post_migrate::<TechnicalMembership, _>(
-			TECHNICAL_MEMBERSHIP_OLD_PREFIX,
-			name,
-		);
-		Ok(())
-	}
-}
-
-const TIPS_OLD_PREFIX: &str = "Treasury";
-/// Migrate pallet-tips from `Treasury` to the new pallet prefix `Tips`
-pub struct MigrateTipsPalletPrefix;
-
-impl OnRuntimeUpgrade for MigrateTipsPalletPrefix {
-	fn on_runtime_upgrade() -> frame_support::weights::Weight {
-		pallet_tips::migrations::v4::migrate::<Runtime, Tips, _>(TIPS_OLD_PREFIX)
->>>>>>> 9e78cce9
-	}
-
-	#[cfg(feature = "try-runtime")]
-	fn pre_upgrade() -> Result<(), &'static str> {
-<<<<<<< HEAD
-		pallet_staking::migrations::v8::pre_migrate::<Runtime>()
-=======
-		pallet_tips::migrations::v4::pre_migrate::<Runtime, Tips, _>(TIPS_OLD_PREFIX);
-		Ok(())
->>>>>>> 9e78cce9
-	}
-
-	#[cfg(feature = "try-runtime")]
-	fn post_upgrade() -> Result<(), &'static str> {
-<<<<<<< HEAD
 		pallet_staking::migrations::v8::post_migrate::<Runtime>()
-=======
-		pallet_tips::migrations::v4::post_migrate::<Runtime, Tips, _>(TIPS_OLD_PREFIX);
-		Ok(())
->>>>>>> 9e78cce9
 	}
 }
 
