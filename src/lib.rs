// This file is part of Substrate.

// Copyright (C) 2018-2022 Parity Technologies (UK) Ltd.
// SPDX-License-Identifier: GPL-3.0-or-later WITH Classpath-exception-2.0

// This program is free software: you can redistribute it and/or modify
// it under the terms of the GNU General Public License as published by
// the Free Software Foundation, either version 3 of the License, or
// (at your option) any later version.

// This program is distributed in the hope that it will be useful,
// but WITHOUT ANY WARRANTY; without even the implied warranty of
// MERCHANTABILITY or FITNESS FOR A PARTICULAR PURPOSE. See the
// GNU General Public License for more details.

// You should have received a copy of the GNU General Public License
// along with this program. If not, see <https://www.gnu.org/licenses/>.

//! The Substrate runtime. This can be compiled with `#[no_std]`, ready for Wasm.

#![cfg_attr(not(feature = "std"), no_std)]
// `construct_runtime!` does a lot of recursion and requires us to increase the limit to 256.
#![recursion_limit = "256"]

use codec::{Decode, Encode, MaxEncodedLen};
use frame_election_provider_support::{onchain, ExtendedBalance, SequentialPhragmen, VoteWeight};
use frame_support::{
	construct_runtime,
	pallet_prelude::Get,
	parameter_types,
	traits::{
		AsEnsureOriginWithArg, ConstU128, ConstU16, ConstU32, Currency, EnsureOneOf,
		EqualPrivilegeOnly, Everything, Imbalance, InstanceFilter, KeyOwnerProofSystem,
		LockIdentifier, Nothing, OnUnbalanced, U128CurrencyToVote,
	},
	weights::{
		constants::{BlockExecutionWeight, ExtrinsicBaseWeight, RocksDbWeight, WEIGHT_PER_SECOND},
		ConstantMultiplier, DispatchClass, IdentityFee, Weight,
	},
	PalletId, RuntimeDebug,
};
use frame_system::{
	limits::{BlockLength, BlockWeights},
	EnsureRoot, EnsureSigned,
};
pub use node_primitives::{AccountId, Signature};
use node_primitives::{AccountIndex, Balance, BlockNumber, Hash, Index, Moment};
use pallet_contracts::weights::WeightInfo;
use pallet_election_provider_multi_phase::SolutionAccuracyOf;
use pallet_grandpa::{
	fg_primitives, AuthorityId as GrandpaId, AuthorityList as GrandpaAuthorityList,
};
use pallet_im_online::sr25519::AuthorityId as ImOnlineId;
use pallet_session::historical::{self as pallet_session_historical};
pub use pallet_transaction_payment::{CurrencyAdapter, Multiplier, TargetedFeeAdjustment};
use pallet_transaction_payment::{FeeDetails, RuntimeDispatchInfo};
use sp_api::impl_runtime_apis;
use sp_authority_discovery::AuthorityId as AuthorityDiscoveryId;
use sp_core::{crypto::KeyTypeId, OpaqueMetadata};
use sp_inherents::{CheckInherentsResult, InherentData};
use sp_runtime::{
	create_runtime_str,
	curve::PiecewiseLinear,
	generic, impl_opaque_keys,
	traits::{
		self, BlakeTwo256, Block as BlockT, ConvertInto, NumberFor, OpaqueKeys,
		SaturatedConversion, StaticLookup,
	},
	transaction_validity::{TransactionPriority, TransactionSource, TransactionValidity},
	ApplyExtrinsicResult, FixedPointNumber, Perbill, Percent, Permill, Perquintill,
};
use sp_io::{
	hashing::{blake2_128},
};
use sp_std::prelude::*;
#[cfg(any(feature = "std", test))]
use sp_version::NativeVersion;
use sp_version::RuntimeVersion;
use static_assertions::const_assert;
pub use pallet_cere_ddc;
pub use pallet_chainbridge;
pub use pallet_ddc_metrics_offchain_worker;

#[cfg(any(feature = "std", test))]
pub use frame_system::Call as SystemCall;
#[cfg(any(feature = "std", test))]
pub use pallet_balances::Call as BalancesCall;
#[cfg(any(feature = "std", test))]
pub use pallet_staking::StakerStatus;
#[cfg(any(feature = "std", test))]
pub use pallet_sudo::Call as SudoCall;
#[cfg(any(feature = "std", test))]
pub use sp_runtime::BuildStorage;

/// Implementations of some helper traits passed into runtime modules as associated types.
pub mod impls;
use impls::Author;

/// Constant values used within the runtime.
pub mod constants;
use constants::{currency::*, time::*};
use sp_runtime::generic::Era;

/// Generated voter bag information.
mod voter_bags;

// Make the WASM binary available.
#[cfg(feature = "std")]
include!(concat!(env!("OUT_DIR"), "/wasm_binary.rs"));

/// Wasm binary unwrapped. If built with `SKIP_WASM_BUILD`, the function panics.
#[cfg(feature = "std")]
pub fn wasm_binary_unwrap() -> &'static [u8] {
	WASM_BINARY.expect(
		"Development wasm binary is not available. This means the client is built with \
		 `SKIP_WASM_BUILD` flag and it is only usable for production chains. Please rebuild with \
		 the flag disabled.",
	)
}

/// Runtime version.
#[sp_version::runtime_version]
pub const VERSION: RuntimeVersion = RuntimeVersion {
	spec_name: create_runtime_str!("node"),
	impl_name: create_runtime_str!("substrate-node"),
	authoring_version: 10,
	// Per convention: if the runtime behavior changes, increment spec_version
	// and set impl_version to 0. If only runtime
	// implementation changes and behavior does not, then leave spec_version as
	// is and increment impl_version.
	spec_version: 30300,
	impl_version: 0,
	apis: RUNTIME_API_VERSIONS,
	transaction_version: 2,
	state_version: 0,
};

/// The BABE epoch configuration at genesis.
pub const BABE_GENESIS_EPOCH_CONFIG: sp_consensus_babe::BabeEpochConfiguration =
	sp_consensus_babe::BabeEpochConfiguration {
		c: PRIMARY_PROBABILITY,
		allowed_slots: sp_consensus_babe::AllowedSlots::PrimaryAndSecondaryPlainSlots,
	};

/// Native version.
#[cfg(any(feature = "std", test))]
pub fn native_version() -> NativeVersion {
	NativeVersion { runtime_version: VERSION, can_author_with: Default::default() }
}

type NegativeImbalance = <Balances as Currency<AccountId>>::NegativeImbalance;

pub struct DealWithFees;
impl OnUnbalanced<NegativeImbalance> for DealWithFees {
	fn on_unbalanceds<B>(mut fees_then_tips: impl Iterator<Item = NegativeImbalance>) {
		if let Some(fees) = fees_then_tips.next() {
			// for fees, 50% to treasury, 50% to author
			let mut split = fees.ration(50, 50);
			if let Some(tips) = fees_then_tips.next() {
				// for tips, if any, 50% to treasury, 50% to author (though this can be anything)
				tips.ration_merge_into(50, 50, &mut split);
			}
			Treasury::on_unbalanced(split.0);
			Author::on_unbalanced(split.1);
		}
	}
}

/// We assume that ~10% of the block weight is consumed by `on_initialize` handlers.
/// This is used to limit the maximal weight of a single extrinsic.
const AVERAGE_ON_INITIALIZE_RATIO: Perbill = Perbill::from_percent(10);
/// We allow `Normal` extrinsics to fill up the block up to 75%, the rest can be used
/// by  Operational  extrinsics.
const NORMAL_DISPATCH_RATIO: Perbill = Perbill::from_percent(75);
/// We allow for 2 seconds of compute with a 6 second average block time.
const MAXIMUM_BLOCK_WEIGHT: Weight = 2 * WEIGHT_PER_SECOND;

parameter_types! {
	pub const BlockHashCount: BlockNumber = 2400;
	pub const Version: RuntimeVersion = VERSION;
	pub RuntimeBlockLength: BlockLength =
		BlockLength::max_with_normal_ratio(5 * 1024 * 1024, NORMAL_DISPATCH_RATIO);
	pub RuntimeBlockWeights: BlockWeights = BlockWeights::builder()
		.base_block(BlockExecutionWeight::get())
		.for_class(DispatchClass::all(), |weights| {
			weights.base_extrinsic = ExtrinsicBaseWeight::get();
		})
		.for_class(DispatchClass::Normal, |weights| {
			weights.max_total = Some(NORMAL_DISPATCH_RATIO * MAXIMUM_BLOCK_WEIGHT);
		})
		.for_class(DispatchClass::Operational, |weights| {
			weights.max_total = Some(MAXIMUM_BLOCK_WEIGHT);
			// Operational transactions have some extra reserved space, so that they
			// are included even if block reached `MAXIMUM_BLOCK_WEIGHT`.
			weights.reserved = Some(
				MAXIMUM_BLOCK_WEIGHT - NORMAL_DISPATCH_RATIO * MAXIMUM_BLOCK_WEIGHT
			);
		})
		.avg_block_initialization(AVERAGE_ON_INITIALIZE_RATIO)
		.build_or_panic();
}

const_assert!(NORMAL_DISPATCH_RATIO.deconstruct() >= AVERAGE_ON_INITIALIZE_RATIO.deconstruct());

impl frame_system::Config for Runtime {
	type BaseCallFilter = Everything;
	type BlockWeights = RuntimeBlockWeights;
	type BlockLength = RuntimeBlockLength;
	type DbWeight = RocksDbWeight;
	type Origin = Origin;
	type Call = Call;
	type Index = Index;
	type BlockNumber = BlockNumber;
	type Hash = Hash;
	type Hashing = BlakeTwo256;
	type AccountId = AccountId;
	type Lookup = Indices;
	type Header = generic::Header<BlockNumber, BlakeTwo256>;
	type Event = Event;
	type BlockHashCount = BlockHashCount;
	type Version = Version;
	type PalletInfo = PalletInfo;
	type AccountData = pallet_balances::AccountData<Balance>;
	type OnNewAccount = ();
	type OnKilledAccount = ();
	type SystemWeightInfo = frame_system::weights::SubstrateWeight<Runtime>;
	type SS58Prefix = ConstU16<54>;
	type OnSetCode = ();
	type MaxConsumers = ConstU32<16>;
}

impl pallet_randomness_collective_flip::Config for Runtime {}

impl pallet_utility::Config for Runtime {
	type Event = Event;
	type Call = Call;
	type PalletsOrigin = OriginCaller;
	type WeightInfo = pallet_utility::weights::SubstrateWeight<Runtime>;
}

parameter_types! {
	// One storage item; key size is 32; value is size 4+4+16+32 bytes = 56 bytes.
	pub const DepositBase: Balance = deposit(1, 88);
	// Additional storage item size of 32 bytes.
	pub const DepositFactor: Balance = deposit(0, 32);
}

impl pallet_multisig::Config for Runtime {
	type Event = Event;
	type Call = Call;
	type Currency = Balances;
	type DepositBase = DepositBase;
	type DepositFactor = DepositFactor;
	type MaxSignatories = ConstU16<100>;
	type WeightInfo = pallet_multisig::weights::SubstrateWeight<Runtime>;
}

parameter_types! {
	// One storage item; key size 32, value size 8; .
	pub const ProxyDepositBase: Balance = deposit(1, 8);
	// Additional storage item size of 33 bytes.
	pub const ProxyDepositFactor: Balance = deposit(0, 33);
	pub const AnnouncementDepositBase: Balance = deposit(1, 8);
	pub const AnnouncementDepositFactor: Balance = deposit(0, 66);
}

/// The type used to represent the kinds of proxying allowed.
#[derive(
	Copy,
	Clone,
	Eq,
	PartialEq,
	Ord,
	PartialOrd,
	Encode,
	Decode,
	RuntimeDebug,
	MaxEncodedLen,
	scale_info::TypeInfo,
)]
pub enum ProxyType {
	Any,
	NonTransfer,
	Governance,
	Staking,
}
impl Default for ProxyType {
	fn default() -> Self {
		Self::Any
	}
}
impl InstanceFilter<Call> for ProxyType {
	fn filter(&self, c: &Call) -> bool {
		match self {
			ProxyType::Any => true,
			ProxyType::NonTransfer => !matches!(
				c,
				Call::Balances(..) |
					Call::Vesting(pallet_vesting::Call::vested_transfer { .. }) |
					Call::Indices(pallet_indices::Call::transfer { .. })
			),
			ProxyType::Governance => matches!(
				c,
				Call::Democracy(..) |
					Call::Council(..) | Call::Society(..) |
					Call::TechnicalCommittee(..) |
					Call::Elections(..) | Call::Treasury(..)
			),
			ProxyType::Staking => matches!(c, Call::Staking(..)),
		}
	}
	fn is_superset(&self, o: &Self) -> bool {
		match (self, o) {
			(x, y) if x == y => true,
			(ProxyType::Any, _) => true,
			(_, ProxyType::Any) => false,
			(ProxyType::NonTransfer, _) => true,
			_ => false,
		}
	}
}

impl pallet_proxy::Config for Runtime {
	type Event = Event;
	type Call = Call;
	type Currency = Balances;
	type ProxyType = ProxyType;
	type ProxyDepositBase = ProxyDepositBase;
	type ProxyDepositFactor = ProxyDepositFactor;
	type MaxProxies = ConstU32<32>;
	type WeightInfo = pallet_proxy::weights::SubstrateWeight<Runtime>;
	type MaxPending = ConstU32<32>;
	type CallHasher = BlakeTwo256;
	type AnnouncementDepositBase = AnnouncementDepositBase;
	type AnnouncementDepositFactor = AnnouncementDepositFactor;
}

parameter_types! {
	pub MaximumSchedulerWeight: Weight = Perbill::from_percent(80) *
		RuntimeBlockWeights::get().max_block;
}

impl pallet_scheduler::Config for Runtime {
	type Event = Event;
	type Origin = Origin;
	type PalletsOrigin = OriginCaller;
	type Call = Call;
	type MaximumWeight = MaximumSchedulerWeight;
	type ScheduleOrigin = EnsureRoot<AccountId>;
	type MaxScheduledPerBlock = ConstU32<50>;
	type WeightInfo = pallet_scheduler::weights::SubstrateWeight<Runtime>;
	type OriginPrivilegeCmp = EqualPrivilegeOnly;
	type PreimageProvider = ();
	type NoPreimagePostponement = ();
}

parameter_types! {
	// NOTE: Currently it is not possible to change the epoch duration after the chain has started.
	//       Attempting to do so will brick block production.
	pub const EpochDuration: u64 = EPOCH_DURATION_IN_SLOTS;
	pub const ExpectedBlockTime: Moment = MILLISECS_PER_BLOCK;
	pub const ReportLongevity: u64 =
		BondingDuration::get() as u64 * SessionsPerEra::get() as u64 * EpochDuration::get();
}

impl pallet_babe::Config for Runtime {
	type EpochDuration = EpochDuration;
	type ExpectedBlockTime = ExpectedBlockTime;
	type EpochChangeTrigger = pallet_babe::ExternalTrigger;
	type DisabledValidators = Session;

	type KeyOwnerProofSystem = Historical;

	type KeyOwnerProof = <Self::KeyOwnerProofSystem as KeyOwnerProofSystem<(
		KeyTypeId,
		pallet_babe::AuthorityId,
	)>>::Proof;

	type KeyOwnerIdentification = <Self::KeyOwnerProofSystem as KeyOwnerProofSystem<(
		KeyTypeId,
		pallet_babe::AuthorityId,
	)>>::IdentificationTuple;

	type HandleEquivocation =
		pallet_babe::EquivocationHandler<Self::KeyOwnerIdentification, Offences, ReportLongevity>;

	type WeightInfo = ();
	type MaxAuthorities = MaxAuthorities;
}

parameter_types! {
	pub const IndexDeposit: Balance = 10 * DOLLARS;
}

impl pallet_indices::Config for Runtime {
	type AccountIndex = AccountIndex;
	type Currency = Balances;
	type Deposit = IndexDeposit;
	type Event = Event;
	type WeightInfo = pallet_indices::weights::SubstrateWeight<Runtime>;
}

parameter_types! {
	pub const ExistentialDeposit: Balance = 1 * DOLLARS;
	// For weight estimation, we assume that the most locks on an individual account will be 50.
	// This number may need to be adjusted in the future if this assumption no longer holds true.
	pub const MaxLocks: u32 = 50;
	pub const MaxReserves: u32 = 50;
}

impl pallet_balances::Config for Runtime {
	type MaxLocks = MaxLocks;
	type MaxReserves = MaxReserves;
	type ReserveIdentifier = [u8; 8];
	type Balance = Balance;
	type DustRemoval = ();
	type Event = Event;
	type ExistentialDeposit = ExistentialDeposit;
	type AccountStore = frame_system::Pallet<Runtime>;
	type WeightInfo = pallet_balances::weights::SubstrateWeight<Runtime>;
}

parameter_types! {
	pub const TransactionByteFee: Balance = 10 * MILLICENTS;
	pub const OperationalFeeMultiplier: u8 = 5;
	pub const TargetBlockFullness: Perquintill = Perquintill::from_percent(25);
	pub AdjustmentVariable: Multiplier = Multiplier::saturating_from_rational(1, 100_000);
	pub MinimumMultiplier: Multiplier = Multiplier::saturating_from_rational(1, 1_000_000_000u128);
}

impl pallet_transaction_payment::Config for Runtime {
	type OnChargeTransaction = CurrencyAdapter<Balances, DealWithFees>;
	type OperationalFeeMultiplier = OperationalFeeMultiplier;
	type WeightToFee = IdentityFee<Balance>;
	type LengthToFee = ConstantMultiplier<Balance, TransactionByteFee>;
	type FeeMultiplierUpdate =
		TargetedFeeAdjustment<Self, TargetBlockFullness, AdjustmentVariable, MinimumMultiplier>;
}

parameter_types! {
	pub const MinimumPeriod: Moment = SLOT_DURATION / 2;
}

impl pallet_timestamp::Config for Runtime {
	type Moment = Moment;
	type OnTimestampSet = Babe;
	type MinimumPeriod = MinimumPeriod;
	type WeightInfo = pallet_timestamp::weights::SubstrateWeight<Runtime>;
}

parameter_types! {
	pub const UncleGenerations: BlockNumber = 0;
}

impl pallet_authorship::Config for Runtime {
	type FindAuthor = pallet_session::FindAccountFromAuthorIndex<Self, Babe>;
	type UncleGenerations = UncleGenerations;
	type FilterUncle = ();
	type EventHandler = (Staking, ImOnline);
}

impl_opaque_keys! {
	pub struct SessionKeys {
		pub grandpa: Grandpa,
		pub babe: Babe,
		pub im_online: ImOnline,
		pub authority_discovery: AuthorityDiscovery,
	}
}

impl pallet_session::Config for Runtime {
	type Event = Event;
	type ValidatorId = <Self as frame_system::Config>::AccountId;
	type ValidatorIdOf = pallet_staking::StashOf<Self>;
	type ShouldEndSession = Babe;
	type NextSessionRotation = Babe;
	type SessionManager = pallet_session::historical::NoteHistoricalRoot<Self, Staking>;
	type SessionHandler = <SessionKeys as OpaqueKeys>::KeyTypeIdProviders;
	type Keys = SessionKeys;
	type WeightInfo = pallet_session::weights::SubstrateWeight<Runtime>;
}

impl pallet_session::historical::Config for Runtime {
	type FullIdentification = pallet_staking::Exposure<AccountId, Balance>;
	type FullIdentificationOf = pallet_staking::ExposureOf<Runtime>;
}

pallet_staking_reward_curve::build! {
	const REWARD_CURVE: PiecewiseLinear<'static> = curve!(
		min_inflation: 0_000_100,
		max_inflation: 0_050_000,
		ideal_stake: 0_200_000,
		falloff: 0_050_000,
		max_piece_count: 100,
		test_precision: 0_050_000,
	);
}

parameter_types! {
	pub const SessionsPerEra: sp_staking::SessionIndex = 6;
	pub const BondingDuration: sp_staking::EraIndex = 3;
	pub const SlashDeferDuration: sp_staking::EraIndex = 2;
	pub const RewardCurve: &'static PiecewiseLinear<'static> = &REWARD_CURVE;
	pub const MaxNominatorRewardedPerValidator: u32 = 256;
	pub const OffendingValidatorsThreshold: Perbill = Perbill::from_percent(17);
	pub OffchainRepeat: BlockNumber = 5;
}

pub struct StakingBenchmarkingConfig;
impl pallet_staking::BenchmarkingConfig for StakingBenchmarkingConfig {
	type MaxNominators = ConstU32<1000>;
	type MaxValidators = ConstU32<1000>;
}

impl pallet_staking::Config for Runtime {
	type MaxNominations = MaxNominations;
	type Currency = Balances;
	type CurrencyBalance = Balance;
	type UnixTime = Timestamp;
	type CurrencyToVote = U128CurrencyToVote;
	type RewardRemainder = Treasury;
	type Event = Event;
	type Slash = Treasury; // send the slashed funds to the treasury.
	type Reward = (); // rewards are minted from the void
	type SessionsPerEra = SessionsPerEra;
	type BondingDuration = BondingDuration;
	type SlashDeferDuration = SlashDeferDuration;
	/// A super-majority of the council can cancel the slash.
	type SlashCancelOrigin = EnsureOneOf<
		EnsureRoot<AccountId>,
		pallet_collective::EnsureProportionAtLeast<AccountId, CouncilCollective, 3, 4>,
	>;
	type SessionInterface = Self;
	type EraPayout = pallet_staking::ConvertCurve<RewardCurve>;
	type NextNewSession = Session;
	type MaxNominatorRewardedPerValidator = MaxNominatorRewardedPerValidator;
	type OffendingValidatorsThreshold = OffendingValidatorsThreshold;
	type ElectionProvider = ElectionProviderMultiPhase;
	type GenesisElectionProvider = onchain::UnboundedExecution<OnChainSeqPhragmen>;
	type VoterList = BagsList;
	type MaxUnlockingChunks = ConstU32<32>;
	type OnStakerSlash = NominationPools;
	type WeightInfo = pallet_staking::weights::SubstrateWeight<Runtime>;
	type BenchmarkingConfig = StakingBenchmarkingConfig;
}

parameter_types! {
	// phase durations. 1/4 of the last session for each.
	pub const SignedPhase: u32 = EPOCH_DURATION_IN_BLOCKS / 4;
	pub const UnsignedPhase: u32 = EPOCH_DURATION_IN_BLOCKS / 4;

	// signed config
	pub const SignedRewardBase: Balance = 1 * DOLLARS;
	pub const SignedDepositBase: Balance = 1 * DOLLARS;
	pub const SignedDepositByte: Balance = 1 * CENTS;

	pub SolutionImprovementThreshold: Perbill = Perbill::from_rational(1u32, 10_000);

	// miner configs
	pub const MultiPhaseUnsignedPriority: TransactionPriority = StakingUnsignedPriority::get() - 1u64;
	pub MinerMaxWeight: Weight = RuntimeBlockWeights::get()
		.get(DispatchClass::Normal)
		.max_extrinsic.expect("Normal extrinsics have a weight limit configured; qed")
		.saturating_sub(BlockExecutionWeight::get());
	// Solution can occupy 90% of normal block size
	pub MinerMaxLength: u32 = Perbill::from_rational(9u32, 10) *
		*RuntimeBlockLength::get()
		.max
		.get(DispatchClass::Normal);
}

frame_election_provider_support::generate_solution_type!(
	#[compact]
	pub struct NposSolution16::<
		VoterIndex = u32,
		TargetIndex = u16,
		Accuracy = sp_runtime::PerU16,
		MaxVoters = MaxElectingVoters,
	>(16)
);

parameter_types! {
	pub MaxNominations: u32 = <NposSolution16 as frame_election_provider_support::NposSolution>::LIMIT as u32;
	pub MaxElectingVoters: u32 = 10_000;
}

/// The numbers configured here could always be more than the the maximum limits of staking pallet
/// to ensure election snapshot will not run out of memory. For now, we set them to smaller values
/// since the staking is bounded and the weight pipeline takes hours for this single pallet.
pub struct ElectionProviderBenchmarkConfig;
impl pallet_election_provider_multi_phase::BenchmarkingConfig for ElectionProviderBenchmarkConfig {
	const VOTERS: [u32; 2] = [1000, 2000];
	const TARGETS: [u32; 2] = [500, 1000];
	const ACTIVE_VOTERS: [u32; 2] = [500, 800];
	const DESIRED_TARGETS: [u32; 2] = [200, 400];
	const SNAPSHOT_MAXIMUM_VOTERS: u32 = 1000;
	const MINER_MAXIMUM_VOTERS: u32 = 1000;
	const MAXIMUM_TARGETS: u32 = 300;
}

/// Maximum number of iterations for balancing that will be executed in the embedded OCW
/// miner of election provider multi phase.
pub const MINER_MAX_ITERATIONS: u32 = 10;

/// A source of random balance for NposSolver, which is meant to be run by the OCW election miner.
pub struct OffchainRandomBalancing;
impl Get<Option<(usize, ExtendedBalance)>> for OffchainRandomBalancing {
	fn get() -> Option<(usize, ExtendedBalance)> {
		use sp_runtime::traits::TrailingZeroInput;
		let iters = match MINER_MAX_ITERATIONS {
			0 => 0,
			max @ _ => {
				let seed = sp_io::offchain::random_seed();
				let random = <u32>::decode(&mut TrailingZeroInput::new(&seed))
					.expect("input is padded with zeroes; qed") %
					max.saturating_add(1);
				random as usize
			},
		};

		Some((iters, 0))
	}
}

pub struct OnChainSeqPhragmen;
impl onchain::Config for OnChainSeqPhragmen {
	type System = Runtime;
	type Solver = SequentialPhragmen<
		AccountId,
		pallet_election_provider_multi_phase::SolutionAccuracyOf<Runtime>,
	>;
	type DataProvider = <Runtime as pallet_election_provider_multi_phase::Config>::DataProvider;
	type WeightInfo = frame_election_provider_support::weights::SubstrateWeight<Runtime>;
}

impl onchain::BoundedConfig for OnChainSeqPhragmen {
	type VotersBound = MaxElectingVoters;
	type TargetsBound = ConstU32<2_000>;
}

impl pallet_election_provider_multi_phase::Config for Runtime {
	type Event = Event;
	type Currency = Balances;
	type EstimateCallFee = TransactionPayment;
	type SignedPhase = SignedPhase;
	type UnsignedPhase = UnsignedPhase;
	type SolutionImprovementThreshold = SolutionImprovementThreshold;
	type OffchainRepeat = OffchainRepeat;
	type MinerMaxWeight = MinerMaxWeight;
	type MinerMaxLength = MinerMaxLength;
	type MinerTxPriority = MultiPhaseUnsignedPriority;
	type SignedMaxSubmissions = ConstU32<10>;
	type SignedRewardBase = SignedRewardBase;
	type SignedDepositBase = SignedDepositBase;
	type SignedDepositByte = SignedDepositByte;
	type SignedDepositWeight = ();
	type SignedMaxWeight = MinerMaxWeight;
	type SlashHandler = (); // burn slashes
	type RewardHandler = (); // nothing to do upon rewards
	type DataProvider = Staking;
	type Solution = NposSolution16;
	type Fallback = onchain::BoundedExecution<OnChainSeqPhragmen>;
	type GovernanceFallback = onchain::BoundedExecution<OnChainSeqPhragmen>;
	type Solver = SequentialPhragmen<AccountId, SolutionAccuracyOf<Self>, OffchainRandomBalancing>;
	type ForceOrigin = EnsureRootOrHalfCouncil;
	type MaxElectableTargets = ConstU16<{ u16::MAX }>;
	type MaxElectingVoters = MaxElectingVoters;
	type BenchmarkingConfig = ElectionProviderBenchmarkConfig;
	type WeightInfo = pallet_election_provider_multi_phase::weights::SubstrateWeight<Self>;
}

parameter_types! {
	pub const BagThresholds: &'static [u64] = &voter_bags::THRESHOLDS;
}

impl pallet_bags_list::Config for Runtime {
	type Event = Event;
	type ScoreProvider = Staking;
	type WeightInfo = pallet_bags_list::weights::SubstrateWeight<Runtime>;
	type BagThresholds = BagThresholds;
	type Score = VoteWeight;
}

parameter_types! {
<<<<<<< HEAD
	pub const LaunchPeriod: BlockNumber = 1 * 24 * 60 * MINUTES;
	pub const VotingPeriod: BlockNumber = 1 * 24 * 60 * MINUTES;
	pub const FastTrackVotingPeriod: BlockNumber = 3 * 60 * MINUTES;
	pub const MinimumDeposit: Balance = 5000 * DOLLARS;
	pub const EnactmentPeriod: BlockNumber = 1 * 24 * 60 * MINUTES;
	pub const CooloffPeriod: BlockNumber = 7 * 24 * 60 * MINUTES;
=======
	pub const PostUnbondPoolsWindow: u32 = 4;
	pub const NominationPoolsPalletId: PalletId = PalletId(*b"py/npols");
}

use sp_runtime::traits::Convert;
pub struct BalanceToU256;
impl Convert<Balance, sp_core::U256> for BalanceToU256 {
	fn convert(balance: Balance) -> sp_core::U256 {
		sp_core::U256::from(balance)
	}
}
pub struct U256ToBalance;
impl Convert<sp_core::U256, Balance> for U256ToBalance {
	fn convert(n: sp_core::U256) -> Balance {
		n.try_into().unwrap_or(Balance::max_value())
	}
}

impl pallet_nomination_pools::Config for Runtime {
	type WeightInfo = ();
	type Event = Event;
	type Currency = Balances;
	type BalanceToU256 = BalanceToU256;
	type U256ToBalance = U256ToBalance;
	type StakingInterface = pallet_staking::Pallet<Self>;
	type PostUnbondingPoolsWindow = PostUnbondPoolsWindow;
	type MaxMetadataLen = ConstU32<256>;
	type MaxUnbonding = ConstU32<8>;
	type PalletId = NominationPoolsPalletId;
}

parameter_types! {
	pub const VoteLockingPeriod: BlockNumber = 30 * DAYS;
}

impl pallet_conviction_voting::Config for Runtime {
	type WeightInfo = pallet_conviction_voting::weights::SubstrateWeight<Self>;
	type Event = Event;
	type Currency = Balances;
	type VoteLockingPeriod = VoteLockingPeriod;
	type MaxVotes = ConstU32<512>;
	type MaxTurnout = frame_support::traits::TotalIssuanceOf<Balances, Self::AccountId>;
	type Polls = Referenda;
}

parameter_types! {
	pub const AlarmInterval: BlockNumber = 1;
	pub const SubmissionDeposit: Balance = 100 * DOLLARS;
	pub const UndecidingTimeout: BlockNumber = 28 * DAYS;
}

pub struct TracksInfo;
impl pallet_referenda::TracksInfo<Balance, BlockNumber> for TracksInfo {
	type Id = u8;
	type Origin = <Origin as frame_support::traits::OriginTrait>::PalletsOrigin;
	fn tracks() -> &'static [(Self::Id, pallet_referenda::TrackInfo<Balance, BlockNumber>)] {
		static DATA: [(u8, pallet_referenda::TrackInfo<Balance, BlockNumber>); 1] = [(
			0u8,
			pallet_referenda::TrackInfo {
				name: "root",
				max_deciding: 1,
				decision_deposit: 10,
				prepare_period: 4,
				decision_period: 4,
				confirm_period: 2,
				min_enactment_period: 4,
				min_approval: pallet_referenda::Curve::LinearDecreasing {
					begin: Perbill::from_percent(100),
					delta: Perbill::from_percent(50),
				},
				min_turnout: pallet_referenda::Curve::LinearDecreasing {
					begin: Perbill::from_percent(100),
					delta: Perbill::from_percent(100),
				},
			},
		)];
		&DATA[..]
	}
	fn track_for(id: &Self::Origin) -> Result<Self::Id, ()> {
		if let Ok(system_origin) = frame_system::RawOrigin::try_from(id.clone()) {
			match system_origin {
				frame_system::RawOrigin::Root => Ok(0),
				_ => Err(()),
			}
		} else {
			Err(())
		}
	}
}

impl pallet_referenda::Config for Runtime {
	type WeightInfo = pallet_referenda::weights::SubstrateWeight<Self>;
	type Call = Call;
	type Event = Event;
	type Scheduler = Scheduler;
	type Currency = pallet_balances::Pallet<Self>;
	type CancelOrigin = EnsureRoot<AccountId>;
	type KillOrigin = EnsureRoot<AccountId>;
	type Slash = ();
	type Votes = pallet_conviction_voting::VotesOf<Runtime>;
	type Tally = pallet_conviction_voting::TallyOf<Runtime>;
	type SubmissionDeposit = SubmissionDeposit;
	type MaxQueued = ConstU32<100>;
	type UndecidingTimeout = UndecidingTimeout;
	type AlarmInterval = AlarmInterval;
	type Tracks = TracksInfo;
}

parameter_types! {
	pub const LaunchPeriod: BlockNumber = 28 * 24 * 60 * MINUTES;
	pub const VotingPeriod: BlockNumber = 28 * 24 * 60 * MINUTES;
	pub const FastTrackVotingPeriod: BlockNumber = 3 * 24 * 60 * MINUTES;
	pub const MinimumDeposit: Balance = 100 * DOLLARS;
	pub const EnactmentPeriod: BlockNumber = 30 * 24 * 60 * MINUTES;
	pub const CooloffPeriod: BlockNumber = 28 * 24 * 60 * MINUTES;
>>>>>>> 310ee214
	pub const MaxProposals: u32 = 100;
}

impl pallet_democracy::Config for Runtime {
	type Proposal = Call;
	type Event = Event;
	type Currency = Balances;
	type EnactmentPeriod = EnactmentPeriod;
	type LaunchPeriod = LaunchPeriod;
	type VotingPeriod = VotingPeriod;
	type VoteLockingPeriod = EnactmentPeriod; // Same as EnactmentPeriod
	type MinimumDeposit = MinimumDeposit;
	/// A straight majority of the council can decide what their next motion is.
	type ExternalOrigin =
		pallet_collective::EnsureProportionAtLeast<AccountId, CouncilCollective, 1, 2>;
	/// A super-majority can have the next scheduled referendum be a straight majority-carries vote.
	type ExternalMajorityOrigin =
		pallet_collective::EnsureProportionAtLeast<AccountId, CouncilCollective, 3, 4>;
	/// A unanimous council can have the next scheduled referendum be a straight default-carries
	/// (NTB) vote.
	type ExternalDefaultOrigin =
		pallet_collective::EnsureProportionAtLeast<AccountId, CouncilCollective, 1, 1>;
	/// Two thirds of the technical committee can have an ExternalMajority/ExternalDefault vote
	/// be tabled immediately and with a shorter voting/enactment period.
	type FastTrackOrigin =
		pallet_collective::EnsureProportionAtLeast<AccountId, TechnicalCollective, 2, 3>;
	type InstantOrigin =
		pallet_collective::EnsureProportionAtLeast<AccountId, TechnicalCollective, 1, 1>;
	type InstantAllowed = frame_support::traits::ConstBool<true>;
	type FastTrackVotingPeriod = FastTrackVotingPeriod;
	// To cancel a proposal which has been passed, 2/3 of the council must agree to it.
	type CancellationOrigin =
		pallet_collective::EnsureProportionAtLeast<AccountId, CouncilCollective, 2, 3>;
	// To cancel a proposal before it has been passed, the technical committee must be unanimous or
	// Root must agree.
	type CancelProposalOrigin = EnsureOneOf<
		EnsureRoot<AccountId>,
		pallet_collective::EnsureProportionAtLeast<AccountId, TechnicalCollective, 1, 1>,
	>;
	type BlacklistOrigin = EnsureRoot<AccountId>;
	// Any single technical committee member may veto a coming council proposal, however they can
	// only do it once and it lasts only for the cool-off period.
	type VetoOrigin = pallet_collective::EnsureMember<AccountId, TechnicalCollective>;
	type CooloffPeriod = CooloffPeriod;
	type PreimageByteDeposit = ();
	type OperationalPreimageOrigin = pallet_collective::EnsureMember<AccountId, CouncilCollective>;
	type Slash = Treasury;
	type Scheduler = Scheduler;
	type PalletsOrigin = OriginCaller;
	type MaxVotes = ConstU32<100>;
	type WeightInfo = pallet_democracy::weights::SubstrateWeight<Runtime>;
	type MaxProposals = MaxProposals;
}

parameter_types! {
	pub const CouncilMotionDuration: BlockNumber = 7 * DAYS;
	pub const CouncilMaxProposals: u32 = 100;
	pub const CouncilMaxMembers: u32 = 100;
}

type CouncilCollective = pallet_collective::Instance1;
impl pallet_collective::Config<CouncilCollective> for Runtime {
	type Origin = Origin;
	type Proposal = Call;
	type Event = Event;
	type MotionDuration = CouncilMotionDuration;
	type MaxProposals = CouncilMaxProposals;
	type MaxMembers = CouncilMaxMembers;
	type DefaultVote = pallet_collective::PrimeDefaultVote;
	type WeightInfo = pallet_collective::weights::SubstrateWeight<Runtime>;
}

parameter_types! {
	pub const CandidacyBond: Balance = 100 * DOLLARS;
	// 1 storage item created, key size is 32 bytes, value size is 16+16.
	pub const VotingBondBase: Balance = deposit(1, 64);
	pub const VotingBondFactor: Balance = 1 * DOLLARS;
	pub const TermDuration: BlockNumber = 7 * DAYS;
	pub const DesiredMembers: u32 = 13;
	pub const DesiredRunnersUp: u32 = 20;
	pub const ElectionsPhragmenPalletId: LockIdentifier = *b"phrelect";
}

// Make sure that there are no more than `MaxMembers` members elected via elections-phragmen.
const_assert!(DesiredMembers::get() <= CouncilMaxMembers::get());

impl pallet_elections_phragmen::Config for Runtime {
	type Event = Event;
	type PalletId = ElectionsPhragmenPalletId;
	type Currency = Balances;
	type ChangeMembers = Council;
	// NOTE: this implies that council's genesis members cannot be set directly and must come from
	// this module.
	type InitializeMembers = Council;
	type CurrencyToVote = U128CurrencyToVote;
	type CandidacyBond = CandidacyBond;
	type VotingBondBase = VotingBondBase;
	type VotingBondFactor = VotingBondFactor;
	type LoserCandidate = ();
	type KickedMember = ();
	type DesiredMembers = DesiredMembers;
	type DesiredRunnersUp = DesiredRunnersUp;
	type TermDuration = TermDuration;
	type WeightInfo = pallet_elections_phragmen::weights::SubstrateWeight<Runtime>;
}

parameter_types! {
	pub const TechnicalMotionDuration: BlockNumber = 5 * DAYS;
	pub const TechnicalMaxProposals: u32 = 100;
	pub const TechnicalMaxMembers: u32 = 100;
}

type TechnicalCollective = pallet_collective::Instance2;
impl pallet_collective::Config<TechnicalCollective> for Runtime {
	type Origin = Origin;
	type Proposal = Call;
	type Event = Event;
	type MotionDuration = TechnicalMotionDuration;
	type MaxProposals = TechnicalMaxProposals;
	type MaxMembers = TechnicalMaxMembers;
	type DefaultVote = pallet_collective::PrimeDefaultVote;
	type WeightInfo = pallet_collective::weights::SubstrateWeight<Runtime>;
}

type EnsureRootOrHalfCouncil = EnsureOneOf<
	EnsureRoot<AccountId>,
	pallet_collective::EnsureProportionMoreThan<AccountId, CouncilCollective, 1, 2>,
>;
impl pallet_membership::Config<pallet_membership::Instance1> for Runtime {
	type Event = Event;
	type AddOrigin = EnsureRootOrHalfCouncil;
	type RemoveOrigin = EnsureRootOrHalfCouncil;
	type SwapOrigin = EnsureRootOrHalfCouncil;
	type ResetOrigin = EnsureRootOrHalfCouncil;
	type PrimeOrigin = EnsureRootOrHalfCouncil;
	type MembershipInitialized = TechnicalCommittee;
	type MembershipChanged = TechnicalCommittee;
	type MaxMembers = TechnicalMaxMembers;
	type WeightInfo = pallet_membership::weights::SubstrateWeight<Runtime>;
}

parameter_types! {
	pub const ProposalBond: Permill = Permill::from_percent(5);
	pub const ProposalBondMinimum: Balance = 100 * DOLLARS;
	pub const SpendPeriod: BlockNumber = 1 * DAYS;
	pub const Burn: Permill = Permill::from_percent(0);
	pub const TipCountdown: BlockNumber = 1 * DAYS;
	pub const TipFindersFee: Percent = Percent::from_percent(20);
	pub const TipReportDepositBase: Balance = 1 * DOLLARS;
	pub const DataDepositPerByte: Balance = 1 * CENTS;
	pub const TreasuryPalletId: PalletId = PalletId(*b"py/trsry");
	pub const MaximumReasonLength: u32 = 16384;
	pub const MaxApprovals: u32 = 100;
}

impl pallet_treasury::Config for Runtime {
	type PalletId = TreasuryPalletId;
	type Currency = Balances;
	type ApproveOrigin = EnsureOneOf<
		EnsureRoot<AccountId>,
		pallet_collective::EnsureProportionAtLeast<AccountId, CouncilCollective, 3, 5>,
	>;
	type RejectOrigin = EnsureOneOf<
		EnsureRoot<AccountId>,
		pallet_collective::EnsureProportionMoreThan<AccountId, CouncilCollective, 1, 2>,
	>;
	type Event = Event;
	type OnSlash = ();
	type ProposalBond = ProposalBond;
	type ProposalBondMinimum = ProposalBondMinimum;
	type ProposalBondMaximum = ();
	type SpendPeriod = SpendPeriod;
	type Burn = Burn;
	type BurnDestination = ();
	type SpendFunds = Bounties;
	type WeightInfo = pallet_treasury::weights::SubstrateWeight<Runtime>;
	type MaxApprovals = MaxApprovals;
}

parameter_types! {
	pub const BountyCuratorDeposit: Permill = Permill::from_percent(50);
	pub const BountyValueMinimum: Balance = 10 * DOLLARS;
	pub const BountyDepositBase: Balance = 1 * DOLLARS;
	pub const CuratorDepositMultiplier: Permill = Permill::from_percent(50);
	pub const CuratorDepositMin: Balance = 1 * DOLLARS;
	pub const CuratorDepositMax: Balance = 100 * DOLLARS;
	pub const BountyDepositPayoutDelay: BlockNumber = 8 * DAYS;
	pub const BountyUpdatePeriod: BlockNumber = 90 * DAYS;
}

impl pallet_bounties::Config for Runtime {
	type Event = Event;
	type BountyDepositBase = BountyDepositBase;
	type BountyDepositPayoutDelay = BountyDepositPayoutDelay;
	type BountyUpdatePeriod = BountyUpdatePeriod;
	type CuratorDepositMultiplier = CuratorDepositMultiplier;
	type CuratorDepositMin = CuratorDepositMin;
	type CuratorDepositMax = CuratorDepositMax;
	type BountyValueMinimum = BountyValueMinimum;
	type DataDepositPerByte = DataDepositPerByte;
	type MaximumReasonLength = MaximumReasonLength;
	type WeightInfo = pallet_bounties::weights::SubstrateWeight<Runtime>;
	type ChildBountyManager = ChildBounties;
}

parameter_types! {
	pub const ChildBountyValueMinimum: Balance = 1 * DOLLARS;
}

impl pallet_child_bounties::Config for Runtime {
	type Event = Event;
	type MaxActiveChildBountyCount = ConstU32<5>;
	type ChildBountyValueMinimum = ChildBountyValueMinimum;
	type WeightInfo = pallet_child_bounties::weights::SubstrateWeight<Runtime>;
}

impl pallet_tips::Config for Runtime {
	type Event = Event;
	type DataDepositPerByte = DataDepositPerByte;
	type MaximumReasonLength = MaximumReasonLength;
	type Tippers = Elections;
	type TipCountdown = TipCountdown;
	type TipFindersFee = TipFindersFee;
	type TipReportDepositBase = TipReportDepositBase;
	type WeightInfo = pallet_tips::weights::SubstrateWeight<Runtime>;
}

parameter_types! {
	pub const DepositPerItem: Balance = deposit(1, 0);
	pub const DepositPerByte: Balance = deposit(0, 1);
	pub const MaxValueSize: u32 = 16 * 1024;
	// The lazy deletion runs inside on_initialize.
	pub DeletionWeightLimit: Weight = AVERAGE_ON_INITIALIZE_RATIO *
		RuntimeBlockWeights::get().max_block;
	// The weight needed for decoding the queue should be less or equal than a fifth
	// of the overall weight dedicated to the lazy deletion.
	pub DeletionQueueDepth: u32 = ((DeletionWeightLimit::get() / (
			<Runtime as pallet_contracts::Config>::WeightInfo::on_initialize_per_queue_item(1) -
			<Runtime as pallet_contracts::Config>::WeightInfo::on_initialize_per_queue_item(0)
		)) / 5) as u32;
	pub Schedule: pallet_contracts::Schedule<Runtime> = Default::default();
}

impl pallet_contracts::Config for Runtime {
	type Time = Timestamp;
	type Randomness = RandomnessCollectiveFlip;
	type Currency = Balances;
	type Event = Event;
	type Call = Call;
	/// The safest default is to allow no calls at all.
	///
	/// Runtimes should whitelist dispatchables that are allowed to be called from contracts
	/// and make sure they are stable. Dispatchables exposed to contracts are not allowed to
	/// change because that would break already deployed contracts. The `Call` structure itself
	/// is not allowed to change the indices of existing pallets, too.
	type CallFilter = Nothing;
	type DepositPerItem = DepositPerItem;
	type DepositPerByte = DepositPerByte;
	type CallStack = [pallet_contracts::Frame<Self>; 31];
	type WeightPrice = pallet_transaction_payment::Pallet<Self>;
	type WeightInfo = pallet_contracts::weights::SubstrateWeight<Self>;
	type ChainExtension = ();
	type DeletionQueueDepth = DeletionQueueDepth;
	type DeletionWeightLimit = DeletionWeightLimit;
	type Schedule = Schedule;
	type AddressGenerator = pallet_contracts::DefaultAddressGenerator;
}

impl pallet_sudo::Config for Runtime {
	type Event = Event;
	type Call = Call;
}

parameter_types! {
	pub const ImOnlineUnsignedPriority: TransactionPriority = TransactionPriority::max_value();
	/// We prioritize im-online heartbeats over election solution submission.
	pub const StakingUnsignedPriority: TransactionPriority = TransactionPriority::max_value() / 2;
	pub const MaxAuthorities: u32 = 100;
	pub const MaxKeys: u32 = 10_000;
	pub const MaxPeerInHeartbeats: u32 = 10_000;
	pub const MaxPeerDataEncodingSize: u32 = 1_000;
}

impl<LocalCall> frame_system::offchain::CreateSignedTransaction<LocalCall> for Runtime
where
	Call: From<LocalCall>,
{
	fn create_transaction<C: frame_system::offchain::AppCrypto<Self::Public, Self::Signature>>(
		call: Call,
		public: <Signature as traits::Verify>::Signer,
		account: AccountId,
		nonce: Index,
	) -> Option<(Call, <UncheckedExtrinsic as traits::Extrinsic>::SignaturePayload)> {
		let tip = 0;
		// take the biggest period possible.
		let period =
			BlockHashCount::get().checked_next_power_of_two().map(|c| c / 2).unwrap_or(2) as u64;
		let current_block = System::block_number()
			.saturated_into::<u64>()
			// The `System::block_number` is initialized with `n+1`,
			// so the actual block number is `n`.
			.saturating_sub(1);
		let era = Era::mortal(period, current_block);
		let extra = (
			frame_system::CheckNonZeroSender::<Runtime>::new(),
			frame_system::CheckSpecVersion::<Runtime>::new(),
			frame_system::CheckTxVersion::<Runtime>::new(),
			frame_system::CheckGenesis::<Runtime>::new(),
			frame_system::CheckEra::<Runtime>::from(era),
			frame_system::CheckNonce::<Runtime>::from(nonce),
			frame_system::CheckWeight::<Runtime>::new(),
			pallet_transaction_payment::ChargeTransactionPayment::<Runtime>::from(tip),
		);
		let raw_payload = SignedPayload::new(call, extra)
			.map_err(|e| {
				log::warn!("Unable to create signed payload: {:?}", e);
			})
			.ok()?;
		let signature = raw_payload.using_encoded(|payload| C::sign(payload, public))?;
		let address = Indices::unlookup(account);
		let (call, extra, _) = raw_payload.deconstruct();
		Some((call, (address, signature.into(), extra)))
	}
}

impl frame_system::offchain::SigningTypes for Runtime {
	type Public = <Signature as traits::Verify>::Signer;
	type Signature = Signature;
}

impl<C> frame_system::offchain::SendTransactionTypes<C> for Runtime
where
	Call: From<C>,
{
	type Extrinsic = UncheckedExtrinsic;
	type OverarchingCall = Call;
}

impl pallet_im_online::Config for Runtime {
	type AuthorityId = ImOnlineId;
	type Event = Event;
	type NextSessionRotation = Babe;
	type ValidatorSet = Historical;
	type ReportUnresponsiveness = Offences;
	type UnsignedPriority = ImOnlineUnsignedPriority;
	type WeightInfo = pallet_im_online::weights::SubstrateWeight<Runtime>;
	type MaxKeys = MaxKeys;
	type MaxPeerInHeartbeats = MaxPeerInHeartbeats;
	type MaxPeerDataEncodingSize = MaxPeerDataEncodingSize;
}

impl pallet_offences::Config for Runtime {
	type Event = Event;
	type IdentificationTuple = pallet_session::historical::IdentificationTuple<Self>;
	type OnOffenceHandler = Staking;
}

impl pallet_authority_discovery::Config for Runtime {
	type MaxAuthorities = MaxAuthorities;
}

impl pallet_grandpa::Config for Runtime {
	type Event = Event;
	type Call = Call;

	type KeyOwnerProofSystem = Historical;

	type KeyOwnerProof =
		<Self::KeyOwnerProofSystem as KeyOwnerProofSystem<(KeyTypeId, GrandpaId)>>::Proof;

	type KeyOwnerIdentification = <Self::KeyOwnerProofSystem as KeyOwnerProofSystem<(
		KeyTypeId,
		GrandpaId,
	)>>::IdentificationTuple;

	type HandleEquivocation = pallet_grandpa::EquivocationHandler<
		Self::KeyOwnerIdentification,
		Offences,
		ReportLongevity,
	>;

	type WeightInfo = ();
	type MaxAuthorities = MaxAuthorities;
}

parameter_types! {
	pub const BasicDeposit: Balance = 10 * DOLLARS;       // 258 bytes on-chain
	pub const FieldDeposit: Balance = 250 * CENTS;        // 66 bytes on-chain
	pub const SubAccountDeposit: Balance = 2 * DOLLARS;   // 53 bytes on-chain
	pub const MaxSubAccounts: u32 = 100;
	pub const MaxAdditionalFields: u32 = 100;
	pub const MaxRegistrars: u32 = 20;
}

impl pallet_identity::Config for Runtime {
	type Event = Event;
	type Currency = Balances;
	type BasicDeposit = BasicDeposit;
	type FieldDeposit = FieldDeposit;
	type SubAccountDeposit = SubAccountDeposit;
	type MaxSubAccounts = MaxSubAccounts;
	type MaxAdditionalFields = MaxAdditionalFields;
	type MaxRegistrars = MaxRegistrars;
	type Slashed = Treasury;
	type ForceOrigin = EnsureRootOrHalfCouncil;
	type RegistrarOrigin = EnsureRootOrHalfCouncil;
	type WeightInfo = pallet_identity::weights::SubstrateWeight<Runtime>;
}

parameter_types! {
	pub const ConfigDepositBase: Balance = 5 * DOLLARS;
	pub const FriendDepositFactor: Balance = 50 * CENTS;
	pub const MaxFriends: u16 = 9;
	pub const RecoveryDeposit: Balance = 5 * DOLLARS;
}

impl pallet_recovery::Config for Runtime {
	type Event = Event;
	type Call = Call;
	type Currency = Balances;
	type ConfigDepositBase = ConfigDepositBase;
	type FriendDepositFactor = FriendDepositFactor;
	type MaxFriends = MaxFriends;
	type RecoveryDeposit = RecoveryDeposit;
}

parameter_types! {
	pub const CandidateDeposit: Balance = 10 * DOLLARS;
	pub const WrongSideDeduction: Balance = 2 * DOLLARS;
	pub const MaxStrikes: u32 = 10;
	pub const RotationPeriod: BlockNumber = 80 * HOURS;
	pub const PeriodSpend: Balance = 500 * DOLLARS;
	pub const MaxLockDuration: BlockNumber = 36 * 30 * DAYS;
	pub const ChallengePeriod: BlockNumber = 7 * DAYS;
	pub const MaxCandidateIntake: u32 = 10;
	pub const SocietyPalletId: PalletId = PalletId(*b"py/socie");
}

impl pallet_society::Config for Runtime {
	type Event = Event;
	type PalletId = SocietyPalletId;
	type Currency = Balances;
	type Randomness = RandomnessCollectiveFlip;
	type CandidateDeposit = CandidateDeposit;
	type WrongSideDeduction = WrongSideDeduction;
	type MaxStrikes = MaxStrikes;
	type PeriodSpend = PeriodSpend;
	type MembershipChanged = ();
	type RotationPeriod = RotationPeriod;
	type MaxLockDuration = MaxLockDuration;
	type FounderSetOrigin =
		pallet_collective::EnsureProportionMoreThan<AccountId, CouncilCollective, 1, 2>;
	type SuspensionJudgementOrigin = pallet_society::EnsureFounder<Runtime>;
	type MaxCandidateIntake = MaxCandidateIntake;
	type ChallengePeriod = ChallengePeriod;
}

parameter_types! {
	pub const MinVestedTransfer: Balance = 1 * DOLLARS;
}

impl pallet_vesting::Config for Runtime {
	type Event = Event;
	type Currency = Balances;
	type BlockNumberToBalance = ConvertInto;
	type MinVestedTransfer = MinVestedTransfer;
	type WeightInfo = pallet_vesting::weights::SubstrateWeight<Runtime>;
	// `VestingInfo` encode length is 36bytes. 28 schedules gets encoded as 1009 bytes, which is the
	// highest number of schedules that encodes less than 2^10.
	const MAX_VESTING_SCHEDULES: u32 = 28;
}

<<<<<<< HEAD
=======
impl pallet_mmr::Config for Runtime {
	const INDEXING_PREFIX: &'static [u8] = b"mmr";
	type Hashing = <Runtime as frame_system::Config>::Hashing;
	type Hash = <Runtime as frame_system::Config>::Hash;
	type LeafData = pallet_mmr::ParentNumberAndHash<Self>;
	type OnNewRoot = ();
	type WeightInfo = ();
}

parameter_types! {
	pub const LotteryPalletId: PalletId = PalletId(*b"py/lotto");
	pub const MaxCalls: u32 = 10;
	pub const MaxGenerateRandom: u32 = 10;
}

impl pallet_lottery::Config for Runtime {
	type PalletId = LotteryPalletId;
	type Call = Call;
	type Currency = Balances;
	type Randomness = RandomnessCollectiveFlip;
	type Event = Event;
	type ManagerOrigin = EnsureRoot<AccountId>;
	type MaxCalls = MaxCalls;
	type ValidateCall = Lottery;
	type MaxGenerateRandom = MaxGenerateRandom;
	type WeightInfo = pallet_lottery::weights::SubstrateWeight<Runtime>;
}

>>>>>>> 310ee214
parameter_types! {
	// Minimum bounds on storage are important to secure your chain.
	pub const MinDataLength: usize = 1;
	// Maximum bounds on storage are important to secure your chain.
	pub const MaxDataLength: usize = usize::MAX;
}

/// Configure the send data pallet
impl pallet_cere_ddc::Config for Runtime {
	type MinLength = MinDataLength;
	type MaxLength = MaxDataLength;
	// The ubiquitous event type.
	type Event = Event;
}

parameter_types! {
	pub const ChainId: u8 = 1;
    pub const ProposalLifetime: BlockNumber = 1000;
}

/// Configure the send data pallet
impl pallet_chainbridge::Config for Runtime {
	type Event = Event;
	type AdminOrigin = frame_system::EnsureRoot<Self::AccountId>;
	type Proposal = Call;
	type ChainId = ChainId;
	type ProposalLifetime = ProposalLifetime;
}

parameter_types! {
    pub HashId: pallet_chainbridge::ResourceId = pallet_chainbridge::derive_resource_id(1, &blake2_128(b"hash"));
    // Note: Chain ID is 0 indicating this is native to another chain
    pub NativeTokenId: pallet_chainbridge::ResourceId = pallet_chainbridge::derive_resource_id(0, &blake2_128(b"DAV"));

    pub NFTTokenId: pallet_chainbridge::ResourceId = pallet_chainbridge::derive_resource_id(1, &blake2_128(b"NFT"));
}

impl pallet_erc721::Config for Runtime {
	type Event = Event;
	type Identifier = NFTTokenId;
}

impl pallet_erc20::Config for Runtime {
	type Event = Event;
	type BridgeOrigin = pallet_chainbridge::EnsureBridge<Runtime>;
	type Currency = pallet_balances::Module<Runtime>;
	type HashId = HashId;
	type NativeTokenId = NativeTokenId;
	type Erc721Id = NFTTokenId;
}

parameter_types! {
	pub const OcwBlockInterval: u32 = pallet_ddc_metrics_offchain_worker::BLOCK_INTERVAL;
}

impl pallet_ddc_metrics_offchain_worker::Config for Runtime {
	type BlockInterval = OcwBlockInterval;

	type AuthorityId = pallet_ddc_metrics_offchain_worker::crypto::TestAuthId;

	type Event = Event;
	type Call = Call;
}

construct_runtime!(
	pub enum Runtime where
		Block = Block,
		NodeBlock = node_primitives::Block,
		UncheckedExtrinsic = UncheckedExtrinsic
	{
		System: frame_system,
		Utility: pallet_utility,
		Babe: pallet_babe,
		Timestamp: pallet_timestamp,
		// Authorship must be before session in order to note author in the correct session and era
		// for im-online and staking.
		Authorship: pallet_authorship,
		Indices: pallet_indices,
		Balances: pallet_balances,
		TransactionPayment: pallet_transaction_payment,
		ElectionProviderMultiPhase: pallet_election_provider_multi_phase,
		Staking: pallet_staking,
		Session: pallet_session,
		Democracy: pallet_democracy,
		Council: pallet_collective::<Instance1>,
		TechnicalCommittee: pallet_collective::<Instance2>,
		Elections: pallet_elections_phragmen,
		TechnicalMembership: pallet_membership::<Instance1>,
		Grandpa: pallet_grandpa,
		Treasury: pallet_treasury,
		Contracts: pallet_contracts,
		Sudo: pallet_sudo,
		ImOnline: pallet_im_online,
		AuthorityDiscovery: pallet_authority_discovery,
		Offences: pallet_offences,
		Historical: pallet_session_historical::{Pallet},
		RandomnessCollectiveFlip: pallet_randomness_collective_flip,
		Identity: pallet_identity,
		Society: pallet_society,
		Recovery: pallet_recovery,
		Vesting: pallet_vesting,
		Scheduler: pallet_scheduler,
		Proxy: pallet_proxy,
		Multisig: pallet_multisig,
		Bounties: pallet_bounties,
		Tips: pallet_tips,
		BagsList: pallet_bags_list,
		ChildBounties: pallet_child_bounties,
<<<<<<< HEAD
		CereDDCModule: pallet_cere_ddc::{Pallet, Call, Storage, Event<T>},
		ChainBridge: pallet_chainbridge::{Pallet, Call, Storage, Event<T>},
		Erc721: pallet_erc721::{Pallet, Call, Storage, Event<T>},
		Erc20: pallet_erc20::{Pallet, Call, Storage, Event<T>},
		DdcMetricsOffchainWorker: pallet_ddc_metrics_offchain_worker::{Pallet, Call, Storage, Event<T>},
=======
		Referenda: pallet_referenda,
		ConvictionVoting: pallet_conviction_voting,
		Whitelist: pallet_whitelist,
		NominationPools: pallet_nomination_pools,
>>>>>>> 310ee214
	}
);

/// The address format for describing accounts.
pub type Address = sp_runtime::MultiAddress<AccountId, AccountIndex>;
/// Block header type as expected by this runtime.
pub type Header = generic::Header<BlockNumber, BlakeTwo256>;
/// Block type as expected by this runtime.
pub type Block = generic::Block<Header, UncheckedExtrinsic>;
/// A Block signed with a Justification
pub type SignedBlock = generic::SignedBlock<Block>;
/// BlockId type as expected by this runtime.
pub type BlockId = generic::BlockId<Block>;
/// The SignedExtension to the basic transaction logic.
///
/// When you change this, you **MUST** modify [`sign`] in `bin/node/testing/src/keyring.rs`!
///
/// [`sign`]: <../../testing/src/keyring.rs.html>
pub type SignedExtra = (
	frame_system::CheckNonZeroSender<Runtime>,
	frame_system::CheckSpecVersion<Runtime>,
	frame_system::CheckTxVersion<Runtime>,
	frame_system::CheckGenesis<Runtime>,
	frame_system::CheckEra<Runtime>,
	frame_system::CheckNonce<Runtime>,
	frame_system::CheckWeight<Runtime>,
	pallet_transaction_payment::ChargeTransactionPayment<Runtime>,
);
/// Unchecked extrinsic type as expected by this runtime.
pub type UncheckedExtrinsic = generic::UncheckedExtrinsic<Address, Call, Signature, SignedExtra>;
/// The payload being signed in transactions.
pub type SignedPayload = generic::SignedPayload<Call, SignedExtra>;
/// Extrinsic type that has already been checked.
pub type CheckedExtrinsic = generic::CheckedExtrinsic<AccountId, Call, SignedExtra>;
/// Executive: handles dispatch to the various modules.
pub type Executive = frame_executive::Executive<
	Runtime,
	Block,
	frame_system::ChainContext<Runtime>,
	Runtime,
	AllPalletsWithSystem,
	pallet_bags_list::migrations::CheckCounterPrefix<Runtime>,
>;

#[cfg(feature = "runtime-benchmarks")]
#[macro_use]
extern crate frame_benchmarking;

#[cfg(feature = "runtime-benchmarks")]
mod benches {
	define_benchmarks!(
		[frame_benchmarking, BaselineBench::<Runtime>]
		[pallet_babe, Babe]
		[pallet_bags_list, BagsList]
		[pallet_balances, Balances]
		[pallet_bounties, Bounties]
		[pallet_child_bounties, ChildBounties]
		[pallet_collective, Council]
		[pallet_contracts, Contracts]
		[pallet_democracy, Democracy]
		[pallet_election_provider_multi_phase, ElectionProviderMultiPhase]
		[pallet_election_provider_support_benchmarking, EPSBench::<Runtime>]
		[pallet_elections_phragmen, Elections]
		[pallet_grandpa, Grandpa]
		[pallet_identity, Identity]
		[pallet_im_online, ImOnline]
		[pallet_indices, Indices]
		[pallet_membership, TechnicalMembership]
		[pallet_multisig, Multisig]
		[pallet_nomination_pools, NominationPoolsBench::<Runtime>]
		[pallet_offences, OffencesBench::<Runtime>]
		[pallet_proxy, Proxy]
		[pallet_scheduler, Scheduler]
		[pallet_session, SessionBench::<Runtime>]
		[pallet_staking, Staking]
		[frame_system, SystemBench::<Runtime>]
		[pallet_timestamp, Timestamp]
		[pallet_tips, Tips]
		[pallet_treasury, Treasury]
		[pallet_utility, Utility]
		[pallet_vesting, Vesting]
	);
}

impl_runtime_apis! {
	impl sp_api::Core<Block> for Runtime {
		fn version() -> RuntimeVersion {
			VERSION
		}

		fn execute_block(block: Block) {
			Executive::execute_block(block);
		}

		fn initialize_block(header: &<Block as BlockT>::Header) {
			Executive::initialize_block(header)
		}
	}

	impl sp_api::Metadata<Block> for Runtime {
		fn metadata() -> OpaqueMetadata {
			OpaqueMetadata::new(Runtime::metadata().into())
		}
	}

	impl sp_block_builder::BlockBuilder<Block> for Runtime {
		fn apply_extrinsic(extrinsic: <Block as BlockT>::Extrinsic) -> ApplyExtrinsicResult {
			Executive::apply_extrinsic(extrinsic)
		}

		fn finalize_block() -> <Block as BlockT>::Header {
			Executive::finalize_block()
		}

		fn inherent_extrinsics(data: InherentData) -> Vec<<Block as BlockT>::Extrinsic> {
			data.create_extrinsics()
		}

		fn check_inherents(block: Block, data: InherentData) -> CheckInherentsResult {
			data.check_extrinsics(&block)
		}
	}

	impl sp_transaction_pool::runtime_api::TaggedTransactionQueue<Block> for Runtime {
		fn validate_transaction(
			source: TransactionSource,
			tx: <Block as BlockT>::Extrinsic,
			block_hash: <Block as BlockT>::Hash,
		) -> TransactionValidity {
			Executive::validate_transaction(source, tx, block_hash)
		}
	}

	impl sp_offchain::OffchainWorkerApi<Block> for Runtime {
		fn offchain_worker(header: &<Block as BlockT>::Header) {
			Executive::offchain_worker(header)
		}
	}

	impl fg_primitives::GrandpaApi<Block> for Runtime {
		fn grandpa_authorities() -> GrandpaAuthorityList {
			Grandpa::grandpa_authorities()
		}

		fn current_set_id() -> fg_primitives::SetId {
			Grandpa::current_set_id()
		}

		fn submit_report_equivocation_unsigned_extrinsic(
			equivocation_proof: fg_primitives::EquivocationProof<
				<Block as BlockT>::Hash,
				NumberFor<Block>,
			>,
			key_owner_proof: fg_primitives::OpaqueKeyOwnershipProof,
		) -> Option<()> {
			let key_owner_proof = key_owner_proof.decode()?;

			Grandpa::submit_unsigned_equivocation_report(
				equivocation_proof,
				key_owner_proof,
			)
		}

		fn generate_key_ownership_proof(
			_set_id: fg_primitives::SetId,
			authority_id: GrandpaId,
		) -> Option<fg_primitives::OpaqueKeyOwnershipProof> {
			use codec::Encode;

			Historical::prove((fg_primitives::KEY_TYPE, authority_id))
				.map(|p| p.encode())
				.map(fg_primitives::OpaqueKeyOwnershipProof::new)
		}
	}

	impl sp_consensus_babe::BabeApi<Block> for Runtime {
		fn configuration() -> sp_consensus_babe::BabeGenesisConfiguration {
			// The choice of `c` parameter (where `1 - c` represents the
			// probability of a slot being empty), is done in accordance to the
			// slot duration and expected target block time, for safely
			// resisting network delays of maximum two seconds.
			// <https://research.web3.foundation/en/latest/polkadot/BABE/Babe/#6-practical-results>
			sp_consensus_babe::BabeGenesisConfiguration {
				slot_duration: Babe::slot_duration(),
				epoch_length: EpochDuration::get(),
				c: BABE_GENESIS_EPOCH_CONFIG.c,
				genesis_authorities: Babe::authorities().to_vec(),
				randomness: Babe::randomness(),
				allowed_slots: BABE_GENESIS_EPOCH_CONFIG.allowed_slots,
			}
		}

		fn current_epoch_start() -> sp_consensus_babe::Slot {
			Babe::current_epoch_start()
		}

		fn current_epoch() -> sp_consensus_babe::Epoch {
			Babe::current_epoch()
		}

		fn next_epoch() -> sp_consensus_babe::Epoch {
			Babe::next_epoch()
		}

		fn generate_key_ownership_proof(
			_slot: sp_consensus_babe::Slot,
			authority_id: sp_consensus_babe::AuthorityId,
		) -> Option<sp_consensus_babe::OpaqueKeyOwnershipProof> {
			use codec::Encode;

			Historical::prove((sp_consensus_babe::KEY_TYPE, authority_id))
				.map(|p| p.encode())
				.map(sp_consensus_babe::OpaqueKeyOwnershipProof::new)
		}

		fn submit_report_equivocation_unsigned_extrinsic(
			equivocation_proof: sp_consensus_babe::EquivocationProof<<Block as BlockT>::Header>,
			key_owner_proof: sp_consensus_babe::OpaqueKeyOwnershipProof,
		) -> Option<()> {
			let key_owner_proof = key_owner_proof.decode()?;

			Babe::submit_unsigned_equivocation_report(
				equivocation_proof,
				key_owner_proof,
			)
		}
	}

	impl sp_authority_discovery::AuthorityDiscoveryApi<Block> for Runtime {
		fn authorities() -> Vec<AuthorityDiscoveryId> {
			AuthorityDiscovery::authorities()
		}
	}

	impl frame_system_rpc_runtime_api::AccountNonceApi<Block, AccountId, Index> for Runtime {
		fn account_nonce(account: AccountId) -> Index {
			System::account_nonce(account)
		}
	}

	impl pallet_contracts_rpc_runtime_api::ContractsApi<
		Block, AccountId, Balance, BlockNumber, Hash,
	>
		for Runtime
	{
		fn call(
			origin: AccountId,
			dest: AccountId,
			value: Balance,
			gas_limit: u64,
			storage_deposit_limit: Option<Balance>,
			input_data: Vec<u8>,
		) -> pallet_contracts_primitives::ContractExecResult<Balance> {
			Contracts::bare_call(origin, dest, value, gas_limit, storage_deposit_limit, input_data, true)
		}

		fn instantiate(
			origin: AccountId,
			value: Balance,
			gas_limit: u64,
			storage_deposit_limit: Option<Balance>,
			code: pallet_contracts_primitives::Code<Hash>,
			data: Vec<u8>,
			salt: Vec<u8>,
		) -> pallet_contracts_primitives::ContractInstantiateResult<AccountId, Balance>
		{
			Contracts::bare_instantiate(origin, value, gas_limit, storage_deposit_limit, code, data, salt, true)
		}

		fn upload_code(
			origin: AccountId,
			code: Vec<u8>,
			storage_deposit_limit: Option<Balance>,
		) -> pallet_contracts_primitives::CodeUploadResult<Hash, Balance>
		{
			Contracts::bare_upload_code(origin, code, storage_deposit_limit)
		}

		fn get_storage(
			address: AccountId,
			key: [u8; 32],
		) -> pallet_contracts_primitives::GetStorageResult {
			Contracts::get_storage(address, key)
		}
	}

	impl pallet_transaction_payment_rpc_runtime_api::TransactionPaymentApi<
		Block,
		Balance,
	> for Runtime {
		fn query_info(uxt: <Block as BlockT>::Extrinsic, len: u32) -> RuntimeDispatchInfo<Balance> {
			TransactionPayment::query_info(uxt, len)
		}
		fn query_fee_details(uxt: <Block as BlockT>::Extrinsic, len: u32) -> FeeDetails<Balance> {
			TransactionPayment::query_fee_details(uxt, len)
		}
	}

<<<<<<< HEAD
=======
	impl pallet_mmr::primitives::MmrApi<
		Block,
		mmr::Hash,
	> for Runtime {
		fn generate_proof(leaf_index: pallet_mmr::primitives::LeafIndex)
			-> Result<(mmr::EncodableOpaqueLeaf, mmr::Proof<mmr::Hash>), mmr::Error>
		{
			Mmr::generate_proof(leaf_index)
				.map(|(leaf, proof)| (mmr::EncodableOpaqueLeaf::from_leaf(&leaf), proof))
		}

		fn verify_proof(leaf: mmr::EncodableOpaqueLeaf, proof: mmr::Proof<mmr::Hash>)
			-> Result<(), mmr::Error>
		{
			let leaf: mmr::Leaf = leaf
				.into_opaque_leaf()
				.try_decode()
				.ok_or(mmr::Error::Verify)?;
			Mmr::verify_leaf(leaf, proof)
		}

		fn verify_proof_stateless(
			root: mmr::Hash,
			leaf: mmr::EncodableOpaqueLeaf,
			proof: mmr::Proof<mmr::Hash>
		) -> Result<(), mmr::Error> {
			let node = mmr::DataOrHash::Data(leaf.into_opaque_leaf());
			pallet_mmr::verify_leaf_proof::<mmr::Hashing, _>(root, node, proof)
		}

		fn mmr_root() -> Result<mmr::Hash, mmr::Error> {
			Ok(Mmr::mmr_root())
		}
	}

>>>>>>> 310ee214
	impl sp_session::SessionKeys<Block> for Runtime {
		fn generate_session_keys(seed: Option<Vec<u8>>) -> Vec<u8> {
			SessionKeys::generate(seed)
		}

		fn decode_session_keys(
			encoded: Vec<u8>,
		) -> Option<Vec<(Vec<u8>, KeyTypeId)>> {
			SessionKeys::decode_into_raw_public_keys(&encoded)
		}
	}

	#[cfg(feature = "try-runtime")]
	impl frame_try_runtime::TryRuntime<Block> for Runtime {
		fn on_runtime_upgrade() -> (Weight, Weight) {
			// NOTE: intentional unwrap: we don't want to propagate the error backwards, and want to
			// have a backtrace here. If any of the pre/post migration checks fail, we shall stop
			// right here and right now.
			let weight = Executive::try_runtime_upgrade().unwrap();
			(weight, RuntimeBlockWeights::get().max_block)
		}

		fn execute_block_no_check(block: Block) -> Weight {
			Executive::execute_block_no_check(block)
		}
	}

	#[cfg(feature = "runtime-benchmarks")]
	impl frame_benchmarking::Benchmark<Block> for Runtime {
		fn benchmark_metadata(extra: bool) -> (
			Vec<frame_benchmarking::BenchmarkList>,
			Vec<frame_support::traits::StorageInfo>,
		) {
			use frame_benchmarking::{baseline, Benchmarking, BenchmarkList};
			use frame_support::traits::StorageInfoTrait;

			// Trying to add benchmarks directly to the Session Pallet caused cyclic dependency
			// issues. To get around that, we separated the Session benchmarks into its own crate,
			// which is why we need these two lines below.
			use pallet_session_benchmarking::Pallet as SessionBench;
			use pallet_offences_benchmarking::Pallet as OffencesBench;
			use pallet_election_provider_support_benchmarking::Pallet as EPSBench;
			use frame_system_benchmarking::Pallet as SystemBench;
			use baseline::Pallet as BaselineBench;
			use pallet_nomination_pools_benchmarking::Pallet as NominationPoolsBench;

			let mut list = Vec::<BenchmarkList>::new();
			list_benchmarks!(list, extra);

			let storage_info = AllPalletsWithSystem::storage_info();

			return (list, storage_info)
		}

		fn dispatch_benchmark(
			config: frame_benchmarking::BenchmarkConfig
		) -> Result<Vec<frame_benchmarking::BenchmarkBatch>, sp_runtime::RuntimeString> {
			use frame_benchmarking::{baseline, Benchmarking, BenchmarkBatch,  TrackedStorageKey};

			// Trying to add benchmarks directly to the Session Pallet caused cyclic dependency
			// issues. To get around that, we separated the Session benchmarks into its own crate,
			// which is why we need these two lines below.
			use pallet_session_benchmarking::Pallet as SessionBench;
			use pallet_offences_benchmarking::Pallet as OffencesBench;
			use pallet_election_provider_support_benchmarking::Pallet as EPSBench;
			use frame_system_benchmarking::Pallet as SystemBench;
			use baseline::Pallet as BaselineBench;
			use pallet_nomination_pools_benchmarking::Pallet as NominationPoolsBench;

			impl pallet_session_benchmarking::Config for Runtime {}
			impl pallet_offences_benchmarking::Config for Runtime {}
			impl pallet_election_provider_support_benchmarking::Config for Runtime {}
			impl frame_system_benchmarking::Config for Runtime {}
			impl baseline::Config for Runtime {}
			impl pallet_nomination_pools_benchmarking::Config for Runtime {}

			let whitelist: Vec<TrackedStorageKey> = vec![
				// Block Number
				hex_literal::hex!("26aa394eea5630e07c48ae0c9558cef702a5c1b19ab7a04f536c519aca4983ac").to_vec().into(),
				// Total Issuance
				hex_literal::hex!("c2261276cc9d1f8598ea4b6a74b15c2f57c875e4cff74148e4628f264b974c80").to_vec().into(),
				// Execution Phase
				hex_literal::hex!("26aa394eea5630e07c48ae0c9558cef7ff553b5a9862a516939d82b3d3d8661a").to_vec().into(),
				// Event Count
				hex_literal::hex!("26aa394eea5630e07c48ae0c9558cef70a98fdbe9ce6c55837576c60c7af3850").to_vec().into(),
				// System Events
				hex_literal::hex!("26aa394eea5630e07c48ae0c9558cef780d41e5e16056765bc8461851072c9d7").to_vec().into(),
				// System BlockWeight
				hex_literal::hex!("26aa394eea5630e07c48ae0c9558cef734abf5cb34d6244378cddbf18e849d96").to_vec().into(),
				// Treasury Account
				hex_literal::hex!("26aa394eea5630e07c48ae0c9558cef7b99d880ec681799c0cf30e8886371da95ecffd7b6c0f78751baa9d281e0bfa3a6d6f646c70792f74727372790000000000000000000000000000000000000000").to_vec().into(),
			];

			let mut batches = Vec::<BenchmarkBatch>::new();
			let params = (&config, &whitelist);
			add_benchmarks!(params, batches);

			Ok(batches)
		}
	}
}

#[cfg(test)]
mod tests {
	use super::*;
	use frame_election_provider_support::NposSolution;
	use frame_system::offchain::CreateSignedTransaction;
	use sp_runtime::UpperOf;

	#[test]
	fn validate_transaction_submitter_bounds() {
		fn is_submit_signed_transaction<T>()
		where
			T: CreateSignedTransaction<Call>,
		{
		}

		is_submit_signed_transaction::<Runtime>();
	}

	#[test]
	fn perbill_as_onchain_accuracy() {
		type OnChainAccuracy =
			<<Runtime as pallet_election_provider_multi_phase::Config>::Solution as NposSolution>::Accuracy;
		let maximum_chain_accuracy: Vec<UpperOf<OnChainAccuracy>> = (0..MaxNominations::get())
			.map(|_| <UpperOf<OnChainAccuracy>>::from(OnChainAccuracy::one().deconstruct()))
			.collect();
		let _: UpperOf<OnChainAccuracy> =
			maximum_chain_accuracy.iter().fold(0, |acc, x| acc.checked_add(*x).unwrap());
	}

	#[test]
	fn call_size() {
		let size = core::mem::size_of::<Call>();
		assert!(
			size <= 208,
			"size of Call {} is more than 208 bytes: some calls have too big arguments, use Box to reduce the
			size of Call.
			If the limit is too strong, maybe consider increase the limit to 300.",
			size,
		);
	}
}<|MERGE_RESOLUTION|>--- conflicted
+++ resolved
@@ -682,14 +682,6 @@
 }
 
 parameter_types! {
-<<<<<<< HEAD
-	pub const LaunchPeriod: BlockNumber = 1 * 24 * 60 * MINUTES;
-	pub const VotingPeriod: BlockNumber = 1 * 24 * 60 * MINUTES;
-	pub const FastTrackVotingPeriod: BlockNumber = 3 * 60 * MINUTES;
-	pub const MinimumDeposit: Balance = 5000 * DOLLARS;
-	pub const EnactmentPeriod: BlockNumber = 1 * 24 * 60 * MINUTES;
-	pub const CooloffPeriod: BlockNumber = 7 * 24 * 60 * MINUTES;
-=======
 	pub const PostUnbondPoolsWindow: u32 = 4;
 	pub const NominationPoolsPalletId: PalletId = PalletId(*b"py/npols");
 }
@@ -722,90 +714,12 @@
 }
 
 parameter_types! {
-	pub const VoteLockingPeriod: BlockNumber = 30 * DAYS;
-}
-
-impl pallet_conviction_voting::Config for Runtime {
-	type WeightInfo = pallet_conviction_voting::weights::SubstrateWeight<Self>;
-	type Event = Event;
-	type Currency = Balances;
-	type VoteLockingPeriod = VoteLockingPeriod;
-	type MaxVotes = ConstU32<512>;
-	type MaxTurnout = frame_support::traits::TotalIssuanceOf<Balances, Self::AccountId>;
-	type Polls = Referenda;
-}
-
-parameter_types! {
-	pub const AlarmInterval: BlockNumber = 1;
-	pub const SubmissionDeposit: Balance = 100 * DOLLARS;
-	pub const UndecidingTimeout: BlockNumber = 28 * DAYS;
-}
-
-pub struct TracksInfo;
-impl pallet_referenda::TracksInfo<Balance, BlockNumber> for TracksInfo {
-	type Id = u8;
-	type Origin = <Origin as frame_support::traits::OriginTrait>::PalletsOrigin;
-	fn tracks() -> &'static [(Self::Id, pallet_referenda::TrackInfo<Balance, BlockNumber>)] {
-		static DATA: [(u8, pallet_referenda::TrackInfo<Balance, BlockNumber>); 1] = [(
-			0u8,
-			pallet_referenda::TrackInfo {
-				name: "root",
-				max_deciding: 1,
-				decision_deposit: 10,
-				prepare_period: 4,
-				decision_period: 4,
-				confirm_period: 2,
-				min_enactment_period: 4,
-				min_approval: pallet_referenda::Curve::LinearDecreasing {
-					begin: Perbill::from_percent(100),
-					delta: Perbill::from_percent(50),
-				},
-				min_turnout: pallet_referenda::Curve::LinearDecreasing {
-					begin: Perbill::from_percent(100),
-					delta: Perbill::from_percent(100),
-				},
-			},
-		)];
-		&DATA[..]
-	}
-	fn track_for(id: &Self::Origin) -> Result<Self::Id, ()> {
-		if let Ok(system_origin) = frame_system::RawOrigin::try_from(id.clone()) {
-			match system_origin {
-				frame_system::RawOrigin::Root => Ok(0),
-				_ => Err(()),
-			}
-		} else {
-			Err(())
-		}
-	}
-}
-
-impl pallet_referenda::Config for Runtime {
-	type WeightInfo = pallet_referenda::weights::SubstrateWeight<Self>;
-	type Call = Call;
-	type Event = Event;
-	type Scheduler = Scheduler;
-	type Currency = pallet_balances::Pallet<Self>;
-	type CancelOrigin = EnsureRoot<AccountId>;
-	type KillOrigin = EnsureRoot<AccountId>;
-	type Slash = ();
-	type Votes = pallet_conviction_voting::VotesOf<Runtime>;
-	type Tally = pallet_conviction_voting::TallyOf<Runtime>;
-	type SubmissionDeposit = SubmissionDeposit;
-	type MaxQueued = ConstU32<100>;
-	type UndecidingTimeout = UndecidingTimeout;
-	type AlarmInterval = AlarmInterval;
-	type Tracks = TracksInfo;
-}
-
-parameter_types! {
-	pub const LaunchPeriod: BlockNumber = 28 * 24 * 60 * MINUTES;
-	pub const VotingPeriod: BlockNumber = 28 * 24 * 60 * MINUTES;
-	pub const FastTrackVotingPeriod: BlockNumber = 3 * 24 * 60 * MINUTES;
-	pub const MinimumDeposit: Balance = 100 * DOLLARS;
-	pub const EnactmentPeriod: BlockNumber = 30 * 24 * 60 * MINUTES;
-	pub const CooloffPeriod: BlockNumber = 28 * 24 * 60 * MINUTES;
->>>>>>> 310ee214
+	pub const LaunchPeriod: BlockNumber = 1 * 24 * 60 * MINUTES;
+	pub const VotingPeriod: BlockNumber = 1 * 24 * 60 * MINUTES;
+	pub const FastTrackVotingPeriod: BlockNumber = 3 * 60 * MINUTES;
+	pub const MinimumDeposit: Balance = 5000 * DOLLARS;
+	pub const EnactmentPeriod: BlockNumber = 1 * 24 * 60 * MINUTES;
+	pub const CooloffPeriod: BlockNumber = 7 * 24 * 60 * MINUTES;
 	pub const MaxProposals: u32 = 100;
 }
 
@@ -1278,37 +1192,6 @@
 	const MAX_VESTING_SCHEDULES: u32 = 28;
 }
 
-<<<<<<< HEAD
-=======
-impl pallet_mmr::Config for Runtime {
-	const INDEXING_PREFIX: &'static [u8] = b"mmr";
-	type Hashing = <Runtime as frame_system::Config>::Hashing;
-	type Hash = <Runtime as frame_system::Config>::Hash;
-	type LeafData = pallet_mmr::ParentNumberAndHash<Self>;
-	type OnNewRoot = ();
-	type WeightInfo = ();
-}
-
-parameter_types! {
-	pub const LotteryPalletId: PalletId = PalletId(*b"py/lotto");
-	pub const MaxCalls: u32 = 10;
-	pub const MaxGenerateRandom: u32 = 10;
-}
-
-impl pallet_lottery::Config for Runtime {
-	type PalletId = LotteryPalletId;
-	type Call = Call;
-	type Currency = Balances;
-	type Randomness = RandomnessCollectiveFlip;
-	type Event = Event;
-	type ManagerOrigin = EnsureRoot<AccountId>;
-	type MaxCalls = MaxCalls;
-	type ValidateCall = Lottery;
-	type MaxGenerateRandom = MaxGenerateRandom;
-	type WeightInfo = pallet_lottery::weights::SubstrateWeight<Runtime>;
-}
-
->>>>>>> 310ee214
 parameter_types! {
 	// Minimum bounds on storage are important to secure your chain.
 	pub const MinDataLength: usize = 1;
@@ -1417,18 +1300,11 @@
 		Tips: pallet_tips,
 		BagsList: pallet_bags_list,
 		ChildBounties: pallet_child_bounties,
-<<<<<<< HEAD
 		CereDDCModule: pallet_cere_ddc::{Pallet, Call, Storage, Event<T>},
 		ChainBridge: pallet_chainbridge::{Pallet, Call, Storage, Event<T>},
 		Erc721: pallet_erc721::{Pallet, Call, Storage, Event<T>},
 		Erc20: pallet_erc20::{Pallet, Call, Storage, Event<T>},
 		DdcMetricsOffchainWorker: pallet_ddc_metrics_offchain_worker::{Pallet, Call, Storage, Event<T>},
-=======
-		Referenda: pallet_referenda,
-		ConvictionVoting: pallet_conviction_voting,
-		Whitelist: pallet_whitelist,
-		NominationPools: pallet_nomination_pools,
->>>>>>> 310ee214
 	}
 );
 
@@ -1727,44 +1603,6 @@
 		}
 	}
 
-<<<<<<< HEAD
-=======
-	impl pallet_mmr::primitives::MmrApi<
-		Block,
-		mmr::Hash,
-	> for Runtime {
-		fn generate_proof(leaf_index: pallet_mmr::primitives::LeafIndex)
-			-> Result<(mmr::EncodableOpaqueLeaf, mmr::Proof<mmr::Hash>), mmr::Error>
-		{
-			Mmr::generate_proof(leaf_index)
-				.map(|(leaf, proof)| (mmr::EncodableOpaqueLeaf::from_leaf(&leaf), proof))
-		}
-
-		fn verify_proof(leaf: mmr::EncodableOpaqueLeaf, proof: mmr::Proof<mmr::Hash>)
-			-> Result<(), mmr::Error>
-		{
-			let leaf: mmr::Leaf = leaf
-				.into_opaque_leaf()
-				.try_decode()
-				.ok_or(mmr::Error::Verify)?;
-			Mmr::verify_leaf(leaf, proof)
-		}
-
-		fn verify_proof_stateless(
-			root: mmr::Hash,
-			leaf: mmr::EncodableOpaqueLeaf,
-			proof: mmr::Proof<mmr::Hash>
-		) -> Result<(), mmr::Error> {
-			let node = mmr::DataOrHash::Data(leaf.into_opaque_leaf());
-			pallet_mmr::verify_leaf_proof::<mmr::Hashing, _>(root, node, proof)
-		}
-
-		fn mmr_root() -> Result<mmr::Hash, mmr::Error> {
-			Ok(Mmr::mmr_root())
-		}
-	}
-
->>>>>>> 310ee214
 	impl sp_session::SessionKeys<Block> for Runtime {
 		fn generate_session_keys(seed: Option<Vec<u8>>) -> Vec<u8> {
 			SessionKeys::generate(seed)
