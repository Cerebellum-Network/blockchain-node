// This file is part of Substrate.

// Copyright (C) 2018-2022 Parity Technologies (UK) Ltd.
// SPDX-License-Identifier: GPL-3.0-or-later WITH Classpath-exception-2.0

// This program is free software: you can redistribute it and/or modify
// it under the terms of the GNU General Public License as published by
// the Free Software Foundation, either version 3 of the License, or
// (at your option) any later version.

// This program is distributed in the hope that it will be useful,
// but WITHOUT ANY WARRANTY; without even the implied warranty of
// MERCHANTABILITY or FITNESS FOR A PARTICULAR PURPOSE. See the
// GNU General Public License for more details.

// You should have received a copy of the GNU General Public License
// along with this program. If not, see <https://www.gnu.org/licenses/>.

//! The Substrate runtime. This can be compiled with `#[no_std]`, ready for Wasm.

#![cfg_attr(not(feature = "std"), no_std)]
// `construct_runtime!` does a lot of recursion and requires us to increase the limit to 256.
#![recursion_limit = "256"]

use codec::{Decode, Encode, MaxEncodedLen};
use frame_election_provider_support::{onchain, ExtendedBalance, SequentialPhragmen, VoteWeight};
use frame_support::{
	construct_runtime,
	pallet_prelude::Get,
	parameter_types,
	traits::{
		AsEnsureOriginWithArg, ConstU128, ConstU16, ConstU32, Currency, EnsureOneOf,
		EqualPrivilegeOnly, Everything, Imbalance, InstanceFilter, KeyOwnerProofSystem,
		LockIdentifier, Nothing, OnUnbalanced, U128CurrencyToVote,
	},
	weights::{
		constants::{BlockExecutionWeight, ExtrinsicBaseWeight, RocksDbWeight, WEIGHT_PER_SECOND},
		ConstantMultiplier, DispatchClass, IdentityFee, Weight,
	},
	PalletId, RuntimeDebug,
};
use frame_system::{
	limits::{BlockLength, BlockWeights},
	EnsureRoot, EnsureSigned,
};
pub use node_primitives::{AccountId, Signature};
use node_primitives::{AccountIndex, Balance, BlockNumber, Hash, Index, Moment};
use pallet_contracts::weights::WeightInfo;
use pallet_election_provider_multi_phase::SolutionAccuracyOf;
use pallet_grandpa::{
	fg_primitives, AuthorityId as GrandpaId, AuthorityList as GrandpaAuthorityList,
};
use pallet_im_online::sr25519::AuthorityId as ImOnlineId;
use pallet_session::historical::{self as pallet_session_historical};
pub use pallet_transaction_payment::{CurrencyAdapter, Multiplier, TargetedFeeAdjustment};
use pallet_transaction_payment::{FeeDetails, RuntimeDispatchInfo};
use sp_api::impl_runtime_apis;
use sp_authority_discovery::AuthorityId as AuthorityDiscoveryId;
use sp_core::{crypto::KeyTypeId, OpaqueMetadata};
use sp_inherents::{CheckInherentsResult, InherentData};
use sp_runtime::{
	create_runtime_str,
	curve::PiecewiseLinear,
	generic, impl_opaque_keys,
	traits::{
		self, BlakeTwo256, Block as BlockT, ConvertInto, NumberFor, OpaqueKeys,
		SaturatedConversion, StaticLookup,
	},
	transaction_validity::{TransactionPriority, TransactionSource, TransactionValidity},
	ApplyExtrinsicResult, FixedPointNumber, Perbill, Percent, Permill, Perquintill,
};
use sp_io::{
	hashing::{blake2_128},
};
use sp_std::prelude::*;
#[cfg(any(feature = "std", test))]
use sp_version::NativeVersion;
use sp_version::RuntimeVersion;
use static_assertions::const_assert;
pub use pallet_cere_ddc;
pub use pallet_chainbridge;
pub use pallet_ddc_metrics_offchain_worker;

#[cfg(any(feature = "std", test))]
pub use frame_system::Call as SystemCall;
#[cfg(any(feature = "std", test))]
pub use pallet_balances::Call as BalancesCall;
#[cfg(any(feature = "std", test))]
pub use pallet_staking::StakerStatus;
#[cfg(any(feature = "std", test))]
pub use pallet_sudo::Call as SudoCall;
#[cfg(any(feature = "std", test))]
pub use sp_runtime::BuildStorage;

/// Implementations of some helper traits passed into runtime modules as associated types.
pub mod impls;
use impls::Author;

/// Constant values used within the runtime.
pub mod constants;
use constants::{currency::*, time::*};
use sp_runtime::generic::Era;

/// Generated voter bag information.
mod voter_bags;

// Make the WASM binary available.
#[cfg(feature = "std")]
include!(concat!(env!("OUT_DIR"), "/wasm_binary.rs"));

/// Wasm binary unwrapped. If built with `SKIP_WASM_BUILD`, the function panics.
#[cfg(feature = "std")]
pub fn wasm_binary_unwrap() -> &'static [u8] {
	WASM_BINARY.expect(
		"Development wasm binary is not available. This means the client is built with \
		 `SKIP_WASM_BUILD` flag and it is only usable for production chains. Please rebuild with \
		 the flag disabled.",
	)
}

/// Runtime version.
#[sp_version::runtime_version]
pub const VERSION: RuntimeVersion = RuntimeVersion {
	spec_name: create_runtime_str!("node"),
	impl_name: create_runtime_str!("substrate-node"),
	authoring_version: 10,
	// Per convention: if the runtime behavior changes, increment spec_version
	// and set impl_version to 0. If only runtime
	// implementation changes and behavior does not, then leave spec_version as
	// is and increment impl_version.
	spec_version: 301,
	impl_version: 0,
	apis: RUNTIME_API_VERSIONS,
	transaction_version: 2,
	state_version: 0,
};

/// The BABE epoch configuration at genesis.
pub const BABE_GENESIS_EPOCH_CONFIG: sp_consensus_babe::BabeEpochConfiguration =
	sp_consensus_babe::BabeEpochConfiguration {
		c: PRIMARY_PROBABILITY,
		allowed_slots: sp_consensus_babe::AllowedSlots::PrimaryAndSecondaryPlainSlots,
	};

/// Native version.
#[cfg(any(feature = "std", test))]
pub fn native_version() -> NativeVersion {
	NativeVersion { runtime_version: VERSION, can_author_with: Default::default() }
}

type NegativeImbalance = <Balances as Currency<AccountId>>::NegativeImbalance;

pub struct DealWithFees;
impl OnUnbalanced<NegativeImbalance> for DealWithFees {
	fn on_unbalanceds<B>(mut fees_then_tips: impl Iterator<Item = NegativeImbalance>) {
		if let Some(fees) = fees_then_tips.next() {
			// for fees, 50% to treasury, 50% to author
			let mut split = fees.ration(50, 50);
			if let Some(tips) = fees_then_tips.next() {
				// for tips, if any, 50% to treasury, 50% to author (though this can be anything)
				tips.ration_merge_into(50, 50, &mut split);
			}
			Treasury::on_unbalanced(split.0);
			Author::on_unbalanced(split.1);
		}
	}
}

/// We assume that ~10% of the block weight is consumed by `on_initialize` handlers.
/// This is used to limit the maximal weight of a single extrinsic.
const AVERAGE_ON_INITIALIZE_RATIO: Perbill = Perbill::from_percent(10);
/// We allow `Normal` extrinsics to fill up the block up to 75%, the rest can be used
/// by  Operational  extrinsics.
const NORMAL_DISPATCH_RATIO: Perbill = Perbill::from_percent(75);
/// We allow for 2 seconds of compute with a 6 second average block time.
const MAXIMUM_BLOCK_WEIGHT: Weight = 2 * WEIGHT_PER_SECOND;

parameter_types! {
	pub const BlockHashCount: BlockNumber = 2400;
	pub const Version: RuntimeVersion = VERSION;
	pub RuntimeBlockLength: BlockLength =
		BlockLength::max_with_normal_ratio(5 * 1024 * 1024, NORMAL_DISPATCH_RATIO);
	pub RuntimeBlockWeights: BlockWeights = BlockWeights::builder()
		.base_block(BlockExecutionWeight::get())
		.for_class(DispatchClass::all(), |weights| {
			weights.base_extrinsic = ExtrinsicBaseWeight::get();
		})
		.for_class(DispatchClass::Normal, |weights| {
			weights.max_total = Some(NORMAL_DISPATCH_RATIO * MAXIMUM_BLOCK_WEIGHT);
		})
		.for_class(DispatchClass::Operational, |weights| {
			weights.max_total = Some(MAXIMUM_BLOCK_WEIGHT);
			// Operational transactions have some extra reserved space, so that they
			// are included even if block reached `MAXIMUM_BLOCK_WEIGHT`.
			weights.reserved = Some(
				MAXIMUM_BLOCK_WEIGHT - NORMAL_DISPATCH_RATIO * MAXIMUM_BLOCK_WEIGHT
			);
		})
		.avg_block_initialization(AVERAGE_ON_INITIALIZE_RATIO)
		.build_or_panic();
}

const_assert!(NORMAL_DISPATCH_RATIO.deconstruct() >= AVERAGE_ON_INITIALIZE_RATIO.deconstruct());

impl frame_system::Config for Runtime {
	type BaseCallFilter = Everything;
	type BlockWeights = RuntimeBlockWeights;
	type BlockLength = RuntimeBlockLength;
	type DbWeight = RocksDbWeight;
	type Origin = Origin;
	type Call = Call;
	type Index = Index;
	type BlockNumber = BlockNumber;
	type Hash = Hash;
	type Hashing = BlakeTwo256;
	type AccountId = AccountId;
	type Lookup = Indices;
	type Header = generic::Header<BlockNumber, BlakeTwo256>;
	type Event = Event;
	type BlockHashCount = BlockHashCount;
	type Version = Version;
	type PalletInfo = PalletInfo;
	type AccountData = pallet_balances::AccountData<Balance>;
	type OnNewAccount = ();
	type OnKilledAccount = ();
	type SystemWeightInfo = frame_system::weights::SubstrateWeight<Runtime>;
	type SS58Prefix = ConstU16<42>;
	type OnSetCode = ();
	type MaxConsumers = ConstU32<16>;
}

impl pallet_randomness_collective_flip::Config for Runtime {}

impl pallet_utility::Config for Runtime {
	type Event = Event;
	type Call = Call;
	type PalletsOrigin = OriginCaller;
	type WeightInfo = pallet_utility::weights::SubstrateWeight<Runtime>;
}

parameter_types! {
	// One storage item; key size is 32; value is size 4+4+16+32 bytes = 56 bytes.
	pub const DepositBase: Balance = deposit(1, 88);
	// Additional storage item size of 32 bytes.
	pub const DepositFactor: Balance = deposit(0, 32);
}

impl pallet_multisig::Config for Runtime {
	type Event = Event;
	type Call = Call;
	type Currency = Balances;
	type DepositBase = DepositBase;
	type DepositFactor = DepositFactor;
	type MaxSignatories = ConstU16<100>;
	type WeightInfo = pallet_multisig::weights::SubstrateWeight<Runtime>;
}

parameter_types! {
	// One storage item; key size 32, value size 8; .
	pub const ProxyDepositBase: Balance = deposit(1, 8);
	// Additional storage item size of 33 bytes.
	pub const ProxyDepositFactor: Balance = deposit(0, 33);
	pub const AnnouncementDepositBase: Balance = deposit(1, 8);
	pub const AnnouncementDepositFactor: Balance = deposit(0, 66);
}

/// The type used to represent the kinds of proxying allowed.
#[derive(
	Copy,
	Clone,
	Eq,
	PartialEq,
	Ord,
	PartialOrd,
	Encode,
	Decode,
	RuntimeDebug,
	MaxEncodedLen,
	scale_info::TypeInfo,
)]
pub enum ProxyType {
	Any,
	NonTransfer,
	Governance,
	Staking,
}
impl Default for ProxyType {
	fn default() -> Self {
		Self::Any
	}
}
impl InstanceFilter<Call> for ProxyType {
	fn filter(&self, c: &Call) -> bool {
		match self {
			ProxyType::Any => true,
			ProxyType::NonTransfer => !matches!(
				c,
				Call::Balances(..) |
					Call::Vesting(pallet_vesting::Call::vested_transfer { .. }) |
					Call::Indices(pallet_indices::Call::transfer { .. })
			),
			ProxyType::Governance => matches!(
				c,
				Call::Democracy(..) |
					Call::Council(..) | Call::Society(..) |
					Call::TechnicalCommittee(..) |
					Call::Elections(..) | Call::Treasury(..)
			),
			ProxyType::Staking => matches!(c, Call::Staking(..)),
		}
	}
	fn is_superset(&self, o: &Self) -> bool {
		match (self, o) {
			(x, y) if x == y => true,
			(ProxyType::Any, _) => true,
			(_, ProxyType::Any) => false,
			(ProxyType::NonTransfer, _) => true,
			_ => false,
		}
	}
}

impl pallet_proxy::Config for Runtime {
	type Event = Event;
	type Call = Call;
	type Currency = Balances;
	type ProxyType = ProxyType;
	type ProxyDepositBase = ProxyDepositBase;
	type ProxyDepositFactor = ProxyDepositFactor;
	type MaxProxies = ConstU32<32>;
	type WeightInfo = pallet_proxy::weights::SubstrateWeight<Runtime>;
	type MaxPending = ConstU32<32>;
	type CallHasher = BlakeTwo256;
	type AnnouncementDepositBase = AnnouncementDepositBase;
	type AnnouncementDepositFactor = AnnouncementDepositFactor;
}

parameter_types! {
	pub MaximumSchedulerWeight: Weight = Perbill::from_percent(80) *
		RuntimeBlockWeights::get().max_block;
}

impl pallet_scheduler::Config for Runtime {
	type Event = Event;
	type Origin = Origin;
	type PalletsOrigin = OriginCaller;
	type Call = Call;
	type MaximumWeight = MaximumSchedulerWeight;
	type ScheduleOrigin = EnsureRoot<AccountId>;
	type MaxScheduledPerBlock = ConstU32<50>;
	type WeightInfo = pallet_scheduler::weights::SubstrateWeight<Runtime>;
	type OriginPrivilegeCmp = EqualPrivilegeOnly;
	type PreimageProvider = ();
	type NoPreimagePostponement = ();
}

parameter_types! {
	// NOTE: Currently it is not possible to change the epoch duration after the chain has started.
	//       Attempting to do so will brick block production.
	pub const EpochDuration: u64 = EPOCH_DURATION_IN_SLOTS;
	pub const ExpectedBlockTime: Moment = MILLISECS_PER_BLOCK;
	pub const ReportLongevity: u64 =
		BondingDuration::get() as u64 * SessionsPerEra::get() as u64 * EpochDuration::get();
}

impl pallet_babe::Config for Runtime {
	type EpochDuration = EpochDuration;
	type ExpectedBlockTime = ExpectedBlockTime;
	type EpochChangeTrigger = pallet_babe::ExternalTrigger;
	type DisabledValidators = Session;

	type KeyOwnerProofSystem = Historical;

	type KeyOwnerProof = <Self::KeyOwnerProofSystem as KeyOwnerProofSystem<(
		KeyTypeId,
		pallet_babe::AuthorityId,
	)>>::Proof;

	type KeyOwnerIdentification = <Self::KeyOwnerProofSystem as KeyOwnerProofSystem<(
		KeyTypeId,
		pallet_babe::AuthorityId,
	)>>::IdentificationTuple;

	type HandleEquivocation =
		pallet_babe::EquivocationHandler<Self::KeyOwnerIdentification, Offences, ReportLongevity>;

	type WeightInfo = ();
	type MaxAuthorities = MaxAuthorities;
}

parameter_types! {
	pub const IndexDeposit: Balance = 1 * DOLLARS;
}

impl pallet_indices::Config for Runtime {
	type AccountIndex = AccountIndex;
	type Currency = Balances;
	type Deposit = IndexDeposit;
	type Event = Event;
	type WeightInfo = pallet_indices::weights::SubstrateWeight<Runtime>;
}

parameter_types! {
	pub const ExistentialDeposit: Balance = 1 * DOLLARS;
	// For weight estimation, we assume that the most locks on an individual account will be 50.
	// This number may need to be adjusted in the future if this assumption no longer holds true.
	pub const MaxLocks: u32 = 50;
	pub const MaxReserves: u32 = 50;
}

impl pallet_balances::Config for Runtime {
	type MaxLocks = MaxLocks;
	type MaxReserves = MaxReserves;
	type ReserveIdentifier = [u8; 8];
	type Balance = Balance;
	type DustRemoval = ();
	type Event = Event;
	type ExistentialDeposit = ExistentialDeposit;
	type AccountStore = frame_system::Pallet<Runtime>;
	type WeightInfo = pallet_balances::weights::SubstrateWeight<Runtime>;
}

parameter_types! {
	pub const TransactionByteFee: Balance = 10 * MILLICENTS;
	pub const OperationalFeeMultiplier: u8 = 5;
	pub const TargetBlockFullness: Perquintill = Perquintill::from_percent(25);
	pub AdjustmentVariable: Multiplier = Multiplier::saturating_from_rational(1, 100_000);
	pub MinimumMultiplier: Multiplier = Multiplier::saturating_from_rational(1, 1_000_000_000u128);
}

impl pallet_transaction_payment::Config for Runtime {
	type OnChargeTransaction = CurrencyAdapter<Balances, DealWithFees>;
	type OperationalFeeMultiplier = OperationalFeeMultiplier;
	type WeightToFee = IdentityFee<Balance>;
	type LengthToFee = ConstantMultiplier<Balance, TransactionByteFee>;
	type FeeMultiplierUpdate =
		TargetedFeeAdjustment<Self, TargetBlockFullness, AdjustmentVariable, MinimumMultiplier>;
}

parameter_types! {
	pub const MinimumPeriod: Moment = SLOT_DURATION / 2;
}

impl pallet_timestamp::Config for Runtime {
	type Moment = Moment;
	type OnTimestampSet = Babe;
	type MinimumPeriod = MinimumPeriod;
	type WeightInfo = pallet_timestamp::weights::SubstrateWeight<Runtime>;
}

parameter_types! {
	pub const UncleGenerations: BlockNumber = 0;
}

impl pallet_authorship::Config for Runtime {
	type FindAuthor = pallet_session::FindAccountFromAuthorIndex<Self, Babe>;
	type UncleGenerations = UncleGenerations;
	type FilterUncle = ();
	type EventHandler = (Staking, ImOnline);
}

impl_opaque_keys! {
	pub struct SessionKeys {
		pub grandpa: Grandpa,
		pub babe: Babe,
		pub im_online: ImOnline,
		pub authority_discovery: AuthorityDiscovery,
	}
}

impl pallet_session::Config for Runtime {
	type Event = Event;
	type ValidatorId = <Self as frame_system::Config>::AccountId;
	type ValidatorIdOf = pallet_staking::StashOf<Self>;
	type ShouldEndSession = Babe;
	type NextSessionRotation = Babe;
	type SessionManager = pallet_session::historical::NoteHistoricalRoot<Self, Staking>;
	type SessionHandler = <SessionKeys as OpaqueKeys>::KeyTypeIdProviders;
	type Keys = SessionKeys;
	type WeightInfo = pallet_session::weights::SubstrateWeight<Runtime>;
}

impl pallet_session::historical::Config for Runtime {
	type FullIdentification = pallet_staking::Exposure<AccountId, Balance>;
	type FullIdentificationOf = pallet_staking::ExposureOf<Runtime>;
}

pallet_staking_reward_curve::build! {
	const REWARD_CURVE: PiecewiseLinear<'static> = curve!(
		min_inflation: 0_000_100,
		max_inflation: 0_050_000,
		ideal_stake: 0_200_000,
		falloff: 0_050_000,
		max_piece_count: 100,
		test_precision: 0_050_000,
	);
}

parameter_types! {
	pub const SessionsPerEra: sp_staking::SessionIndex = 6;
	pub const BondingDuration: sp_staking::EraIndex = 3;
	pub const SlashDeferDuration: sp_staking::EraIndex = 2;
	pub const RewardCurve: &'static PiecewiseLinear<'static> = &REWARD_CURVE;
	pub const MaxNominatorRewardedPerValidator: u32 = 256;
	pub const OffendingValidatorsThreshold: Perbill = Perbill::from_percent(17);
	pub OffchainRepeat: BlockNumber = 5;
}

pub struct StakingBenchmarkingConfig;
impl pallet_staking::BenchmarkingConfig for StakingBenchmarkingConfig {
	type MaxNominators = ConstU32<1000>;
	type MaxValidators = ConstU32<1000>;
}

impl pallet_staking::Config for Runtime {
	type MaxNominations = MaxNominations;
	type Currency = Balances;
	type UnixTime = Timestamp;
	type CurrencyToVote = U128CurrencyToVote;
	type RewardRemainder = Treasury;
	type Event = Event;
	type Slash = Treasury; // send the slashed funds to the treasury.
	type Reward = (); // rewards are minted from the void
	type SessionsPerEra = SessionsPerEra;
	type BondingDuration = BondingDuration;
	type SlashDeferDuration = SlashDeferDuration;
	/// A super-majority of the council can cancel the slash.
	type SlashCancelOrigin = EnsureOneOf<
		EnsureRoot<AccountId>,
		pallet_collective::EnsureProportionAtLeast<AccountId, CouncilCollective, 3, 4>,
	>;
	type SessionInterface = Self;
	type EraPayout = pallet_staking::ConvertCurve<RewardCurve>;
	type NextNewSession = Session;
	type MaxNominatorRewardedPerValidator = MaxNominatorRewardedPerValidator;
	type OffendingValidatorsThreshold = OffendingValidatorsThreshold;
	type ElectionProvider = ElectionProviderMultiPhase;
	type GenesisElectionProvider = onchain::UnboundedExecution<OnChainSeqPhragmen>;
	type VoterList = BagsList;
	type MaxUnlockingChunks = ConstU32<32>;
	type WeightInfo = pallet_staking::weights::SubstrateWeight<Runtime>;
	type BenchmarkingConfig = StakingBenchmarkingConfig;
}

parameter_types! {
	// phase durations. 1/4 of the last session for each.
	pub const SignedPhase: u32 = EPOCH_DURATION_IN_BLOCKS / 4;
	pub const UnsignedPhase: u32 = EPOCH_DURATION_IN_BLOCKS / 4;

	// signed config
	pub const SignedRewardBase: Balance = 1 * DOLLARS;
	pub const SignedDepositBase: Balance = 1 * DOLLARS;
	pub const SignedDepositByte: Balance = 1 * CENTS;

	pub SolutionImprovementThreshold: Perbill = Perbill::from_rational(1u32, 10_000);

	// miner configs
	pub const MultiPhaseUnsignedPriority: TransactionPriority = StakingUnsignedPriority::get() - 1u64;
	pub MinerMaxWeight: Weight = RuntimeBlockWeights::get()
		.get(DispatchClass::Normal)
		.max_extrinsic.expect("Normal extrinsics have a weight limit configured; qed")
		.saturating_sub(BlockExecutionWeight::get());
	// Solution can occupy 90% of normal block size
	pub MinerMaxLength: u32 = Perbill::from_rational(9u32, 10) *
		*RuntimeBlockLength::get()
		.max
		.get(DispatchClass::Normal);
}

frame_election_provider_support::generate_solution_type!(
	#[compact]
	pub struct NposSolution16::<
		VoterIndex = u32,
		TargetIndex = u16,
		Accuracy = sp_runtime::PerU16,
		MaxVoters = MaxElectingVoters,
	>(16)
);

parameter_types! {
	pub MaxNominations: u32 = <NposSolution16 as frame_election_provider_support::NposSolution>::LIMIT as u32;
	pub MaxElectingVoters: u32 = 10_000;
}

/// The numbers configured here could always be more than the the maximum limits of staking pallet
/// to ensure election snapshot will not run out of memory. For now, we set them to smaller values
/// since the staking is bounded and the weight pipeline takes hours for this single pallet.
pub struct ElectionProviderBenchmarkConfig;
impl pallet_election_provider_multi_phase::BenchmarkingConfig for ElectionProviderBenchmarkConfig {
	const VOTERS: [u32; 2] = [1000, 2000];
	const TARGETS: [u32; 2] = [500, 1000];
	const ACTIVE_VOTERS: [u32; 2] = [500, 800];
	const DESIRED_TARGETS: [u32; 2] = [200, 400];
	const SNAPSHOT_MAXIMUM_VOTERS: u32 = 1000;
	const MINER_MAXIMUM_VOTERS: u32 = 1000;
	const MAXIMUM_TARGETS: u32 = 300;
}

/// Maximum number of iterations for balancing that will be executed in the embedded OCW
/// miner of election provider multi phase.
pub const MINER_MAX_ITERATIONS: u32 = 10;

/// A source of random balance for NposSolver, which is meant to be run by the OCW election miner.
pub struct OffchainRandomBalancing;
impl Get<Option<(usize, ExtendedBalance)>> for OffchainRandomBalancing {
	fn get() -> Option<(usize, ExtendedBalance)> {
		use sp_runtime::traits::TrailingZeroInput;
		let iters = match MINER_MAX_ITERATIONS {
			0 => 0,
			max @ _ => {
				let seed = sp_io::offchain::random_seed();
				let random = <u32>::decode(&mut TrailingZeroInput::new(&seed))
					.expect("input is padded with zeroes; qed") %
					max.saturating_add(1);
				random as usize
			},
		};

		Some((iters, 0))
	}
}

pub struct OnChainSeqPhragmen;
impl onchain::ExecutionConfig for OnChainSeqPhragmen {
	type System = Runtime;
	type Solver = SequentialPhragmen<
		AccountId,
		pallet_election_provider_multi_phase::SolutionAccuracyOf<Runtime>,
	>;
	type DataProvider = <Runtime as pallet_election_provider_multi_phase::Config>::DataProvider;
}

impl onchain::BoundedExecutionConfig for OnChainSeqPhragmen {
	type VotersBound = ConstU32<20_000>;
	type TargetsBound = ConstU32<2_000>;
}

impl pallet_election_provider_multi_phase::Config for Runtime {
	type Event = Event;
	type Currency = Balances;
	type EstimateCallFee = TransactionPayment;
	type SignedPhase = SignedPhase;
	type UnsignedPhase = UnsignedPhase;
	type SolutionImprovementThreshold = SolutionImprovementThreshold;
	type OffchainRepeat = OffchainRepeat;
	type MinerMaxWeight = MinerMaxWeight;
	type MinerMaxLength = MinerMaxLength;
	type MinerTxPriority = MultiPhaseUnsignedPriority;
	type SignedMaxSubmissions = ConstU32<10>;
	type SignedRewardBase = SignedRewardBase;
	type SignedDepositBase = SignedDepositBase;
	type SignedDepositByte = SignedDepositByte;
	type SignedDepositWeight = ();
	type SignedMaxWeight = MinerMaxWeight;
	type SlashHandler = (); // burn slashes
	type RewardHandler = (); // nothing to do upon rewards
	type DataProvider = Staking;
	type Solution = NposSolution16;
	type Fallback = onchain::BoundedExecution<OnChainSeqPhragmen>;
	type GovernanceFallback = onchain::BoundedExecution<OnChainSeqPhragmen>;
	type Solver = SequentialPhragmen<AccountId, SolutionAccuracyOf<Self>, OffchainRandomBalancing>;
	type ForceOrigin = EnsureRootOrHalfCouncil;
	type MaxElectableTargets = ConstU16<{ u16::MAX }>;
	type MaxElectingVoters = MaxElectingVoters;
	type BenchmarkingConfig = ElectionProviderBenchmarkConfig;
	type WeightInfo = pallet_election_provider_multi_phase::weights::SubstrateWeight<Self>;
}

parameter_types! {
	pub const BagThresholds: &'static [u64] = &voter_bags::THRESHOLDS;
}

impl pallet_bags_list::Config for Runtime {
	type Event = Event;
	type ScoreProvider = Staking;
	type WeightInfo = pallet_bags_list::weights::SubstrateWeight<Runtime>;
	type BagThresholds = BagThresholds;
	type Score = VoteWeight;
}

parameter_types! {
	pub const LaunchPeriod: BlockNumber = 1 * 24 * 60 * MINUTES;
	pub const VotingPeriod: BlockNumber = 1 * 24 * 60 * MINUTES;
	pub const FastTrackVotingPeriod: BlockNumber = 3 * 60 * MINUTES;
	pub const MinimumDeposit: Balance = 5000 * DOLLARS;
	pub const EnactmentPeriod: BlockNumber = 1 * 24 * 60 * MINUTES;
	pub const CooloffPeriod: BlockNumber = 7 * 24 * 60 * MINUTES;
	pub const MaxProposals: u32 = 100;
}

impl pallet_democracy::Config for Runtime {
	type Proposal = Call;
	type Event = Event;
	type Currency = Balances;
	type EnactmentPeriod = EnactmentPeriod;
	type LaunchPeriod = LaunchPeriod;
	type VotingPeriod = VotingPeriod;
	type VoteLockingPeriod = EnactmentPeriod; // Same as EnactmentPeriod
	type MinimumDeposit = MinimumDeposit;
	/// A straight majority of the council can decide what their next motion is.
	type ExternalOrigin =
		pallet_collective::EnsureProportionAtLeast<AccountId, CouncilCollective, 1, 2>;
	/// A super-majority can have the next scheduled referendum be a straight majority-carries vote.
	type ExternalMajorityOrigin =
		pallet_collective::EnsureProportionAtLeast<AccountId, CouncilCollective, 3, 4>;
	/// A unanimous council can have the next scheduled referendum be a straight default-carries
	/// (NTB) vote.
	type ExternalDefaultOrigin =
		pallet_collective::EnsureProportionAtLeast<AccountId, CouncilCollective, 1, 1>;
	/// Two thirds of the technical committee can have an ExternalMajority/ExternalDefault vote
	/// be tabled immediately and with a shorter voting/enactment period.
	type FastTrackOrigin =
		pallet_collective::EnsureProportionAtLeast<AccountId, TechnicalCollective, 2, 3>;
	type InstantOrigin =
		pallet_collective::EnsureProportionAtLeast<AccountId, TechnicalCollective, 1, 1>;
	type InstantAllowed = frame_support::traits::ConstBool<true>;
	type FastTrackVotingPeriod = FastTrackVotingPeriod;
	// To cancel a proposal which has been passed, 2/3 of the council must agree to it.
	type CancellationOrigin =
		pallet_collective::EnsureProportionAtLeast<AccountId, CouncilCollective, 2, 3>;
	// To cancel a proposal before it has been passed, the technical committee must be unanimous or
	// Root must agree.
	type CancelProposalOrigin = EnsureOneOf<
		EnsureRoot<AccountId>,
		pallet_collective::EnsureProportionAtLeast<AccountId, TechnicalCollective, 1, 1>,
	>;
	type BlacklistOrigin = EnsureRoot<AccountId>;
	// Any single technical committee member may veto a coming council proposal, however they can
	// only do it once and it lasts only for the cool-off period.
	type VetoOrigin = pallet_collective::EnsureMember<AccountId, TechnicalCollective>;
	type CooloffPeriod = CooloffPeriod;
	type PreimageByteDeposit = ();
	type OperationalPreimageOrigin = pallet_collective::EnsureMember<AccountId, CouncilCollective>;
	type Slash = Treasury;
	type Scheduler = Scheduler;
	type PalletsOrigin = OriginCaller;
	type MaxVotes = ConstU32<100>;
	type WeightInfo = pallet_democracy::weights::SubstrateWeight<Runtime>;
	type MaxProposals = MaxProposals;
}

parameter_types! {
	pub const CouncilMotionDuration: BlockNumber = 7 * DAYS;
	pub const CouncilMaxProposals: u32 = 100;
	pub const CouncilMaxMembers: u32 = 100;
}

type CouncilCollective = pallet_collective::Instance1;
impl pallet_collective::Config<CouncilCollective> for Runtime {
	type Origin = Origin;
	type Proposal = Call;
	type Event = Event;
	type MotionDuration = CouncilMotionDuration;
	type MaxProposals = CouncilMaxProposals;
	type MaxMembers = CouncilMaxMembers;
	type DefaultVote = pallet_collective::PrimeDefaultVote;
	type WeightInfo = pallet_collective::weights::SubstrateWeight<Runtime>;
}

parameter_types! {
	pub const CandidacyBond: Balance = 100 * DOLLARS;
	// 1 storage item created, key size is 32 bytes, value size is 16+16.
	pub const VotingBondBase: Balance = deposit(1, 64);
	pub const VotingBondFactor: Balance = 1 * DOLLARS;
	pub const TermDuration: BlockNumber = 7 * DAYS;
	pub const DesiredMembers: u32 = 13;
	pub const DesiredRunnersUp: u32 = 20;
	pub const ElectionsPhragmenPalletId: LockIdentifier = *b"phrelect";
}

// Make sure that there are no more than `MaxMembers` members elected via elections-phragmen.
const_assert!(DesiredMembers::get() <= CouncilMaxMembers::get());

impl pallet_elections_phragmen::Config for Runtime {
	type Event = Event;
	type PalletId = ElectionsPhragmenPalletId;
	type Currency = Balances;
	type ChangeMembers = Council;
	// NOTE: this implies that council's genesis members cannot be set directly and must come from
	// this module.
	type InitializeMembers = Council;
	type CurrencyToVote = U128CurrencyToVote;
	type CandidacyBond = CandidacyBond;
	type VotingBondBase = VotingBondBase;
	type VotingBondFactor = VotingBondFactor;
	type LoserCandidate = ();
	type KickedMember = ();
	type DesiredMembers = DesiredMembers;
	type DesiredRunnersUp = DesiredRunnersUp;
	type TermDuration = TermDuration;
	type WeightInfo = pallet_elections_phragmen::weights::SubstrateWeight<Runtime>;
}

parameter_types! {
	pub const TechnicalMotionDuration: BlockNumber = 5 * DAYS;
	pub const TechnicalMaxProposals: u32 = 100;
	pub const TechnicalMaxMembers: u32 = 100;
}

type TechnicalCollective = pallet_collective::Instance2;
impl pallet_collective::Config<TechnicalCollective> for Runtime {
	type Origin = Origin;
	type Proposal = Call;
	type Event = Event;
	type MotionDuration = TechnicalMotionDuration;
	type MaxProposals = TechnicalMaxProposals;
	type MaxMembers = TechnicalMaxMembers;
	type DefaultVote = pallet_collective::PrimeDefaultVote;
	type WeightInfo = pallet_collective::weights::SubstrateWeight<Runtime>;
}

type EnsureRootOrHalfCouncil = EnsureOneOf<
	EnsureRoot<AccountId>,
	pallet_collective::EnsureProportionMoreThan<AccountId, CouncilCollective, 1, 2>,
>;
impl pallet_membership::Config<pallet_membership::Instance1> for Runtime {
	type Event = Event;
	type AddOrigin = EnsureRootOrHalfCouncil;
	type RemoveOrigin = EnsureRootOrHalfCouncil;
	type SwapOrigin = EnsureRootOrHalfCouncil;
	type ResetOrigin = EnsureRootOrHalfCouncil;
	type PrimeOrigin = EnsureRootOrHalfCouncil;
	type MembershipInitialized = TechnicalCommittee;
	type MembershipChanged = TechnicalCommittee;
	type MaxMembers = TechnicalMaxMembers;
	type WeightInfo = pallet_membership::weights::SubstrateWeight<Runtime>;
}

parameter_types! {
	pub const ProposalBond: Permill = Permill::from_percent(5);
	pub const ProposalBondMinimum: Balance = 100 * DOLLARS;
	pub const SpendPeriod: BlockNumber = 1 * DAYS;
	pub const Burn: Permill = Permill::from_percent(0);
	pub const TipCountdown: BlockNumber = 1 * DAYS;
	pub const TipFindersFee: Percent = Percent::from_percent(20);
	pub const TipReportDepositBase: Balance = 1 * DOLLARS;
	pub const DataDepositPerByte: Balance = 1 * CENTS;
<<<<<<< HEAD
	pub const BountyDepositBase: Balance = 1 * DOLLARS;
	pub const BountyDepositPayoutDelay: BlockNumber = 8 * DAYS;
	pub const TreasuryPalletId: PalletId = PalletId(*b"py/trsry");
	pub const BountyUpdatePeriod: BlockNumber = 90 * DAYS;
	pub const MaximumReasonLength: u32 = 16384;
	pub const BountyCuratorDeposit: Permill = Permill::from_percent(50);
	pub const BountyValueMinimum: Balance = 10 * DOLLARS;
=======
	pub const TreasuryPalletId: PalletId = PalletId(*b"py/trsry");
	pub const MaximumReasonLength: u32 = 300;
>>>>>>> 060631da
	pub const MaxApprovals: u32 = 100;
}

impl pallet_treasury::Config for Runtime {
	type PalletId = TreasuryPalletId;
	type Currency = Balances;
	type ApproveOrigin = EnsureOneOf<
		EnsureRoot<AccountId>,
		pallet_collective::EnsureProportionAtLeast<AccountId, CouncilCollective, 3, 5>,
	>;
	type RejectOrigin = EnsureOneOf<
		EnsureRoot<AccountId>,
		pallet_collective::EnsureProportionMoreThan<AccountId, CouncilCollective, 1, 2>,
	>;
	type Event = Event;
	type OnSlash = ();
	type ProposalBond = ProposalBond;
	type ProposalBondMinimum = ProposalBondMinimum;
	type ProposalBondMaximum = ();
	type SpendPeriod = SpendPeriod;
	type Burn = Burn;
	type BurnDestination = ();
	type SpendFunds = Bounties;
	type WeightInfo = pallet_treasury::weights::SubstrateWeight<Runtime>;
	type MaxApprovals = MaxApprovals;
}

parameter_types! {
	pub const BountyCuratorDeposit: Permill = Permill::from_percent(50);
	pub const BountyValueMinimum: Balance = 5 * DOLLARS;
	pub const BountyDepositBase: Balance = 1 * DOLLARS;
	pub const CuratorDepositMultiplier: Permill = Permill::from_percent(50);
	pub const CuratorDepositMin: Balance = 1 * DOLLARS;
	pub const CuratorDepositMax: Balance = 100 * DOLLARS;
	pub const BountyDepositPayoutDelay: BlockNumber = 1 * DAYS;
	pub const BountyUpdatePeriod: BlockNumber = 14 * DAYS;
}

impl pallet_bounties::Config for Runtime {
	type Event = Event;
	type BountyDepositBase = BountyDepositBase;
	type BountyDepositPayoutDelay = BountyDepositPayoutDelay;
	type BountyUpdatePeriod = BountyUpdatePeriod;
	type CuratorDepositMultiplier = CuratorDepositMultiplier;
	type CuratorDepositMin = CuratorDepositMin;
	type CuratorDepositMax = CuratorDepositMax;
	type BountyValueMinimum = BountyValueMinimum;
	type DataDepositPerByte = DataDepositPerByte;
	type MaximumReasonLength = MaximumReasonLength;
	type WeightInfo = pallet_bounties::weights::SubstrateWeight<Runtime>;
	type ChildBountyManager = ChildBounties;
}

parameter_types! {
	pub const ChildBountyValueMinimum: Balance = 1 * DOLLARS;
}

impl pallet_child_bounties::Config for Runtime {
	type Event = Event;
	type MaxActiveChildBountyCount = ConstU32<5>;
	type ChildBountyValueMinimum = ChildBountyValueMinimum;
	type WeightInfo = pallet_child_bounties::weights::SubstrateWeight<Runtime>;
}

impl pallet_tips::Config for Runtime {
	type Event = Event;
	type DataDepositPerByte = DataDepositPerByte;
	type MaximumReasonLength = MaximumReasonLength;
	type Tippers = Elections;
	type TipCountdown = TipCountdown;
	type TipFindersFee = TipFindersFee;
	type TipReportDepositBase = TipReportDepositBase;
	type WeightInfo = pallet_tips::weights::SubstrateWeight<Runtime>;
}

parameter_types! {
	pub const DepositPerItem: Balance = deposit(1, 0);
	pub const DepositPerByte: Balance = deposit(0, 1);
	pub const MaxValueSize: u32 = 16 * 1024;
	// The lazy deletion runs inside on_initialize.
	pub DeletionWeightLimit: Weight = AVERAGE_ON_INITIALIZE_RATIO *
		RuntimeBlockWeights::get().max_block;
	// The weight needed for decoding the queue should be less or equal than a fifth
	// of the overall weight dedicated to the lazy deletion.
	pub DeletionQueueDepth: u32 = ((DeletionWeightLimit::get() / (
			<Runtime as pallet_contracts::Config>::WeightInfo::on_initialize_per_queue_item(1) -
			<Runtime as pallet_contracts::Config>::WeightInfo::on_initialize_per_queue_item(0)
		)) / 5) as u32;
	pub Schedule: pallet_contracts::Schedule<Runtime> = Default::default();
}

impl pallet_contracts::Config for Runtime {
	type Time = Timestamp;
	type Randomness = RandomnessCollectiveFlip;
	type Currency = Balances;
	type Event = Event;
	type Call = Call;
	/// The safest default is to allow no calls at all.
	///
	/// Runtimes should whitelist dispatchables that are allowed to be called from contracts
	/// and make sure they are stable. Dispatchables exposed to contracts are not allowed to
	/// change because that would break already deployed contracts. The `Call` structure itself
	/// is not allowed to change the indices of existing pallets, too.
	type CallFilter = Nothing;
	type DepositPerItem = DepositPerItem;
	type DepositPerByte = DepositPerByte;
	type CallStack = [pallet_contracts::Frame<Self>; 31];
	type WeightPrice = pallet_transaction_payment::Pallet<Self>;
	type WeightInfo = pallet_contracts::weights::SubstrateWeight<Self>;
	type ChainExtension = ();
	type DeletionQueueDepth = DeletionQueueDepth;
	type DeletionWeightLimit = DeletionWeightLimit;
	type Schedule = Schedule;
	type AddressGenerator = pallet_contracts::DefaultAddressGenerator;
}

impl pallet_sudo::Config for Runtime {
	type Event = Event;
	type Call = Call;
}

parameter_types! {
	pub const ImOnlineUnsignedPriority: TransactionPriority = TransactionPriority::max_value();
	/// We prioritize im-online heartbeats over election solution submission.
	pub const StakingUnsignedPriority: TransactionPriority = TransactionPriority::max_value() / 2;
	pub const MaxAuthorities: u32 = 100;
	pub const MaxKeys: u32 = 10_000;
	pub const MaxPeerInHeartbeats: u32 = 10_000;
	pub const MaxPeerDataEncodingSize: u32 = 1_000;
}

impl<LocalCall> frame_system::offchain::CreateSignedTransaction<LocalCall> for Runtime
where
	Call: From<LocalCall>,
{
	fn create_transaction<C: frame_system::offchain::AppCrypto<Self::Public, Self::Signature>>(
		call: Call,
		public: <Signature as traits::Verify>::Signer,
		account: AccountId,
		nonce: Index,
	) -> Option<(Call, <UncheckedExtrinsic as traits::Extrinsic>::SignaturePayload)> {
		let tip = 0;
		// take the biggest period possible.
		let period =
			BlockHashCount::get().checked_next_power_of_two().map(|c| c / 2).unwrap_or(2) as u64;
		let current_block = System::block_number()
			.saturated_into::<u64>()
			// The `System::block_number` is initialized with `n+1`,
			// so the actual block number is `n`.
			.saturating_sub(1);
		let era = Era::mortal(period, current_block);
		let extra = (
			frame_system::CheckNonZeroSender::<Runtime>::new(),
			frame_system::CheckSpecVersion::<Runtime>::new(),
			frame_system::CheckTxVersion::<Runtime>::new(),
			frame_system::CheckGenesis::<Runtime>::new(),
			frame_system::CheckEra::<Runtime>::from(era),
			frame_system::CheckNonce::<Runtime>::from(nonce),
			frame_system::CheckWeight::<Runtime>::new(),
			pallet_transaction_payment::ChargeTransactionPayment::<Runtime>::from(tip),
		);
		let raw_payload = SignedPayload::new(call, extra)
			.map_err(|e| {
				log::warn!("Unable to create signed payload: {:?}", e);
			})
			.ok()?;
		let signature = raw_payload.using_encoded(|payload| C::sign(payload, public))?;
		let address = Indices::unlookup(account);
		let (call, extra, _) = raw_payload.deconstruct();
		Some((call, (address, signature.into(), extra)))
	}
}

impl frame_system::offchain::SigningTypes for Runtime {
	type Public = <Signature as traits::Verify>::Signer;
	type Signature = Signature;
}

impl<C> frame_system::offchain::SendTransactionTypes<C> for Runtime
where
	Call: From<C>,
{
	type Extrinsic = UncheckedExtrinsic;
	type OverarchingCall = Call;
}

impl pallet_im_online::Config for Runtime {
	type AuthorityId = ImOnlineId;
	type Event = Event;
	type NextSessionRotation = Babe;
	type ValidatorSet = Historical;
	type ReportUnresponsiveness = Offences;
	type UnsignedPriority = ImOnlineUnsignedPriority;
	type WeightInfo = pallet_im_online::weights::SubstrateWeight<Runtime>;
	type MaxKeys = MaxKeys;
	type MaxPeerInHeartbeats = MaxPeerInHeartbeats;
	type MaxPeerDataEncodingSize = MaxPeerDataEncodingSize;
}

impl pallet_offences::Config for Runtime {
	type Event = Event;
	type IdentificationTuple = pallet_session::historical::IdentificationTuple<Self>;
	type OnOffenceHandler = Staking;
}

impl pallet_authority_discovery::Config for Runtime {
	type MaxAuthorities = MaxAuthorities;
}

impl pallet_grandpa::Config for Runtime {
	type Event = Event;
	type Call = Call;

	type KeyOwnerProofSystem = Historical;

	type KeyOwnerProof =
		<Self::KeyOwnerProofSystem as KeyOwnerProofSystem<(KeyTypeId, GrandpaId)>>::Proof;

	type KeyOwnerIdentification = <Self::KeyOwnerProofSystem as KeyOwnerProofSystem<(
		KeyTypeId,
		GrandpaId,
	)>>::IdentificationTuple;

	type HandleEquivocation = pallet_grandpa::EquivocationHandler<
		Self::KeyOwnerIdentification,
		Offences,
		ReportLongevity,
	>;

	type WeightInfo = ();
	type MaxAuthorities = MaxAuthorities;
}

parameter_types! {
	pub const BasicDeposit: Balance = 10 * DOLLARS;       // 258 bytes on-chain
	pub const FieldDeposit: Balance = 250 * CENTS;        // 66 bytes on-chain
	pub const SubAccountDeposit: Balance = 2 * DOLLARS;   // 53 bytes on-chain
	pub const MaxSubAccounts: u32 = 100;
	pub const MaxAdditionalFields: u32 = 100;
	pub const MaxRegistrars: u32 = 20;
}

impl pallet_identity::Config for Runtime {
	type Event = Event;
	type Currency = Balances;
	type BasicDeposit = BasicDeposit;
	type FieldDeposit = FieldDeposit;
	type SubAccountDeposit = SubAccountDeposit;
	type MaxSubAccounts = MaxSubAccounts;
	type MaxAdditionalFields = MaxAdditionalFields;
	type MaxRegistrars = MaxRegistrars;
	type Slashed = Treasury;
	type ForceOrigin = EnsureRootOrHalfCouncil;
	type RegistrarOrigin = EnsureRootOrHalfCouncil;
	type WeightInfo = pallet_identity::weights::SubstrateWeight<Runtime>;
}

parameter_types! {
	pub const ConfigDepositBase: Balance = 5 * DOLLARS;
	pub const FriendDepositFactor: Balance = 50 * CENTS;
	pub const MaxFriends: u16 = 9;
	pub const RecoveryDeposit: Balance = 5 * DOLLARS;
}

impl pallet_recovery::Config for Runtime {
	type Event = Event;
	type Call = Call;
	type Currency = Balances;
	type ConfigDepositBase = ConfigDepositBase;
	type FriendDepositFactor = FriendDepositFactor;
	type MaxFriends = MaxFriends;
	type RecoveryDeposit = RecoveryDeposit;
}

parameter_types! {
	pub const CandidateDeposit: Balance = 10 * DOLLARS;
	pub const WrongSideDeduction: Balance = 2 * DOLLARS;
	pub const MaxStrikes: u32 = 10;
	pub const RotationPeriod: BlockNumber = 80 * HOURS;
	pub const PeriodSpend: Balance = 500 * DOLLARS;
	pub const MaxLockDuration: BlockNumber = 36 * 30 * DAYS;
	pub const ChallengePeriod: BlockNumber = 7 * DAYS;
	pub const MaxCandidateIntake: u32 = 10;
	pub const SocietyPalletId: PalletId = PalletId(*b"py/socie");
}

impl pallet_society::Config for Runtime {
	type Event = Event;
	type PalletId = SocietyPalletId;
	type Currency = Balances;
	type Randomness = RandomnessCollectiveFlip;
	type CandidateDeposit = CandidateDeposit;
	type WrongSideDeduction = WrongSideDeduction;
	type MaxStrikes = MaxStrikes;
	type PeriodSpend = PeriodSpend;
	type MembershipChanged = ();
	type RotationPeriod = RotationPeriod;
	type MaxLockDuration = MaxLockDuration;
	type FounderSetOrigin =
		pallet_collective::EnsureProportionMoreThan<AccountId, CouncilCollective, 1, 2>;
	type SuspensionJudgementOrigin = pallet_society::EnsureFounder<Runtime>;
	type MaxCandidateIntake = MaxCandidateIntake;
	type ChallengePeriod = ChallengePeriod;
}

parameter_types! {
	pub const MinVestedTransfer: Balance = 1 * DOLLARS;
}

impl pallet_vesting::Config for Runtime {
	type Event = Event;
	type Currency = Balances;
	type BlockNumberToBalance = ConvertInto;
	type MinVestedTransfer = MinVestedTransfer;
	type WeightInfo = pallet_vesting::weights::SubstrateWeight<Runtime>;
	// `VestingInfo` encode length is 36bytes. 28 schedules gets encoded as 1009 bytes, which is the
	// highest number of schedules that encodes less than 2^10.
	const MAX_VESTING_SCHEDULES: u32 = 28;
}

parameter_types! {
	// Minimum bounds on storage are important to secure your chain.
	pub const MinDataLength: usize = 1;
	// Maximum bounds on storage are important to secure your chain.
	pub const MaxDataLength: usize = usize::MAX;
}

/// Configure the send data pallet
impl pallet_cere_ddc::Config for Runtime {
	type MinLength = MinDataLength;
	type MaxLength = MaxDataLength;
	// The ubiquitous event type.
	type Event = Event;
}

parameter_types! {
	pub const ChainId: u8 = 1;
    pub const ProposalLifetime: BlockNumber = 1000;
}

/// Configure the send data pallet
impl pallet_chainbridge::Config for Runtime {
	type Event = Event;
	type AdminOrigin = frame_system::EnsureRoot<Self::AccountId>;
	type Proposal = Call;
	type ChainId = ChainId;
	type ProposalLifetime = ProposalLifetime;
}

parameter_types! {
    pub HashId: pallet_chainbridge::ResourceId = pallet_chainbridge::derive_resource_id(1, &blake2_128(b"hash"));
    // Note: Chain ID is 0 indicating this is native to another chain
    pub NativeTokenId: pallet_chainbridge::ResourceId = pallet_chainbridge::derive_resource_id(0, &blake2_128(b"DAV"));

    pub NFTTokenId: pallet_chainbridge::ResourceId = pallet_chainbridge::derive_resource_id(1, &blake2_128(b"NFT"));
}

<<<<<<< HEAD
impl pallet_erc721::Config for Runtime {
=======
parameter_types! {
	pub const ClassDeposit: Balance = 100 * DOLLARS;
	pub const InstanceDeposit: Balance = 1 * DOLLARS;
	pub const KeyLimit: u32 = 32;
	pub const ValueLimit: u32 = 256;
}

impl pallet_uniques::Config for Runtime {
	type Event = Event;
	type ClassId = u32;
	type InstanceId = u32;
	type Currency = Balances;
	type ForceOrigin = frame_system::EnsureRoot<AccountId>;
	type ClassDeposit = ClassDeposit;
	type InstanceDeposit = InstanceDeposit;
	type MetadataDepositBase = MetadataDepositBase;
	type AttributeDepositBase = MetadataDepositBase;
	type DepositPerByte = MetadataDepositPerByte;
	type StringLimit = StringLimit;
	type KeyLimit = KeyLimit;
	type ValueLimit = ValueLimit;
	type WeightInfo = pallet_uniques::weights::SubstrateWeight<Runtime>;
	#[cfg(feature = "runtime-benchmarks")]
	type Helper = ();
	type CreateOrigin = AsEnsureOriginWithArg<EnsureSigned<AccountId>>;
}

impl pallet_transaction_storage::Config for Runtime {
>>>>>>> 060631da
	type Event = Event;
	type Identifier = NFTTokenId;
}

impl pallet_erc20::Config for Runtime {
	type Event = Event;
	type BridgeOrigin = pallet_chainbridge::EnsureBridge<Runtime>;
	type Currency = pallet_balances::Module<Runtime>;
	type HashId = HashId;
	type NativeTokenId = NativeTokenId;
	type Erc721Id = NFTTokenId;
}

parameter_types! {
<<<<<<< HEAD
	pub const OcwBlockInterval: u32 = pallet_ddc_metrics_offchain_worker::BLOCK_INTERVAL;
=======
	pub const MigrationSignedDepositPerItem: Balance = 1 * CENTS;
	pub const MigrationSignedDepositBase: Balance = 20 * DOLLARS;
>>>>>>> 060631da
}

impl pallet_ddc_metrics_offchain_worker::Config for Runtime {
	type BlockInterval = OcwBlockInterval;

	type AuthorityId = pallet_ddc_metrics_offchain_worker::crypto::TestAuthId;

	type Event = Event;
<<<<<<< HEAD
	type Call = Call;
=======
	type ControlOrigin = EnsureRoot<AccountId>;
	type Currency = Balances;
	type SignedDepositPerItem = MigrationSignedDepositPerItem;
	type SignedDepositBase = MigrationSignedDepositBase;
	// Warning: this is not advised, as it might allow the chain to be temporarily DOS-ed.
	// Preferably, if the chain's governance/maintenance team is planning on using a specific
	// account for the migration, put it here to make sure only that account can trigger the signed
	// migrations.
	type SignedFilter = EnsureSigned<Self::AccountId>;
	type WeightInfo = ();
>>>>>>> 060631da
}

construct_runtime!(
	pub enum Runtime where
		Block = Block,
		NodeBlock = node_primitives::Block,
		UncheckedExtrinsic = UncheckedExtrinsic
	{
		System: frame_system,
		Utility: pallet_utility,
		Babe: pallet_babe,
		Timestamp: pallet_timestamp,
		// Authorship must be before session in order to note author in the correct session and era
		// for im-online and staking.
		Authorship: pallet_authorship,
		Indices: pallet_indices,
		Balances: pallet_balances,
		TransactionPayment: pallet_transaction_payment,
		ElectionProviderMultiPhase: pallet_election_provider_multi_phase,
		Staking: pallet_staking,
		Session: pallet_session,
		Democracy: pallet_democracy,
		Council: pallet_collective::<Instance1>,
		TechnicalCommittee: pallet_collective::<Instance2>,
		Elections: pallet_elections_phragmen,
		TechnicalMembership: pallet_membership::<Instance1>,
		Grandpa: pallet_grandpa,
		Treasury: pallet_treasury,
		Contracts: pallet_contracts,
		Sudo: pallet_sudo,
		ImOnline: pallet_im_online,
		AuthorityDiscovery: pallet_authority_discovery,
		Offences: pallet_offences,
		Historical: pallet_session_historical::{Pallet},
		RandomnessCollectiveFlip: pallet_randomness_collective_flip,
		Identity: pallet_identity,
		Society: pallet_society,
		Recovery: pallet_recovery,
		Vesting: pallet_vesting,
		Scheduler: pallet_scheduler,
		Proxy: pallet_proxy,
		Multisig: pallet_multisig,
		Bounties: pallet_bounties,
		Tips: pallet_tips,
		BagsList: pallet_bags_list,
		ChildBounties: pallet_child_bounties,
		CereDDCModule: pallet_cere_ddc::{Pallet, Call, Storage, Event<T>},
		ChainBridge: pallet_chainbridge::{Pallet, Call, Storage, Event<T>},
		Erc721: pallet_erc721::{Pallet, Call, Storage, Event<T>},
		Erc20: pallet_erc20::{Pallet, Call, Storage, Event<T>},
		DdcMetricsOffchainWorker: pallet_ddc_metrics_offchain_worker::{Pallet, Call, Storage, Event<T>},
	}
);

/// The address format for describing accounts.
pub type Address = sp_runtime::MultiAddress<AccountId, AccountIndex>;
/// Block header type as expected by this runtime.
pub type Header = generic::Header<BlockNumber, BlakeTwo256>;
/// Block type as expected by this runtime.
pub type Block = generic::Block<Header, UncheckedExtrinsic>;
/// A Block signed with a Justification
pub type SignedBlock = generic::SignedBlock<Block>;
/// BlockId type as expected by this runtime.
pub type BlockId = generic::BlockId<Block>;
/// The SignedExtension to the basic transaction logic.
///
/// When you change this, you **MUST** modify [`sign`] in `bin/node/testing/src/keyring.rs`!
///
/// [`sign`]: <../../testing/src/keyring.rs.html>
pub type SignedExtra = (
	frame_system::CheckNonZeroSender<Runtime>,
	frame_system::CheckSpecVersion<Runtime>,
	frame_system::CheckTxVersion<Runtime>,
	frame_system::CheckGenesis<Runtime>,
	frame_system::CheckEra<Runtime>,
	frame_system::CheckNonce<Runtime>,
	frame_system::CheckWeight<Runtime>,
	pallet_transaction_payment::ChargeTransactionPayment<Runtime>,
);
/// Unchecked extrinsic type as expected by this runtime.
pub type UncheckedExtrinsic = generic::UncheckedExtrinsic<Address, Call, Signature, SignedExtra>;
/// The payload being signed in transactions.
pub type SignedPayload = generic::SignedPayload<Call, SignedExtra>;
/// Extrinsic type that has already been checked.
pub type CheckedExtrinsic = generic::CheckedExtrinsic<AccountId, Call, SignedExtra>;
/// Executive: handles dispatch to the various modules.
pub type Executive = frame_executive::Executive<
	Runtime,
	Block,
	frame_system::ChainContext<Runtime>,
	Runtime,
	AllPalletsWithSystem,
	pallet_bags_list::migrations::CheckCounterPrefix<Runtime>,
>;

#[cfg(feature = "runtime-benchmarks")]
#[macro_use]
extern crate frame_benchmarking;

#[cfg(feature = "runtime-benchmarks")]
mod benches {
	define_benchmarks!(
		[frame_benchmarking, BaselineBench::<Runtime>]
		[pallet_babe, Babe]
		[pallet_bags_list, BagsList]
		[pallet_balances, Balances]
		[pallet_bounties, Bounties]
		[pallet_child_bounties, ChildBounties]
		[pallet_collective, Council]
		[pallet_contracts, Contracts]
		[pallet_democracy, Democracy]
		[pallet_election_provider_multi_phase, ElectionProviderMultiPhase]
		[pallet_elections_phragmen, Elections]
		[pallet_grandpa, Grandpa]
		[pallet_identity, Identity]
		[pallet_im_online, ImOnline]
		[pallet_indices, Indices]
		[pallet_membership, TechnicalMembership]
		[pallet_multisig, Multisig]
		[pallet_offences, OffencesBench::<Runtime>]
		[pallet_proxy, Proxy]
		[pallet_scheduler, Scheduler]
		[pallet_session, SessionBench::<Runtime>]
		[pallet_staking, Staking]
		[frame_system, SystemBench::<Runtime>]
		[pallet_timestamp, Timestamp]
		[pallet_tips, Tips]
		[pallet_treasury, Treasury]
		[pallet_utility, Utility]
		[pallet_vesting, Vesting]
	);
}

impl_runtime_apis! {
	impl sp_api::Core<Block> for Runtime {
		fn version() -> RuntimeVersion {
			VERSION
		}

		fn execute_block(block: Block) {
			Executive::execute_block(block);
		}

		fn initialize_block(header: &<Block as BlockT>::Header) {
			Executive::initialize_block(header)
		}
	}

	impl sp_api::Metadata<Block> for Runtime {
		fn metadata() -> OpaqueMetadata {
			OpaqueMetadata::new(Runtime::metadata().into())
		}
	}

	impl sp_block_builder::BlockBuilder<Block> for Runtime {
		fn apply_extrinsic(extrinsic: <Block as BlockT>::Extrinsic) -> ApplyExtrinsicResult {
			Executive::apply_extrinsic(extrinsic)
		}

		fn finalize_block() -> <Block as BlockT>::Header {
			Executive::finalize_block()
		}

		fn inherent_extrinsics(data: InherentData) -> Vec<<Block as BlockT>::Extrinsic> {
			data.create_extrinsics()
		}

		fn check_inherents(block: Block, data: InherentData) -> CheckInherentsResult {
			data.check_extrinsics(&block)
		}
	}

	impl sp_transaction_pool::runtime_api::TaggedTransactionQueue<Block> for Runtime {
		fn validate_transaction(
			source: TransactionSource,
			tx: <Block as BlockT>::Extrinsic,
			block_hash: <Block as BlockT>::Hash,
		) -> TransactionValidity {
			Executive::validate_transaction(source, tx, block_hash)
		}
	}

	impl sp_offchain::OffchainWorkerApi<Block> for Runtime {
		fn offchain_worker(header: &<Block as BlockT>::Header) {
			Executive::offchain_worker(header)
		}
	}

	impl fg_primitives::GrandpaApi<Block> for Runtime {
		fn grandpa_authorities() -> GrandpaAuthorityList {
			Grandpa::grandpa_authorities()
		}

		fn current_set_id() -> fg_primitives::SetId {
			Grandpa::current_set_id()
		}

		fn submit_report_equivocation_unsigned_extrinsic(
			equivocation_proof: fg_primitives::EquivocationProof<
				<Block as BlockT>::Hash,
				NumberFor<Block>,
			>,
			key_owner_proof: fg_primitives::OpaqueKeyOwnershipProof,
		) -> Option<()> {
			let key_owner_proof = key_owner_proof.decode()?;

			Grandpa::submit_unsigned_equivocation_report(
				equivocation_proof,
				key_owner_proof,
			)
		}

		fn generate_key_ownership_proof(
			_set_id: fg_primitives::SetId,
			authority_id: GrandpaId,
		) -> Option<fg_primitives::OpaqueKeyOwnershipProof> {
			use codec::Encode;

			Historical::prove((fg_primitives::KEY_TYPE, authority_id))
				.map(|p| p.encode())
				.map(fg_primitives::OpaqueKeyOwnershipProof::new)
		}
	}

	impl sp_consensus_babe::BabeApi<Block> for Runtime {
		fn configuration() -> sp_consensus_babe::BabeGenesisConfiguration {
			// The choice of `c` parameter (where `1 - c` represents the
			// probability of a slot being empty), is done in accordance to the
			// slot duration and expected target block time, for safely
			// resisting network delays of maximum two seconds.
			// <https://research.web3.foundation/en/latest/polkadot/BABE/Babe/#6-practical-results>
			sp_consensus_babe::BabeGenesisConfiguration {
				slot_duration: Babe::slot_duration(),
				epoch_length: EpochDuration::get(),
				c: BABE_GENESIS_EPOCH_CONFIG.c,
				genesis_authorities: Babe::authorities().to_vec(),
				randomness: Babe::randomness(),
				allowed_slots: BABE_GENESIS_EPOCH_CONFIG.allowed_slots,
			}
		}

		fn current_epoch_start() -> sp_consensus_babe::Slot {
			Babe::current_epoch_start()
		}

		fn current_epoch() -> sp_consensus_babe::Epoch {
			Babe::current_epoch()
		}

		fn next_epoch() -> sp_consensus_babe::Epoch {
			Babe::next_epoch()
		}

		fn generate_key_ownership_proof(
			_slot: sp_consensus_babe::Slot,
			authority_id: sp_consensus_babe::AuthorityId,
		) -> Option<sp_consensus_babe::OpaqueKeyOwnershipProof> {
			use codec::Encode;

			Historical::prove((sp_consensus_babe::KEY_TYPE, authority_id))
				.map(|p| p.encode())
				.map(sp_consensus_babe::OpaqueKeyOwnershipProof::new)
		}

		fn submit_report_equivocation_unsigned_extrinsic(
			equivocation_proof: sp_consensus_babe::EquivocationProof<<Block as BlockT>::Header>,
			key_owner_proof: sp_consensus_babe::OpaqueKeyOwnershipProof,
		) -> Option<()> {
			let key_owner_proof = key_owner_proof.decode()?;

			Babe::submit_unsigned_equivocation_report(
				equivocation_proof,
				key_owner_proof,
			)
		}
	}

	impl sp_authority_discovery::AuthorityDiscoveryApi<Block> for Runtime {
		fn authorities() -> Vec<AuthorityDiscoveryId> {
			AuthorityDiscovery::authorities()
		}
	}

	impl frame_system_rpc_runtime_api::AccountNonceApi<Block, AccountId, Index> for Runtime {
		fn account_nonce(account: AccountId) -> Index {
			System::account_nonce(account)
		}
	}

	impl pallet_contracts_rpc_runtime_api::ContractsApi<
		Block, AccountId, Balance, BlockNumber, Hash,
	>
		for Runtime
	{
		fn call(
			origin: AccountId,
			dest: AccountId,
			value: Balance,
			gas_limit: u64,
			storage_deposit_limit: Option<Balance>,
			input_data: Vec<u8>,
		) -> pallet_contracts_primitives::ContractExecResult<Balance> {
			Contracts::bare_call(origin, dest, value, gas_limit, storage_deposit_limit, input_data, true)
		}

		fn instantiate(
			origin: AccountId,
			value: Balance,
			gas_limit: u64,
			storage_deposit_limit: Option<Balance>,
			code: pallet_contracts_primitives::Code<Hash>,
			data: Vec<u8>,
			salt: Vec<u8>,
		) -> pallet_contracts_primitives::ContractInstantiateResult<AccountId, Balance>
		{
			Contracts::bare_instantiate(origin, value, gas_limit, storage_deposit_limit, code, data, salt, true)
		}

		fn upload_code(
			origin: AccountId,
			code: Vec<u8>,
			storage_deposit_limit: Option<Balance>,
		) -> pallet_contracts_primitives::CodeUploadResult<Hash, Balance>
		{
			Contracts::bare_upload_code(origin, code, storage_deposit_limit)
		}

		fn get_storage(
			address: AccountId,
			key: [u8; 32],
		) -> pallet_contracts_primitives::GetStorageResult {
			Contracts::get_storage(address, key)
		}
	}

	impl pallet_transaction_payment_rpc_runtime_api::TransactionPaymentApi<
		Block,
		Balance,
	> for Runtime {
		fn query_info(uxt: <Block as BlockT>::Extrinsic, len: u32) -> RuntimeDispatchInfo<Balance> {
			TransactionPayment::query_info(uxt, len)
		}
		fn query_fee_details(uxt: <Block as BlockT>::Extrinsic, len: u32) -> FeeDetails<Balance> {
			TransactionPayment::query_fee_details(uxt, len)
		}
	}

	impl sp_session::SessionKeys<Block> for Runtime {
		fn generate_session_keys(seed: Option<Vec<u8>>) -> Vec<u8> {
			SessionKeys::generate(seed)
		}

		fn decode_session_keys(
			encoded: Vec<u8>,
		) -> Option<Vec<(Vec<u8>, KeyTypeId)>> {
			SessionKeys::decode_into_raw_public_keys(&encoded)
		}
	}

	#[cfg(feature = "try-runtime")]
	impl frame_try_runtime::TryRuntime<Block> for Runtime {
		fn on_runtime_upgrade() -> (Weight, Weight) {
			// NOTE: intentional unwrap: we don't want to propagate the error backwards, and want to
			// have a backtrace here. If any of the pre/post migration checks fail, we shall stop
			// right here and right now.
			let weight = Executive::try_runtime_upgrade().unwrap();
			(weight, RuntimeBlockWeights::get().max_block)
		}

		fn execute_block_no_check(block: Block) -> Weight {
			Executive::execute_block_no_check(block)
		}
	}

	#[cfg(feature = "runtime-benchmarks")]
	impl frame_benchmarking::Benchmark<Block> for Runtime {
		fn benchmark_metadata(extra: bool) -> (
			Vec<frame_benchmarking::BenchmarkList>,
			Vec<frame_support::traits::StorageInfo>,
		) {
			use frame_benchmarking::{baseline, Benchmarking, BenchmarkList};
			use frame_support::traits::StorageInfoTrait;

			// Trying to add benchmarks directly to the Session Pallet caused cyclic dependency
			// issues. To get around that, we separated the Session benchmarks into its own crate,
			// which is why we need these two lines below.
			use pallet_session_benchmarking::Pallet as SessionBench;
			use pallet_offences_benchmarking::Pallet as OffencesBench;
			use frame_system_benchmarking::Pallet as SystemBench;
			use baseline::Pallet as BaselineBench;

			let mut list = Vec::<BenchmarkList>::new();
			list_benchmarks!(list, extra);

			let storage_info = AllPalletsWithSystem::storage_info();

			return (list, storage_info)
		}

		fn dispatch_benchmark(
			config: frame_benchmarking::BenchmarkConfig
		) -> Result<Vec<frame_benchmarking::BenchmarkBatch>, sp_runtime::RuntimeString> {
			use frame_benchmarking::{baseline, Benchmarking, BenchmarkBatch,  TrackedStorageKey};

			// Trying to add benchmarks directly to the Session Pallet caused cyclic dependency
			// issues. To get around that, we separated the Session benchmarks into its own crate,
			// which is why we need these two lines below.
			use pallet_session_benchmarking::Pallet as SessionBench;
			use pallet_offences_benchmarking::Pallet as OffencesBench;
			use frame_system_benchmarking::Pallet as SystemBench;
			use baseline::Pallet as BaselineBench;

			impl pallet_session_benchmarking::Config for Runtime {}
			impl pallet_offences_benchmarking::Config for Runtime {}
			impl frame_system_benchmarking::Config for Runtime {}
			impl baseline::Config for Runtime {}

			let whitelist: Vec<TrackedStorageKey> = vec![
				// Block Number
				hex_literal::hex!("26aa394eea5630e07c48ae0c9558cef702a5c1b19ab7a04f536c519aca4983ac").to_vec().into(),
				// Total Issuance
				hex_literal::hex!("c2261276cc9d1f8598ea4b6a74b15c2f57c875e4cff74148e4628f264b974c80").to_vec().into(),
				// Execution Phase
				hex_literal::hex!("26aa394eea5630e07c48ae0c9558cef7ff553b5a9862a516939d82b3d3d8661a").to_vec().into(),
				// Event Count
				hex_literal::hex!("26aa394eea5630e07c48ae0c9558cef70a98fdbe9ce6c55837576c60c7af3850").to_vec().into(),
				// System Events
				hex_literal::hex!("26aa394eea5630e07c48ae0c9558cef780d41e5e16056765bc8461851072c9d7").to_vec().into(),
				// System BlockWeight
				hex_literal::hex!("26aa394eea5630e07c48ae0c9558cef734abf5cb34d6244378cddbf18e849d96").to_vec().into(),
				// Treasury Account
				hex_literal::hex!("26aa394eea5630e07c48ae0c9558cef7b99d880ec681799c0cf30e8886371da95ecffd7b6c0f78751baa9d281e0bfa3a6d6f646c70792f74727372790000000000000000000000000000000000000000").to_vec().into(),
			];

			let mut batches = Vec::<BenchmarkBatch>::new();
			let params = (&config, &whitelist);
			add_benchmarks!(params, batches);

			Ok(batches)
		}
	}
}

#[cfg(test)]
mod tests {
	use super::*;
	use frame_election_provider_support::NposSolution;
	use frame_system::offchain::CreateSignedTransaction;
	use sp_runtime::UpperOf;

	#[test]
	fn validate_transaction_submitter_bounds() {
		fn is_submit_signed_transaction<T>()
		where
			T: CreateSignedTransaction<Call>,
		{
		}

		is_submit_signed_transaction::<Runtime>();
	}

	#[test]
	fn perbill_as_onchain_accuracy() {
		type OnChainAccuracy =
			<<Runtime as pallet_election_provider_multi_phase::Config>::Solution as NposSolution>::Accuracy;
		let maximum_chain_accuracy: Vec<UpperOf<OnChainAccuracy>> = (0..MaxNominations::get())
			.map(|_| <UpperOf<OnChainAccuracy>>::from(OnChainAccuracy::one().deconstruct()))
			.collect();
		let _: UpperOf<OnChainAccuracy> =
			maximum_chain_accuracy.iter().fold(0, |acc, x| acc.checked_add(*x).unwrap());
	}

	#[test]
	fn call_size() {
		let size = core::mem::size_of::<Call>();
		assert!(
			size <= 208,
			"size of Call {} is more than 208 bytes: some calls have too big arguments, use Box to reduce the
			size of Call.
			If the limit is too strong, maybe consider increase the limit to 300.",
			size,
		);
	}
}<|MERGE_RESOLUTION|>--- conflicted
+++ resolved
@@ -835,18 +835,8 @@
 	pub const TipFindersFee: Percent = Percent::from_percent(20);
 	pub const TipReportDepositBase: Balance = 1 * DOLLARS;
 	pub const DataDepositPerByte: Balance = 1 * CENTS;
-<<<<<<< HEAD
-	pub const BountyDepositBase: Balance = 1 * DOLLARS;
-	pub const BountyDepositPayoutDelay: BlockNumber = 8 * DAYS;
 	pub const TreasuryPalletId: PalletId = PalletId(*b"py/trsry");
-	pub const BountyUpdatePeriod: BlockNumber = 90 * DAYS;
 	pub const MaximumReasonLength: u32 = 16384;
-	pub const BountyCuratorDeposit: Permill = Permill::from_percent(50);
-	pub const BountyValueMinimum: Balance = 10 * DOLLARS;
-=======
-	pub const TreasuryPalletId: PalletId = PalletId(*b"py/trsry");
-	pub const MaximumReasonLength: u32 = 300;
->>>>>>> 060631da
 	pub const MaxApprovals: u32 = 100;
 }
 
@@ -876,13 +866,13 @@
 
 parameter_types! {
 	pub const BountyCuratorDeposit: Permill = Permill::from_percent(50);
-	pub const BountyValueMinimum: Balance = 5 * DOLLARS;
+	pub const BountyValueMinimum: Balance = 10 * DOLLARS;
 	pub const BountyDepositBase: Balance = 1 * DOLLARS;
 	pub const CuratorDepositMultiplier: Permill = Permill::from_percent(50);
 	pub const CuratorDepositMin: Balance = 1 * DOLLARS;
 	pub const CuratorDepositMax: Balance = 100 * DOLLARS;
-	pub const BountyDepositPayoutDelay: BlockNumber = 1 * DAYS;
-	pub const BountyUpdatePeriod: BlockNumber = 14 * DAYS;
+	pub const BountyDepositPayoutDelay: BlockNumber = 8 * DAYS;
+	pub const BountyUpdatePeriod: BlockNumber = 90 * DAYS;
 }
 
 impl pallet_bounties::Config for Runtime {
@@ -1204,38 +1194,7 @@
     pub NFTTokenId: pallet_chainbridge::ResourceId = pallet_chainbridge::derive_resource_id(1, &blake2_128(b"NFT"));
 }
 
-<<<<<<< HEAD
 impl pallet_erc721::Config for Runtime {
-=======
-parameter_types! {
-	pub const ClassDeposit: Balance = 100 * DOLLARS;
-	pub const InstanceDeposit: Balance = 1 * DOLLARS;
-	pub const KeyLimit: u32 = 32;
-	pub const ValueLimit: u32 = 256;
-}
-
-impl pallet_uniques::Config for Runtime {
-	type Event = Event;
-	type ClassId = u32;
-	type InstanceId = u32;
-	type Currency = Balances;
-	type ForceOrigin = frame_system::EnsureRoot<AccountId>;
-	type ClassDeposit = ClassDeposit;
-	type InstanceDeposit = InstanceDeposit;
-	type MetadataDepositBase = MetadataDepositBase;
-	type AttributeDepositBase = MetadataDepositBase;
-	type DepositPerByte = MetadataDepositPerByte;
-	type StringLimit = StringLimit;
-	type KeyLimit = KeyLimit;
-	type ValueLimit = ValueLimit;
-	type WeightInfo = pallet_uniques::weights::SubstrateWeight<Runtime>;
-	#[cfg(feature = "runtime-benchmarks")]
-	type Helper = ();
-	type CreateOrigin = AsEnsureOriginWithArg<EnsureSigned<AccountId>>;
-}
-
-impl pallet_transaction_storage::Config for Runtime {
->>>>>>> 060631da
 	type Event = Event;
 	type Identifier = NFTTokenId;
 }
@@ -1250,12 +1209,7 @@
 }
 
 parameter_types! {
-<<<<<<< HEAD
 	pub const OcwBlockInterval: u32 = pallet_ddc_metrics_offchain_worker::BLOCK_INTERVAL;
-=======
-	pub const MigrationSignedDepositPerItem: Balance = 1 * CENTS;
-	pub const MigrationSignedDepositBase: Balance = 20 * DOLLARS;
->>>>>>> 060631da
 }
 
 impl pallet_ddc_metrics_offchain_worker::Config for Runtime {
@@ -1264,20 +1218,7 @@
 	type AuthorityId = pallet_ddc_metrics_offchain_worker::crypto::TestAuthId;
 
 	type Event = Event;
-<<<<<<< HEAD
 	type Call = Call;
-=======
-	type ControlOrigin = EnsureRoot<AccountId>;
-	type Currency = Balances;
-	type SignedDepositPerItem = MigrationSignedDepositPerItem;
-	type SignedDepositBase = MigrationSignedDepositBase;
-	// Warning: this is not advised, as it might allow the chain to be temporarily DOS-ed.
-	// Preferably, if the chain's governance/maintenance team is planning on using a specific
-	// account for the migration, put it here to make sure only that account can trigger the signed
-	// migrations.
-	type SignedFilter = EnsureSigned<Self::AccountId>;
-	type WeightInfo = ();
->>>>>>> 060631da
 }
 
 construct_runtime!(
