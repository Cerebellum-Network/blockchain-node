--- conflicted
+++ resolved
@@ -176,25 +176,21 @@
 
         let day_end_ms = day_start_ms + MS_PER_DAY;
 
-<<<<<<< HEAD
-        let (aggregated_metrics, ddn_aggregated_metrics) =
+        let (aggregated_metrics, ddn_aggregated_metrics, offline_nodes) =
             Self::fetch_all_metrics(contract_address.clone(), day_start_ms).map_err(|err| {
-=======
-        let (aggregated_metrics, ddn_aggregated_metrics, offline_nodes) = Self::fetch_all_metrics(contract_address.clone(), day_start_ms)
-            .map_err(|err| {
->>>>>>> ed6a70f8
                 error!("[OCW] HTTP error occurred: {:?}", err);
                 "could not fetch metrics"
             })?;
 
         for offline_node in offline_nodes {
-            let p2p_id = String::from_utf8(offline_node.id).unwrap();
-            Self::report_ddn_status_to_sc(contract_address.clone(), &signer, &p2p_id, false).map_err(|err| {
+            let p2p_id = offline_node.p2p_id;
+            let contract_id = contract_address.clone();
+            Self::report_ddn_status_to_sc(contract_id, &signer, &p2p_id, false).map_err(|err| {
                 error!("[OCW] Contract error occurred: {:?}", err);
                 "could not submit report_ddn_status TX"
             })?;
         }
-    
+
         Self::send_metrics_to_sc(
             contract_address.clone(),
             &signer,
@@ -456,7 +452,7 @@
         Ok(())
     }
 
-	fn report_ddn_status_to_sc(
+    fn report_ddn_status_to_sc(
         contract_id: <T::CT as frame_system::Trait>::AccountId,
         signer: &Signer<T::CST, T::AuthorityId>,
         p2p_id: &String,
@@ -467,9 +463,7 @@
         let results = signer.send_signed_transaction(|account| {
             info!(
                 "[OCW] Sending transactions from {:?}: report_ddn_status({:?}, {:?})",
-                account.id,
-                p2p_id,
-                is_online,
+                account.id, p2p_id, is_online,
             );
 
             let call_data = Self::encode_report_ddn_status(&p2p_id, is_online);
@@ -479,12 +473,7 @@
                     contract_id.clone(),
                 );
 
-            pallet_contracts::Call::call(
-                contract_id_unl,
-                0u32.into(),
-                100_000_000_000,
-                call_data,
-            )
+            pallet_contracts::Call::call(contract_id_unl, 0u32.into(), 100_000_000_000, call_data)
         });
 
         match &results {
@@ -498,7 +487,7 @@
     fn fetch_all_metrics(
         contract_id: <T::CT as frame_system::Trait>::AccountId,
         day_start_ms: u64,
-    ) -> ResultStr<(Vec<MetricInfo>, Vec<DDNMetricInfo>, Vec<NodeInfo>)> {
+    ) -> ResultStr<(Vec<MetricInfo>, Vec<DDNMetricInfo>, Vec<DDCNode>)> {
         let a_moment_ago_ms = sp_io::offchain::timestamp()
             .sub(Duration::from_millis(END_TIME_DELAY_MS))
             .unix_millis();
@@ -507,23 +496,17 @@
         let mut ddn_aggregated_metrics = DDNMetricsAggregator::default();
 
         let nodes = Self::fetch_nodes(contract_id)?;
-<<<<<<< HEAD
-
-        for node in &nodes {
+        let mut offline_nodes: Vec<DDCNode> = Vec::new();
+
+        for node in nodes {
             let metrics_of_node =
-                Self::fetch_node_metrics(&node.url, day_start_ms, a_moment_ago_ms)?;
-=======
-        let mut offline_nodes: Vec<NodeInfo> = Vec::new();
-
-        for node in nodes {
-            let metrics_of_node = match Self::fetch_node_metrics(&node.httpAddr, day_start_ms, a_moment_ago_ms) {
-                Ok(value) => value,
-                Err(_) => {
-                    offline_nodes.push(node);
-                    continue
-                },
-            };
->>>>>>> ed6a70f8
+                match Self::fetch_node_metrics(&node.url, day_start_ms, a_moment_ago_ms) {
+                    Ok(value) => value,
+                    Err(_) => {
+                        offline_nodes.push(node);
+                        continue;
+                    }
+                };
 
             ddn_aggregated_metrics.add(node.p2p_id.clone(), &metrics_of_node);
 
@@ -532,7 +515,11 @@
             }
         }
 
-        Ok((aggregated_metrics.finish(), ddn_aggregated_metrics.finish(), offline_nodes))
+        Ok((
+            aggregated_metrics.finish(),
+            ddn_aggregated_metrics.finish(),
+            offline_nodes,
+        ))
     }
 
     fn fetch_nodes(
@@ -681,12 +668,9 @@
         call_data
     }
 
-	fn encode_report_ddn_status(
-        p2p_id: &String,
-        is_online: bool,
-    ) -> Vec<u8> {
+    fn encode_report_ddn_status(p2p_id: &String, is_online: bool) -> Vec<u8> {
         let mut call_data = REPORT_DDN_STATUS_SELECTOR.to_vec();
-		p2p_id.encode_to(&mut call_data);
+        p2p_id.encode_to(&mut call_data);
         is_online.encode_to(&mut call_data);
         call_data
     }
