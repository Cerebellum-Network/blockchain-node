// Offchain worker for DDC metrics.
//
// Inspired from https://github.com/paritytech/substrate/tree/master/frame/example-offchain-worker

#![cfg_attr(not(feature = "std"), no_std)]

#[cfg(test)]
mod tests;

use frame_support::traits::Get;
use frame_system::{
    offchain::{
        AppCrypto, SendSignedTransaction,
        SigningTypes, Signer, CreateSignedTransaction,
    }
};
use frame_support::{
    debug, decl_module, decl_storage, decl_event,
};
use sp_core::crypto::KeyTypeId;
use sp_runtime::{offchain::{
    http,
    Duration,
    storage::StorageValueRef,
}, traits::StaticLookup, AccountId32};
use codec::Encode;
use sp_std::{vec::Vec, str::from_utf8};
use pallet_contracts;
use alt_serde::{Deserialize, de::DeserializeOwned, Deserializer};
use hex_literal::hex;

#[macro_use]
extern crate alloc;

use alloc::string::String;

// The address of the metrics contract, in SS58 and in bytes formats.
// To change the address, see tests/mod.rs decode_contract_address().
<<<<<<< HEAD
pub const METRICS_CONTRACT_ADDR: &str = "5EFhuVjnUTH4fkvapxyXqkfmANQWFVGZtmkHd4GaWmhgrCLS";
// address params: no salt, symbol: CERE, endowement: 1000
pub const METRICS_CONTRACT_ID: [u8; 32] = [96, 220, 84, 153, 65, 96, 13, 180, 40, 98, 142, 110, 218, 127, 9, 17, 182, 152, 78, 174, 24, 37, 26, 27, 128, 215, 170, 18, 3, 3, 69, 60];
=======
pub const METRICS_CONTRACT_ADDR: &str = "5FcsKCzd1Mg5PBFGG9w1jGeqK6ySeXuokVfs568zd645Lx52";
// address params: no salt, symbol: CERE, endowement: 1000
pub const METRICS_CONTRACT_ID: [u8; 32] = [157, 60, 99, 235, 4, 227, 196, 36, 53, 157, 166, 42, 173, 146, 5, 160, 138, 173, 226, 4, 43, 49, 180, 69, 67, 153, 7, 108, 178, 81, 41, 33];
>>>>>>> 64fa72a8
pub const BLOCK_INTERVAL: u32 = 200; // TODO: Change to 1200 later [1h]. Now - 200 [10 minutes] for testing purposes.

pub const REPORT_METRICS_SELECTOR: [u8; 4] = hex!("35320bbe");


// Specifying serde path as `alt_serde`
// ref: https://serde.rs/container-attrs.html#crate
#[derive(Deserialize, Default, Debug)]
#[serde(crate = "alt_serde")]
#[allow(non_snake_case)]
struct NodeInfo {
    #[serde(deserialize_with = "de_string_to_bytes")]
    id: Vec<u8>,
    httpAddr: String,
    totalPartitions: u32,
    reservedPartitions: u32,
    availablePartitions: u32,
    #[serde(deserialize_with = "de_string_to_bytes")]
    status: Vec<u8>,
    deleted: bool,
}

#[derive(Deserialize, Default, Debug)]
#[serde(crate = "alt_serde")]
#[allow(non_snake_case)]
struct PartitionInfo {
    #[serde(deserialize_with = "de_string_to_bytes")]
    id: Vec<u8>,
    #[serde(deserialize_with = "de_string_to_bytes")]
    appPubKey: Vec<u8>,
    #[serde(deserialize_with = "de_string_to_bytes")]
    nodeId: Vec<u8>,
    #[serde(deserialize_with = "de_string_to_bytes")]
    status: Vec<u8>,
    isMaster: bool,
    ringToken: u32,
    backup: bool,
    deleted: bool,
    replicaIndex: u32,
}

#[derive(Deserialize, Default, Debug)]
#[serde(crate = "alt_serde")]
#[allow(non_snake_case)]
struct MetricInfo {
    appPubKey: String,
    #[serde(deserialize_with = "de_string_to_bytes")]
    partitionId: Vec<u8>,
    bytes: u128,
    requests: u128,
}

impl MetricInfo {
    fn new() -> Self {
        Self {
            appPubKey: Default::default(),
            partitionId: Default::default(),
            bytes: Default::default(),
            requests: Default::default(),
        }
    }
}

pub fn get_contract_id() -> [u8; 32] {
    let sc_address_store = StorageValueRef::persistent(b"ddc-metrics-offchain-worker::sc_address");

    let mut contract_id = METRICS_CONTRACT_ID;

    let value = sc_address_store.get::<[u8; 32]>();

    if !value.is_none() {
        contract_id = value.unwrap().unwrap();
    }

    return contract_id;
}

pub fn get_ddc_url_or_default(default_url: &str) -> Vec<u8> {
    let store = StorageValueRef::persistent(b"ddc-metrics-offchain-worker::ddc_url");
    let maybe_value = store.get::<Vec<u8>>();

    let ddc_url = match maybe_value {
        None => default_url.as_bytes().to_vec(),

        Some(Some(url)) => url,

        Some(None) => {
            debug::error!("[OCW] Error decoding DDC URL from local storage");
            "INVALID_DDC_URL".as_bytes().to_vec()
        }
    };

    ddc_url
}

pub fn de_string_to_bytes<'de, D>(de: D) -> Result<Vec<u8>, D::Error>
    where
        D: Deserializer<'de>,
{
    let s: &str = Deserialize::deserialize(de)?;
    Ok(s.as_bytes().to_vec())
}

/// Defines application identifier for crypto keys of this module.
///
/// Every module that deals with signatures needs to declare its unique identifier for
/// its crypto keys.
/// When offchain worker is signing transactions it's going to request keys of type
/// `KeyTypeId` from the keystore and use the ones it finds to sign the transaction.
/// The keys can be inserted manually via RPC (see `author_insertKey`).
pub const KEY_TYPE: KeyTypeId = KeyTypeId(*b"ddc1");

pub const HTTP_NODES: &str = "/api/rest/nodes";
pub const HTTP_METRICS: &str = "/api/rest/metrics?isMaster=true&active=true";
pub const METRICS_PARAM_FROM: &str = "&from=";
pub const METRICS_PARAM_TO: &str = "&to=";
pub const END_TIME_DELAY_MS: u64 = 120_000;
pub const HTTP_TIMEOUT_MS: u64 = 30_000; // in milli-seconds

/// Based on the above `KeyTypeId` we need to generate a pallet-specific crypto type wrappers.
/// We can use from supported crypto kinds (`sr25519`, `ed25519` and `ecdsa`) and augment
/// the types with this pallet-specific identifier.
pub mod crypto {
    use super::KEY_TYPE;
    use sp_runtime::{
        app_crypto::{app_crypto, sr25519},
        traits::Verify,
    };
    use frame_system::offchain::AppCrypto;
    use sp_core::sr25519::Signature as Sr25519Signature;
    app_crypto!(sr25519, KEY_TYPE);

    use sp_runtime::{
        MultiSignature,
        MultiSigner,
    };

    pub struct TestAuthId;

    impl AppCrypto<<Sr25519Signature as Verify>::Signer, Sr25519Signature> for TestAuthId {
        type RuntimeAppPublic = Public;
        type GenericSignature = sp_core::sr25519::Signature;
        type GenericPublic = sp_core::sr25519::Public;
    }

    impl AppCrypto<MultiSigner, MultiSignature> for TestAuthId {
        type RuntimeAppPublic = Public;
        type GenericSignature = sp_core::sr25519::Signature;
        type GenericPublic = sp_core::sr25519::Public;
    }
}

type ResultStr<T> = Result<T, &'static str>;

const MS_PER_DAY: u64 = 24 * 3600 * 1000;


decl_module! {
	/// A public part of the pallet.
	pub struct Module<T: Trait> for enum Call where origin: T::Origin {
		//fn deposit_event() = default;

		/// Offchain Worker entry point.
		///
		/// By implementing `fn offchain_worker` within `decl_module!` you declare a new offchain
		/// worker.
		/// This function will be called when the node is fully synced and a new best block is
		/// succesfuly imported.
		/// Note that it's not guaranteed for offchain workers to run on EVERY block, there might
		/// be cases where some blocks are skipped, or for some the worker runs twice (re-orgs),
		/// so the code should be able to handle that.
		/// You can use `Local Storage` API to coordinate runs of the worker.
		/// You can use `debug::native` namespace to not log in wasm mode.
		fn offchain_worker(block_number: T::BlockNumber) {
            let res = Self::offchain_worker_main(block_number);
            match res {
                Ok(()) => debug::info!("[OCW] Offchain Worker complete."),
                Err(err) => debug::error!("[OCW] Error in Offchain Worker: {}", err),
            };
		}
	}
}

decl_storage! {
	trait Store for Module<T: Trait> as ExampleOffchainWorker {
	}
}

impl<T: Trait> Module<T> {
    fn offchain_worker_main(block_number: T::BlockNumber) -> ResultStr<()> {
        let signer = match Self::get_signer() {
            Err(e) => {
                debug::warn!("{:?}", e);
                return Ok(());
            }
            Ok(signer) => signer,
        };

        let should_proceed = Self::check_if_should_proceed(block_number);
        if should_proceed == false {
            return Ok(());
        }

        let day_start_ms = Self::get_start_of_day_ms();

        let aggregated_metrics = Self::fetch_all_metrics(day_start_ms)
            .map_err(|err| {
                debug::error!("[OCW] HTTP error occurred: {:?}", err);
                "could not fetch metrics"
            })?;

        Self::send_metrics_to_sc(signer, day_start_ms, aggregated_metrics)
            .map_err(|err| {
                debug::error!("[OCW] Contract error occurred: {:?}", err);
                "could not submit report_metrics TX"
            })?;

        Ok(())
    }

    fn check_if_should_proceed(block_number: T::BlockNumber) -> bool {
        let s_next_at = StorageValueRef::persistent(b"ddc-metrics-offchain-worker::next-at");

        match s_next_at.mutate(
            |current_next_at| {
                let current_next_at = current_next_at.unwrap_or(Some(T::BlockNumber::default()));

                if let Some(current_next_at) = current_next_at {
                    if current_next_at > block_number {
                        debug::info!("[OCW] Too early to execute. Current: {:?}, next execution at: {:?}", block_number, current_next_at);
                        Err("Skipping")
                    } else {
                        // set new value
                        Ok(T::BlockInterval::get() + block_number)
                    }
                } else {
                    debug::error!("[OCW] Something went wrong in `check_if_should_proceed`");
                    Err("Unexpected error")
                }
            }
        ) {
            Ok(_val) => true,
            Err(_e) => {
                false
            }
        }
    }

    fn get_start_of_day_ms() -> u64 {
        let now = sp_io::offchain::timestamp();
        let day_start_ms = (now.unix_millis() / MS_PER_DAY) * MS_PER_DAY;
        day_start_ms
    }

    fn get_signer() -> ResultStr<Signer::<T::CST, T::AuthorityId>> {
        let signer = Signer::<_, _>::any_account();
        if !signer.can_sign() {
            return Err("[OCW] No local accounts available. Consider adding one via `author_insertKey` RPC.");
        }
        Ok(signer)
    }

    fn send_metrics_to_sc(
        signer: Signer::<T::CST, T::AuthorityId>,
        day_start_ms: u64,
        metrics: Vec<MetricInfo>,
    ) -> ResultStr<()> {
        let contract_id = T::ContractId::get();
        debug::info!("[OCW] Using Contract Address: {:?}", contract_id);

        for one_metric in metrics.iter() {
            let app_id = Self::account_id_from_hex(&one_metric.appPubKey)?;

            if one_metric.bytes == 0 && one_metric.requests == 0 {
                continue;
            }

            let results = signer.send_signed_transaction(
                |account| {
                    debug::info!("[OCW] Sending transactions from {:?}: report_metrics({:?}, {:?}, {:?}, {:?})", account.id, one_metric.appPubKey, day_start_ms, one_metric.bytes, one_metric.requests);

                    let call_data = Self::encode_report_metrics(&app_id, day_start_ms, one_metric.bytes, one_metric.requests);

                    pallet_contracts::Call::call(
                        contract_id.clone(),
                        0u32.into(),
                        100_000_000_000,
                        call_data,
                    )
                }
            );

            match &results {
                None | Some((_, Err(()))) =>
                    return Err("Error while submitting TX to SC"),
                Some((_, Ok(()))) => {}
            }
        }

        Ok(())
    }

    fn fetch_all_metrics(day_start_ms: u64) -> ResultStr<Vec<MetricInfo>> {
        let a_moment_ago_ms = sp_io::offchain::timestamp().sub(Duration::from_millis(END_TIME_DELAY_MS)).unix_millis();

        let mut aggregated_metrics = MetricsAggregator::default();

        let nodes = Self::fetch_nodes()?;

        for node in &nodes {
            let metrics_of_node = Self::fetch_node_metrics(
                &node.httpAddr, day_start_ms, a_moment_ago_ms)?;

            for metrics in &metrics_of_node {
                aggregated_metrics.add(metrics);
            }
        }

        Ok(aggregated_metrics.finish())
    }

    fn fetch_nodes() -> ResultStr<Vec<NodeInfo>> {
        let nodes_url = format!(
            "{}{}",
            from_utf8(&T::DdcUrl::get()).unwrap(),
            HTTP_NODES);

        Self::http_get_json(&nodes_url)
    }

    fn fetch_node_metrics(node_url: &str, day_start_ms: u64, end_ms: u64) -> ResultStr<Vec<MetricInfo>> {
        let metrics_url = format!(
            "{}{}{}{}{}{}",
            node_url,
            HTTP_METRICS,
            METRICS_PARAM_FROM, day_start_ms / 1000,
            METRICS_PARAM_TO, end_ms / 1000);

        Self::http_get_json(&metrics_url)
    }

    fn http_get_json<OUT: DeserializeOwned>(url: &str) -> ResultStr<OUT>
    {
        let body = Self::http_get_request(url)
            .map_err(|err| {
                debug::error!("[OCW] Error while getting {}: {:?}", url, err);
                "HTTP GET error"
            })?;

        let parsed = serde_json::from_slice(&body)
            .map_err(|err| {
                debug::warn!("[OCW] Error while parsing JSON from {}: {:?}", url, err);
                "HTTP JSON parse error"
            });

        parsed
    }

    fn http_get_request(http_url: &str) -> Result<Vec<u8>, http::Error> {
        debug::info!("[OCW] Sending request to: {:?}", http_url);

        // Initiate an external HTTP GET request. This is using high-level wrappers from `sp_runtime`.
        let request = http::Request::get(http_url);

        let deadline = sp_io::offchain::timestamp().add(Duration::from_millis(HTTP_TIMEOUT_MS));

        let pending = request
            .deadline(deadline)
            .send()
            .map_err(|_| http::Error::IoError)?;

        let response = pending.try_wait(deadline)
            .map_err(|_| http::Error::DeadlineReached)??;

        if response.code != 200 {
            debug::warn!("[OCW] http_get_request unexpected status code: {}", response.code);
            return Err(http::Error::Unknown);
        }

        // Next we fully read the response body and collect it to a vector of bytes.
        Ok(response.body().collect::<Vec<u8>>())
    }

    /// Prepare report_metrics call params.
    /// Must match the contract function here: https://github.com/Cerebellum-Network/cere-enterprise-smart-contracts/blob/dev/cere02/lib.rs
    fn encode_report_metrics(
        app_id: &AccountId32,
        day_start_ms: u64,
        stored_bytes: u128,
        requests: u128,
    ) -> Vec<u8> {
        let mut call_data = REPORT_METRICS_SELECTOR.to_vec();
        app_id.encode_to(&mut call_data);
        day_start_ms.encode_to(&mut call_data);
        stored_bytes.encode_to(&mut call_data);
        requests.encode_to(&mut call_data);
        call_data
    }

    fn account_id_from_hex(id_hex: &str) -> ResultStr<AccountId32> {
        let id_hex = id_hex.trim_start_matches("0x");
        if id_hex.len() != 64 {
            return Err("Wrong length of hex-encoded account ID, expected 64");
        }
        let mut bytes = [0u8; 32];
        hex::decode_to_slice(id_hex, &mut bytes)
            .map_err(|_| "invalid hex address.")?;
        Ok(AccountId32::from(bytes))
    }
}

#[derive(Default)]
struct MetricsAggregator(Vec<MetricInfo>);

impl MetricsAggregator {
    fn add(&mut self, metrics: &MetricInfo) {
        let existing_pubkey_index = self.0.iter().position(|one_result_obj|
            metrics.appPubKey == one_result_obj.appPubKey);

        if existing_pubkey_index.is_none() {
            // New app.
            let mut new_metric_obj = MetricInfo::new();
            new_metric_obj.appPubKey = metrics.appPubKey.clone();
            new_metric_obj.requests = metrics.requests;
            new_metric_obj.bytes = metrics.bytes;
            self.0.push(new_metric_obj);
        } else {
            // Add to metrics of an existing app.
            self.0[existing_pubkey_index.unwrap()].requests += metrics.requests;
            self.0[existing_pubkey_index.unwrap()].bytes += metrics.bytes;
        }
    }

    fn finish(self) -> Vec<MetricInfo> {
        self.0
    }
}


// TODO: remove, or write meaningful events.
decl_event!(
	/// Events generated by the module.
	pub enum Event<T> where AccountId = <T as frame_system::Trait>::AccountId {
		NewDdcMetric(AccountId, Vec<u8>),
	}
);


pub trait Trait: frame_system::Trait {
    type ContractId: Get<<<Self::CT as frame_system::Trait>::Lookup as StaticLookup>::Source>;
    type DdcUrl: Get<Vec<u8>>;

    type CT: pallet_contracts::Trait;
    type CST: CreateSignedTransaction<pallet_contracts::Call<Self::CT>>;

    /// The identifier type for an offchain worker.
    type AuthorityId: AppCrypto<<Self::CST as SigningTypes>::Public, <Self::CST as SigningTypes>::Signature>;

    // TODO: remove, or use Event and Call.
    /// The overarching event type.
    type Event: From<Event<Self>> + Into<<Self as frame_system::Trait>::Event>;
    /// The overarching dispatch call type.
    type Call: From<Call<Self>>;

    type BlockInterval: Get<Self::BlockNumber>;
}<|MERGE_RESOLUTION|>--- conflicted
+++ resolved
@@ -36,15 +36,9 @@
 
 // The address of the metrics contract, in SS58 and in bytes formats.
 // To change the address, see tests/mod.rs decode_contract_address().
-<<<<<<< HEAD
 pub const METRICS_CONTRACT_ADDR: &str = "5EFhuVjnUTH4fkvapxyXqkfmANQWFVGZtmkHd4GaWmhgrCLS";
 // address params: no salt, symbol: CERE, endowement: 1000
 pub const METRICS_CONTRACT_ID: [u8; 32] = [96, 220, 84, 153, 65, 96, 13, 180, 40, 98, 142, 110, 218, 127, 9, 17, 182, 152, 78, 174, 24, 37, 26, 27, 128, 215, 170, 18, 3, 3, 69, 60];
-=======
-pub const METRICS_CONTRACT_ADDR: &str = "5FcsKCzd1Mg5PBFGG9w1jGeqK6ySeXuokVfs568zd645Lx52";
-// address params: no salt, symbol: CERE, endowement: 1000
-pub const METRICS_CONTRACT_ID: [u8; 32] = [157, 60, 99, 235, 4, 227, 196, 36, 53, 157, 166, 42, 173, 146, 5, 160, 138, 173, 226, 4, 43, 49, 180, 69, 67, 153, 7, 108, 178, 81, 41, 33];
->>>>>>> 64fa72a8
 pub const BLOCK_INTERVAL: u32 = 200; // TODO: Change to 1200 later [1h]. Now - 200 [10 minutes] for testing purposes.
 
 pub const REPORT_METRICS_SELECTOR: [u8; 4] = hex!("35320bbe");
