--- conflicted
+++ resolved
@@ -1165,25 +1165,10 @@
 /// Configure the send data pallet
 impl pallet_chainbridge::Config for Runtime {
 	type Event = Event;
-<<<<<<< HEAD
 	type AdminOrigin = frame_system::EnsureRoot<Self::AccountId>;
 	type Proposal = Call;
 	type ChainId = ChainId;
 	type ProposalLifetime = ProposalLifetime;
-=======
-	type Balance = u128;
-	type AssetId = u32;
-	type Currency = Balances;
-	type ForceOrigin = EnsureRoot<AccountId>;
-	type AssetDeposit = AssetDeposit;
-	type MetadataDepositBase = MetadataDepositBase;
-	type MetadataDepositPerByte = MetadataDepositPerByte;
-	type ApprovalDeposit = ApprovalDeposit;
-	type StringLimit = StringLimit;
-	type Freezer = ();
-	type Extra = ();
-	type WeightInfo = pallet_assets::weights::SubstrateWeight<Runtime>;
->>>>>>> aade35ef
 }
 
 parameter_types! {
@@ -1252,24 +1237,6 @@
 		AuthorityDiscovery: pallet_authority_discovery,
 		Offences: pallet_offences,
 		Historical: pallet_session_historical::{Pallet},
-<<<<<<< HEAD
-		RandomnessCollectiveFlip: pallet_randomness_collective_flip::{Pallet, Storage},
-		Identity: pallet_identity::{Pallet, Call, Storage, Event<T>},
-		Society: pallet_society::{Pallet, Call, Storage, Event<T>, Config<T>},
-		Recovery: pallet_recovery::{Pallet, Call, Storage, Event<T>},
-		Vesting: pallet_vesting::{Pallet, Call, Storage, Event<T>, Config<T>},
-		Scheduler: pallet_scheduler::{Pallet, Call, Storage, Event<T>},
-		Proxy: pallet_proxy::{Pallet, Call, Storage, Event<T>},
-		Multisig: pallet_multisig::{Pallet, Call, Storage, Event<T>},
-		Bounties: pallet_bounties::{Pallet, Call, Storage, Event<T>},
-		Tips: pallet_tips::{Pallet, Call, Storage, Event<T>},
-		BagsList: pallet_bags_list::{Pallet, Call, Storage, Event<T>},
-		CereDDCModule: pallet_cere_ddc::{Pallet, Call, Storage, Event<T>},
-		ChainBridge: pallet_chainbridge::{Pallet, Call, Storage, Event<T>},
-		Erc721: pallet_erc721::{Pallet, Call, Storage, Event<T>},
-		Erc20: pallet_erc20::{Pallet, Call, Storage, Event<T>},
-		DdcMetricsOffchainWorker: pallet_ddc_metrics_offchain_worker::{Pallet, Call, Storage, Event<T>},
-=======
 		RandomnessCollectiveFlip: pallet_randomness_collective_flip,
 		Identity: pallet_identity,
 		Society: pallet_society,
@@ -1280,14 +1247,12 @@
 		Multisig: pallet_multisig,
 		Bounties: pallet_bounties,
 		Tips: pallet_tips,
-		Assets: pallet_assets,
-		Mmr: pallet_mmr,
-		Lottery: pallet_lottery,
-		Gilt: pallet_gilt,
-		Uniques: pallet_uniques,
-		TransactionStorage: pallet_transaction_storage,
 		BagsList: pallet_bags_list,
->>>>>>> aade35ef
+		CereDDCModule: pallet_cere_ddc,
+		ChainBridge: pallet_chainbridge,
+		Erc721: pallet_erc721,
+		Erc20: pallet_erc20,
+		DdcMetricsOffchainWorker: pallet_ddc_metrics_offchain_worker,
 	}
 );
 
@@ -1534,40 +1499,6 @@
 		}
 	}
 
-<<<<<<< HEAD
-=======
-	impl pallet_mmr::primitives::MmrApi<
-		Block,
-		mmr::Hash,
-	> for Runtime {
-		fn generate_proof(leaf_index: pallet_mmr::primitives::LeafIndex)
-			-> Result<(mmr::EncodableOpaqueLeaf, mmr::Proof<mmr::Hash>), mmr::Error>
-		{
-			Mmr::generate_proof(leaf_index)
-				.map(|(leaf, proof)| (mmr::EncodableOpaqueLeaf::from_leaf(&leaf), proof))
-		}
-
-		fn verify_proof(leaf: mmr::EncodableOpaqueLeaf, proof: mmr::Proof<mmr::Hash>)
-			-> Result<(), mmr::Error>
-		{
-			let leaf: mmr::Leaf = leaf
-				.into_opaque_leaf()
-				.try_decode()
-				.ok_or(mmr::Error::Verify)?;
-			Mmr::verify_leaf(leaf, proof)
-		}
-
-		fn verify_proof_stateless(
-			root: mmr::Hash,
-			leaf: mmr::EncodableOpaqueLeaf,
-			proof: mmr::Proof<mmr::Hash>
-		) -> Result<(), mmr::Error> {
-			let node = mmr::DataOrHash::Data(leaf.into_opaque_leaf());
-			pallet_mmr::verify_leaf_proof::<mmr::Hashing, _>(root, node, proof)
-		}
-	}
-
->>>>>>> aade35ef
 	impl sp_session::SessionKeys<Block> for Runtime {
 		fn generate_session_keys(seed: Option<Vec<u8>>) -> Vec<u8> {
 			SessionKeys::generate(seed)
@@ -1614,11 +1545,7 @@
 
 			let mut list = Vec::<BenchmarkList>::new();
 
-<<<<<<< HEAD
-=======
 			list_benchmark!(list, extra, frame_benchmarking, BaselineBench::<Runtime>);
-			list_benchmark!(list, extra, pallet_assets, Assets);
->>>>>>> aade35ef
 			list_benchmark!(list, extra, pallet_babe, Babe);
 			list_benchmark!(list, extra, pallet_bags_list, BagsList);
 			list_benchmark!(list, extra, pallet_balances, Balances);
@@ -1688,11 +1615,7 @@
 			let mut batches = Vec::<BenchmarkBatch>::new();
 			let params = (&config, &whitelist);
 
-<<<<<<< HEAD
-=======
 			add_benchmark!(params, batches, frame_benchmarking, BaselineBench::<Runtime>);
-			add_benchmark!(params, batches, pallet_assets, Assets);
->>>>>>> aade35ef
 			add_benchmark!(params, batches, pallet_babe, Babe);
 			add_benchmark!(params, batches, pallet_balances, Balances);
 			add_benchmark!(params, batches, pallet_bags_list, BagsList);
