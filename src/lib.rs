--- conflicted
+++ resolved
@@ -644,13 +644,8 @@
 	pub const VotingBondFactor: Balance = 1 * DOLLARS;
 	pub const TermDuration: BlockNumber = 7 * DAYS;
 	pub const DesiredMembers: u32 = 13;
-<<<<<<< HEAD
 	pub const DesiredRunnersUp: u32 = 20;
-	pub const ElectionsPhragmenModuleId: LockIdentifier = *b"phrelect";
-=======
-	pub const DesiredRunnersUp: u32 = 7;
 	pub const ElectionsPhragmenPalletId: LockIdentifier = *b"phrelect";
->>>>>>> e78c98e1
 }
 
 // Make sure that there are no more than `MaxMembers` members elected via elections-phragmen.
@@ -722,22 +717,14 @@
 	pub const TipReportDepositBase: Balance = 1 * DOLLARS;
 	pub const DataDepositPerByte: Balance = 1 * CENTS;
 	pub const BountyDepositBase: Balance = 1 * DOLLARS;
-<<<<<<< HEAD
 	pub const BountyDepositPayoutDelay: BlockNumber = 8 * DAYS;
-	pub const TreasuryModuleId: ModuleId = ModuleId(*b"py/trsry");
+	pub const TreasuryModuleId: PalletId = PalletId(*b"py/trsry");
 	pub const BountyUpdatePeriod: BlockNumber = 90 * DAYS;
 	pub const MaximumReasonLength: u32 = 16384;
 	pub const BountyCuratorDeposit: Permill = Permill::from_percent(50);
 	pub const BountyValueMinimum: Balance = 10 * DOLLARS;
-=======
-	pub const BountyDepositPayoutDelay: BlockNumber = 1 * DAYS;
-	pub const TreasuryPalletId: PalletId = PalletId(*b"py/trsry");
-	pub const BountyUpdatePeriod: BlockNumber = 14 * DAYS;
-	pub const MaximumReasonLength: u32 = 16384;
-	pub const BountyCuratorDeposit: Permill = Permill::from_percent(50);
-	pub const BountyValueMinimum: Balance = 5 * DOLLARS;
 	pub const MaxApprovals: u32 = 100;
->>>>>>> e78c98e1
+
 }
 
 impl pallet_treasury::Config for Runtime {
@@ -1049,25 +1036,12 @@
 }
 
 parameter_types! {
-<<<<<<< HEAD
 	pub const ChainId: u8 = 1;
     pub const ProposalLifetime: BlockNumber = 1000;
 }
 
 /// Configure the send data pallet
 impl pallet_chainbridge::Config for Runtime {
-=======
-	pub const LotteryPalletId: PalletId = PalletId(*b"py/lotto");
-	pub const MaxCalls: usize = 10;
-	pub const MaxGenerateRandom: u32 = 10;
-}
-
-impl pallet_lottery::Config for Runtime {
-	type PalletId = LotteryPalletId;
-	type Call = Call;
-	type Currency = Balances;
-	type Randomness = RandomnessCollectiveFlip;
->>>>>>> e78c98e1
 	type Event = Event;
 	type AdminOrigin = frame_system::EnsureRoot<Self::AccountId>;
 	type Proposal = Call;
@@ -1085,7 +1059,6 @@
 
 impl pallet_erc721::Config for Runtime {
 	type Event = Event;
-<<<<<<< HEAD
 	type Identifier = NFTTokenId;
 }
 
@@ -1096,20 +1069,6 @@
 	type HashId = HashId;
 	type NativeTokenId = NativeTokenId;
 	type Erc721Id = NFTTokenId;
-=======
-	type Balance = u64;
-	type AssetId = u32;
-	type Currency = Balances;
-	type ForceOrigin = EnsureRoot<AccountId>;
-	type AssetDeposit = AssetDeposit;
-	type MetadataDepositBase = MetadataDepositBase;
-	type MetadataDepositPerByte = MetadataDepositPerByte;
-	type ApprovalDeposit = ApprovalDeposit;
-	type StringLimit = StringLimit;
-	type Freezer = ();
-	type Extra = ();
-	type WeightInfo = pallet_assets::weights::SubstrateWeight<Runtime>;
->>>>>>> e78c98e1
 }
 
 parameter_types! {
@@ -1488,12 +1447,7 @@
 			add_benchmark!(params, batches, pallet_identity, Identity);
 			add_benchmark!(params, batches, pallet_im_online, ImOnline);
 			add_benchmark!(params, batches, pallet_indices, Indices);
-<<<<<<< HEAD
-=======
-			add_benchmark!(params, batches, pallet_lottery, Lottery);
 			add_benchmark!(params, batches, pallet_membership, TechnicalMembership);
-			add_benchmark!(params, batches, pallet_mmr, Mmr);
->>>>>>> e78c98e1
 			add_benchmark!(params, batches, pallet_multisig, Multisig);
 			add_benchmark!(params, batches, pallet_offences, OffencesBench::<Runtime>);
 			add_benchmark!(params, batches, pallet_proxy, Proxy);
