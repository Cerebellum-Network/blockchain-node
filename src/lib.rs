// This file is part of Substrate.

// Copyright (C) 2018-2021 Parity Technologies (UK) Ltd.
// SPDX-License-Identifier: GPL-3.0-or-later WITH Classpath-exception-2.0

// This program is free software: you can redistribute it and/or modify
// it under the terms of the GNU General Public License as published by
// the Free Software Foundation, either version 3 of the License, or
// (at your option) any later version.

// This program is distributed in the hope that it will be useful,
// but WITHOUT ANY WARRANTY; without even the implied warranty of
// MERCHANTABILITY or FITNESS FOR A PARTICULAR PURPOSE. See the
// GNU General Public License for more details.

// You should have received a copy of the GNU General Public License
// along with this program. If not, see <https://www.gnu.org/licenses/>.

//! The Substrate runtime. This can be compiled with `#[no_std]`, ready for Wasm.

#![cfg_attr(not(feature = "std"), no_std)]
// `construct_runtime!` does a lot of recursion and requires us to increase the limit to 256.
#![recursion_limit = "256"]


use sp_std::prelude::*;
use frame_support::{
	construct_runtime, parameter_types, RuntimeDebug,
	weights::{
		Weight, IdentityFee,
		constants::{BlockExecutionWeight, ExtrinsicBaseWeight, RocksDbWeight, WEIGHT_PER_SECOND},
		DispatchClass,
	},
	traits::{
		Currency, Imbalance, KeyOwnerProofSystem, OnUnbalanced, LockIdentifier,
		U128CurrencyToVote, MaxEncodedLen,
	},
};
use frame_system::{
	EnsureRoot, EnsureOneOf,
	limits::{BlockWeights, BlockLength}
};
use frame_support::{traits::InstanceFilter, PalletId};
use codec::{Encode, Decode};
use sp_core::{
	crypto::KeyTypeId,
	u32_trait::{_1, _2, _3, _4, _5},
	OpaqueMetadata,
};
use sp_io::{
	hashing::{blake2_128},
};
pub use node_primitives::{AccountId, Signature};
use node_primitives::{AccountIndex, Balance, BlockNumber, Hash, Index, Moment};
use sp_api::impl_runtime_apis;
use sp_runtime::{
	Permill, Perbill, Perquintill, Percent, ApplyExtrinsicResult, impl_opaque_keys, generic,
	create_runtime_str, FixedPointNumber,
};
use sp_runtime::curve::PiecewiseLinear;
use sp_runtime::transaction_validity::{TransactionValidity, TransactionSource, TransactionPriority};
use sp_runtime::traits::{
	self, BlakeTwo256, Block as BlockT, StaticLookup, SaturatedConversion, ConvertInto, OpaqueKeys,
	NumberFor,
};
use sp_version::RuntimeVersion;
#[cfg(any(feature = "std", test))]
use sp_version::NativeVersion;
use pallet_grandpa::{AuthorityId as GrandpaId, AuthorityList as GrandpaAuthorityList};
use pallet_grandpa::fg_primitives;
use pallet_im_online::sr25519::AuthorityId as ImOnlineId;
use sp_authority_discovery::AuthorityId as AuthorityDiscoveryId;
use pallet_transaction_payment::{FeeDetails, RuntimeDispatchInfo};
pub use pallet_transaction_payment::{Multiplier, TargetedFeeAdjustment, CurrencyAdapter};
use pallet_session::{historical as pallet_session_historical};
use sp_inherents::{InherentData, CheckInherentsResult};
use static_assertions::const_assert;
use pallet_contracts::weights::WeightInfo;
pub use pallet_cere_ddc;
pub use pallet_chainbridge;
pub use pallet_ddc_metrics_offchain_worker;

#[cfg(any(feature = "std", test))]
pub use sp_runtime::BuildStorage;
#[cfg(any(feature = "std", test))]
pub use pallet_balances::Call as BalancesCall;
#[cfg(any(feature = "std", test))]
pub use frame_system::Call as SystemCall;
#[cfg(any(feature = "std", test))]
pub use pallet_staking::StakerStatus;

/// Implementations of some helper traits passed into runtime modules as associated types.
pub mod impls;
use impls::Author;

/// Constant values used within the runtime.
pub mod constants;
use constants::{time::*, currency::*};
use sp_runtime::generic::Era;

// Make the WASM binary available.
#[cfg(feature = "std")]
include!(concat!(env!("OUT_DIR"), "/wasm_binary.rs"));

/// Wasm binary unwrapped. If built with `SKIP_WASM_BUILD`, the function panics.
#[cfg(feature = "std")]
pub fn wasm_binary_unwrap() -> &'static [u8] {
	WASM_BINARY.expect("Development wasm binary is not available. This means the client is \
						built with `SKIP_WASM_BUILD` flag and it is only usable for \
						production chains. Please rebuild with the flag disabled.")
}

/// Runtime version.
#[sp_version::runtime_version]
pub const VERSION: RuntimeVersion = RuntimeVersion {
	spec_name: create_runtime_str!("node"),
	impl_name: create_runtime_str!("substrate-node"),
	authoring_version: 10,
	// Per convention: if the runtime behavior changes, increment spec_version
	// and set impl_version to 0. If only runtime
	// implementation changes and behavior does not, then leave spec_version as
	// is and increment impl_version.
	spec_version: 290,
	impl_version: 0,
	apis: RUNTIME_API_VERSIONS,
	transaction_version: 2,
};

/// The BABE epoch configuration at genesis.
pub const BABE_GENESIS_EPOCH_CONFIG: sp_consensus_babe::BabeEpochConfiguration =
	sp_consensus_babe::BabeEpochConfiguration {
		c: PRIMARY_PROBABILITY,
		allowed_slots: sp_consensus_babe::AllowedSlots::PrimaryAndSecondaryPlainSlots
	};

/// Native version.
#[cfg(any(feature = "std", test))]
pub fn native_version() -> NativeVersion {
	NativeVersion {
		runtime_version: VERSION,
		can_author_with: Default::default(),
	}
}

type NegativeImbalance = <Balances as Currency<AccountId>>::NegativeImbalance;

pub struct DealWithFees;
impl OnUnbalanced<NegativeImbalance> for DealWithFees {
	fn on_unbalanceds<B>(mut fees_then_tips: impl Iterator<Item=NegativeImbalance>) {
		if let Some(fees) = fees_then_tips.next() {
			// for fees, 50% to treasury, 50% to author
			let mut split = fees.ration(50, 50);
			if let Some(tips) = fees_then_tips.next() {
				// for tips, if any, 50% to treasury, 50% to author (though this can be anything)
				tips.ration_merge_into(50, 50, &mut split);
			}
			Treasury::on_unbalanced(split.0);
			Author::on_unbalanced(split.1);
		}
	}
}

/// We assume that ~10% of the block weight is consumed by `on_initialize` handlers.
/// This is used to limit the maximal weight of a single extrinsic.
const AVERAGE_ON_INITIALIZE_RATIO: Perbill = Perbill::from_percent(10);
/// We allow `Normal` extrinsics to fill up the block up to 75%, the rest can be used
/// by  Operational  extrinsics.
const NORMAL_DISPATCH_RATIO: Perbill = Perbill::from_percent(75);
/// We allow for 2 seconds of compute with a 6 second average block time.
const MAXIMUM_BLOCK_WEIGHT: Weight = 2 * WEIGHT_PER_SECOND;

parameter_types! {
	pub const BlockHashCount: BlockNumber = 2400;
	pub const Version: RuntimeVersion = VERSION;
	pub RuntimeBlockLength: BlockLength =
		BlockLength::max_with_normal_ratio(5 * 1024 * 1024, NORMAL_DISPATCH_RATIO);
	pub RuntimeBlockWeights: BlockWeights = BlockWeights::builder()
		.base_block(BlockExecutionWeight::get())
		.for_class(DispatchClass::all(), |weights| {
			weights.base_extrinsic = ExtrinsicBaseWeight::get();
		})
		.for_class(DispatchClass::Normal, |weights| {
			weights.max_total = Some(NORMAL_DISPATCH_RATIO * MAXIMUM_BLOCK_WEIGHT);
		})
		.for_class(DispatchClass::Operational, |weights| {
			weights.max_total = Some(MAXIMUM_BLOCK_WEIGHT);
			// Operational transactions have some extra reserved space, so that they
			// are included even if block reached `MAXIMUM_BLOCK_WEIGHT`.
			weights.reserved = Some(
				MAXIMUM_BLOCK_WEIGHT - NORMAL_DISPATCH_RATIO * MAXIMUM_BLOCK_WEIGHT
			);
		})
		.avg_block_initialization(AVERAGE_ON_INITIALIZE_RATIO)
		.build_or_panic();
	pub const SS58Prefix: u16 = 42;
}

const_assert!(NORMAL_DISPATCH_RATIO.deconstruct() >= AVERAGE_ON_INITIALIZE_RATIO.deconstruct());

impl frame_system::Config for Runtime {
	type BaseCallFilter = ();
	type BlockWeights = RuntimeBlockWeights;
	type BlockLength = RuntimeBlockLength;
	type DbWeight = RocksDbWeight;
	type Origin = Origin;
	type Call = Call;
	type Index = Index;
	type BlockNumber = BlockNumber;
	type Hash = Hash;
	type Hashing = BlakeTwo256;
	type AccountId = AccountId;
	type Lookup = Indices;
	type Header = generic::Header<BlockNumber, BlakeTwo256>;
	type Event = Event;
	type BlockHashCount = BlockHashCount;
	type Version = Version;
	type PalletInfo = PalletInfo;
	type AccountData = pallet_balances::AccountData<Balance>;
	type OnNewAccount = ();
	type OnKilledAccount = ();
	type SystemWeightInfo = frame_system::weights::SubstrateWeight<Runtime>;
	type SS58Prefix = SS58Prefix;
	type OnSetCode = ();
}

impl pallet_randomness_collective_flip::Config for Runtime {}

impl pallet_utility::Config for Runtime {
	type Event = Event;
	type Call = Call;
	type WeightInfo = pallet_utility::weights::SubstrateWeight<Runtime>;
}

parameter_types! {
	// One storage item; key size is 32; value is size 4+4+16+32 bytes = 56 bytes.
	pub const DepositBase: Balance = deposit(1, 88);
	// Additional storage item size of 32 bytes.
	pub const DepositFactor: Balance = deposit(0, 32);
	pub const MaxSignatories: u16 = 100;
}

impl pallet_multisig::Config for Runtime {
	type Event = Event;
	type Call = Call;
	type Currency = Balances;
	type DepositBase = DepositBase;
	type DepositFactor = DepositFactor;
	type MaxSignatories = MaxSignatories;
	type WeightInfo = pallet_multisig::weights::SubstrateWeight<Runtime>;
}

parameter_types! {
	// One storage item; key size 32, value size 8; .
	pub const ProxyDepositBase: Balance = deposit(1, 8);
	// Additional storage item size of 33 bytes.
	pub const ProxyDepositFactor: Balance = deposit(0, 33);
	pub const MaxProxies: u16 = 32;
	pub const AnnouncementDepositBase: Balance = deposit(1, 8);
	pub const AnnouncementDepositFactor: Balance = deposit(0, 66);
	pub const MaxPending: u16 = 32;
}

/// The type used to represent the kinds of proxying allowed.
#[derive(Copy, Clone, Eq, PartialEq, Ord, PartialOrd, Encode, Decode, RuntimeDebug, MaxEncodedLen)]
pub enum ProxyType {
	Any,
	NonTransfer,
	Governance,
	Staking,
}
impl Default for ProxyType { fn default() -> Self { Self::Any } }
impl InstanceFilter<Call> for ProxyType {
	fn filter(&self, c: &Call) -> bool {
		match self {
			ProxyType::Any => true,
			ProxyType::NonTransfer => !matches!(
				c,
				Call::Balances(..) |
				Call::Assets(..) |
				Call::Uniques(..) |
				Call::Vesting(pallet_vesting::Call::vested_transfer(..)) |
				Call::Indices(pallet_indices::Call::transfer(..))
			),
			ProxyType::Governance => matches!(
				c,
				Call::Democracy(..) |
				Call::Council(..) |
				Call::Society(..) |
				Call::TechnicalCommittee(..) |
				Call::Elections(..) |
				Call::Treasury(..)
			),
			ProxyType::Staking => matches!(c, Call::Staking(..)),
		}
	}
	fn is_superset(&self, o: &Self) -> bool {
		match (self, o) {
			(x, y) if x == y => true,
			(ProxyType::Any, _) => true,
			(_, ProxyType::Any) => false,
			(ProxyType::NonTransfer, _) => true,
			_ => false,
		}
	}
}

impl pallet_proxy::Config for Runtime {
	type Event = Event;
	type Call = Call;
	type Currency = Balances;
	type ProxyType = ProxyType;
	type ProxyDepositBase = ProxyDepositBase;
	type ProxyDepositFactor = ProxyDepositFactor;
	type MaxProxies = MaxProxies;
	type WeightInfo = pallet_proxy::weights::SubstrateWeight<Runtime>;
	type MaxPending = MaxPending;
	type CallHasher = BlakeTwo256;
	type AnnouncementDepositBase = AnnouncementDepositBase;
	type AnnouncementDepositFactor = AnnouncementDepositFactor;
}

parameter_types! {
	pub MaximumSchedulerWeight: Weight = Perbill::from_percent(80) *
		RuntimeBlockWeights::get().max_block;
	pub const MaxScheduledPerBlock: u32 = 50;
}

impl pallet_scheduler::Config for Runtime {
	type Event = Event;
	type Origin = Origin;
	type PalletsOrigin = OriginCaller;
	type Call = Call;
	type MaximumWeight = MaximumSchedulerWeight;
	type ScheduleOrigin = EnsureRoot<AccountId>;
	type MaxScheduledPerBlock = MaxScheduledPerBlock;
	type WeightInfo = pallet_scheduler::weights::SubstrateWeight<Runtime>;
}

parameter_types! {
	// NOTE: Currently it is not possible to change the epoch duration after the chain has started.
	//       Attempting to do so will brick block production.
	pub const EpochDuration: u64 = EPOCH_DURATION_IN_SLOTS;
	pub const ExpectedBlockTime: Moment = MILLISECS_PER_BLOCK;
	pub const ReportLongevity: u64 =
		BondingDuration::get() as u64 * SessionsPerEra::get() as u64 * EpochDuration::get();
}

impl pallet_babe::Config for Runtime {
	type EpochDuration = EpochDuration;
	type ExpectedBlockTime = ExpectedBlockTime;
	type EpochChangeTrigger = pallet_babe::ExternalTrigger;

	type KeyOwnerProofSystem = Historical;

	type KeyOwnerProof = <Self::KeyOwnerProofSystem as KeyOwnerProofSystem<(
		KeyTypeId,
		pallet_babe::AuthorityId,
	)>>::Proof;

	type KeyOwnerIdentification = <Self::KeyOwnerProofSystem as KeyOwnerProofSystem<(
		KeyTypeId,
		pallet_babe::AuthorityId,
	)>>::IdentificationTuple;

	type HandleEquivocation =
		pallet_babe::EquivocationHandler<Self::KeyOwnerIdentification, Offences, ReportLongevity>;

	type WeightInfo = ();
}

parameter_types! {
	pub const IndexDeposit: Balance = 10 * DOLLARS;
}

impl pallet_indices::Config for Runtime {
	type AccountIndex = AccountIndex;
	type Currency = Balances;
	type Deposit = IndexDeposit;
	type Event = Event;
	type WeightInfo = pallet_indices::weights::SubstrateWeight<Runtime>;
}

parameter_types! {
	pub const ExistentialDeposit: Balance = 1 * DOLLARS;
	// For weight estimation, we assume that the most locks on an individual account will be 50.
	// This number may need to be adjusted in the future if this assumption no longer holds true.
	pub const MaxLocks: u32 = 50;
	pub const MaxReserves: u32 = 50;
}

impl pallet_balances::Config for Runtime {
	type MaxLocks = MaxLocks;
	type MaxReserves = MaxReserves;
	type ReserveIdentifier = [u8; 8];
	type Balance = Balance;
	type DustRemoval = ();
	type Event = Event;
	type ExistentialDeposit = ExistentialDeposit;
	type AccountStore = frame_system::Pallet<Runtime>;
	type WeightInfo = pallet_balances::weights::SubstrateWeight<Runtime>;
}

parameter_types! {
	pub const TransactionByteFee: Balance = 10 * MILLICENTS;
	pub const TargetBlockFullness: Perquintill = Perquintill::from_percent(25);
	pub AdjustmentVariable: Multiplier = Multiplier::saturating_from_rational(1, 100_000);
	pub MinimumMultiplier: Multiplier = Multiplier::saturating_from_rational(1, 1_000_000_000u128);
}

impl pallet_transaction_payment::Config for Runtime {
	type OnChargeTransaction = CurrencyAdapter<Balances, DealWithFees>;
	type TransactionByteFee = TransactionByteFee;
	type WeightToFee = IdentityFee<Balance>;
	type FeeMultiplierUpdate =
		TargetedFeeAdjustment<Self, TargetBlockFullness, AdjustmentVariable, MinimumMultiplier>;
}

parameter_types! {
	pub const MinimumPeriod: Moment = SLOT_DURATION / 2;
}

impl pallet_timestamp::Config for Runtime {
	type Moment = Moment;
	type OnTimestampSet = Babe;
	type MinimumPeriod = MinimumPeriod;
	type WeightInfo = pallet_timestamp::weights::SubstrateWeight<Runtime>;
}

parameter_types! {
	pub const UncleGenerations: BlockNumber = 0;
}

impl pallet_authorship::Config for Runtime {
	type FindAuthor = pallet_session::FindAccountFromAuthorIndex<Self, Babe>;
	type UncleGenerations = UncleGenerations;
	type FilterUncle = ();
	type EventHandler = (Staking, ImOnline);
}

impl_opaque_keys! {
	pub struct SessionKeys {
		pub grandpa: Grandpa,
		pub babe: Babe,
		pub im_online: ImOnline,
		pub authority_discovery: AuthorityDiscovery,
	}
}

parameter_types! {
	pub const DisabledValidatorsThreshold: Perbill = Perbill::from_percent(17);
}

impl pallet_session::Config for Runtime {
	type Event = Event;
	type ValidatorId = <Self as frame_system::Config>::AccountId;
	type ValidatorIdOf = pallet_staking::StashOf<Self>;
	type ShouldEndSession = Babe;
	type NextSessionRotation = Babe;
	type SessionManager = pallet_session::historical::NoteHistoricalRoot<Self, Staking>;
	type SessionHandler = <SessionKeys as OpaqueKeys>::KeyTypeIdProviders;
	type Keys = SessionKeys;
	type DisabledValidatorsThreshold = DisabledValidatorsThreshold;
	type WeightInfo = pallet_session::weights::SubstrateWeight<Runtime>;
}

impl pallet_session::historical::Config for Runtime {
	type FullIdentification = pallet_staking::Exposure<AccountId, Balance>;
	type FullIdentificationOf = pallet_staking::ExposureOf<Runtime>;
}

pallet_staking_reward_curve::build! {
	const REWARD_CURVE: PiecewiseLinear<'static> = curve!(
		min_inflation: 0_000_100,
		max_inflation: 0_050_000,
		ideal_stake: 0_200_000,
		falloff: 0_050_000,
		max_piece_count: 100,
		test_precision: 0_050_000,
	);
}

parameter_types! {
	pub const SessionsPerEra: sp_staking::SessionIndex = 6;
	pub const BondingDuration: pallet_staking::EraIndex = 3;
	pub const SlashDeferDuration: pallet_staking::EraIndex = 2;
	pub const RewardCurve: &'static PiecewiseLinear<'static> = &REWARD_CURVE;
	pub const MaxNominatorRewardedPerValidator: u32 = 256;
	pub OffchainRepeat: BlockNumber = 5;
}

use frame_election_provider_support::onchain;
impl pallet_staking::Config for Runtime {
	const MAX_NOMINATIONS: u32 = MAX_NOMINATIONS;
	type Currency = Balances;
	type UnixTime = Timestamp;
	type CurrencyToVote = U128CurrencyToVote;
	type RewardRemainder = Treasury;
	type Event = Event;
	type Slash = Treasury; // send the slashed funds to the treasury.
	type Reward = (); // rewards are minted from the void
	type SessionsPerEra = SessionsPerEra;
	type BondingDuration = BondingDuration;
	type SlashDeferDuration = SlashDeferDuration;
	/// A super-majority of the council can cancel the slash.
	type SlashCancelOrigin = EnsureOneOf<
		AccountId,
		EnsureRoot<AccountId>,
		pallet_collective::EnsureProportionAtLeast<_3, _4, AccountId, CouncilCollective>
	>;
	type SessionInterface = Self;
	type EraPayout = pallet_staking::ConvertCurve<RewardCurve>;
	type NextNewSession = Session;
	type MaxNominatorRewardedPerValidator = MaxNominatorRewardedPerValidator;
	type ElectionProvider = ElectionProviderMultiPhase;
	type GenesisElectionProvider =
		onchain::OnChainSequentialPhragmen<pallet_election_provider_multi_phase::OnChainConfig<Self>>;
	type WeightInfo = pallet_staking::weights::SubstrateWeight<Runtime>;
}

parameter_types! {
	// phase durations. 1/4 of the last session for each.
	pub const SignedPhase: u32 = EPOCH_DURATION_IN_BLOCKS / 4;
	pub const UnsignedPhase: u32 = EPOCH_DURATION_IN_BLOCKS / 4;

	// fallback: no need to do on-chain phragmen initially.
	pub const Fallback: pallet_election_provider_multi_phase::FallbackStrategy =
		pallet_election_provider_multi_phase::FallbackStrategy::Nothing;

	pub SolutionImprovementThreshold: Perbill = Perbill::from_rational(1u32, 10_000);

	// miner configs
	pub const MultiPhaseUnsignedPriority: TransactionPriority = StakingUnsignedPriority::get() - 1u64;
	pub const MinerMaxIterations: u32 = 10;
	pub MinerMaxWeight: Weight = RuntimeBlockWeights::get()
		.get(DispatchClass::Normal)
		.max_extrinsic.expect("Normal extrinsics have a weight limit configured; qed")
		.saturating_sub(BlockExecutionWeight::get());
	// Solution can occupy 90% of normal block size
	pub MinerMaxLength: u32 = Perbill::from_rational(9u32, 10) *
		*RuntimeBlockLength::get()
		.max
		.get(DispatchClass::Normal);
}

sp_npos_elections::generate_solution_type!(
	#[compact]
	pub struct NposCompactSolution16::<
		VoterIndex = u32,
		TargetIndex = u16,
		Accuracy = sp_runtime::PerU16,
	>(16)
);

pub const MAX_NOMINATIONS: u32 =
	<NposCompactSolution16 as sp_npos_elections::CompactSolution>::LIMIT as u32;

impl pallet_election_provider_multi_phase::Config for Runtime {
	type Event = Event;
	type Currency = Balances;
	type SignedPhase = SignedPhase;
	type UnsignedPhase = UnsignedPhase;
	type SolutionImprovementThreshold = SolutionImprovementThreshold;
	type OffchainRepeat = OffchainRepeat;
	type MinerMaxIterations = MinerMaxIterations;
	type MinerMaxWeight = MinerMaxWeight;
	type MinerMaxLength = MinerMaxLength;
	type MinerTxPriority = MultiPhaseUnsignedPriority;
	type DataProvider = Staking;
	type OnChainAccuracy = Perbill;
	type CompactSolution = NposCompactSolution16;
	type Fallback = Fallback;
	type WeightInfo = pallet_election_provider_multi_phase::weights::SubstrateWeight<Runtime>;
	type ForceOrigin = EnsureRootOrHalfCouncil;
	type BenchmarkingConfig = ();
}

parameter_types! {
	pub const LaunchPeriod: BlockNumber = 1 * 24 * 60 * MINUTES;
	pub const VotingPeriod: BlockNumber = 1 * 24 * 60 * MINUTES;
	pub const FastTrackVotingPeriod: BlockNumber = 3 * 60 * MINUTES;
	pub const InstantAllowed: bool = true;
	pub const MinimumDeposit: Balance = 5000 * DOLLARS;
	pub const EnactmentPeriod: BlockNumber = 1 * 24 * 60 * MINUTES;
	pub const CooloffPeriod: BlockNumber = 7 * 24 * 60 * MINUTES;
	// One cent: $10,000 / MB
	pub const PreimageByteDeposit: Balance = 1 * CENTS;
	pub const MaxVotes: u32 = 100;
	pub const MaxProposals: u32 = 100;
}

impl pallet_democracy::Config for Runtime {
	type Proposal = Call;
	type Event = Event;
	type Currency = Balances;
	type EnactmentPeriod = EnactmentPeriod;
	type LaunchPeriod = LaunchPeriod;
	type VotingPeriod = VotingPeriod;
	type MinimumDeposit = MinimumDeposit;
	/// A straight majority of the council can decide what their next motion is.
	type ExternalOrigin = pallet_collective::EnsureProportionAtLeast<_1, _2, AccountId, CouncilCollective>;
	/// A super-majority can have the next scheduled referendum be a straight majority-carries vote.
	type ExternalMajorityOrigin = pallet_collective::EnsureProportionAtLeast<_3, _4, AccountId, CouncilCollective>;
	/// A unanimous council can have the next scheduled referendum be a straight default-carries
	/// (NTB) vote.
	type ExternalDefaultOrigin = pallet_collective::EnsureProportionAtLeast<_1, _1, AccountId, CouncilCollective>;
	/// Two thirds of the technical committee can have an ExternalMajority/ExternalDefault vote
	/// be tabled immediately and with a shorter voting/enactment period.
	type FastTrackOrigin = pallet_collective::EnsureProportionAtLeast<_2, _3, AccountId, TechnicalCollective>;
	type InstantOrigin = pallet_collective::EnsureProportionAtLeast<_1, _1, AccountId, TechnicalCollective>;
	type InstantAllowed = InstantAllowed;
	type FastTrackVotingPeriod = FastTrackVotingPeriod;
	// To cancel a proposal which has been passed, 2/3 of the council must agree to it.
	type CancellationOrigin = pallet_collective::EnsureProportionAtLeast<_2, _3, AccountId, CouncilCollective>;
	// To cancel a proposal before it has been passed, the technical committee must be unanimous or
	// Root must agree.
	type CancelProposalOrigin = EnsureOneOf<
		AccountId,
		EnsureRoot<AccountId>,
		pallet_collective::EnsureProportionAtLeast<_1, _1, AccountId, TechnicalCollective>,
	>;
	type BlacklistOrigin = EnsureRoot<AccountId>;
	// Any single technical committee member may veto a coming council proposal, however they can
	// only do it once and it lasts only for the cool-off period.
	type VetoOrigin = pallet_collective::EnsureMember<AccountId, TechnicalCollective>;
	type CooloffPeriod = CooloffPeriod;
	type PreimageByteDeposit = PreimageByteDeposit;
	type OperationalPreimageOrigin = pallet_collective::EnsureMember<AccountId, CouncilCollective>;
	type Slash = Treasury;
	type Scheduler = Scheduler;
	type PalletsOrigin = OriginCaller;
	type MaxVotes = MaxVotes;
	type WeightInfo = pallet_democracy::weights::SubstrateWeight<Runtime>;
	type MaxProposals = MaxProposals;
}

parameter_types! {
	pub const CouncilMotionDuration: BlockNumber = 7 * DAYS;
	pub const CouncilMaxProposals: u32 = 100;
	pub const CouncilMaxMembers: u32 = 100;
}

type CouncilCollective = pallet_collective::Instance1;
impl pallet_collective::Config<CouncilCollective> for Runtime {
	type Origin = Origin;
	type Proposal = Call;
	type Event = Event;
	type MotionDuration = CouncilMotionDuration;
	type MaxProposals = CouncilMaxProposals;
	type MaxMembers = CouncilMaxMembers;
	type DefaultVote = pallet_collective::PrimeDefaultVote;
	type WeightInfo = pallet_collective::weights::SubstrateWeight<Runtime>;
}

parameter_types! {
	pub const CandidacyBond: Balance = 100 * DOLLARS;
	// 1 storage item created, key size is 32 bytes, value size is 16+16.
	pub const VotingBondBase: Balance = deposit(1, 64);
	pub const VotingBondFactor: Balance = 1 * DOLLARS;
	pub const TermDuration: BlockNumber = 7 * DAYS;
	pub const DesiredMembers: u32 = 13;
	pub const DesiredRunnersUp: u32 = 20;
	pub const ElectionsPhragmenPalletId: LockIdentifier = *b"phrelect";
}

// Make sure that there are no more than `MaxMembers` members elected via elections-phragmen.
const_assert!(DesiredMembers::get() <= CouncilMaxMembers::get());

impl pallet_elections_phragmen::Config for Runtime {
	type Event = Event;
	type PalletId = ElectionsPhragmenPalletId;
	type Currency = Balances;
	type ChangeMembers = Council;
	// NOTE: this implies that council's genesis members cannot be set directly and must come from
	// this module.
	type InitializeMembers = Council;
	type CurrencyToVote = U128CurrencyToVote;
	type CandidacyBond = CandidacyBond;
	type VotingBondBase = VotingBondBase;
	type VotingBondFactor = VotingBondFactor;
	type LoserCandidate = ();
	type KickedMember = ();
	type DesiredMembers = DesiredMembers;
	type DesiredRunnersUp = DesiredRunnersUp;
	type TermDuration = TermDuration;
	type WeightInfo = pallet_elections_phragmen::weights::SubstrateWeight<Runtime>;
}

parameter_types! {
	pub const TechnicalMotionDuration: BlockNumber = 5 * DAYS;
	pub const TechnicalMaxProposals: u32 = 100;
	pub const TechnicalMaxMembers: u32 = 100;
}

type TechnicalCollective = pallet_collective::Instance2;
impl pallet_collective::Config<TechnicalCollective> for Runtime {
	type Origin = Origin;
	type Proposal = Call;
	type Event = Event;
	type MotionDuration = TechnicalMotionDuration;
	type MaxProposals = TechnicalMaxProposals;
	type MaxMembers = TechnicalMaxMembers;
	type DefaultVote = pallet_collective::PrimeDefaultVote;
	type WeightInfo = pallet_collective::weights::SubstrateWeight<Runtime>;
}

type EnsureRootOrHalfCouncil = EnsureOneOf<
	AccountId,
	EnsureRoot<AccountId>,
	pallet_collective::EnsureProportionMoreThan<_1, _2, AccountId, CouncilCollective>
>;
impl pallet_membership::Config<pallet_membership::Instance1> for Runtime {
	type Event = Event;
	type AddOrigin = EnsureRootOrHalfCouncil;
	type RemoveOrigin = EnsureRootOrHalfCouncil;
	type SwapOrigin = EnsureRootOrHalfCouncil;
	type ResetOrigin = EnsureRootOrHalfCouncil;
	type PrimeOrigin = EnsureRootOrHalfCouncil;
	type MembershipInitialized = TechnicalCommittee;
	type MembershipChanged = TechnicalCommittee;
	type MaxMembers = TechnicalMaxMembers;
	type WeightInfo = pallet_membership::weights::SubstrateWeight<Runtime>;
}

parameter_types! {
	pub const ProposalBond: Permill = Permill::from_percent(5);
	pub const ProposalBondMinimum: Balance = 100 * DOLLARS;
	pub const SpendPeriod: BlockNumber = 1 * DAYS;
	pub const Burn: Permill = Permill::from_percent(0);
	pub const TipCountdown: BlockNumber = 1 * DAYS;
	pub const TipFindersFee: Percent = Percent::from_percent(20);
	pub const TipReportDepositBase: Balance = 1 * DOLLARS;
	pub const DataDepositPerByte: Balance = 1 * CENTS;
	pub const BountyDepositBase: Balance = 1 * DOLLARS;
	pub const BountyDepositPayoutDelay: BlockNumber = 8 * DAYS;
	pub const TreasuryPalletId: PalletId = PalletId(*b"py/trsry");
	pub const BountyUpdatePeriod: BlockNumber = 90 * DAYS;
	pub const MaximumReasonLength: u32 = 16384;
	pub const BountyCuratorDeposit: Permill = Permill::from_percent(50);
	pub const BountyValueMinimum: Balance = 10 * DOLLARS;
	pub const MaxApprovals: u32 = 100;
}

impl pallet_treasury::Config for Runtime {
	type PalletId = TreasuryPalletId;
	type Currency = Balances;
	type ApproveOrigin = EnsureOneOf<
		AccountId,
		EnsureRoot<AccountId>,
		pallet_collective::EnsureProportionAtLeast<_3, _5, AccountId, CouncilCollective>
	>;
	type RejectOrigin = EnsureOneOf<
		AccountId,
		EnsureRoot<AccountId>,
		pallet_collective::EnsureProportionMoreThan<_1, _2, AccountId, CouncilCollective>
	>;
	type Event = Event;
	type OnSlash = ();
	type ProposalBond = ProposalBond;
	type ProposalBondMinimum = ProposalBondMinimum;
	type SpendPeriod = SpendPeriod;
	type Burn = Burn;
	type BurnDestination = ();
	type SpendFunds = Bounties;
	type WeightInfo = pallet_treasury::weights::SubstrateWeight<Runtime>;
	type MaxApprovals = MaxApprovals;
}

impl pallet_bounties::Config for Runtime {
	type Event = Event;
	type BountyDepositBase = BountyDepositBase;
	type BountyDepositPayoutDelay = BountyDepositPayoutDelay;
	type BountyUpdatePeriod = BountyUpdatePeriod;
	type BountyCuratorDeposit = BountyCuratorDeposit;
	type BountyValueMinimum = BountyValueMinimum;
	type DataDepositPerByte = DataDepositPerByte;
	type MaximumReasonLength = MaximumReasonLength;
	type WeightInfo = pallet_bounties::weights::SubstrateWeight<Runtime>;
}

impl pallet_tips::Config for Runtime {
	type Event = Event;
	type DataDepositPerByte = DataDepositPerByte;
	type MaximumReasonLength = MaximumReasonLength;
	type Tippers = Elections;
	type TipCountdown = TipCountdown;
	type TipFindersFee = TipFindersFee;
	type TipReportDepositBase = TipReportDepositBase;
	type WeightInfo = pallet_tips::weights::SubstrateWeight<Runtime>;
}

parameter_types! {
	pub TombstoneDeposit: Balance = deposit(
		1,
		<pallet_contracts::Pallet<Runtime>>::contract_info_size(),
	);
	pub DepositPerContract: Balance = TombstoneDeposit::get();
	pub const DepositPerStorageByte: Balance = deposit(0, 1);
	pub const DepositPerStorageItem: Balance = deposit(1, 0);
	pub RentFraction: Perbill = Perbill::from_rational(1u32, 30 * DAYS);
	pub const SurchargeReward: Balance = 150 * MILLICENTS;
	pub const SignedClaimHandicap: u32 = 2;
	pub const MaxValueSize: u32 = 16 * 1024;
	// The lazy deletion runs inside on_initialize.
	pub DeletionWeightLimit: Weight = AVERAGE_ON_INITIALIZE_RATIO *
		RuntimeBlockWeights::get().max_block;
	// The weight needed for decoding the queue should be less or equal than a fifth
	// of the overall weight dedicated to the lazy deletion.
	pub DeletionQueueDepth: u32 = ((DeletionWeightLimit::get() / (
			<Runtime as pallet_contracts::Config>::WeightInfo::on_initialize_per_queue_item(1) -
			<Runtime as pallet_contracts::Config>::WeightInfo::on_initialize_per_queue_item(0)
		)) / 5) as u32;
	pub Schedule: pallet_contracts::Schedule<Runtime> = Default::default();
}

impl pallet_contracts::Config for Runtime {
	type Time = Timestamp;
	type Randomness = RandomnessCollectiveFlip;
	type Currency = Balances;
	type Event = Event;
	type RentPayment = ();
	type SignedClaimHandicap = SignedClaimHandicap;
	type TombstoneDeposit = TombstoneDeposit;
	type DepositPerContract = DepositPerContract;
	type DepositPerStorageByte = DepositPerStorageByte;
	type DepositPerStorageItem = DepositPerStorageItem;
	type RentFraction = RentFraction;
	type SurchargeReward = SurchargeReward;
	type CallStack = [pallet_contracts::Frame<Self>; 31];
	type WeightPrice = pallet_transaction_payment::Module<Self>;
	type WeightInfo = pallet_contracts::weights::SubstrateWeight<Self>;
	type ChainExtension = ();
	type DeletionQueueDepth = DeletionQueueDepth;
	type DeletionWeightLimit = DeletionWeightLimit;
	type Schedule = Schedule;
}

impl pallet_sudo::Config for Runtime {
	type Event = Event;
	type Call = Call;
}

parameter_types! {
	pub const ImOnlineUnsignedPriority: TransactionPriority = TransactionPriority::max_value();
	/// We prioritize im-online heartbeats over election solution submission.
	pub const StakingUnsignedPriority: TransactionPriority = TransactionPriority::max_value() / 2;
}

impl<LocalCall> frame_system::offchain::CreateSignedTransaction<LocalCall> for Runtime
	where
		Call: From<LocalCall>,
{
	fn create_transaction<C: frame_system::offchain::AppCrypto<Self::Public, Self::Signature>>(
		call: Call,
		public: <Signature as traits::Verify>::Signer,
		account: AccountId,
		nonce: Index,
	) -> Option<(Call, <UncheckedExtrinsic as traits::Extrinsic>::SignaturePayload)> {
		let tip = 0;
		// take the biggest period possible.
		let period = BlockHashCount::get()
			.checked_next_power_of_two()
			.map(|c| c / 2)
			.unwrap_or(2) as u64;
		let current_block = System::block_number()
			.saturated_into::<u64>()
			// The `System::block_number` is initialized with `n+1`,
			// so the actual block number is `n`.
			.saturating_sub(1);
		let era = Era::mortal(period, current_block);
		let extra = (
			frame_system::CheckSpecVersion::<Runtime>::new(),
			frame_system::CheckTxVersion::<Runtime>::new(),
			frame_system::CheckGenesis::<Runtime>::new(),
			frame_system::CheckEra::<Runtime>::from(era),
			frame_system::CheckNonce::<Runtime>::from(nonce),
			frame_system::CheckWeight::<Runtime>::new(),
			pallet_transaction_payment::ChargeTransactionPayment::<Runtime>::from(tip),
		);
		let raw_payload = SignedPayload::new(call, extra)
			.map_err(|e| {
				log::warn!("Unable to create signed payload: {:?}", e);
			})
			.ok()?;
		let signature = raw_payload
			.using_encoded(|payload| {
				C::sign(payload, public)
			})?;
		let address = Indices::unlookup(account);
		let (call, extra, _) = raw_payload.deconstruct();
		Some((call, (address, signature.into(), extra)))
	}
}

impl frame_system::offchain::SigningTypes for Runtime {
	type Public = <Signature as traits::Verify>::Signer;
	type Signature = Signature;
}

impl<C> frame_system::offchain::SendTransactionTypes<C> for Runtime where
	Call: From<C>,
{
	type Extrinsic = UncheckedExtrinsic;
	type OverarchingCall = Call;
}

impl pallet_im_online::Config for Runtime {
	type AuthorityId = ImOnlineId;
	type Event = Event;
	type NextSessionRotation = Babe;
	type ValidatorSet = Historical;
	type ReportUnresponsiveness = Offences;
	type UnsignedPriority = ImOnlineUnsignedPriority;
	type WeightInfo = pallet_im_online::weights::SubstrateWeight<Runtime>;
}

impl pallet_offences::Config for Runtime {
	type Event = Event;
	type IdentificationTuple = pallet_session::historical::IdentificationTuple<Self>;
	type OnOffenceHandler = Staking;
}

impl pallet_authority_discovery::Config for Runtime {}

impl pallet_grandpa::Config for Runtime {
	type Event = Event;
	type Call = Call;

	type KeyOwnerProofSystem = Historical;

	type KeyOwnerProof =
		<Self::KeyOwnerProofSystem as KeyOwnerProofSystem<(KeyTypeId, GrandpaId)>>::Proof;

	type KeyOwnerIdentification = <Self::KeyOwnerProofSystem as KeyOwnerProofSystem<(
		KeyTypeId,
		GrandpaId,
	)>>::IdentificationTuple;

	type HandleEquivocation =
		pallet_grandpa::EquivocationHandler<Self::KeyOwnerIdentification, Offences, ReportLongevity>;

	type WeightInfo = ();
}

parameter_types! {
	pub const BasicDeposit: Balance = 10 * DOLLARS;       // 258 bytes on-chain
	pub const FieldDeposit: Balance = 250 * CENTS;        // 66 bytes on-chain
	pub const SubAccountDeposit: Balance = 2 * DOLLARS;   // 53 bytes on-chain
	pub const MaxSubAccounts: u32 = 100;
	pub const MaxAdditionalFields: u32 = 100;
	pub const MaxRegistrars: u32 = 20;
}

impl pallet_identity::Config for Runtime {
	type Event = Event;
	type Currency = Balances;
	type BasicDeposit = BasicDeposit;
	type FieldDeposit = FieldDeposit;
	type SubAccountDeposit = SubAccountDeposit;
	type MaxSubAccounts = MaxSubAccounts;
	type MaxAdditionalFields = MaxAdditionalFields;
	type MaxRegistrars = MaxRegistrars;
	type Slashed = Treasury;
	type ForceOrigin = EnsureRootOrHalfCouncil;
	type RegistrarOrigin = EnsureRootOrHalfCouncil;
	type WeightInfo = pallet_identity::weights::SubstrateWeight<Runtime>;
}

parameter_types! {
	pub const ConfigDepositBase: Balance = 5 * DOLLARS;
	pub const FriendDepositFactor: Balance = 50 * CENTS;
	pub const MaxFriends: u16 = 9;
	pub const RecoveryDeposit: Balance = 5 * DOLLARS;
}

impl pallet_recovery::Config for Runtime {
	type Event = Event;
	type Call = Call;
	type Currency = Balances;
	type ConfigDepositBase = ConfigDepositBase;
	type FriendDepositFactor = FriendDepositFactor;
	type MaxFriends = MaxFriends;
	type RecoveryDeposit = RecoveryDeposit;
}

parameter_types! {
	pub const CandidateDeposit: Balance = 10 * DOLLARS;
	pub const WrongSideDeduction: Balance = 2 * DOLLARS;
	pub const MaxStrikes: u32 = 10;
	pub const RotationPeriod: BlockNumber = 80 * HOURS;
	pub const PeriodSpend: Balance = 500 * DOLLARS;
	pub const MaxLockDuration: BlockNumber = 36 * 30 * DAYS;
	pub const ChallengePeriod: BlockNumber = 7 * DAYS;
	pub const MaxCandidateIntake: u32 = 10;
	pub const SocietyPalletId: PalletId = PalletId(*b"py/socie");
}

impl pallet_society::Config for Runtime {
	type Event = Event;
	type PalletId = SocietyPalletId;
	type Currency = Balances;
	type Randomness = RandomnessCollectiveFlip;
	type CandidateDeposit = CandidateDeposit;
	type WrongSideDeduction = WrongSideDeduction;
	type MaxStrikes = MaxStrikes;
	type PeriodSpend = PeriodSpend;
	type MembershipChanged = ();
	type RotationPeriod = RotationPeriod;
	type MaxLockDuration = MaxLockDuration;
	type FounderSetOrigin = pallet_collective::EnsureProportionMoreThan<_1, _2, AccountId, CouncilCollective>;
	type SuspensionJudgementOrigin = pallet_society::EnsureFounder<Runtime>;
	type MaxCandidateIntake = MaxCandidateIntake;
	type ChallengePeriod = ChallengePeriod;
}

parameter_types! {
	pub const MinVestedTransfer: Balance = 1 * DOLLARS;
}

impl pallet_vesting::Config for Runtime {
	type Event = Event;
	type Currency = Balances;
	type BlockNumberToBalance = ConvertInto;
	type MinVestedTransfer = MinVestedTransfer;
	type WeightInfo = pallet_vesting::weights::SubstrateWeight<Runtime>;
}

parameter_types! {
	// Minimum bounds on storage are important to secure your chain.
	pub const MinDataLength: usize = 1;
	// Maximum bounds on storage are important to secure your chain.
	pub const MaxDataLength: usize = usize::MAX;
}

/// Configure the send data pallet
impl pallet_cere_ddc::Config for Runtime {
	type MinLength = MinDataLength;
	type MaxLength = MaxDataLength;
	// The ubiquitous event type.
	type Event = Event;
}

parameter_types! {
	pub const ChainId: u8 = 1;
    pub const ProposalLifetime: BlockNumber = 1000;
}

/// Configure the send data pallet
impl pallet_chainbridge::Config for Runtime {
	type Event = Event;
	type AdminOrigin = frame_system::EnsureRoot<Self::AccountId>;
	type Proposal = Call;
	type ChainId = ChainId;
	type ProposalLifetime = ProposalLifetime;
}

parameter_types! {
    pub HashId: pallet_chainbridge::ResourceId = pallet_chainbridge::derive_resource_id(1, &blake2_128(b"hash"));
    // Note: Chain ID is 0 indicating this is native to another chain
    pub NativeTokenId: pallet_chainbridge::ResourceId = pallet_chainbridge::derive_resource_id(0, &blake2_128(b"DAV"));

    pub NFTTokenId: pallet_chainbridge::ResourceId = pallet_chainbridge::derive_resource_id(1, &blake2_128(b"NFT"));
}

impl pallet_erc721::Config for Runtime {
	type Event = Event;
	type Identifier = NFTTokenId;
}

impl pallet_erc20::Config for Runtime {
	type Event = Event;
	type BridgeOrigin = pallet_chainbridge::EnsureBridge<Runtime>;
	type Currency = pallet_balances::Module<Runtime>;
	type HashId = HashId;
	type NativeTokenId = NativeTokenId;
	type Erc721Id = NFTTokenId;
}

parameter_types! {
	pub const OcwBlockInterval: u32 = pallet_ddc_metrics_offchain_worker::BLOCK_INTERVAL;
}

impl pallet_ddc_metrics_offchain_worker::Config for Runtime {
	type BlockInterval = OcwBlockInterval;

	type AuthorityId = pallet_ddc_metrics_offchain_worker::crypto::TestAuthId;

	type Event = Event;
	type Call = Call;
}

impl pallet_transaction_storage::Config for Runtime {
	type Event = Event;
	type Currency = Balances;
	type Call = Call;
	type FeeDestination = ();
	type WeightInfo = pallet_transaction_storage::weights::SubstrateWeight<Runtime>;
}

construct_runtime!(
	pub enum Runtime where
		Block = Block,
		NodeBlock = node_primitives::Block,
		UncheckedExtrinsic = UncheckedExtrinsic
	{
		System: frame_system::{Pallet, Call, Config, Storage, Event<T>},
		Utility: pallet_utility::{Pallet, Call, Event},
		Babe: pallet_babe::{Pallet, Call, Storage, Config, ValidateUnsigned},
		Timestamp: pallet_timestamp::{Pallet, Call, Storage, Inherent},
		Authorship: pallet_authorship::{Pallet, Call, Storage, Inherent},
		Indices: pallet_indices::{Pallet, Call, Storage, Config<T>, Event<T>},
		Balances: pallet_balances::{Pallet, Call, Storage, Config<T>, Event<T>},
		TransactionPayment: pallet_transaction_payment::{Pallet, Storage},
		ElectionProviderMultiPhase: pallet_election_provider_multi_phase::{Pallet, Call, Storage, Event<T>, ValidateUnsigned},
		Staking: pallet_staking::{Pallet, Call, Config<T>, Storage, Event<T>},
		Session: pallet_session::{Pallet, Call, Storage, Event, Config<T>},
		Democracy: pallet_democracy::{Pallet, Call, Storage, Config<T>, Event<T>},
		Council: pallet_collective::<Instance1>::{Pallet, Call, Storage, Origin<T>, Event<T>, Config<T>},
		TechnicalCommittee: pallet_collective::<Instance2>::{Pallet, Call, Storage, Origin<T>, Event<T>, Config<T>},
		Elections: pallet_elections_phragmen::{Pallet, Call, Storage, Event<T>, Config<T>},
		TechnicalMembership: pallet_membership::<Instance1>::{Pallet, Call, Storage, Event<T>, Config<T>},
		Grandpa: pallet_grandpa::{Pallet, Call, Storage, Config, Event, ValidateUnsigned},
		Treasury: pallet_treasury::{Pallet, Call, Storage, Config, Event<T>},
		Contracts: pallet_contracts::{Pallet, Call, Storage, Event<T>},
		Sudo: pallet_sudo::{Pallet, Call, Config<T>, Storage, Event<T>},
		ImOnline: pallet_im_online::{Pallet, Call, Storage, Event<T>, ValidateUnsigned, Config<T>},
		AuthorityDiscovery: pallet_authority_discovery::{Pallet, Call, Config},
		Offences: pallet_offences::{Pallet, Call, Storage, Event},
		Historical: pallet_session_historical::{Pallet},
		RandomnessCollectiveFlip: pallet_randomness_collective_flip::{Pallet, Call, Storage},
		Identity: pallet_identity::{Pallet, Call, Storage, Event<T>},
		Society: pallet_society::{Pallet, Call, Storage, Event<T>, Config<T>},
		Recovery: pallet_recovery::{Pallet, Call, Storage, Event<T>},
		Vesting: pallet_vesting::{Pallet, Call, Storage, Event<T>, Config<T>},
		Scheduler: pallet_scheduler::{Pallet, Call, Storage, Event<T>},
		Proxy: pallet_proxy::{Pallet, Call, Storage, Event<T>},
		Multisig: pallet_multisig::{Pallet, Call, Storage, Event<T>},
		Bounties: pallet_bounties::{Pallet, Call, Storage, Event<T>},
		Tips: pallet_tips::{Pallet, Call, Storage, Event<T>},
<<<<<<< HEAD
		CereDDCModule: pallet_cere_ddc::{Pallet, Call, Storage, Event<T>},
		ChainBridge: pallet_chainbridge::{Pallet, Call, Storage, Event<T>},
		Erc721: pallet_erc721::{Pallet, Call, Storage, Event<T>},
		Erc20: pallet_erc20::{Pallet, Call, Event<T>},
		DdcMetricsOffchainWorker: pallet_ddc_metrics_offchain_worker::{Pallet, Call, Event<T>},
=======
		Assets: pallet_assets::{Pallet, Call, Storage, Event<T>},
		Mmr: pallet_mmr::{Pallet, Storage},
		Lottery: pallet_lottery::{Pallet, Call, Storage, Event<T>},
		Gilt: pallet_gilt::{Pallet, Call, Storage, Event<T>, Config},
		Uniques: pallet_uniques::{Pallet, Call, Storage, Event<T>},
		TransactionStorage: pallet_transaction_storage::{Pallet, Call, Storage, Inherent, Config<T>, Event<T>},
>>>>>>> 458b6147
	}
);

/// The address format for describing accounts.
pub type Address = sp_runtime::MultiAddress<AccountId, AccountIndex>;
/// Block header type as expected by this runtime.
pub type Header = generic::Header<BlockNumber, BlakeTwo256>;
/// Block type as expected by this runtime.
pub type Block = generic::Block<Header, UncheckedExtrinsic>;
/// A Block signed with a Justification
pub type SignedBlock = generic::SignedBlock<Block>;
/// BlockId type as expected by this runtime.
pub type BlockId = generic::BlockId<Block>;
/// The SignedExtension to the basic transaction logic.
///
/// When you change this, you **MUST** modify [`sign`] in `bin/node/testing/src/keyring.rs`!
///
/// [`sign`]: <../../testing/src/keyring.rs.html>
pub type SignedExtra = (
	frame_system::CheckSpecVersion<Runtime>,
	frame_system::CheckTxVersion<Runtime>,
	frame_system::CheckGenesis<Runtime>,
	frame_system::CheckEra<Runtime>,
	frame_system::CheckNonce<Runtime>,
	frame_system::CheckWeight<Runtime>,
	pallet_transaction_payment::ChargeTransactionPayment<Runtime>,
);
/// Unchecked extrinsic type as expected by this runtime.
pub type UncheckedExtrinsic = generic::UncheckedExtrinsic<Address, Call, Signature, SignedExtra>;
/// The payload being signed in transactions.
pub type SignedPayload = generic::SignedPayload<Call, SignedExtra>;
/// Extrinsic type that has already been checked.
pub type CheckedExtrinsic = generic::CheckedExtrinsic<AccountId, Call, SignedExtra>;
/// Executive: handles dispatch to the various modules.
pub type Executive = frame_executive::Executive<
	Runtime,
	Block,
	frame_system::ChainContext<Runtime>,
	Runtime,
	AllPallets,
	(),
>;

impl_runtime_apis! {
	impl sp_api::Core<Block> for Runtime {
		fn version() -> RuntimeVersion {
			VERSION
		}

		fn execute_block(block: Block) {
			Executive::execute_block(block);
		}

		fn initialize_block(header: &<Block as BlockT>::Header) {
			Executive::initialize_block(header)
		}
	}

	impl sp_api::Metadata<Block> for Runtime {
		fn metadata() -> OpaqueMetadata {
			Runtime::metadata().into()
		}
	}

	impl sp_block_builder::BlockBuilder<Block> for Runtime {
		fn apply_extrinsic(extrinsic: <Block as BlockT>::Extrinsic) -> ApplyExtrinsicResult {
			Executive::apply_extrinsic(extrinsic)
		}

		fn finalize_block() -> <Block as BlockT>::Header {
			Executive::finalize_block()
		}

		fn inherent_extrinsics(data: InherentData) -> Vec<<Block as BlockT>::Extrinsic> {
			data.create_extrinsics()
		}

		fn check_inherents(block: Block, data: InherentData) -> CheckInherentsResult {
			data.check_extrinsics(&block)
		}
	}

	impl sp_transaction_pool::runtime_api::TaggedTransactionQueue<Block> for Runtime {
		fn validate_transaction(
			source: TransactionSource,
			tx: <Block as BlockT>::Extrinsic,
		) -> TransactionValidity {
			Executive::validate_transaction(source, tx)
		}
	}

	impl sp_offchain::OffchainWorkerApi<Block> for Runtime {
		fn offchain_worker(header: &<Block as BlockT>::Header) {
			Executive::offchain_worker(header)
		}
	}

	impl fg_primitives::GrandpaApi<Block> for Runtime {
		fn grandpa_authorities() -> GrandpaAuthorityList {
			Grandpa::grandpa_authorities()
		}

		fn submit_report_equivocation_unsigned_extrinsic(
			equivocation_proof: fg_primitives::EquivocationProof<
				<Block as BlockT>::Hash,
				NumberFor<Block>,
			>,
			key_owner_proof: fg_primitives::OpaqueKeyOwnershipProof,
		) -> Option<()> {
			let key_owner_proof = key_owner_proof.decode()?;

			Grandpa::submit_unsigned_equivocation_report(
				equivocation_proof,
				key_owner_proof,
			)
		}

		fn generate_key_ownership_proof(
			_set_id: fg_primitives::SetId,
			authority_id: GrandpaId,
		) -> Option<fg_primitives::OpaqueKeyOwnershipProof> {
			use codec::Encode;

			Historical::prove((fg_primitives::KEY_TYPE, authority_id))
				.map(|p| p.encode())
				.map(fg_primitives::OpaqueKeyOwnershipProof::new)
		}
	}

	impl sp_consensus_babe::BabeApi<Block> for Runtime {
		fn configuration() -> sp_consensus_babe::BabeGenesisConfiguration {
			// The choice of `c` parameter (where `1 - c` represents the
			// probability of a slot being empty), is done in accordance to the
			// slot duration and expected target block time, for safely
			// resisting network delays of maximum two seconds.
			// <https://research.web3.foundation/en/latest/polkadot/BABE/Babe/#6-practical-results>
			sp_consensus_babe::BabeGenesisConfiguration {
				slot_duration: Babe::slot_duration(),
				epoch_length: EpochDuration::get(),
				c: BABE_GENESIS_EPOCH_CONFIG.c,
				genesis_authorities: Babe::authorities(),
				randomness: Babe::randomness(),
				allowed_slots: BABE_GENESIS_EPOCH_CONFIG.allowed_slots,
			}
		}

		fn current_epoch_start() -> sp_consensus_babe::Slot {
			Babe::current_epoch_start()
		}

		fn current_epoch() -> sp_consensus_babe::Epoch {
			Babe::current_epoch()
		}

		fn next_epoch() -> sp_consensus_babe::Epoch {
			Babe::next_epoch()
		}

		fn generate_key_ownership_proof(
			_slot: sp_consensus_babe::Slot,
			authority_id: sp_consensus_babe::AuthorityId,
		) -> Option<sp_consensus_babe::OpaqueKeyOwnershipProof> {
			use codec::Encode;

			Historical::prove((sp_consensus_babe::KEY_TYPE, authority_id))
				.map(|p| p.encode())
				.map(sp_consensus_babe::OpaqueKeyOwnershipProof::new)
		}

		fn submit_report_equivocation_unsigned_extrinsic(
			equivocation_proof: sp_consensus_babe::EquivocationProof<<Block as BlockT>::Header>,
			key_owner_proof: sp_consensus_babe::OpaqueKeyOwnershipProof,
		) -> Option<()> {
			let key_owner_proof = key_owner_proof.decode()?;

			Babe::submit_unsigned_equivocation_report(
				equivocation_proof,
				key_owner_proof,
			)
		}
	}

	impl sp_authority_discovery::AuthorityDiscoveryApi<Block> for Runtime {
		fn authorities() -> Vec<AuthorityDiscoveryId> {
			AuthorityDiscovery::authorities()
		}
	}

	impl frame_system_rpc_runtime_api::AccountNonceApi<Block, AccountId, Index> for Runtime {
		fn account_nonce(account: AccountId) -> Index {
			System::account_nonce(account)
		}
	}

	impl pallet_contracts_rpc_runtime_api::ContractsApi<
		Block, AccountId, Balance, BlockNumber, Hash,
	>
		for Runtime
	{
		fn call(
			origin: AccountId,
			dest: AccountId,
			value: Balance,
			gas_limit: u64,
			input_data: Vec<u8>,
		) -> pallet_contracts_primitives::ContractExecResult {
			Contracts::bare_call(origin, dest, value, gas_limit, input_data, true)
		}

		fn instantiate(
			origin: AccountId,
			endowment: Balance,
			gas_limit: u64,
			code: pallet_contracts_primitives::Code<Hash>,
			data: Vec<u8>,
			salt: Vec<u8>,
		) -> pallet_contracts_primitives::ContractInstantiateResult<AccountId, BlockNumber>
		{
			Contracts::bare_instantiate(origin, endowment, gas_limit, code, data, salt, true, true)
		}

		fn get_storage(
			address: AccountId,
			key: [u8; 32],
		) -> pallet_contracts_primitives::GetStorageResult {
			Contracts::get_storage(address, key)
		}

		fn rent_projection(
			address: AccountId,
		) -> pallet_contracts_primitives::RentProjectionResult<BlockNumber> {
			Contracts::rent_projection(address)
		}
	}

	impl pallet_transaction_payment_rpc_runtime_api::TransactionPaymentApi<
		Block,
		Balance,
	> for Runtime {
		fn query_info(uxt: <Block as BlockT>::Extrinsic, len: u32) -> RuntimeDispatchInfo<Balance> {
			TransactionPayment::query_info(uxt, len)
		}
		fn query_fee_details(uxt: <Block as BlockT>::Extrinsic, len: u32) -> FeeDetails<Balance> {
			TransactionPayment::query_fee_details(uxt, len)
		}
	}

	impl sp_session::SessionKeys<Block> for Runtime {
		fn generate_session_keys(seed: Option<Vec<u8>>) -> Vec<u8> {
			SessionKeys::generate(seed)
		}

		fn decode_session_keys(
			encoded: Vec<u8>,
		) -> Option<Vec<(Vec<u8>, KeyTypeId)>> {
			SessionKeys::decode_into_raw_public_keys(&encoded)
		}
	}

	#[cfg(feature = "try-runtime")]
	impl frame_try_runtime::TryRuntime<Block> for Runtime {
		fn on_runtime_upgrade() -> Result<(Weight, Weight), sp_runtime::RuntimeString> {
			let weight = Executive::try_runtime_upgrade()?;
			Ok((weight, RuntimeBlockWeights::get().max_block))
		}
	}

	#[cfg(feature = "runtime-benchmarks")]
	impl frame_benchmarking::Benchmark<Block> for Runtime {
		fn dispatch_benchmark(
			config: frame_benchmarking::BenchmarkConfig
		) -> Result<Vec<frame_benchmarking::BenchmarkBatch>, sp_runtime::RuntimeString> {
			use frame_benchmarking::{Benchmarking, BenchmarkBatch, add_benchmark, TrackedStorageKey};
			// Trying to add benchmarks directly to the Session Pallet caused cyclic dependency
			// issues. To get around that, we separated the Session benchmarks into its own crate,
			// which is why we need these two lines below.
			use pallet_session_benchmarking::Pallet as SessionBench;
			use pallet_offences_benchmarking::Pallet as OffencesBench;
			use frame_system_benchmarking::Pallet as SystemBench;

			impl pallet_session_benchmarking::Config for Runtime {}
			impl pallet_offences_benchmarking::Config for Runtime {}
			impl frame_system_benchmarking::Config for Runtime {}

			let whitelist: Vec<TrackedStorageKey> = vec![
				// Block Number
				hex_literal::hex!("26aa394eea5630e07c48ae0c9558cef702a5c1b19ab7a04f536c519aca4983ac").to_vec().into(),
				// Total Issuance
				hex_literal::hex!("c2261276cc9d1f8598ea4b6a74b15c2f57c875e4cff74148e4628f264b974c80").to_vec().into(),
				// Execution Phase
				hex_literal::hex!("26aa394eea5630e07c48ae0c9558cef7ff553b5a9862a516939d82b3d3d8661a").to_vec().into(),
				// Event Count
				hex_literal::hex!("26aa394eea5630e07c48ae0c9558cef70a98fdbe9ce6c55837576c60c7af3850").to_vec().into(),
				// System Events
				hex_literal::hex!("26aa394eea5630e07c48ae0c9558cef780d41e5e16056765bc8461851072c9d7").to_vec().into(),
				// Treasury Account
				hex_literal::hex!("26aa394eea5630e07c48ae0c9558cef7b99d880ec681799c0cf30e8886371da95ecffd7b6c0f78751baa9d281e0bfa3a6d6f646c70792f74727372790000000000000000000000000000000000000000").to_vec().into(),
			];

			let mut batches = Vec::<BenchmarkBatch>::new();
			let params = (&config, &whitelist);

			add_benchmark!(params, batches, pallet_babe, Babe);
			add_benchmark!(params, batches, pallet_balances, Balances);
			add_benchmark!(params, batches, pallet_bounties, Bounties);
			add_benchmark!(params, batches, pallet_collective, Council);
			add_benchmark!(params, batches, pallet_contracts, Contracts);
			add_benchmark!(params, batches, pallet_democracy, Democracy);
			add_benchmark!(params, batches, pallet_election_provider_multi_phase, ElectionProviderMultiPhase);
			add_benchmark!(params, batches, pallet_elections_phragmen, Elections);
			add_benchmark!(params, batches, pallet_grandpa, Grandpa);
			add_benchmark!(params, batches, pallet_identity, Identity);
			add_benchmark!(params, batches, pallet_im_online, ImOnline);
			add_benchmark!(params, batches, pallet_indices, Indices);
			add_benchmark!(params, batches, pallet_membership, TechnicalMembership);
			add_benchmark!(params, batches, pallet_multisig, Multisig);
			add_benchmark!(params, batches, pallet_offences, OffencesBench::<Runtime>);
			add_benchmark!(params, batches, pallet_proxy, Proxy);
			add_benchmark!(params, batches, pallet_scheduler, Scheduler);
			add_benchmark!(params, batches, pallet_session, SessionBench::<Runtime>);
			add_benchmark!(params, batches, pallet_staking, Staking);
			add_benchmark!(params, batches, frame_system, SystemBench::<Runtime>);
			add_benchmark!(params, batches, pallet_timestamp, Timestamp);
			add_benchmark!(params, batches, pallet_tips, Tips);
			add_benchmark!(params, batches, pallet_transaction_storage, TransactionStorage);
			add_benchmark!(params, batches, pallet_treasury, Treasury);
			add_benchmark!(params, batches, pallet_utility, Utility);
			add_benchmark!(params, batches, pallet_vesting, Vesting);

			if batches.is_empty() { return Err("Benchmark not found for this pallet.".into()) }
			Ok(batches)
		}
	}
}

#[cfg(test)]
mod tests {
	use super::*;
	use frame_system::offchain::CreateSignedTransaction;

	#[test]
	fn validate_transaction_submitter_bounds() {
		fn is_submit_signed_transaction<T>() where
			T: CreateSignedTransaction<Call>,
		{}

		is_submit_signed_transaction::<Runtime>();
	}
}<|MERGE_RESOLUTION|>--- conflicted
+++ resolved
@@ -276,8 +276,6 @@
 			ProxyType::NonTransfer => !matches!(
 				c,
 				Call::Balances(..) |
-				Call::Assets(..) |
-				Call::Uniques(..) |
 				Call::Vesting(pallet_vesting::Call::vested_transfer(..)) |
 				Call::Indices(pallet_indices::Call::transfer(..))
 			),
@@ -1136,20 +1134,12 @@
 		Multisig: pallet_multisig::{Pallet, Call, Storage, Event<T>},
 		Bounties: pallet_bounties::{Pallet, Call, Storage, Event<T>},
 		Tips: pallet_tips::{Pallet, Call, Storage, Event<T>},
-<<<<<<< HEAD
+		TransactionStorage: pallet_transaction_storage::{Pallet, Call, Storage, Inherent, Config<T>, Event<T>},
 		CereDDCModule: pallet_cere_ddc::{Pallet, Call, Storage, Event<T>},
 		ChainBridge: pallet_chainbridge::{Pallet, Call, Storage, Event<T>},
 		Erc721: pallet_erc721::{Pallet, Call, Storage, Event<T>},
 		Erc20: pallet_erc20::{Pallet, Call, Event<T>},
 		DdcMetricsOffchainWorker: pallet_ddc_metrics_offchain_worker::{Pallet, Call, Event<T>},
-=======
-		Assets: pallet_assets::{Pallet, Call, Storage, Event<T>},
-		Mmr: pallet_mmr::{Pallet, Storage},
-		Lottery: pallet_lottery::{Pallet, Call, Storage, Event<T>},
-		Gilt: pallet_gilt::{Pallet, Call, Storage, Event<T>, Config},
-		Uniques: pallet_uniques::{Pallet, Call, Storage, Event<T>},
-		TransactionStorage: pallet_transaction_storage::{Pallet, Call, Storage, Inherent, Config<T>, Event<T>},
->>>>>>> 458b6147
 	}
 );
 
