// This file is part of Substrate.

// Copyright (C) 2018-2022 Parity Technologies (UK) Ltd.
// SPDX-License-Identifier: GPL-3.0-or-later WITH Classpath-exception-2.0

// This program is free software: you can redistribute it and/or modify
// it under the terms of the GNU General Public License as published by
// the Free Software Foundation, either version 3 of the License, or
// (at your option) any later version.

// This program is distributed in the hope that it will be useful,
// but WITHOUT ANY WARRANTY; without even the implied warranty of
// MERCHANTABILITY or FITNESS FOR A PARTICULAR PURPOSE. See the
// GNU General Public License for more details.

// You should have received a copy of the GNU General Public License
// along with this program. If not, see <https://www.gnu.org/licenses/>.

//! The Substrate runtime. This can be compiled with `#[no_std]`, ready for Wasm.

#![cfg_attr(not(feature = "std"), no_std)]
// `construct_runtime!` does a lot of recursion and requires us to increase the limit to 256.
#![recursion_limit = "256"]

use codec::{Decode, Encode, MaxEncodedLen};
use frame_election_provider_support::onchain;
use frame_support::{
	construct_runtime, parameter_types,
	traits::{
		ConstU128, ConstU16, ConstU32, Currency, EnsureOneOf, EqualPrivilegeOnly, Everything,
		Imbalance, InstanceFilter, KeyOwnerProofSystem, LockIdentifier, Nothing, OnUnbalanced,
		U128CurrencyToVote,
	},
	weights::{
		constants::{BlockExecutionWeight, ExtrinsicBaseWeight, RocksDbWeight, WEIGHT_PER_SECOND},
		DispatchClass, IdentityFee, Weight,
	},
	PalletId, RuntimeDebug,
};
use frame_system::{
	limits::{BlockLength, BlockWeights},
	EnsureRoot,
};
pub use node_primitives::{AccountId, Signature};
use node_primitives::{AccountIndex, Balance, BlockNumber, Hash, Index, Moment};
use pallet_contracts::weights::WeightInfo;
use pallet_grandpa::{
	fg_primitives, AuthorityId as GrandpaId, AuthorityList as GrandpaAuthorityList,
};
use pallet_im_online::sr25519::AuthorityId as ImOnlineId;
use pallet_session::historical as pallet_session_historical;
pub use pallet_transaction_payment::{CurrencyAdapter, Multiplier, TargetedFeeAdjustment};
use pallet_transaction_payment::{FeeDetails, RuntimeDispatchInfo};
use sp_api::impl_runtime_apis;
use sp_authority_discovery::AuthorityId as AuthorityDiscoveryId;
use sp_core::{
	crypto::KeyTypeId,
	u32_trait::{_1, _2, _3, _4, _5},
	OpaqueMetadata,
};
use sp_inherents::{CheckInherentsResult, InherentData};
use sp_runtime::{
	create_runtime_str,
	curve::PiecewiseLinear,
	generic, impl_opaque_keys,
	traits::{
		self, BlakeTwo256, Block as BlockT, ConvertInto, NumberFor, OpaqueKeys,
		SaturatedConversion, StaticLookup,
	},
	transaction_validity::{TransactionPriority, TransactionSource, TransactionValidity},
	ApplyExtrinsicResult, FixedPointNumber, Perbill, Percent, Permill, Perquintill,
};
use sp_io::{
	hashing::{blake2_128},
};
use sp_std::prelude::*;
#[cfg(any(feature = "std", test))]
use sp_version::NativeVersion;
use sp_version::RuntimeVersion;
use static_assertions::const_assert;
pub use pallet_cere_ddc;
pub use pallet_chainbridge;
pub use pallet_ddc_metrics_offchain_worker;

#[cfg(any(feature = "std", test))]
pub use frame_system::Call as SystemCall;
#[cfg(any(feature = "std", test))]
pub use pallet_balances::Call as BalancesCall;
#[cfg(any(feature = "std", test))]
pub use pallet_staking::StakerStatus;
#[cfg(any(feature = "std", test))]
pub use pallet_sudo::Call as SudoCall;
#[cfg(any(feature = "std", test))]
pub use sp_runtime::BuildStorage;

/// Implementations of some helper traits passed into runtime modules as associated types.
pub mod impls;
use impls::Author;

/// Constant values used within the runtime.
pub mod constants;
use constants::{currency::*, time::*};
use sp_runtime::generic::Era;

/// Generated voter bag information.
mod voter_bags;

// Make the WASM binary available.
#[cfg(feature = "std")]
include!(concat!(env!("OUT_DIR"), "/wasm_binary.rs"));

/// Wasm binary unwrapped. If built with `SKIP_WASM_BUILD`, the function panics.
#[cfg(feature = "std")]
pub fn wasm_binary_unwrap() -> &'static [u8] {
	WASM_BINARY.expect(
		"Development wasm binary is not available. This means the client is built with \
		 `SKIP_WASM_BUILD` flag and it is only usable for production chains. Please rebuild with \
		 the flag disabled.",
	)
}

/// Runtime version.
#[sp_version::runtime_version]
pub const VERSION: RuntimeVersion = RuntimeVersion {
	spec_name: create_runtime_str!("node"),
	impl_name: create_runtime_str!("substrate-node"),
	authoring_version: 10,
	// Per convention: if the runtime behavior changes, increment spec_version
	// and set impl_version to 0. If only runtime
	// implementation changes and behavior does not, then leave spec_version as
	// is and increment impl_version.
	spec_version: 299,
	impl_version: 0,
	apis: RUNTIME_API_VERSIONS,
	transaction_version: 2,
	state_version: 1,
};

/// The BABE epoch configuration at genesis.
pub const BABE_GENESIS_EPOCH_CONFIG: sp_consensus_babe::BabeEpochConfiguration =
	sp_consensus_babe::BabeEpochConfiguration {
		c: PRIMARY_PROBABILITY,
		allowed_slots: sp_consensus_babe::AllowedSlots::PrimaryAndSecondaryPlainSlots,
	};

/// Native version.
#[cfg(any(feature = "std", test))]
pub fn native_version() -> NativeVersion {
	NativeVersion { runtime_version: VERSION, can_author_with: Default::default() }
}

type NegativeImbalance = <Balances as Currency<AccountId>>::NegativeImbalance;

pub struct DealWithFees;
impl OnUnbalanced<NegativeImbalance> for DealWithFees {
	fn on_unbalanceds<B>(mut fees_then_tips: impl Iterator<Item = NegativeImbalance>) {
		if let Some(fees) = fees_then_tips.next() {
			// for fees, 50% to treasury, 50% to author
			let mut split = fees.ration(50, 50);
			if let Some(tips) = fees_then_tips.next() {
				// for tips, if any, 50% to treasury, 50% to author (though this can be anything)
				tips.ration_merge_into(50, 50, &mut split);
			}
			Treasury::on_unbalanced(split.0);
			Author::on_unbalanced(split.1);
		}
	}
}

/// We assume that ~10% of the block weight is consumed by `on_initialize` handlers.
/// This is used to limit the maximal weight of a single extrinsic.
const AVERAGE_ON_INITIALIZE_RATIO: Perbill = Perbill::from_percent(10);
/// We allow `Normal` extrinsics to fill up the block up to 75%, the rest can be used
/// by  Operational  extrinsics.
const NORMAL_DISPATCH_RATIO: Perbill = Perbill::from_percent(75);
/// We allow for 2 seconds of compute with a 6 second average block time.
const MAXIMUM_BLOCK_WEIGHT: Weight = 2 * WEIGHT_PER_SECOND;

parameter_types! {
	pub const BlockHashCount: BlockNumber = 2400;
	pub const Version: RuntimeVersion = VERSION;
	pub RuntimeBlockLength: BlockLength =
		BlockLength::max_with_normal_ratio(5 * 1024 * 1024, NORMAL_DISPATCH_RATIO);
	pub RuntimeBlockWeights: BlockWeights = BlockWeights::builder()
		.base_block(BlockExecutionWeight::get())
		.for_class(DispatchClass::all(), |weights| {
			weights.base_extrinsic = ExtrinsicBaseWeight::get();
		})
		.for_class(DispatchClass::Normal, |weights| {
			weights.max_total = Some(NORMAL_DISPATCH_RATIO * MAXIMUM_BLOCK_WEIGHT);
		})
		.for_class(DispatchClass::Operational, |weights| {
			weights.max_total = Some(MAXIMUM_BLOCK_WEIGHT);
			// Operational transactions have some extra reserved space, so that they
			// are included even if block reached `MAXIMUM_BLOCK_WEIGHT`.
			weights.reserved = Some(
				MAXIMUM_BLOCK_WEIGHT - NORMAL_DISPATCH_RATIO * MAXIMUM_BLOCK_WEIGHT
			);
		})
		.avg_block_initialization(AVERAGE_ON_INITIALIZE_RATIO)
		.build_or_panic();
}

const_assert!(NORMAL_DISPATCH_RATIO.deconstruct() >= AVERAGE_ON_INITIALIZE_RATIO.deconstruct());

impl frame_system::Config for Runtime {
	type BaseCallFilter = Everything;
	type BlockWeights = RuntimeBlockWeights;
	type BlockLength = RuntimeBlockLength;
	type DbWeight = RocksDbWeight;
	type Origin = Origin;
	type Call = Call;
	type Index = Index;
	type BlockNumber = BlockNumber;
	type Hash = Hash;
	type Hashing = BlakeTwo256;
	type AccountId = AccountId;
	type Lookup = Indices;
	type Header = generic::Header<BlockNumber, BlakeTwo256>;
	type Event = Event;
	type BlockHashCount = BlockHashCount;
	type Version = Version;
	type PalletInfo = PalletInfo;
	type AccountData = pallet_balances::AccountData<Balance>;
	type OnNewAccount = ();
	type OnKilledAccount = ();
	type SystemWeightInfo = frame_system::weights::SubstrateWeight<Runtime>;
	type SS58Prefix = ConstU16<42>;
	type OnSetCode = ();
	type MaxConsumers = frame_support::traits::ConstU32<16>;
}

impl pallet_randomness_collective_flip::Config for Runtime {}

impl pallet_utility::Config for Runtime {
	type Event = Event;
	type Call = Call;
	type PalletsOrigin = OriginCaller;
	type WeightInfo = pallet_utility::weights::SubstrateWeight<Runtime>;
}

parameter_types! {
	// One storage item; key size is 32; value is size 4+4+16+32 bytes = 56 bytes.
	pub const DepositBase: Balance = deposit(1, 88);
	// Additional storage item size of 32 bytes.
	pub const DepositFactor: Balance = deposit(0, 32);
}

impl pallet_multisig::Config for Runtime {
	type Event = Event;
	type Call = Call;
	type Currency = Balances;
	type DepositBase = DepositBase;
	type DepositFactor = DepositFactor;
	type MaxSignatories = ConstU16<100>;
	type WeightInfo = pallet_multisig::weights::SubstrateWeight<Runtime>;
}

parameter_types! {
	// One storage item; key size 32, value size 8; .
	pub const ProxyDepositBase: Balance = deposit(1, 8);
	// Additional storage item size of 33 bytes.
	pub const ProxyDepositFactor: Balance = deposit(0, 33);
	pub const AnnouncementDepositBase: Balance = deposit(1, 8);
	pub const AnnouncementDepositFactor: Balance = deposit(0, 66);
}

/// The type used to represent the kinds of proxying allowed.
#[derive(
	Copy,
	Clone,
	Eq,
	PartialEq,
	Ord,
	PartialOrd,
	Encode,
	Decode,
	RuntimeDebug,
	MaxEncodedLen,
	scale_info::TypeInfo,
)]
pub enum ProxyType {
	Any,
	NonTransfer,
	Governance,
	Staking,
}
impl Default for ProxyType {
	fn default() -> Self {
		Self::Any
	}
}
impl InstanceFilter<Call> for ProxyType {
	fn filter(&self, c: &Call) -> bool {
		match self {
			ProxyType::Any => true,
			ProxyType::NonTransfer => !matches!(
				c,
				Call::Balances(..) |
					Call::Vesting(pallet_vesting::Call::vested_transfer { .. }) |
					Call::Indices(pallet_indices::Call::transfer { .. })
			),
			ProxyType::Governance => matches!(
				c,
				Call::Democracy(..) |
					Call::Council(..) | Call::Society(..) |
					Call::TechnicalCommittee(..) |
					Call::Elections(..) | Call::Treasury(..)
			),
			ProxyType::Staking => matches!(c, Call::Staking(..)),
		}
	}
	fn is_superset(&self, o: &Self) -> bool {
		match (self, o) {
			(x, y) if x == y => true,
			(ProxyType::Any, _) => true,
			(_, ProxyType::Any) => false,
			(ProxyType::NonTransfer, _) => true,
			_ => false,
		}
	}
}

impl pallet_proxy::Config for Runtime {
	type Event = Event;
	type Call = Call;
	type Currency = Balances;
	type ProxyType = ProxyType;
	type ProxyDepositBase = ProxyDepositBase;
	type ProxyDepositFactor = ProxyDepositFactor;
	type MaxProxies = ConstU32<32>;
	type WeightInfo = pallet_proxy::weights::SubstrateWeight<Runtime>;
	type MaxPending = ConstU32<32>;
	type CallHasher = BlakeTwo256;
	type AnnouncementDepositBase = AnnouncementDepositBase;
	type AnnouncementDepositFactor = AnnouncementDepositFactor;
}

parameter_types! {
	pub MaximumSchedulerWeight: Weight = Perbill::from_percent(80) *
		RuntimeBlockWeights::get().max_block;
}

impl pallet_scheduler::Config for Runtime {
	type Event = Event;
	type Origin = Origin;
	type PalletsOrigin = OriginCaller;
	type Call = Call;
	type MaximumWeight = MaximumSchedulerWeight;
	type ScheduleOrigin = EnsureRoot<AccountId>;
	type MaxScheduledPerBlock = ConstU32<50>;
	type WeightInfo = pallet_scheduler::weights::SubstrateWeight<Runtime>;
	type OriginPrivilegeCmp = EqualPrivilegeOnly;
	type PreimageProvider = ();
	type NoPreimagePostponement = ();
}

parameter_types! {
	// NOTE: Currently it is not possible to change the epoch duration after the chain has started.
	//       Attempting to do so will brick block production.
	pub const EpochDuration: u64 = EPOCH_DURATION_IN_SLOTS;
	pub const ExpectedBlockTime: Moment = MILLISECS_PER_BLOCK;
	pub const ReportLongevity: u64 =
		BondingDuration::get() as u64 * SessionsPerEra::get() as u64 * EpochDuration::get();
}

impl pallet_babe::Config for Runtime {
	type EpochDuration = EpochDuration;
	type ExpectedBlockTime = ExpectedBlockTime;
	type EpochChangeTrigger = pallet_babe::ExternalTrigger;
	type DisabledValidators = Session;

	type KeyOwnerProofSystem = Historical;

	type KeyOwnerProof = <Self::KeyOwnerProofSystem as KeyOwnerProofSystem<(
		KeyTypeId,
		pallet_babe::AuthorityId,
	)>>::Proof;

	type KeyOwnerIdentification = <Self::KeyOwnerProofSystem as KeyOwnerProofSystem<(
		KeyTypeId,
		pallet_babe::AuthorityId,
	)>>::IdentificationTuple;

	type HandleEquivocation =
		pallet_babe::EquivocationHandler<Self::KeyOwnerIdentification, Offences, ReportLongevity>;

	type WeightInfo = ();
	type MaxAuthorities = MaxAuthorities;
}

parameter_types! {
	pub const IndexDeposit: Balance = 10 * DOLLARS;
}

impl pallet_indices::Config for Runtime {
	type AccountIndex = AccountIndex;
	type Currency = Balances;
	type Deposit = IndexDeposit;
	type Event = Event;
	type WeightInfo = pallet_indices::weights::SubstrateWeight<Runtime>;
}

parameter_types! {
	pub const ExistentialDeposit: Balance = 1 * DOLLARS;
	// For weight estimation, we assume that the most locks on an individual account will be 50.
	// This number may need to be adjusted in the future if this assumption no longer holds true.
	pub const MaxLocks: u32 = 50;
	pub const MaxReserves: u32 = 50;
}

impl pallet_balances::Config for Runtime {
	type MaxLocks = MaxLocks;
	type MaxReserves = MaxReserves;
	type ReserveIdentifier = [u8; 8];
	type Balance = Balance;
	type DustRemoval = ();
	type Event = Event;
	type ExistentialDeposit = ExistentialDeposit;
	type AccountStore = frame_system::Pallet<Runtime>;
	type WeightInfo = pallet_balances::weights::SubstrateWeight<Runtime>;
}

parameter_types! {
	pub const TransactionByteFee: Balance = 10 * MILLICENTS;
	pub const OperationalFeeMultiplier: u8 = 5;
	pub const TargetBlockFullness: Perquintill = Perquintill::from_percent(25);
	pub AdjustmentVariable: Multiplier = Multiplier::saturating_from_rational(1, 100_000);
	pub MinimumMultiplier: Multiplier = Multiplier::saturating_from_rational(1, 1_000_000_000u128);
}

impl pallet_transaction_payment::Config for Runtime {
	type OnChargeTransaction = CurrencyAdapter<Balances, DealWithFees>;
	type TransactionByteFee = TransactionByteFee;
	type OperationalFeeMultiplier = OperationalFeeMultiplier;
	type WeightToFee = IdentityFee<Balance>;
	type FeeMultiplierUpdate =
		TargetedFeeAdjustment<Self, TargetBlockFullness, AdjustmentVariable, MinimumMultiplier>;
}

parameter_types! {
	pub const MinimumPeriod: Moment = SLOT_DURATION / 2;
}

impl pallet_timestamp::Config for Runtime {
	type Moment = Moment;
	type OnTimestampSet = Babe;
	type MinimumPeriod = MinimumPeriod;
	type WeightInfo = pallet_timestamp::weights::SubstrateWeight<Runtime>;
}

parameter_types! {
	pub const UncleGenerations: BlockNumber = 0;
}

impl pallet_authorship::Config for Runtime {
	type FindAuthor = pallet_session::FindAccountFromAuthorIndex<Self, Babe>;
	type UncleGenerations = UncleGenerations;
	type FilterUncle = ();
	type EventHandler = (Staking, ImOnline);
}

impl_opaque_keys! {
	pub struct SessionKeys {
		pub grandpa: Grandpa,
		pub babe: Babe,
		pub im_online: ImOnline,
		pub authority_discovery: AuthorityDiscovery,
	}
}

impl pallet_session::Config for Runtime {
	type Event = Event;
	type ValidatorId = <Self as frame_system::Config>::AccountId;
	type ValidatorIdOf = pallet_staking::StashOf<Self>;
	type ShouldEndSession = Babe;
	type NextSessionRotation = Babe;
	type SessionManager = pallet_session::historical::NoteHistoricalRoot<Self, Staking>;
	type SessionHandler = <SessionKeys as OpaqueKeys>::KeyTypeIdProviders;
	type Keys = SessionKeys;
	type WeightInfo = pallet_session::weights::SubstrateWeight<Runtime>;
}

impl pallet_session::historical::Config for Runtime {
	type FullIdentification = pallet_staking::Exposure<AccountId, Balance>;
	type FullIdentificationOf = pallet_staking::ExposureOf<Runtime>;
}

pallet_staking_reward_curve::build! {
	const REWARD_CURVE: PiecewiseLinear<'static> = curve!(
		min_inflation: 0_000_100,
		max_inflation: 0_050_000,
		ideal_stake: 0_200_000,
		falloff: 0_050_000,
		max_piece_count: 100,
		test_precision: 0_050_000,
	);
}

parameter_types! {
	pub const SessionsPerEra: sp_staking::SessionIndex = 6;
	pub const BondingDuration: sp_staking::EraIndex = 3;
	pub const SlashDeferDuration: sp_staking::EraIndex = 2;
	pub const RewardCurve: &'static PiecewiseLinear<'static> = &REWARD_CURVE;
	pub const MaxNominatorRewardedPerValidator: u32 = 256;
	pub const OffendingValidatorsThreshold: Perbill = Perbill::from_percent(17);
	pub OffchainRepeat: BlockNumber = 5;
}

pub struct StakingBenchmarkingConfig;
impl pallet_staking::BenchmarkingConfig for StakingBenchmarkingConfig {
	type MaxNominators = ConstU32<1000>;
	type MaxValidators = ConstU32<1000>;
}

impl pallet_staking::Config for Runtime {
	type MaxNominations = MaxNominations;
	type Currency = Balances;
	type UnixTime = Timestamp;
	type CurrencyToVote = U128CurrencyToVote;
	type RewardRemainder = Treasury;
	type Event = Event;
	type Slash = Treasury; // send the slashed funds to the treasury.
	type Reward = (); // rewards are minted from the void
	type SessionsPerEra = SessionsPerEra;
	type BondingDuration = BondingDuration;
	type SlashDeferDuration = SlashDeferDuration;
	/// A super-majority of the council can cancel the slash.
	type SlashCancelOrigin = EnsureOneOf<
		EnsureRoot<AccountId>,
		pallet_collective::EnsureProportionAtLeast<_3, _4, AccountId, CouncilCollective>,
	>;
	type SessionInterface = Self;
	type EraPayout = pallet_staking::ConvertCurve<RewardCurve>;
	type NextNewSession = Session;
	type MaxNominatorRewardedPerValidator = MaxNominatorRewardedPerValidator;
	type OffendingValidatorsThreshold = OffendingValidatorsThreshold;
	type ElectionProvider = ElectionProviderMultiPhase;
	type GenesisElectionProvider = onchain::OnChainSequentialPhragmen<Self>;
	// Alternatively, use pallet_staking::UseNominatorsMap<Runtime> to just use the nominators map.
	// Note that the aforementioned does not scale to a very large number of nominators.
	type SortedListProvider = BagsList;
	type WeightInfo = pallet_staking::weights::SubstrateWeight<Runtime>;
	type BenchmarkingConfig = StakingBenchmarkingConfig;
}

parameter_types! {
	// phase durations. 1/4 of the last session for each.
	pub const SignedPhase: u32 = EPOCH_DURATION_IN_BLOCKS / 4;
	pub const UnsignedPhase: u32 = EPOCH_DURATION_IN_BLOCKS / 4;

	// signed config
	pub const SignedRewardBase: Balance = 1 * DOLLARS;
	pub const SignedDepositBase: Balance = 1 * DOLLARS;
	pub const SignedDepositByte: Balance = 1 * CENTS;

	pub SolutionImprovementThreshold: Perbill = Perbill::from_rational(1u32, 10_000);

	// miner configs
	pub const MultiPhaseUnsignedPriority: TransactionPriority = StakingUnsignedPriority::get() - 1u64;
	pub MinerMaxWeight: Weight = RuntimeBlockWeights::get()
		.get(DispatchClass::Normal)
		.max_extrinsic.expect("Normal extrinsics have a weight limit configured; qed")
		.saturating_sub(BlockExecutionWeight::get());
	// Solution can occupy 90% of normal block size
	pub MinerMaxLength: u32 = Perbill::from_rational(9u32, 10) *
		*RuntimeBlockLength::get()
		.max
		.get(DispatchClass::Normal);
}

sp_npos_elections::generate_solution_type!(
	#[compact]
	pub struct NposSolution16::<
		VoterIndex = u32,
		TargetIndex = u16,
		Accuracy = sp_runtime::PerU16,
	>(16)
);

parameter_types! {
	pub MaxNominations: u32 = <NposSolution16 as sp_npos_elections::NposSolution>::LIMIT as u32;
}

/// The numbers configured here could always be more than the the maximum limits of staking pallet
/// to ensure election snapshot will not run out of memory. For now, we set them to smaller values
/// since the staking is bounded and the weight pipeline takes hours for this single pallet.
pub struct ElectionProviderBenchmarkConfig;
impl pallet_election_provider_multi_phase::BenchmarkingConfig for ElectionProviderBenchmarkConfig {
	const VOTERS: [u32; 2] = [1000, 2000];
	const TARGETS: [u32; 2] = [500, 1000];
	const ACTIVE_VOTERS: [u32; 2] = [500, 800];
	const DESIRED_TARGETS: [u32; 2] = [200, 400];
	const SNAPSHOT_MAXIMUM_VOTERS: u32 = 1000;
	const MINER_MAXIMUM_VOTERS: u32 = 1000;
	const MAXIMUM_TARGETS: u32 = 300;
}

/// Maximum number of iterations for balancing that will be executed in the embedded OCW
/// miner of election provider multi phase.
pub const MINER_MAX_ITERATIONS: u32 = 10;

/// A source of random balance for NposSolver, which is meant to be run by the OCW election miner.
pub struct OffchainRandomBalancing;
impl frame_support::pallet_prelude::Get<Option<(usize, sp_npos_elections::ExtendedBalance)>>
	for OffchainRandomBalancing
{
	fn get() -> Option<(usize, sp_npos_elections::ExtendedBalance)> {
		use sp_runtime::traits::TrailingZeroInput;
		let iters = match MINER_MAX_ITERATIONS {
			0 => 0,
			max @ _ => {
				let seed = sp_io::offchain::random_seed();
				let random = <u32>::decode(&mut TrailingZeroInput::new(&seed))
					.expect("input is padded with zeroes; qed") %
					max.saturating_add(1);
				random as usize
			},
		};

		Some((iters, 0))
	}
}

impl onchain::Config for Runtime {
	type Accuracy = Perbill;
	type DataProvider = <Self as pallet_election_provider_multi_phase::Config>::DataProvider;
}

impl pallet_election_provider_multi_phase::Config for Runtime {
	type Event = Event;
	type Currency = Balances;
	type EstimateCallFee = TransactionPayment;
	type SignedPhase = SignedPhase;
	type UnsignedPhase = UnsignedPhase;
	type SolutionImprovementThreshold = SolutionImprovementThreshold;
	type OffchainRepeat = OffchainRepeat;
	type MinerMaxWeight = MinerMaxWeight;
	type MinerMaxLength = MinerMaxLength;
	type MinerTxPriority = MultiPhaseUnsignedPriority;
	type SignedMaxSubmissions = ConstU32<10>;
	type SignedRewardBase = SignedRewardBase;
	type SignedDepositBase = SignedDepositBase;
	type SignedDepositByte = SignedDepositByte;
	type SignedDepositWeight = ();
	type SignedMaxWeight = MinerMaxWeight;
	type SlashHandler = (); // burn slashes
	type RewardHandler = (); // nothing to do upon rewards
	type DataProvider = Staking;
	type Solution = NposSolution16;
	type Fallback = pallet_election_provider_multi_phase::NoFallback<Self>;
	type GovernanceFallback =
		frame_election_provider_support::onchain::OnChainSequentialPhragmen<Self>;
	type Solver = frame_election_provider_support::SequentialPhragmen<
		AccountId,
		pallet_election_provider_multi_phase::SolutionAccuracyOf<Self>,
		OffchainRandomBalancing,
	>;
	type WeightInfo = pallet_election_provider_multi_phase::weights::SubstrateWeight<Self>;
	type ForceOrigin = EnsureRootOrHalfCouncil;
	type BenchmarkingConfig = ElectionProviderBenchmarkConfig;
	// BagsList allows a practically unbounded count of nominators to participate in NPoS elections.
	// To ensure we respect memory limits when using the BagsList this must be set to a number of
	// voters we know can fit into a single vec allocation.
	type VoterSnapshotPerBlock = ConstU32<10_000>;
}

parameter_types! {
	pub const BagThresholds: &'static [u64] = &voter_bags::THRESHOLDS;
}

impl pallet_bags_list::Config for Runtime {
	type Event = Event;
	type VoteWeightProvider = Staking;
	type WeightInfo = pallet_bags_list::weights::SubstrateWeight<Runtime>;
	type BagThresholds = BagThresholds;
}

parameter_types! {
<<<<<<< HEAD
	pub const LaunchPeriod: BlockNumber = 1 * 24 * 60 * MINUTES;
	pub const VotingPeriod: BlockNumber = 1 * 24 * 60 * MINUTES;
	pub const FastTrackVotingPeriod: BlockNumber = 3 * 60 * MINUTES;
	pub const MinimumDeposit: Balance = 5000 * DOLLARS;
	pub const EnactmentPeriod: BlockNumber = 1 * 24 * 60 * MINUTES;
	pub const CooloffPeriod: BlockNumber = 7 * 24 * 60 * MINUTES;
=======
	pub const VoteLockingPeriod: BlockNumber = 30 * DAYS;
}

impl pallet_conviction_voting::Config for Runtime {
	type WeightInfo = pallet_conviction_voting::weights::SubstrateWeight<Self>;
	type Event = Event;
	type Currency = Balances;
	type VoteLockingPeriod = VoteLockingPeriod;
	type MaxVotes = ConstU32<512>;
	type MaxTurnout = frame_support::traits::TotalIssuanceOf<Balances, Self::AccountId>;
	type Polls = Referenda;
}

parameter_types! {
	pub const AlarmInterval: BlockNumber = 1;
	pub const SubmissionDeposit: Balance = 100 * DOLLARS;
	pub const UndecidingTimeout: BlockNumber = 28 * DAYS;
}

pub struct TracksInfo;
impl pallet_referenda::TracksInfo<Balance, BlockNumber> for TracksInfo {
	type Id = u8;
	type Origin = <Origin as frame_support::traits::OriginTrait>::PalletsOrigin;
	fn tracks() -> &'static [(Self::Id, pallet_referenda::TrackInfo<Balance, BlockNumber>)] {
		static DATA: [(u8, pallet_referenda::TrackInfo<Balance, BlockNumber>); 1] = [(
			0u8,
			pallet_referenda::TrackInfo {
				name: "root",
				max_deciding: 1,
				decision_deposit: 10,
				prepare_period: 4,
				decision_period: 4,
				confirm_period: 2,
				min_enactment_period: 4,
				min_approval: pallet_referenda::Curve::LinearDecreasing {
					begin: Perbill::from_percent(100),
					delta: Perbill::from_percent(50),
				},
				min_turnout: pallet_referenda::Curve::LinearDecreasing {
					begin: Perbill::from_percent(100),
					delta: Perbill::from_percent(100),
				},
			},
		)];
		&DATA[..]
	}
	fn track_for(id: &Self::Origin) -> Result<Self::Id, ()> {
		if let Ok(system_origin) = frame_system::RawOrigin::try_from(id.clone()) {
			match system_origin {
				frame_system::RawOrigin::Root => Ok(0),
				_ => Err(()),
			}
		} else {
			Err(())
		}
	}
}

impl pallet_referenda::Config for Runtime {
	type WeightInfo = pallet_referenda::weights::SubstrateWeight<Self>;
	type Call = Call;
	type Event = Event;
	type Scheduler = Scheduler;
	type Currency = pallet_balances::Pallet<Self>;
	type CancelOrigin = EnsureRoot<AccountId>;
	type KillOrigin = EnsureRoot<AccountId>;
	type Slash = ();
	type Votes = pallet_conviction_voting::VotesOf<Runtime>;
	type Tally = pallet_conviction_voting::TallyOf<Runtime>;
	type SubmissionDeposit = SubmissionDeposit;
	type MaxQueued = ConstU32<100>;
	type UndecidingTimeout = UndecidingTimeout;
	type AlarmInterval = AlarmInterval;
	type Tracks = TracksInfo;
}

parameter_types! {
	pub const LaunchPeriod: BlockNumber = 28 * 24 * 60 * MINUTES;
	pub const VotingPeriod: BlockNumber = 28 * 24 * 60 * MINUTES;
	pub const FastTrackVotingPeriod: BlockNumber = 3 * 24 * 60 * MINUTES;
	pub const MinimumDeposit: Balance = 100 * DOLLARS;
	pub const EnactmentPeriod: BlockNumber = 30 * 24 * 60 * MINUTES;
	pub const CooloffPeriod: BlockNumber = 28 * 24 * 60 * MINUTES;
>>>>>>> 9b225c6d
	pub const MaxProposals: u32 = 100;
}

impl pallet_democracy::Config for Runtime {
	type Proposal = Call;
	type Event = Event;
	type Currency = Balances;
	type EnactmentPeriod = EnactmentPeriod;
	type LaunchPeriod = LaunchPeriod;
	type VotingPeriod = VotingPeriod;
	type VoteLockingPeriod = EnactmentPeriod; // Same as EnactmentPeriod
	type MinimumDeposit = MinimumDeposit;
	/// A straight majority of the council can decide what their next motion is.
	type ExternalOrigin =
		pallet_collective::EnsureProportionAtLeast<_1, _2, AccountId, CouncilCollective>;
	/// A super-majority can have the next scheduled referendum be a straight majority-carries vote.
	type ExternalMajorityOrigin =
		pallet_collective::EnsureProportionAtLeast<_3, _4, AccountId, CouncilCollective>;
	/// A unanimous council can have the next scheduled referendum be a straight default-carries
	/// (NTB) vote.
	type ExternalDefaultOrigin =
		pallet_collective::EnsureProportionAtLeast<_1, _1, AccountId, CouncilCollective>;
	/// Two thirds of the technical committee can have an ExternalMajority/ExternalDefault vote
	/// be tabled immediately and with a shorter voting/enactment period.
	type FastTrackOrigin =
		pallet_collective::EnsureProportionAtLeast<_2, _3, AccountId, TechnicalCollective>;
	type InstantOrigin =
		pallet_collective::EnsureProportionAtLeast<_1, _1, AccountId, TechnicalCollective>;
	type InstantAllowed = frame_support::traits::ConstBool<true>;
	type FastTrackVotingPeriod = FastTrackVotingPeriod;
	// To cancel a proposal which has been passed, 2/3 of the council must agree to it.
	type CancellationOrigin =
		pallet_collective::EnsureProportionAtLeast<_2, _3, AccountId, CouncilCollective>;
	// To cancel a proposal before it has been passed, the technical committee must be unanimous or
	// Root must agree.
	type CancelProposalOrigin = EnsureOneOf<
		EnsureRoot<AccountId>,
		pallet_collective::EnsureProportionAtLeast<_1, _1, AccountId, TechnicalCollective>,
	>;
	type BlacklistOrigin = EnsureRoot<AccountId>;
	// Any single technical committee member may veto a coming council proposal, however they can
	// only do it once and it lasts only for the cool-off period.
	type VetoOrigin = pallet_collective::EnsureMember<AccountId, TechnicalCollective>;
	type CooloffPeriod = CooloffPeriod;
	type PreimageByteDeposit = ();
	type OperationalPreimageOrigin = pallet_collective::EnsureMember<AccountId, CouncilCollective>;
	type Slash = Treasury;
	type Scheduler = Scheduler;
	type PalletsOrigin = OriginCaller;
	type MaxVotes = frame_support::traits::ConstU32<100>;
	type WeightInfo = pallet_democracy::weights::SubstrateWeight<Runtime>;
	type MaxProposals = MaxProposals;
}

parameter_types! {
	pub const CouncilMotionDuration: BlockNumber = 7 * DAYS;
	pub const CouncilMaxProposals: u32 = 100;
	pub const CouncilMaxMembers: u32 = 100;
}

type CouncilCollective = pallet_collective::Instance1;
impl pallet_collective::Config<CouncilCollective> for Runtime {
	type Origin = Origin;
	type Proposal = Call;
	type Event = Event;
	type MotionDuration = CouncilMotionDuration;
	type MaxProposals = CouncilMaxProposals;
	type MaxMembers = CouncilMaxMembers;
	type DefaultVote = pallet_collective::PrimeDefaultVote;
	type WeightInfo = pallet_collective::weights::SubstrateWeight<Runtime>;
}

parameter_types! {
	pub const CandidacyBond: Balance = 100 * DOLLARS;
	// 1 storage item created, key size is 32 bytes, value size is 16+16.
	pub const VotingBondBase: Balance = deposit(1, 64);
	pub const VotingBondFactor: Balance = 1 * DOLLARS;
	pub const TermDuration: BlockNumber = 7 * DAYS;
	pub const DesiredMembers: u32 = 13;
	pub const DesiredRunnersUp: u32 = 20;
	pub const ElectionsPhragmenPalletId: LockIdentifier = *b"phrelect";
}

// Make sure that there are no more than `MaxMembers` members elected via elections-phragmen.
const_assert!(DesiredMembers::get() <= CouncilMaxMembers::get());

impl pallet_elections_phragmen::Config for Runtime {
	type Event = Event;
	type PalletId = ElectionsPhragmenPalletId;
	type Currency = Balances;
	type ChangeMembers = Council;
	// NOTE: this implies that council's genesis members cannot be set directly and must come from
	// this module.
	type InitializeMembers = Council;
	type CurrencyToVote = U128CurrencyToVote;
	type CandidacyBond = CandidacyBond;
	type VotingBondBase = VotingBondBase;
	type VotingBondFactor = VotingBondFactor;
	type LoserCandidate = ();
	type KickedMember = ();
	type DesiredMembers = DesiredMembers;
	type DesiredRunnersUp = DesiredRunnersUp;
	type TermDuration = TermDuration;
	type WeightInfo = pallet_elections_phragmen::weights::SubstrateWeight<Runtime>;
}

parameter_types! {
	pub const TechnicalMotionDuration: BlockNumber = 5 * DAYS;
	pub const TechnicalMaxProposals: u32 = 100;
	pub const TechnicalMaxMembers: u32 = 100;
}

type TechnicalCollective = pallet_collective::Instance2;
impl pallet_collective::Config<TechnicalCollective> for Runtime {
	type Origin = Origin;
	type Proposal = Call;
	type Event = Event;
	type MotionDuration = TechnicalMotionDuration;
	type MaxProposals = TechnicalMaxProposals;
	type MaxMembers = TechnicalMaxMembers;
	type DefaultVote = pallet_collective::PrimeDefaultVote;
	type WeightInfo = pallet_collective::weights::SubstrateWeight<Runtime>;
}

type EnsureRootOrHalfCouncil = EnsureOneOf<
	EnsureRoot<AccountId>,
	pallet_collective::EnsureProportionMoreThan<_1, _2, AccountId, CouncilCollective>,
>;
impl pallet_membership::Config<pallet_membership::Instance1> for Runtime {
	type Event = Event;
	type AddOrigin = EnsureRootOrHalfCouncil;
	type RemoveOrigin = EnsureRootOrHalfCouncil;
	type SwapOrigin = EnsureRootOrHalfCouncil;
	type ResetOrigin = EnsureRootOrHalfCouncil;
	type PrimeOrigin = EnsureRootOrHalfCouncil;
	type MembershipInitialized = TechnicalCommittee;
	type MembershipChanged = TechnicalCommittee;
	type MaxMembers = TechnicalMaxMembers;
	type WeightInfo = pallet_membership::weights::SubstrateWeight<Runtime>;
}

parameter_types! {
	pub const ProposalBond: Permill = Permill::from_percent(5);
	pub const ProposalBondMinimum: Balance = 100 * DOLLARS;
	pub const SpendPeriod: BlockNumber = 1 * DAYS;
	pub const Burn: Permill = Permill::from_percent(0);
	pub const TipCountdown: BlockNumber = 1 * DAYS;
	pub const TipFindersFee: Percent = Percent::from_percent(20);
	pub const TipReportDepositBase: Balance = 1 * DOLLARS;
	pub const DataDepositPerByte: Balance = 1 * CENTS;
	pub const BountyDepositBase: Balance = 1 * DOLLARS;
	pub const BountyDepositPayoutDelay: BlockNumber = 8 * DAYS;
	pub const TreasuryPalletId: PalletId = PalletId(*b"py/trsry");
	pub const BountyUpdatePeriod: BlockNumber = 90 * DAYS;
	pub const MaximumReasonLength: u32 = 16384;
	pub const BountyCuratorDeposit: Permill = Permill::from_percent(50);
	pub const BountyValueMinimum: Balance = 10 * DOLLARS;
	pub const MaxApprovals: u32 = 100;
	pub const MaxActiveChildBountyCount: u32 = 5;
	pub const ChildBountyValueMinimum: Balance = 1 * DOLLARS;
	pub const ChildBountyCuratorDepositBase: Permill = Permill::from_percent(10);
}

impl pallet_treasury::Config for Runtime {
	type PalletId = TreasuryPalletId;
	type Currency = Balances;
	type ApproveOrigin = EnsureOneOf<
		EnsureRoot<AccountId>,
		pallet_collective::EnsureProportionAtLeast<_3, _5, AccountId, CouncilCollective>,
	>;
	type RejectOrigin = EnsureOneOf<
		EnsureRoot<AccountId>,
		pallet_collective::EnsureProportionMoreThan<_1, _2, AccountId, CouncilCollective>,
	>;
	type Event = Event;
	type OnSlash = ();
	type ProposalBond = ProposalBond;
	type ProposalBondMinimum = ProposalBondMinimum;
	type ProposalBondMaximum = ();
	type SpendPeriod = SpendPeriod;
	type Burn = Burn;
	type BurnDestination = ();
	type SpendFunds = Bounties;
	type WeightInfo = pallet_treasury::weights::SubstrateWeight<Runtime>;
	type MaxApprovals = MaxApprovals;
}

impl pallet_bounties::Config for Runtime {
	type Event = Event;
	type BountyDepositBase = BountyDepositBase;
	type BountyDepositPayoutDelay = BountyDepositPayoutDelay;
	type BountyUpdatePeriod = BountyUpdatePeriod;
	type BountyCuratorDeposit = BountyCuratorDeposit;
	type BountyValueMinimum = BountyValueMinimum;
	type DataDepositPerByte = DataDepositPerByte;
	type MaximumReasonLength = MaximumReasonLength;
	type WeightInfo = pallet_bounties::weights::SubstrateWeight<Runtime>;
	type ChildBountyManager = ChildBounties;
}

impl pallet_child_bounties::Config for Runtime {
	type Event = Event;
	type MaxActiveChildBountyCount = MaxActiveChildBountyCount;
	type ChildBountyValueMinimum = ChildBountyValueMinimum;
	type ChildBountyCuratorDepositBase = ChildBountyCuratorDepositBase;
	type WeightInfo = pallet_child_bounties::weights::SubstrateWeight<Runtime>;
}

impl pallet_tips::Config for Runtime {
	type Event = Event;
	type DataDepositPerByte = DataDepositPerByte;
	type MaximumReasonLength = MaximumReasonLength;
	type Tippers = Elections;
	type TipCountdown = TipCountdown;
	type TipFindersFee = TipFindersFee;
	type TipReportDepositBase = TipReportDepositBase;
	type WeightInfo = pallet_tips::weights::SubstrateWeight<Runtime>;
}

parameter_types! {
	pub const DepositPerItem: Balance = deposit(1, 0);
	pub const DepositPerByte: Balance = deposit(0, 1);
	pub const MaxValueSize: u32 = 16 * 1024;
	// The lazy deletion runs inside on_initialize.
	pub DeletionWeightLimit: Weight = AVERAGE_ON_INITIALIZE_RATIO *
		RuntimeBlockWeights::get().max_block;
	// The weight needed for decoding the queue should be less or equal than a fifth
	// of the overall weight dedicated to the lazy deletion.
	pub DeletionQueueDepth: u32 = ((DeletionWeightLimit::get() / (
			<Runtime as pallet_contracts::Config>::WeightInfo::on_initialize_per_queue_item(1) -
			<Runtime as pallet_contracts::Config>::WeightInfo::on_initialize_per_queue_item(0)
		)) / 5) as u32;
	pub Schedule: pallet_contracts::Schedule<Runtime> = Default::default();
}

impl pallet_contracts::Config for Runtime {
	type Time = Timestamp;
	type Randomness = RandomnessCollectiveFlip;
	type Currency = Balances;
	type Event = Event;
	type Call = Call;
	/// The safest default is to allow no calls at all.
	///
	/// Runtimes should whitelist dispatchables that are allowed to be called from contracts
	/// and make sure they are stable. Dispatchables exposed to contracts are not allowed to
	/// change because that would break already deployed contracts. The `Call` structure itself
	/// is not allowed to change the indices of existing pallets, too.
	type CallFilter = Nothing;
	type DepositPerItem = DepositPerItem;
	type DepositPerByte = DepositPerByte;
	type CallStack = [pallet_contracts::Frame<Self>; 31];
	type WeightPrice = pallet_transaction_payment::Pallet<Self>;
	type WeightInfo = pallet_contracts::weights::SubstrateWeight<Self>;
	type ChainExtension = ();
	type DeletionQueueDepth = DeletionQueueDepth;
	type DeletionWeightLimit = DeletionWeightLimit;
	type Schedule = Schedule;
	type AddressGenerator = pallet_contracts::DefaultAddressGenerator;
}

impl pallet_sudo::Config for Runtime {
	type Event = Event;
	type Call = Call;
}

parameter_types! {
	pub const ImOnlineUnsignedPriority: TransactionPriority = TransactionPriority::max_value();
	/// We prioritize im-online heartbeats over election solution submission.
	pub const StakingUnsignedPriority: TransactionPriority = TransactionPriority::max_value() / 2;
	pub const MaxAuthorities: u32 = 100;
	pub const MaxKeys: u32 = 10_000;
	pub const MaxPeerInHeartbeats: u32 = 10_000;
	pub const MaxPeerDataEncodingSize: u32 = 1_000;
}

impl<LocalCall> frame_system::offchain::CreateSignedTransaction<LocalCall> for Runtime
where
	Call: From<LocalCall>,
{
	fn create_transaction<C: frame_system::offchain::AppCrypto<Self::Public, Self::Signature>>(
		call: Call,
		public: <Signature as traits::Verify>::Signer,
		account: AccountId,
		nonce: Index,
	) -> Option<(Call, <UncheckedExtrinsic as traits::Extrinsic>::SignaturePayload)> {
		let tip = 0;
		// take the biggest period possible.
		let period =
			BlockHashCount::get().checked_next_power_of_two().map(|c| c / 2).unwrap_or(2) as u64;
		let current_block = System::block_number()
			.saturated_into::<u64>()
			// The `System::block_number` is initialized with `n+1`,
			// so the actual block number is `n`.
			.saturating_sub(1);
		let era = Era::mortal(period, current_block);
		let extra = (
			frame_system::CheckNonZeroSender::<Runtime>::new(),
			frame_system::CheckSpecVersion::<Runtime>::new(),
			frame_system::CheckTxVersion::<Runtime>::new(),
			frame_system::CheckGenesis::<Runtime>::new(),
			frame_system::CheckEra::<Runtime>::from(era),
			frame_system::CheckNonce::<Runtime>::from(nonce),
			frame_system::CheckWeight::<Runtime>::new(),
			pallet_transaction_payment::ChargeTransactionPayment::<Runtime>::from(tip),
		);
		let raw_payload = SignedPayload::new(call, extra)
			.map_err(|e| {
				log::warn!("Unable to create signed payload: {:?}", e);
			})
			.ok()?;
		let signature = raw_payload.using_encoded(|payload| C::sign(payload, public))?;
		let address = Indices::unlookup(account);
		let (call, extra, _) = raw_payload.deconstruct();
		Some((call, (address, signature.into(), extra)))
	}
}

impl frame_system::offchain::SigningTypes for Runtime {
	type Public = <Signature as traits::Verify>::Signer;
	type Signature = Signature;
}

impl<C> frame_system::offchain::SendTransactionTypes<C> for Runtime
where
	Call: From<C>,
{
	type Extrinsic = UncheckedExtrinsic;
	type OverarchingCall = Call;
}

impl pallet_im_online::Config for Runtime {
	type AuthorityId = ImOnlineId;
	type Event = Event;
	type NextSessionRotation = Babe;
	type ValidatorSet = Historical;
	type ReportUnresponsiveness = Offences;
	type UnsignedPriority = ImOnlineUnsignedPriority;
	type WeightInfo = pallet_im_online::weights::SubstrateWeight<Runtime>;
	type MaxKeys = MaxKeys;
	type MaxPeerInHeartbeats = MaxPeerInHeartbeats;
	type MaxPeerDataEncodingSize = MaxPeerDataEncodingSize;
}

impl pallet_offences::Config for Runtime {
	type Event = Event;
	type IdentificationTuple = pallet_session::historical::IdentificationTuple<Self>;
	type OnOffenceHandler = Staking;
}

impl pallet_authority_discovery::Config for Runtime {
	type MaxAuthorities = MaxAuthorities;
}

impl pallet_grandpa::Config for Runtime {
	type Event = Event;
	type Call = Call;

	type KeyOwnerProofSystem = Historical;

	type KeyOwnerProof =
		<Self::KeyOwnerProofSystem as KeyOwnerProofSystem<(KeyTypeId, GrandpaId)>>::Proof;

	type KeyOwnerIdentification = <Self::KeyOwnerProofSystem as KeyOwnerProofSystem<(
		KeyTypeId,
		GrandpaId,
	)>>::IdentificationTuple;

	type HandleEquivocation = pallet_grandpa::EquivocationHandler<
		Self::KeyOwnerIdentification,
		Offences,
		ReportLongevity,
	>;

	type WeightInfo = ();
	type MaxAuthorities = MaxAuthorities;
}

parameter_types! {
	pub const BasicDeposit: Balance = 10 * DOLLARS;       // 258 bytes on-chain
	pub const FieldDeposit: Balance = 250 * CENTS;        // 66 bytes on-chain
	pub const SubAccountDeposit: Balance = 2 * DOLLARS;   // 53 bytes on-chain
	pub const MaxSubAccounts: u32 = 100;
	pub const MaxAdditionalFields: u32 = 100;
	pub const MaxRegistrars: u32 = 20;
}

impl pallet_identity::Config for Runtime {
	type Event = Event;
	type Currency = Balances;
	type BasicDeposit = BasicDeposit;
	type FieldDeposit = FieldDeposit;
	type SubAccountDeposit = SubAccountDeposit;
	type MaxSubAccounts = MaxSubAccounts;
	type MaxAdditionalFields = MaxAdditionalFields;
	type MaxRegistrars = MaxRegistrars;
	type Slashed = Treasury;
	type ForceOrigin = EnsureRootOrHalfCouncil;
	type RegistrarOrigin = EnsureRootOrHalfCouncil;
	type WeightInfo = pallet_identity::weights::SubstrateWeight<Runtime>;
}

parameter_types! {
	pub const ConfigDepositBase: Balance = 5 * DOLLARS;
	pub const FriendDepositFactor: Balance = 50 * CENTS;
	pub const MaxFriends: u16 = 9;
	pub const RecoveryDeposit: Balance = 5 * DOLLARS;
}

impl pallet_recovery::Config for Runtime {
	type Event = Event;
	type Call = Call;
	type Currency = Balances;
	type ConfigDepositBase = ConfigDepositBase;
	type FriendDepositFactor = FriendDepositFactor;
	type MaxFriends = MaxFriends;
	type RecoveryDeposit = RecoveryDeposit;
}

parameter_types! {
	pub const CandidateDeposit: Balance = 10 * DOLLARS;
	pub const WrongSideDeduction: Balance = 2 * DOLLARS;
	pub const MaxStrikes: u32 = 10;
	pub const RotationPeriod: BlockNumber = 80 * HOURS;
	pub const PeriodSpend: Balance = 500 * DOLLARS;
	pub const MaxLockDuration: BlockNumber = 36 * 30 * DAYS;
	pub const ChallengePeriod: BlockNumber = 7 * DAYS;
	pub const MaxCandidateIntake: u32 = 10;
	pub const SocietyPalletId: PalletId = PalletId(*b"py/socie");
}

impl pallet_society::Config for Runtime {
	type Event = Event;
	type PalletId = SocietyPalletId;
	type Currency = Balances;
	type Randomness = RandomnessCollectiveFlip;
	type CandidateDeposit = CandidateDeposit;
	type WrongSideDeduction = WrongSideDeduction;
	type MaxStrikes = MaxStrikes;
	type PeriodSpend = PeriodSpend;
	type MembershipChanged = ();
	type RotationPeriod = RotationPeriod;
	type MaxLockDuration = MaxLockDuration;
	type FounderSetOrigin =
		pallet_collective::EnsureProportionMoreThan<_1, _2, AccountId, CouncilCollective>;
	type SuspensionJudgementOrigin = pallet_society::EnsureFounder<Runtime>;
	type MaxCandidateIntake = MaxCandidateIntake;
	type ChallengePeriod = ChallengePeriod;
}

parameter_types! {
	pub const MinVestedTransfer: Balance = 1 * DOLLARS;
}

impl pallet_vesting::Config for Runtime {
	type Event = Event;
	type Currency = Balances;
	type BlockNumberToBalance = ConvertInto;
	type MinVestedTransfer = MinVestedTransfer;
	type WeightInfo = pallet_vesting::weights::SubstrateWeight<Runtime>;
	// `VestingInfo` encode length is 36bytes. 28 schedules gets encoded as 1009 bytes, which is the
	// highest number of schedules that encodes less than 2^10.
	const MAX_VESTING_SCHEDULES: u32 = 28;
}

parameter_types! {
	// Minimum bounds on storage are important to secure your chain.
	pub const MinDataLength: usize = 1;
	// Maximum bounds on storage are important to secure your chain.
	pub const MaxDataLength: usize = usize::MAX;
}

/// Configure the send data pallet
impl pallet_cere_ddc::Config for Runtime {
	type MinLength = MinDataLength;
	type MaxLength = MaxDataLength;
	// The ubiquitous event type.
	type Event = Event;
}

parameter_types! {
	pub const ChainId: u8 = 1;
    pub const ProposalLifetime: BlockNumber = 1000;
}

/// Configure the send data pallet
impl pallet_chainbridge::Config for Runtime {
	type Event = Event;
	type AdminOrigin = frame_system::EnsureRoot<Self::AccountId>;
	type Proposal = Call;
	type ChainId = ChainId;
	type ProposalLifetime = ProposalLifetime;
}

parameter_types! {
    pub HashId: pallet_chainbridge::ResourceId = pallet_chainbridge::derive_resource_id(1, &blake2_128(b"hash"));
    // Note: Chain ID is 0 indicating this is native to another chain
    pub NativeTokenId: pallet_chainbridge::ResourceId = pallet_chainbridge::derive_resource_id(0, &blake2_128(b"DAV"));

    pub NFTTokenId: pallet_chainbridge::ResourceId = pallet_chainbridge::derive_resource_id(1, &blake2_128(b"NFT"));
}

impl pallet_erc721::Config for Runtime {
	type Event = Event;
	type Identifier = NFTTokenId;
}

impl pallet_erc20::Config for Runtime {
	type Event = Event;
	type BridgeOrigin = pallet_chainbridge::EnsureBridge<Runtime>;
	type Currency = pallet_balances::Module<Runtime>;
	type HashId = HashId;
	type NativeTokenId = NativeTokenId;
	type Erc721Id = NFTTokenId;
}

parameter_types! {
	pub const OcwBlockInterval: u32 = pallet_ddc_metrics_offchain_worker::BLOCK_INTERVAL;
}

impl pallet_ddc_metrics_offchain_worker::Config for Runtime {
	type BlockInterval = OcwBlockInterval;

	type AuthorityId = pallet_ddc_metrics_offchain_worker::crypto::TestAuthId;

	type Event = Event;
	type Call = Call;
}

construct_runtime!(
	pub enum Runtime where
		Block = Block,
		NodeBlock = node_primitives::Block,
		UncheckedExtrinsic = UncheckedExtrinsic
	{
		System: frame_system,
		Utility: pallet_utility,
		Babe: pallet_babe,
		Timestamp: pallet_timestamp,
		// Authorship must be before session in order to note author in the correct session and era
		// for im-online and staking.
		Authorship: pallet_authorship,
		Indices: pallet_indices,
		Balances: pallet_balances,
		TransactionPayment: pallet_transaction_payment,
		ElectionProviderMultiPhase: pallet_election_provider_multi_phase,
		Staking: pallet_staking,
		Session: pallet_session,
		Democracy: pallet_democracy,
		Council: pallet_collective::<Instance1>,
		TechnicalCommittee: pallet_collective::<Instance2>,
		Elections: pallet_elections_phragmen,
		TechnicalMembership: pallet_membership::<Instance1>,
		Grandpa: pallet_grandpa,
		Treasury: pallet_treasury,
		Contracts: pallet_contracts,
		Sudo: pallet_sudo,
		ImOnline: pallet_im_online,
		AuthorityDiscovery: pallet_authority_discovery,
		Offences: pallet_offences,
		Historical: pallet_session_historical::{Pallet},
		RandomnessCollectiveFlip: pallet_randomness_collective_flip,
		Identity: pallet_identity,
		Society: pallet_society,
		Recovery: pallet_recovery,
		Vesting: pallet_vesting,
		Scheduler: pallet_scheduler,
		Proxy: pallet_proxy,
		Multisig: pallet_multisig,
		Bounties: pallet_bounties,
		Tips: pallet_tips,
		BagsList: pallet_bags_list,
		ChildBounties: pallet_child_bounties,
<<<<<<< HEAD
		CereDDCModule: pallet_cere_ddc::{Pallet, Call, Storage, Event<T>},
		ChainBridge: pallet_chainbridge::{Pallet, Call, Storage, Event<T>},
		Erc721: pallet_erc721::{Pallet, Call, Storage, Event<T>},
		Erc20: pallet_erc20::{Pallet, Call, Storage, Event<T>},
		DdcMetricsOffchainWorker: pallet_ddc_metrics_offchain_worker::{Pallet, Call, Storage, Event<T>},
=======
		Referenda: pallet_referenda,
		ConvictionVoting: pallet_conviction_voting,
>>>>>>> 9b225c6d
	}
);

/// The address format for describing accounts.
pub type Address = sp_runtime::MultiAddress<AccountId, AccountIndex>;
/// Block header type as expected by this runtime.
pub type Header = generic::Header<BlockNumber, BlakeTwo256>;
/// Block type as expected by this runtime.
pub type Block = generic::Block<Header, UncheckedExtrinsic>;
/// A Block signed with a Justification
pub type SignedBlock = generic::SignedBlock<Block>;
/// BlockId type as expected by this runtime.
pub type BlockId = generic::BlockId<Block>;
/// The SignedExtension to the basic transaction logic.
///
/// When you change this, you **MUST** modify [`sign`] in `bin/node/testing/src/keyring.rs`!
///
/// [`sign`]: <../../testing/src/keyring.rs.html>
pub type SignedExtra = (
	frame_system::CheckNonZeroSender<Runtime>,
	frame_system::CheckSpecVersion<Runtime>,
	frame_system::CheckTxVersion<Runtime>,
	frame_system::CheckGenesis<Runtime>,
	frame_system::CheckEra<Runtime>,
	frame_system::CheckNonce<Runtime>,
	frame_system::CheckWeight<Runtime>,
	pallet_transaction_payment::ChargeTransactionPayment<Runtime>,
);
/// Unchecked extrinsic type as expected by this runtime.
pub type UncheckedExtrinsic = generic::UncheckedExtrinsic<Address, Call, Signature, SignedExtra>;
/// The payload being signed in transactions.
pub type SignedPayload = generic::SignedPayload<Call, SignedExtra>;
/// Extrinsic type that has already been checked.
pub type CheckedExtrinsic = generic::CheckedExtrinsic<AccountId, Call, SignedExtra>;
/// Executive: handles dispatch to the various modules.
pub type Executive = frame_executive::Executive<
	Runtime,
	Block,
	frame_system::ChainContext<Runtime>,
	Runtime,
	AllPalletsWithSystem,
	pallet_bags_list::migrations::CheckCounterPrefix<Runtime>,
>;

#[cfg(feature = "runtime-benchmarks")]
#[macro_use]
extern crate frame_benchmarking;

#[cfg(feature = "runtime-benchmarks")]
mod benches {
	define_benchmarks!(
		[frame_benchmarking, BaselineBench::<Runtime>]
		[pallet_babe, Babe]
		[pallet_bags_list, BagsList]
		[pallet_balances, Balances]
		[pallet_bounties, Bounties]
		[pallet_child_bounties, ChildBounties]
		[pallet_collective, Council]
		[pallet_conviction_voting, ConvictionVoting]
		[pallet_contracts, Contracts]
		[pallet_democracy, Democracy]
		[pallet_election_provider_multi_phase, ElectionProviderMultiPhase]
		[pallet_elections_phragmen, Elections]
		[pallet_grandpa, Grandpa]
		[pallet_identity, Identity]
		[pallet_im_online, ImOnline]
		[pallet_indices, Indices]
		[pallet_membership, TechnicalMembership]
		[pallet_multisig, Multisig]
		[pallet_offences, OffencesBench::<Runtime>]
		[pallet_proxy, Proxy]
		[pallet_referenda, Referenda]
		[pallet_scheduler, Scheduler]
		[pallet_session, SessionBench::<Runtime>]
		[pallet_staking, Staking]
		[frame_system, SystemBench::<Runtime>]
		[pallet_timestamp, Timestamp]
		[pallet_tips, Tips]
		[pallet_treasury, Treasury]
		[pallet_utility, Utility]
		[pallet_vesting, Vesting]
	);
}

impl_runtime_apis! {
	impl sp_api::Core<Block> for Runtime {
		fn version() -> RuntimeVersion {
			VERSION
		}

		fn execute_block(block: Block) {
			Executive::execute_block(block);
		}

		fn initialize_block(header: &<Block as BlockT>::Header) {
			Executive::initialize_block(header)
		}
	}

	impl sp_api::Metadata<Block> for Runtime {
		fn metadata() -> OpaqueMetadata {
			OpaqueMetadata::new(Runtime::metadata().into())
		}
	}

	impl sp_block_builder::BlockBuilder<Block> for Runtime {
		fn apply_extrinsic(extrinsic: <Block as BlockT>::Extrinsic) -> ApplyExtrinsicResult {
			Executive::apply_extrinsic(extrinsic)
		}

		fn finalize_block() -> <Block as BlockT>::Header {
			Executive::finalize_block()
		}

		fn inherent_extrinsics(data: InherentData) -> Vec<<Block as BlockT>::Extrinsic> {
			data.create_extrinsics()
		}

		fn check_inherents(block: Block, data: InherentData) -> CheckInherentsResult {
			data.check_extrinsics(&block)
		}
	}

	impl sp_transaction_pool::runtime_api::TaggedTransactionQueue<Block> for Runtime {
		fn validate_transaction(
			source: TransactionSource,
			tx: <Block as BlockT>::Extrinsic,
			block_hash: <Block as BlockT>::Hash,
		) -> TransactionValidity {
			Executive::validate_transaction(source, tx, block_hash)
		}
	}

	impl sp_offchain::OffchainWorkerApi<Block> for Runtime {
		fn offchain_worker(header: &<Block as BlockT>::Header) {
			Executive::offchain_worker(header)
		}
	}

	impl fg_primitives::GrandpaApi<Block> for Runtime {
		fn grandpa_authorities() -> GrandpaAuthorityList {
			Grandpa::grandpa_authorities()
		}

		fn current_set_id() -> fg_primitives::SetId {
			Grandpa::current_set_id()
		}

		fn submit_report_equivocation_unsigned_extrinsic(
			equivocation_proof: fg_primitives::EquivocationProof<
				<Block as BlockT>::Hash,
				NumberFor<Block>,
			>,
			key_owner_proof: fg_primitives::OpaqueKeyOwnershipProof,
		) -> Option<()> {
			let key_owner_proof = key_owner_proof.decode()?;

			Grandpa::submit_unsigned_equivocation_report(
				equivocation_proof,
				key_owner_proof,
			)
		}

		fn generate_key_ownership_proof(
			_set_id: fg_primitives::SetId,
			authority_id: GrandpaId,
		) -> Option<fg_primitives::OpaqueKeyOwnershipProof> {
			use codec::Encode;

			Historical::prove((fg_primitives::KEY_TYPE, authority_id))
				.map(|p| p.encode())
				.map(fg_primitives::OpaqueKeyOwnershipProof::new)
		}
	}

	impl sp_consensus_babe::BabeApi<Block> for Runtime {
		fn configuration() -> sp_consensus_babe::BabeGenesisConfiguration {
			// The choice of `c` parameter (where `1 - c` represents the
			// probability of a slot being empty), is done in accordance to the
			// slot duration and expected target block time, for safely
			// resisting network delays of maximum two seconds.
			// <https://research.web3.foundation/en/latest/polkadot/BABE/Babe/#6-practical-results>
			sp_consensus_babe::BabeGenesisConfiguration {
				slot_duration: Babe::slot_duration(),
				epoch_length: EpochDuration::get(),
				c: BABE_GENESIS_EPOCH_CONFIG.c,
				genesis_authorities: Babe::authorities().to_vec(),
				randomness: Babe::randomness(),
				allowed_slots: BABE_GENESIS_EPOCH_CONFIG.allowed_slots,
			}
		}

		fn current_epoch_start() -> sp_consensus_babe::Slot {
			Babe::current_epoch_start()
		}

		fn current_epoch() -> sp_consensus_babe::Epoch {
			Babe::current_epoch()
		}

		fn next_epoch() -> sp_consensus_babe::Epoch {
			Babe::next_epoch()
		}

		fn generate_key_ownership_proof(
			_slot: sp_consensus_babe::Slot,
			authority_id: sp_consensus_babe::AuthorityId,
		) -> Option<sp_consensus_babe::OpaqueKeyOwnershipProof> {
			use codec::Encode;

			Historical::prove((sp_consensus_babe::KEY_TYPE, authority_id))
				.map(|p| p.encode())
				.map(sp_consensus_babe::OpaqueKeyOwnershipProof::new)
		}

		fn submit_report_equivocation_unsigned_extrinsic(
			equivocation_proof: sp_consensus_babe::EquivocationProof<<Block as BlockT>::Header>,
			key_owner_proof: sp_consensus_babe::OpaqueKeyOwnershipProof,
		) -> Option<()> {
			let key_owner_proof = key_owner_proof.decode()?;

			Babe::submit_unsigned_equivocation_report(
				equivocation_proof,
				key_owner_proof,
			)
		}
	}

	impl sp_authority_discovery::AuthorityDiscoveryApi<Block> for Runtime {
		fn authorities() -> Vec<AuthorityDiscoveryId> {
			AuthorityDiscovery::authorities()
		}
	}

	impl frame_system_rpc_runtime_api::AccountNonceApi<Block, AccountId, Index> for Runtime {
		fn account_nonce(account: AccountId) -> Index {
			System::account_nonce(account)
		}
	}

	impl pallet_contracts_rpc_runtime_api::ContractsApi<
		Block, AccountId, Balance, BlockNumber, Hash,
	>
		for Runtime
	{
		fn call(
			origin: AccountId,
			dest: AccountId,
			value: Balance,
			gas_limit: u64,
			storage_deposit_limit: Option<Balance>,
			input_data: Vec<u8>,
		) -> pallet_contracts_primitives::ContractExecResult<Balance> {
			Contracts::bare_call(origin, dest, value, gas_limit, storage_deposit_limit, input_data, true)
		}

		fn instantiate(
			origin: AccountId,
			value: Balance,
			gas_limit: u64,
			storage_deposit_limit: Option<Balance>,
			code: pallet_contracts_primitives::Code<Hash>,
			data: Vec<u8>,
			salt: Vec<u8>,
		) -> pallet_contracts_primitives::ContractInstantiateResult<AccountId, Balance>
		{
			Contracts::bare_instantiate(origin, value, gas_limit, storage_deposit_limit, code, data, salt, true)
		}

		fn upload_code(
			origin: AccountId,
			code: Vec<u8>,
			storage_deposit_limit: Option<Balance>,
		) -> pallet_contracts_primitives::CodeUploadResult<Hash, Balance>
		{
			Contracts::bare_upload_code(origin, code, storage_deposit_limit)
		}

		fn get_storage(
			address: AccountId,
			key: [u8; 32],
		) -> pallet_contracts_primitives::GetStorageResult {
			Contracts::get_storage(address, key)
		}
	}

	impl pallet_transaction_payment_rpc_runtime_api::TransactionPaymentApi<
		Block,
		Balance,
	> for Runtime {
		fn query_info(uxt: <Block as BlockT>::Extrinsic, len: u32) -> RuntimeDispatchInfo<Balance> {
			TransactionPayment::query_info(uxt, len)
		}
		fn query_fee_details(uxt: <Block as BlockT>::Extrinsic, len: u32) -> FeeDetails<Balance> {
			TransactionPayment::query_fee_details(uxt, len)
		}
	}

	impl sp_session::SessionKeys<Block> for Runtime {
		fn generate_session_keys(seed: Option<Vec<u8>>) -> Vec<u8> {
			SessionKeys::generate(seed)
		}

		fn decode_session_keys(
			encoded: Vec<u8>,
		) -> Option<Vec<(Vec<u8>, KeyTypeId)>> {
			SessionKeys::decode_into_raw_public_keys(&encoded)
		}
	}

	#[cfg(feature = "try-runtime")]
	impl frame_try_runtime::TryRuntime<Block> for Runtime {
		fn on_runtime_upgrade() -> (Weight, Weight) {
			// NOTE: intentional unwrap: we don't want to propagate the error backwards, and want to
			// have a backtrace here. If any of the pre/post migration checks fail, we shall stop
			// right here and right now.
			let weight = Executive::try_runtime_upgrade().unwrap();
			(weight, RuntimeBlockWeights::get().max_block)
		}

		fn execute_block_no_check(block: Block) -> Weight {
			Executive::execute_block_no_check(block)
		}
	}

	#[cfg(feature = "runtime-benchmarks")]
	impl frame_benchmarking::Benchmark<Block> for Runtime {
		fn benchmark_metadata(extra: bool) -> (
			Vec<frame_benchmarking::BenchmarkList>,
			Vec<frame_support::traits::StorageInfo>,
		) {
			use frame_benchmarking::{baseline, Benchmarking, BenchmarkList};
			use frame_support::traits::StorageInfoTrait;

			// Trying to add benchmarks directly to the Session Pallet caused cyclic dependency
			// issues. To get around that, we separated the Session benchmarks into its own crate,
			// which is why we need these two lines below.
			use pallet_session_benchmarking::Pallet as SessionBench;
			use pallet_offences_benchmarking::Pallet as OffencesBench;
			use frame_system_benchmarking::Pallet as SystemBench;
			use baseline::Pallet as BaselineBench;

			let mut list = Vec::<BenchmarkList>::new();
			list_benchmarks!(list, extra);

			let storage_info = AllPalletsWithSystem::storage_info();

			return (list, storage_info)
		}

		fn dispatch_benchmark(
			config: frame_benchmarking::BenchmarkConfig
		) -> Result<Vec<frame_benchmarking::BenchmarkBatch>, sp_runtime::RuntimeString> {
			use frame_benchmarking::{baseline, Benchmarking, BenchmarkBatch,  TrackedStorageKey};

			// Trying to add benchmarks directly to the Session Pallet caused cyclic dependency
			// issues. To get around that, we separated the Session benchmarks into its own crate,
			// which is why we need these two lines below.
			use pallet_session_benchmarking::Pallet as SessionBench;
			use pallet_offences_benchmarking::Pallet as OffencesBench;
			use frame_system_benchmarking::Pallet as SystemBench;
			use baseline::Pallet as BaselineBench;

			impl pallet_session_benchmarking::Config for Runtime {}
			impl pallet_offences_benchmarking::Config for Runtime {}
			impl frame_system_benchmarking::Config for Runtime {}
			impl baseline::Config for Runtime {}

			let whitelist: Vec<TrackedStorageKey> = vec![
				// Block Number
				hex_literal::hex!("26aa394eea5630e07c48ae0c9558cef702a5c1b19ab7a04f536c519aca4983ac").to_vec().into(),
				// Total Issuance
				hex_literal::hex!("c2261276cc9d1f8598ea4b6a74b15c2f57c875e4cff74148e4628f264b974c80").to_vec().into(),
				// Execution Phase
				hex_literal::hex!("26aa394eea5630e07c48ae0c9558cef7ff553b5a9862a516939d82b3d3d8661a").to_vec().into(),
				// Event Count
				hex_literal::hex!("26aa394eea5630e07c48ae0c9558cef70a98fdbe9ce6c55837576c60c7af3850").to_vec().into(),
				// System Events
				hex_literal::hex!("26aa394eea5630e07c48ae0c9558cef780d41e5e16056765bc8461851072c9d7").to_vec().into(),
				// System BlockWeight
				hex_literal::hex!("26aa394eea5630e07c48ae0c9558cef734abf5cb34d6244378cddbf18e849d96").to_vec().into(),
				// Treasury Account
				hex_literal::hex!("26aa394eea5630e07c48ae0c9558cef7b99d880ec681799c0cf30e8886371da95ecffd7b6c0f78751baa9d281e0bfa3a6d6f646c70792f74727372790000000000000000000000000000000000000000").to_vec().into(),
			];

			let mut batches = Vec::<BenchmarkBatch>::new();
			let params = (&config, &whitelist);
			add_benchmarks!(params, batches);

			Ok(batches)
		}
	}
}

#[cfg(test)]
mod tests {
	use super::*;
	use frame_system::offchain::CreateSignedTransaction;
	use sp_runtime::UpperOf;

	#[test]
	fn validate_transaction_submitter_bounds() {
		fn is_submit_signed_transaction<T>()
		where
			T: CreateSignedTransaction<Call>,
		{
		}

		is_submit_signed_transaction::<Runtime>();
	}

	#[test]
	fn perbill_as_onchain_accuracy() {
		type OnChainAccuracy = <Runtime as onchain::Config>::Accuracy;
		let maximum_chain_accuracy: Vec<UpperOf<OnChainAccuracy>> = (0..MaxNominations::get())
			.map(|_| <UpperOf<OnChainAccuracy>>::from(OnChainAccuracy::one().deconstruct()))
			.collect();
		let _: UpperOf<OnChainAccuracy> =
			maximum_chain_accuracy.iter().fold(0, |acc, x| acc.checked_add(*x).unwrap());
	}

	#[test]
	fn call_size() {
		let size = core::mem::size_of::<Call>();
		assert!(
			size <= 208,
			"size of Call {} is more than 208 bytes: some calls have too big arguments, use Box to reduce the
			size of Call.
			If the limit is too strong, maybe consider increase the limit to 300.",
			size,
		);
	}
}<|MERGE_RESOLUTION|>--- conflicted
+++ resolved
@@ -390,7 +390,7 @@
 }
 
 parameter_types! {
-	pub const IndexDeposit: Balance = 10 * DOLLARS;
+	pub const IndexDeposit: Balance = 1 * DOLLARS;
 }
 
 impl pallet_indices::Config for Runtime {
@@ -677,14 +677,6 @@
 }
 
 parameter_types! {
-<<<<<<< HEAD
-	pub const LaunchPeriod: BlockNumber = 1 * 24 * 60 * MINUTES;
-	pub const VotingPeriod: BlockNumber = 1 * 24 * 60 * MINUTES;
-	pub const FastTrackVotingPeriod: BlockNumber = 3 * 60 * MINUTES;
-	pub const MinimumDeposit: Balance = 5000 * DOLLARS;
-	pub const EnactmentPeriod: BlockNumber = 1 * 24 * 60 * MINUTES;
-	pub const CooloffPeriod: BlockNumber = 7 * 24 * 60 * MINUTES;
-=======
 	pub const VoteLockingPeriod: BlockNumber = 30 * DAYS;
 }
 
@@ -762,13 +754,12 @@
 }
 
 parameter_types! {
-	pub const LaunchPeriod: BlockNumber = 28 * 24 * 60 * MINUTES;
-	pub const VotingPeriod: BlockNumber = 28 * 24 * 60 * MINUTES;
-	pub const FastTrackVotingPeriod: BlockNumber = 3 * 24 * 60 * MINUTES;
-	pub const MinimumDeposit: Balance = 100 * DOLLARS;
-	pub const EnactmentPeriod: BlockNumber = 30 * 24 * 60 * MINUTES;
-	pub const CooloffPeriod: BlockNumber = 28 * 24 * 60 * MINUTES;
->>>>>>> 9b225c6d
+	pub const LaunchPeriod: BlockNumber = 1 * 24 * 60 * MINUTES;
+	pub const VotingPeriod: BlockNumber = 1 * 24 * 60 * MINUTES;
+	pub const FastTrackVotingPeriod: BlockNumber = 3 * 60 * MINUTES;
+	pub const MinimumDeposit: Balance = 5000 * DOLLARS;
+	pub const EnactmentPeriod: BlockNumber = 1 * 24 * 60 * MINUTES;
+	pub const CooloffPeriod: BlockNumber = 7 * 24 * 60 * MINUTES;
 	pub const MaxProposals: u32 = 100;
 }
 
@@ -1341,16 +1332,13 @@
 		Tips: pallet_tips,
 		BagsList: pallet_bags_list,
 		ChildBounties: pallet_child_bounties,
-<<<<<<< HEAD
+		Referenda: pallet_referenda,
+		ConvictionVoting: pallet_conviction_voting,
 		CereDDCModule: pallet_cere_ddc::{Pallet, Call, Storage, Event<T>},
 		ChainBridge: pallet_chainbridge::{Pallet, Call, Storage, Event<T>},
 		Erc721: pallet_erc721::{Pallet, Call, Storage, Event<T>},
 		Erc20: pallet_erc20::{Pallet, Call, Storage, Event<T>},
 		DdcMetricsOffchainWorker: pallet_ddc_metrics_offchain_worker::{Pallet, Call, Storage, Event<T>},
-=======
-		Referenda: pallet_referenda,
-		ConvictionVoting: pallet_conviction_voting,
->>>>>>> 9b225c6d
 	}
 );
 
