--- conflicted
+++ resolved
@@ -1,10 +1,6 @@
 [package]
 name = "cere-cli"
-<<<<<<< HEAD
-version = "4.8.1"
-=======
 version = "4.8.2"
->>>>>>> ebb68244
 edition = "2021"
 
 [package.metadata.wasm-pack.profile.release]
@@ -16,31 +12,19 @@
 crate-type = ["cdylib", "rlib"]
 
 [dependencies]
-<<<<<<< HEAD
-clap = { version = "3.1", features = ["derive"], optional = true }
-frame-benchmarking-cli = { git = "https://github.com/paritytech/substrate.git", optional = true, branch = "polkadot-v0.9.30" }
-sc-cli = { git = "https://github.com/paritytech/substrate.git", optional = true, branch = "polkadot-v0.9.30" }
-sc-service = { git = "https://github.com/paritytech/substrate.git", optional = true, branch = "polkadot-v0.9.30" }
-try-runtime-cli = { git = "https://github.com/paritytech/substrate.git", optional = true, branch = "polkadot-v0.9.30" }
-=======
 clap = { version = "4.0.9", features = ["derive"], optional = true }
 frame-benchmarking-cli = { git = "https://github.com/paritytech/substrate", optional = true, branch = "polkadot-v0.9.31" }
 sc-cli = { git = "https://github.com/paritytech/substrate", optional = true, branch = "polkadot-v0.9.31" }
 sc-service = { git = "https://github.com/paritytech/substrate", optional = true, branch = "polkadot-v0.9.31" }
 try-runtime-cli = { git = "https://github.com/paritytech/substrate", optional = true, branch = "polkadot-v0.9.31" }
 url = "2.4.1"
->>>>>>> ebb68244
 
 # Local
 cere-client = { path = "../node/client", optional = true }
 cere-service = { path = "../node/service", default-features = false, optional = true }
 
 [build-dependencies]
-<<<<<<< HEAD
-substrate-build-script-utils = { git = "https://github.com/paritytech/substrate.git", branch = "polkadot-v0.9.30" }
-=======
 substrate-build-script-utils = { git = "https://github.com/paritytech/substrate", branch = "polkadot-v0.9.31" }
->>>>>>> ebb68244
 
 [features]
 default = ["cli", "cere-native"]
