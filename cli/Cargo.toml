[package]
name = "cere-cli"
version = "4.8.1"
edition = "2021"

[package.metadata.wasm-pack.profile.release]
# `wasm-opt` has some problems on Linux, see
# https://github.com/rustwasm/wasm-pack/issues/781 etc.
wasm-opt = false

[lib]
crate-type = ["cdylib", "rlib"]

[dependencies]
<<<<<<< HEAD
clap = { version = "4.0.9", features = ["derive"], optional = true }
sc-cli = { version = "0.10.0-dev", git = "https://github.com/paritytech/substrate", optional = true, branch = "polkadot-v0.9.31" }
sc-service = { version = "0.10.0-dev", git = "https://github.com/paritytech/substrate", optional = true, branch = "polkadot-v0.9.31" }
frame-benchmarking-cli = { version = "4.0.0-dev", git = "https://github.com/paritytech/substrate", optional = true, branch = "polkadot-v0.9.31" }
try-runtime-cli = { version = "0.10.0-dev", git = "https://github.com/paritytech/substrate", optional = true , branch = "polkadot-v0.9.31" }
=======
clap = { version = "3.1", features = ["derive"], optional = true }
sc-cli = { version = "0.10.0-dev", git = "https://github.com/paritytech/substrate", optional = true, branch = "polkadot-v0.9.30" }
sc-service = { version = "0.10.0-dev", git = "https://github.com/paritytech/substrate", optional = true, branch = "polkadot-v0.9.30" }
frame-benchmarking-cli = { version = "4.0.0-dev", git = "https://github.com/paritytech/substrate", optional = true, branch = "polkadot-v0.9.30" }
try-runtime-cli = { version = "0.10.0-dev", git = "https://github.com/paritytech/substrate", optional = true , branch = "polkadot-v0.9.30" }
url = "2.4.1"
>>>>>>> aed81a05

# Local
cere-service = { path = "../node/service", default-features = false, optional = true }
cere-client = { path = "../node/client", optional = true }

[build-dependencies]
substrate-build-script-utils = { version = "3.0.0", git = "https://github.com/paritytech/substrate", branch = "polkadot-v0.9.31" }

[features]
default = ["cli", "cere-native"]
cli = [
	"clap",
	"sc-cli",
	"sc-service",
	"frame-benchmarking-cli",
	"try-runtime-cli",
	"cere-client",
]
runtime-benchmarks = ["cere-service/runtime-benchmarks"]
try-runtime = ["cere-service/try-runtime"]

cere-native = ["cere-service/cere-native"]
cere-dev-native = ["cere-service/cere-dev-native"]<|MERGE_RESOLUTION|>--- conflicted
+++ resolved
@@ -12,20 +12,12 @@
 crate-type = ["cdylib", "rlib"]
 
 [dependencies]
-<<<<<<< HEAD
 clap = { version = "4.0.9", features = ["derive"], optional = true }
 sc-cli = { version = "0.10.0-dev", git = "https://github.com/paritytech/substrate", optional = true, branch = "polkadot-v0.9.31" }
 sc-service = { version = "0.10.0-dev", git = "https://github.com/paritytech/substrate", optional = true, branch = "polkadot-v0.9.31" }
 frame-benchmarking-cli = { version = "4.0.0-dev", git = "https://github.com/paritytech/substrate", optional = true, branch = "polkadot-v0.9.31" }
 try-runtime-cli = { version = "0.10.0-dev", git = "https://github.com/paritytech/substrate", optional = true , branch = "polkadot-v0.9.31" }
-=======
-clap = { version = "3.1", features = ["derive"], optional = true }
-sc-cli = { version = "0.10.0-dev", git = "https://github.com/paritytech/substrate", optional = true, branch = "polkadot-v0.9.30" }
-sc-service = { version = "0.10.0-dev", git = "https://github.com/paritytech/substrate", optional = true, branch = "polkadot-v0.9.30" }
-frame-benchmarking-cli = { version = "4.0.0-dev", git = "https://github.com/paritytech/substrate", optional = true, branch = "polkadot-v0.9.30" }
-try-runtime-cli = { version = "0.10.0-dev", git = "https://github.com/paritytech/substrate", optional = true , branch = "polkadot-v0.9.30" }
 url = "2.4.1"
->>>>>>> aed81a05
 
 # Local
 cere-service = { path = "../node/service", default-features = false, optional = true }
