--- conflicted
+++ resolved
@@ -1,10 +1,6 @@
 [package]
 name = "cere-cli"
-<<<<<<< HEAD
-version = "4.8.3"
-=======
 version = "4.8.4"
->>>>>>> 6ad1d91a
 edition = "2021"
 
 [package.metadata.wasm-pack.profile.release]
@@ -16,19 +12,11 @@
 crate-type = ["cdylib", "rlib"]
 
 [dependencies]
-<<<<<<< HEAD
-clap = { version = "4.0.9", features = ["derive"], optional = true }
-frame-benchmarking-cli = { git = "https://github.com/paritytech/substrate", optional = true, branch = "polkadot-v0.9.31" }
-sc-cli = { git = "https://github.com/paritytech/substrate", optional = true, branch = "polkadot-v0.9.31" }
-sc-service = { git = "https://github.com/paritytech/substrate", optional = true, branch = "polkadot-v0.9.31" }
-try-runtime-cli = { git = "https://github.com/paritytech/substrate", optional = true, branch = "polkadot-v0.9.31" }
-=======
 clap = { version = "4.0.15", features = ["derive"], optional = true }
 frame-benchmarking-cli = { git = "https://github.com/paritytech/substrate", optional = true, branch = "polkadot-v0.9.33" }
 sc-cli = { git = "https://github.com/paritytech/substrate", optional = true, branch = "polkadot-v0.9.33" }
 sc-service = { git = "https://github.com/paritytech/substrate", optional = true, branch = "polkadot-v0.9.33" }
 try-runtime-cli = { git = "https://github.com/paritytech/substrate", optional = true, branch = "polkadot-v0.9.33" }
->>>>>>> 6ad1d91a
 url = "2.4.1"
 
 # Local
@@ -36,11 +24,7 @@
 cere-service = { path = "../node/service", default-features = false, optional = true }
 
 [build-dependencies]
-<<<<<<< HEAD
-substrate-build-script-utils = { git = "https://github.com/paritytech/substrate", branch = "polkadot-v0.9.31" }
-=======
 substrate-build-script-utils = { git = "https://github.com/paritytech/substrate", branch = "polkadot-v0.9.33" }
->>>>>>> 6ad1d91a
 
 [features]
 default = ["cli", "cere-native"]
