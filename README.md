# Cere Blockchain Node

## Build

### Rust Setup

First, complete the [basic Rust setup instructions](./docs/rust-setup.md).

### Build Environment Setup

```sh
./scripts/init.sh
```

### Build

Use the following command to build the node without launching it:

```sh
cargo +1.77.0 build --release
```

<<<<<<< HEAD
On MacOs, if `error: failed to build archive: 'wasm32.o': section too large` appears, refer to [this](https://github.com/surrealdb/surrealdb.wasm/issues/41#issuecomment-1769845769) issue.

=======
>>>>>>> 743b403e
## Run

### Single-Node Development Chain

This command will start the single-node development chain with non-persistent state:

```bash
./target/release/cere --dev
```

Purge the development chain's state:

```bash
./target/release/cere purge-chain --dev
```

Start the development chain with detailed logging:

```bash
RUST_BACKTRACE=1 ./target/release/cere -ldebug --dev
```

> Development chain means that the state of our chain will be in a tmp folder while the nodes are
> running. Also, **alice** account will be authority and sudo account as declared in the
> [genesis state](https://github.com/Cerebellum-Network/blockchain-node/blob/dev/node/service/src/chain_spec.rs#L241).
> At the same time the following accounts will be pre-funded:
> - Alice
> - Bob
> - Alice//stash
> - Bob//stash

In case of being interested in maintaining the chain' state between runs a base path must be added
so the db can be stored in the provided folder instead of a temporal one. We could use this folder
to store different chain databases, as a different folder will be created per different chain that
is ran. The following commands shows how to use a newly created folder as our db base path.

```bash
// Create a folder to use as the db base path
$ mkdir my-chain-state

// Use of that folder to store the chain state
$ ./target/release/cere --dev --base-path ./my-chain-state/

// Check the folder structure created inside the base path after running the chain
$ ls ./my-chain-state
chains
$ ls ./my-chain-state/chains/
dev
$ ls ./my-chain-state/chains/dev
db keystore network
```

### Local Testnet Development Chain
Purge the Alice's node state:
```bash
./target/release/cere purge-chain --base-path /tmp/alice --chain local -y
```
Start Alice's node:
```bash
./target/release/cere \
  --base-path /tmp/alice \
  --chain local \
  --alice \
  --port 30333 \
  --ws-port 9945 \
  --rpc-port 9933 \
  --rpc-cors "http://localhost:*","http:127.0.0.1:*","https://localhost:*","https:127.0.0.1:*","https://explorer.cere.network","https://polkadot.js.org" \
  --node-key 0000000000000000000000000000000000000000000000000000000000000001 \
  --validator
```
Purge the Bob's node state:
```bash
./target/release/cere purge-chain --base-path /tmp/bob --chain local -y
```
Start Bob's node:
```bash
./target/release/cere \
  --base-path /tmp/bob \
  --chain local \
  --bob \
  --port 30334 \
  --ws-port 9946 \
  --rpc-port 9934 \
  --rpc-cors "http://localhost:*","http:127.0.0.1:*","https://localhost:*","https:127.0.0.1:*","https://explorer.cere.network","https://polkadot.js.org" \
  --validator \
  --bootnodes /ip4/127.0.0.1/tcp/30333/p2p/12D3KooWEyoppNCUx8Yx66oV9fJnriXwCcXwDDUA2kj6vnc6iDEp
```

> Development chain means that the state of our chain will be in a tmp folder while the nodes are
> running. Also, **alice** and **bob** accounts will be authority accounts and **alice** sudo account as declared in the
> [genesis state](https://github.com/Cerebellum-Network/blockchain-node/blob/dev/node/service/src/chain_spec.rs#279).
> At the same time the following accounts will be pre-funded:
> - Alice
> - Bob
> - Alice//stash
> - Bob//stash

### Zombienet

Zombienet is a cli tool to easily spawn ephemeral networks and perform tests against them. Its installation and usage guide is available [here](https://github.com/paritytech/zombienet#usage).

The following scenarios expect the node binary available at `./target/release/cere`.

#### Test block building

Spawn 2 nodes network and test if it produces blocks and finalized transaction.

```console
zombienet -p native test zombienet/0000-block-building/block-building.zndsl
```

#### Spawn 5 DDC validation nodes

The following command spawns 5 validator nodes with DDC validation enabled as well as 1 non-validator node to check it is not affected. Set `DAC_URL` environment variable with an address to [webdis](https://webd.is/) which will proxy validator's requests for DDC activity data to DAC DataModel Redis.

```console
export DAC_URL=http://localhost:7379/
zombienet -p native test zombienet/0001-ddc-validation/ddc-validation.toml
```

### Runtimes

The node supports 2 runtimes.

#### Runtime `cere`

Runtime `cere` uses by default in Cere Mainnet/Testnet/QAnet. You can start the node with it by:
1. Running the node connected to [Cere Mainnet](#mainnet), [Cere Testnet](#testnet) or [Cere QAnet](#qanet)
2. Running the node with a custom spec. Be sure that [id](https://github.com/Cerebellum-Network/blockchain-node/blob/dev-cere/node/service/src/chain_spec.rs#L265) **does not** start with `cere_dev`
    ```bash
    ./target/release/cere --chain=./target/release/customSpecRaw.json
    ```

#### Runtime `cere-dev`

Runtime `cere-dev` uses by default in Cere Devnet. You can start the node with it by:
1. Running the node connected to [Cere Devnet](#Devnet)
1. Running the [Single-Node Development Chain](#Single-Node-Development-Chain)
1. Running the [Local Testnet Development Chain](#local-testnet-development-chain)
1. Running the node with a custom spec. Be sure that [id](https://github.com/Cerebellum-Network/blockchain-node/blob/dev-cere/node/service/src/chain_spec.rs#L265) **starts** with `cere_dev` and you pass `--force-cere-dev` parameter
    ```bash
    ./target/release/cere --chain=./target/release/customSpecRaw.json --force-cere-dev
    ```

### Connect to Cere Networks

#### Mainnet

```bash
./target/release/cere --chain=cere-mainnet
```

#### Testnet

```bash
./target/release/cere --chain=cere-testnet
```

#### QAnet

```bash
./target/release/cere --chain=cere-qanet
```

#### Devnet

```bash
./target/release/cere --chain=cere-devnet
```

## Connect with Cere Explorer Front-end

Once the node is running locally, you can connect it with **Cere Explorer** front-end
to interact with your chain. [Click
here](https://explorer.cere.network/?rpc=ws://localhost:9944) connecting the Explorer to your
local node.<|MERGE_RESOLUTION|>--- conflicted
+++ resolved
@@ -20,11 +20,6 @@
 cargo +1.77.0 build --release
 ```
 
-<<<<<<< HEAD
-On MacOs, if `error: failed to build archive: 'wasm32.o': section too large` appears, refer to [this](https://github.com/surrealdb/surrealdb.wasm/issues/41#issuecomment-1769845769) issue.
-
-=======
->>>>>>> 743b403e
 ## Run
 
 ### Single-Node Development Chain
