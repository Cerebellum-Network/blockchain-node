# Basic
hard_tabs = true
max_width = 100
use_small_heuristics = "Max"
# Imports
imports_granularity = "Crate"
reorder_imports = true
# Consistency
newline_style = "Unix"
# Format comments
comment_width = 100
wrap_comments = true
# Misc
chain_width = 80
spaces_around_ranges = false
binop_separator = "Back"
reorder_impl_items = false
match_arm_leading_pipes = "Preserve"
match_arm_blocks = false
match_block_trailing_comma = true
trailing_comma = "Vertical"
trailing_semicolon = false
use_field_init_shorthand = true

ignore = [
  "pallets/chainbridge",
<<<<<<< HEAD
  "pallets/ddc-metrics-offchain-worker",
  "pallets/ddc",
=======
>>>>>>> 10b5b217
  "pallets/erc20",
  "pallets/erc721",
]<|MERGE_RESOLUTION|>--- conflicted
+++ resolved
@@ -24,11 +24,6 @@
 
 ignore = [
   "pallets/chainbridge",
-<<<<<<< HEAD
-  "pallets/ddc-metrics-offchain-worker",
-  "pallets/ddc",
-=======
->>>>>>> 10b5b217
   "pallets/erc20",
   "pallets/erc721",
 ]