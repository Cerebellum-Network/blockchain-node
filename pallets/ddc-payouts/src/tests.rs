--- conflicted
+++ resolved
@@ -359,8 +359,6 @@
 		assert_eq!(charge2.storage + charge4.storage, report.total_customer_charge.storage);
 		assert_eq!(charge2.transfer + charge4.transfer, report.total_customer_charge.transfer);
 
-<<<<<<< HEAD
-=======
 		System::assert_has_event(
 			Event::ChargeFailed {
 				cluster_id,
@@ -372,7 +370,6 @@
 			.into(),
 		);
 
->>>>>>> 0b4245f7
 		System::assert_has_event(
 			Event::Indebted {
 				cluster_id,
@@ -398,10 +395,7 @@
 
 		// batch 2
 		let mut before_total_customer_charge = report.total_customer_charge.clone();
-<<<<<<< HEAD
-=======
 		batch_index += 1;
->>>>>>> 0b4245f7
 		assert_ok!(DdcPayouts::send_charging_customers_batch(
 			RuntimeOrigin::signed(dac_account),
 			cluster_id,
@@ -447,10 +441,7 @@
 		let balance_before = Balances::free_balance(DdcPayouts::sub_account_id(cluster_id, era));
 
 		// batch 3
-<<<<<<< HEAD
-=======
 		batch_index += 2;
->>>>>>> 0b4245f7
 		before_total_customer_charge = report.total_customer_charge.clone();
 		assert_ok!(DdcPayouts::send_charging_customers_batch(
 			RuntimeOrigin::signed(dac_account),
@@ -750,12 +741,8 @@
 		let report_before = DdcPayouts::active_billing_reports(cluster_id, era).unwrap();
 		let charge = calculate_charge(usage1);
 		System::assert_last_event(
-<<<<<<< HEAD
-			Event::Charged { cluster_id, era, customer_id: user1, amount: charge }.into(),
-=======
 			Event::Charged { cluster_id, era, customer_id: user1, batch_index, amount: charge }
 				.into(),
->>>>>>> 0b4245f7
 		);
 
 		let mut balance = Balances::free_balance(DdcPayouts::sub_account_id(cluster_id, era));
