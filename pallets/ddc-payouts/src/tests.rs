//! Tests for the module.

use chrono::{DateTime, NaiveDate, NaiveTime, Utc};
use ddc_primitives::{ActivityHash, ClusterId};
use frame_support::{assert_noop, assert_ok, error::BadOrigin, traits::Randomness};
use sp_core::H256;
use sp_runtime::Perquintill;

use super::{mock::*, *};

#[test]
fn begin_billing_report_fails_for_unauthorised() {
	ExtBuilder.build_and_execute(|| {
		let root_account = 1u128;
		let dac_account = 2u128;
		let cluster_id = ClusterId::from([1; 20]);
		let era = 100;
		let start_date = NaiveDate::from_ymd_opt(2023, 4, 1).unwrap(); // April 1st

		let time = NaiveTime::from_hms_opt(0, 0, 0).unwrap(); // Midnight
		let start_era: i64 =
			DateTime::<Utc>::from_naive_utc_and_offset(start_date.and_time(time), Utc).timestamp();
		let end_era: i64 = start_era + (30.44 * 24.0 * 3600.0) as i64;

		assert_noop!(
			DdcPayouts::begin_billing_report(
				RuntimeOrigin::signed(dac_account + 1),
				cluster_id,
				era,
				start_era,
				end_era,
			),
			Error::<Test>::Unauthorised
		);

		assert_noop!(
			DdcPayouts::begin_billing_report(
				RuntimeOrigin::signed(root_account),
				cluster_id,
				era,
				start_era,
				end_era,
			),
			Error::<Test>::Unauthorised
		);
	})
}

#[test]
fn begin_billing_report_works() {
	ExtBuilder.build_and_execute(|| {
		System::set_block_number(1);

		let dac_account = 2u128;
		let cluster_id = ClusterId::from([12; 20]);
		let era = 100;
		let start_date = NaiveDate::from_ymd_opt(2023, 4, 1).unwrap(); // April 1st

		let time = NaiveTime::from_hms_opt(0, 0, 0).unwrap(); // Midnight
		let start_era: i64 =
			DateTime::<Utc>::from_naive_utc_and_offset(start_date.and_time(time), Utc).timestamp();
		let end_era: i64 = start_era + (30.44 * 24.0 * 3600.0) as i64;

		assert_ok!(DdcPayouts::begin_billing_report(
			RuntimeOrigin::signed(dac_account),
			cluster_id,
			era,
			start_era,
			end_era,
		));

		System::assert_last_event(Event::BillingReportInitialized { cluster_id, era }.into());

		let report = DdcPayouts::active_billing_reports(cluster_id, era).unwrap();
		assert_eq!(report.state, PayoutState::Initialized);
		assert_eq!(report.start_era, start_era);
		assert_eq!(report.end_era, end_era);
	})
}

#[test]
fn begin_charging_customers_fails_uninitialised() {
	ExtBuilder.build_and_execute(|| {
		let dac_account = 3u128;
		let cluster_id = ClusterId::from([12; 20]);
		let era = 100;
		let max_batch_index = 2;

		assert_noop!(
			DdcPayouts::begin_charging_customers(
				RuntimeOrigin::signed(dac_account),
				cluster_id,
				era,
				max_batch_index,
			),
			Error::<Test>::Unauthorised
		);

		assert_noop!(
			DdcPayouts::begin_charging_customers(
				RuntimeOrigin::root(),
				cluster_id,
				era,
				max_batch_index,
			),
			BadOrigin
		);

		assert_noop!(
			DdcPayouts::begin_charging_customers(
				RuntimeOrigin::signed(DAC_ACCOUNT_ID),
				cluster_id,
				era,
				max_batch_index,
			),
			Error::<Test>::BillingReportDoesNotExist
		);
	})
}

#[test]
fn begin_charging_customers_works() {
	ExtBuilder.build_and_execute(|| {
		System::set_block_number(1);

		let dac_account = 2u128;
		let cluster_id = ClusterId::from([12; 20]);
		let era = 100;
		let max_batch_index = 2;
		let start_date = NaiveDate::from_ymd_opt(2023, 4, 1).unwrap(); // April 1st

		let time = NaiveTime::from_hms_opt(0, 0, 0).unwrap(); // Midnight
		let start_era: i64 =
			DateTime::<Utc>::from_naive_utc_and_offset(start_date.and_time(time), Utc).timestamp();
		let end_era: i64 = start_era + (30.44 * 24.0 * 3600.0) as i64;

		assert_ok!(DdcPayouts::begin_billing_report(
			RuntimeOrigin::signed(dac_account),
			cluster_id,
			era,
			start_era,
			end_era,
		));

		assert_ok!(DdcPayouts::begin_charging_customers(
			RuntimeOrigin::signed(dac_account),
			cluster_id,
			era,
			max_batch_index,
		));

		System::assert_last_event(Event::ChargingStarted { cluster_id, era }.into());

		let report = DdcPayouts::active_billing_reports(cluster_id, era).unwrap();
		assert_eq!(report.state, PayoutState::ChargingCustomers);
		assert_eq!(report.charging_max_batch_index, max_batch_index);
	})
}

#[test]
fn send_charging_customers_batch_fails_uninitialised() {
	ExtBuilder.build_and_execute(|| {
		let root_account = 1u128;
		let dac_account = 2u128;
		let user1 = 3u128;
		let user2 = 4u128;
		let cluster_id = ClusterId::from([12; 20]);
		let era = 100;
		let max_batch_index = 2;
		let batch_index = 1;
		let payers1 = vec![(user1, CustomerUsage::default())];
		let payers2 = vec![(user2, CustomerUsage::default())];
		let start_date = NaiveDate::from_ymd_opt(2023, 4, 1).unwrap(); // April 1st

		let time = NaiveTime::from_hms_opt(0, 0, 0).unwrap(); // Midnight
		let start_era: i64 =
			DateTime::<Utc>::from_naive_utc_and_offset(start_date.and_time(time), Utc).timestamp();
		let end_era: i64 = start_era + (30.44 * 24.0 * 3600.0) as i64;

		assert_noop!(
			DdcPayouts::send_charging_customers_batch(
				RuntimeOrigin::signed(root_account),
				cluster_id,
				era,
				batch_index,
				payers1.clone(),
				0,
				vec![],
				(0, ActivityHash::default()),
			),
			Error::<Test>::Unauthorised
		);

		assert_noop!(
			DdcPayouts::send_charging_customers_batch(
				RuntimeOrigin::root(),
				cluster_id,
				era,
				batch_index,
				payers1.clone(),
				0,
				vec![],
				(0, ActivityHash::default()),
			),
			BadOrigin
		);

		assert_noop!(
			DdcPayouts::send_charging_customers_batch(
				RuntimeOrigin::signed(dac_account),
				cluster_id,
				era,
				batch_index,
				payers1.clone(),
				0,
				vec![],
				(0, ActivityHash::default()),
			),
			Error::<Test>::BillingReportDoesNotExist
		);

		assert_ok!(DdcPayouts::begin_billing_report(
			RuntimeOrigin::signed(dac_account),
			cluster_id,
			era,
			start_era,
			end_era,
		));

		assert_noop!(
			DdcPayouts::send_charging_customers_batch(
				RuntimeOrigin::signed(dac_account),
				cluster_id,
				era,
				batch_index,
				payers1.clone(),
				0,
				vec![],
				(0, ActivityHash::default()),
			),
			Error::<Test>::NotExpectedState
		);

		assert_ok!(DdcPayouts::begin_charging_customers(
			RuntimeOrigin::signed(dac_account),
			cluster_id,
			era,
			max_batch_index,
		));

		assert_ok!(DdcPayouts::send_charging_customers_batch(
			RuntimeOrigin::signed(dac_account),
			cluster_id,
			era,
			batch_index,
			payers1.clone(),
			0,
			vec![],
			(0, ActivityHash::default()),
		));

		assert_noop!(
			DdcPayouts::send_charging_customers_batch(
				RuntimeOrigin::signed(dac_account),
				cluster_id,
				era,
				batch_index,
				payers1,
				0,
				vec![],
				(0, ActivityHash::default()),
			),
			Error::<Test>::BatchIndexAlreadyProcessed
		);

		assert_noop!(
			DdcPayouts::send_charging_customers_batch(
				RuntimeOrigin::signed(dac_account),
				cluster_id,
				era,
				batch_index,
				payers2,
				0,
				vec![],
				(0, ActivityHash::default()),
			),
			Error::<Test>::BatchIndexAlreadyProcessed
		);
	})
}

fn calculate_charge_parts_for_day(cluster_id: ClusterId, usage: CustomerUsage) -> CustomerCharge {
	let pricing_params = get_pricing(&cluster_id);

	// Calculate the duration of the period in seconds
	let duration_seconds = 1.0 * 24.0 * 3600.0;
	let seconds_in_month = 30.44 * 24.0 * 3600.0;
	let fraction_of_month =
		Perquintill::from_rational(duration_seconds as u64, seconds_in_month as u64);

	let storage = fraction_of_month *
		(|| -> Option<u128> {
			(usage.stored_bytes as u128)
				.checked_mul(pricing_params.unit_per_mb_stored)?
				.checked_div(byte_unit::MEBIBYTE)
		})()
		.unwrap();

	CustomerCharge {
		transfer: pricing_params.unit_per_mb_streamed * (usage.transferred_bytes as u128) /
			byte_unit::MEBIBYTE,
		storage,
		puts: pricing_params.unit_per_put_request * (usage.number_of_puts as u128),
		gets: pricing_params.unit_per_get_request * (usage.number_of_gets as u128),
	}
}

fn calculate_charge_for_day(cluster_id: ClusterId, usage: CustomerUsage) -> u128 {
	let charge = calculate_charge_parts_for_day(cluster_id, usage);
	charge.transfer + charge.storage + charge.puts + charge.gets
}

fn calculate_charge_parts_for_month(cluster_id: ClusterId, usage: CustomerUsage) -> CustomerCharge {
	let pricing_params = get_pricing(&cluster_id);

	let fraction_of_month = Perquintill::one();
	let storage = fraction_of_month *
		(|| -> Option<u128> {
			(usage.stored_bytes as u128)
				.checked_mul(pricing_params.unit_per_mb_stored)?
				.checked_div(byte_unit::MEBIBYTE)
		})()
		.unwrap();

	CustomerCharge {
		transfer: pricing_params.unit_per_mb_streamed * (usage.transferred_bytes as u128) /
			byte_unit::MEBIBYTE,
		storage,
		puts: pricing_params.unit_per_put_request * (usage.number_of_puts as u128),
		gets: pricing_params.unit_per_get_request * (usage.number_of_gets as u128),
	}
}

fn calculate_charge_parts_for_hour(cluster_id: ClusterId, usage: CustomerUsage) -> CustomerCharge {
	let pricing_params = get_pricing(&cluster_id);

	let duration_seconds = 1.0 * 1.0 * 3600.0;
	let seconds_in_month = 30.44 * 24.0 * 3600.0;
	let fraction_of_hour =
		Perquintill::from_rational(duration_seconds as u64, seconds_in_month as u64);
	let storage = fraction_of_hour *
		(|| -> Option<u128> {
			(usage.stored_bytes as u128)
				.checked_mul(pricing_params.unit_per_mb_stored)?
				.checked_div(byte_unit::MEBIBYTE)
		})()
		.unwrap();

	CustomerCharge {
		transfer: pricing_params.unit_per_mb_streamed * (usage.transferred_bytes as u128) /
			byte_unit::MEBIBYTE,
		storage,
		puts: pricing_params.unit_per_put_request * (usage.number_of_puts as u128),
		gets: pricing_params.unit_per_get_request * (usage.number_of_gets as u128),
	}
}

fn calculate_charge_for_month(cluster_id: ClusterId, usage: CustomerUsage) -> u128 {
	let charge = calculate_charge_parts_for_month(cluster_id, usage);
	charge.transfer + charge.storage + charge.puts + charge.gets
}

fn calculate_charge_for_hour(cluster_id: ClusterId, usage: CustomerUsage) -> u128 {
	let charge = calculate_charge_parts_for_hour(cluster_id, usage);
	charge.transfer + charge.storage + charge.puts + charge.gets
}

#[test]
fn send_charging_customers_batch_works() {
	ExtBuilder.build_and_execute(|| {
		System::set_block_number(1);

		let dac_account = 123u128;
		let user1 = 1u128;
		let user2_debtor = 2u128;
		let user3_debtor = 3u128;
		let user4 = 4u128;
		let cluster_id = ClusterId::from([12; 20]);
		let era = 100;
		let max_batch_index = 3;
		let mut batch_index = 0;
		let usage1 = CustomerUsage {
			// should pass without debt
			transferred_bytes: 23452345,
			stored_bytes: 3345234523,
			number_of_puts: 4456456345234523,
			number_of_gets: 523423,
		};
		let usage2 = CustomerUsage {
			// should fail as not enough balance
			transferred_bytes: 1,
			stored_bytes: 2,
			number_of_puts: 3,
			number_of_gets: 4,
		};
		let usage3 = CustomerUsage {
			// should pass but with debt (partial charge)
			transferred_bytes: 1,
			stored_bytes: 2,
			number_of_puts: 3,
			number_of_gets: 4,
		};
		let usage4 = CustomerUsage {
			// should pass without debt
			transferred_bytes: 467457,
			stored_bytes: 45674567456,
			number_of_puts: 3456345,
			number_of_gets: 242334563456423,
		};
		let payers1 = vec![(user2_debtor, usage2.clone()), (user4, usage4.clone())];
		let payers2 = vec![(user1, usage1.clone())];
		let payers3 = vec![(user3_debtor, usage3.clone())];
		let start_date = NaiveDate::from_ymd_opt(2023, 4, 1).unwrap(); // April 1st
		let time = NaiveTime::from_hms_opt(0, 0, 0).unwrap(); // Midnight
		let start_era: i64 =
			DateTime::<Utc>::from_naive_utc_and_offset(start_date.and_time(time), Utc).timestamp();
		let end_era: i64 = start_era + (30.44 * 24.0 * 3600.0) as i64;

		assert_ok!(DdcPayouts::begin_billing_report(
			RuntimeOrigin::signed(dac_account),
			cluster_id,
			era,
			start_era,
			end_era,
		));

		assert_ok!(DdcPayouts::begin_charging_customers(
			RuntimeOrigin::signed(dac_account),
			cluster_id,
			era,
			max_batch_index,
		));
		assert_eq!(System::events().len(), 2);

		// batch 1
		assert_ok!(DdcPayouts::send_charging_customers_batch(
			RuntimeOrigin::signed(dac_account),
			cluster_id,
			era,
			batch_index,
			payers1,
			0,
			vec![],
			(0, ActivityHash::default()),
		));

		let usage4_charge = calculate_charge_for_month(cluster_id, usage4.clone());
		let user2_debt = DdcPayouts::debtor_customers(cluster_id, user2_debtor).unwrap();
		let expected_charge2 = calculate_charge_for_month(cluster_id, usage2.clone());
		let mut debt = expected_charge2 - USER2_BALANCE;
		assert_eq!(user2_debt, debt);

		let ratio = Perquintill::from_rational(USER2_BALANCE, expected_charge2);
		let mut charge2 = calculate_charge_parts_for_month(cluster_id, usage2);
		charge2.storage = ratio * charge2.storage;
		charge2.transfer = ratio * charge2.transfer;
		charge2.gets = ratio * charge2.gets;
		charge2.puts = ratio * charge2.puts;

		let mut report = DdcPayouts::active_billing_reports(cluster_id, era).unwrap();
		let charge4 = calculate_charge_parts_for_month(cluster_id, usage4);
		assert_eq!(charge2.puts + charge4.puts, report.total_customer_charge.puts);
		assert_eq!(charge2.gets + charge4.gets, report.total_customer_charge.gets);
		assert_eq!(charge2.storage + charge4.storage, report.total_customer_charge.storage);
		assert_eq!(charge2.transfer + charge4.transfer, report.total_customer_charge.transfer);

		System::assert_has_event(
			Event::ChargeFailed {
				cluster_id,
				era,
				customer_id: user2_debtor,
				batch_index,
				charged: USER2_BALANCE,
				expected_to_charge: expected_charge2,
			}
			.into(),
		);

		System::assert_has_event(
			Event::Indebted {
				cluster_id,
				era,
				customer_id: user2_debtor,
				batch_index,
				amount: debt,
			}
			.into(),
		);
		System::assert_last_event(
			Event::Charged {
				cluster_id,
				era,
				customer_id: user4,
				batch_index,
				amount: usage4_charge,
			}
			.into(),
		);

		assert_eq!(System::events().len(), 4 + 3 + 1); // 1 for Currency::transfer

		// batch 2
		let mut before_total_customer_charge = report.total_customer_charge;
		batch_index += 1;
		assert_ok!(DdcPayouts::send_charging_customers_batch(
			RuntimeOrigin::signed(dac_account),
			cluster_id,
			era,
			batch_index,
			payers2,
			0,
			vec![],
			(0, ActivityHash::default()),
		));

		System::assert_last_event(
			Event::Charged {
				cluster_id,
				era,
				batch_index,
				customer_id: user1,
				amount: calculate_charge_for_month(cluster_id, usage1.clone()),
			}
			.into(),
		);

		report = DdcPayouts::active_billing_reports(cluster_id, era).unwrap();
		let charge1 = calculate_charge_parts_for_month(cluster_id, usage1);
		assert_eq!(
			charge1.puts + before_total_customer_charge.puts,
			report.total_customer_charge.puts
		);
		assert_eq!(
			charge1.gets + before_total_customer_charge.gets,
			report.total_customer_charge.gets
		);
		assert_eq!(
			charge1.storage + before_total_customer_charge.storage,
			report.total_customer_charge.storage
		);
		assert_eq!(
			charge1.transfer + before_total_customer_charge.transfer,
			report.total_customer_charge.transfer
		);

		assert_eq!(report.state, PayoutState::ChargingCustomers);
		let user1_debt = DdcPayouts::debtor_customers(cluster_id, user1);
		assert_eq!(user1_debt, None);

		let balance_before = Balances::free_balance(DdcPayouts::account_id());

		// batch 3
		batch_index += 1;
		before_total_customer_charge = report.total_customer_charge.clone();
		assert_ok!(DdcPayouts::send_charging_customers_batch(
			RuntimeOrigin::signed(dac_account),
			cluster_id,
			era,
			batch_index,
			payers3,
			0,
			vec![],
			(0, ActivityHash::default()),
		));

		let user3_charge = calculate_charge_for_month(cluster_id, usage3.clone());
		let charge3 = calculate_charge_parts_for_month(cluster_id, usage3);
		let ratio = Perquintill::from_rational(PARTIAL_CHARGE, user3_charge);
		report = DdcPayouts::active_billing_reports(cluster_id, era).unwrap();
		assert_eq!(
			ratio * charge3.puts + before_total_customer_charge.puts,
			report.total_customer_charge.puts
		);
		assert_eq!(
			ratio * charge3.gets + before_total_customer_charge.gets,
			report.total_customer_charge.gets
		);
		assert_eq!(
			ratio * charge3.storage + before_total_customer_charge.storage,
			report.total_customer_charge.storage
		);
		assert_eq!(
			ratio * charge3.transfer + before_total_customer_charge.transfer,
			report.total_customer_charge.transfer
		);

		let balance = Balances::free_balance(DdcPayouts::account_id());
		assert_eq!(balance, balance_before + PARTIAL_CHARGE);

		let user3_debt = DdcPayouts::debtor_customers(cluster_id, user3_debtor).unwrap();
		debt = user3_charge - PARTIAL_CHARGE;
		assert_eq!(user3_debt, debt);

		System::assert_has_event(
			Event::Indebted {
				cluster_id,
				era,
				customer_id: user3_debtor,
				batch_index,
				amount: user3_debt,
			}
			.into(),
		);

		System::assert_last_event(
			Event::ChargeFailed {
				cluster_id,
				era,
				batch_index,
				customer_id: user3_debtor,
				charged: PARTIAL_CHARGE,
				expected_to_charge: user3_charge,
			}
			.into(),
		);
	})
}

#[test]
fn end_charging_customers_works_small_usage_1_hour() {
	ExtBuilder.build_and_execute(|| {
		System::set_block_number(1);

		let dac_account = 123u128;
		let user6 = 6u128;
		let user7 = 7u128;
		let cluster_id = HIGH_FEES_CLUSTER_ID;
		let era = 100;
		let max_batch_index = 0;
		let batch_index = 0;
		let usage6 = CustomerUsage {
			transferred_bytes: 0,
			stored_bytes: 474_957,
			number_of_puts: 0,
			number_of_gets: 0,
		};
		let usage7 = CustomerUsage {
			transferred_bytes: 474_957,
			stored_bytes: 0,
			number_of_puts: 0,
			number_of_gets: 0,
		};
		let payers1 = vec![(user6, usage6.clone()), (user7, usage7.clone())];
		let start_date = NaiveDate::from_ymd_opt(2023, 4, 1).unwrap(); // April 1st
		let time = NaiveTime::from_hms_opt(0, 0, 0).unwrap(); // Midnight
		let start_era: i64 =
			DateTime::<Utc>::from_naive_utc_and_offset(start_date.and_time(time), Utc).timestamp();
		let end_era: i64 = start_era + (1.0 * 1.0 * 3600.0) as i64; // 1 hour

		assert_ok!(DdcPayouts::begin_billing_report(
			RuntimeOrigin::signed(dac_account),
			cluster_id,
			era,
			start_era,
			end_era,
		));

		assert_ok!(DdcPayouts::begin_charging_customers(
			RuntimeOrigin::signed(dac_account),
			cluster_id,
			era,
			max_batch_index,
		));
		assert_eq!(System::events().len(), 2);

		// batch 1
		assert_ok!(DdcPayouts::send_charging_customers_batch(
			RuntimeOrigin::signed(dac_account),
			cluster_id,
			era,
			batch_index,
			payers1,
			0,
			vec![],
			(0, ActivityHash::default()),
		));

		let report_before = DdcPayouts::active_billing_reports(cluster_id, era).unwrap();
		let usage6_charge = calculate_charge_for_hour(cluster_id, usage6.clone());
		let usage7_charge = calculate_charge_for_hour(cluster_id, usage7.clone());
		let charge6 = calculate_charge_parts_for_hour(cluster_id, usage6);
		let charge7 = calculate_charge_parts_for_hour(cluster_id, usage7);
		assert_eq!(charge7.puts + charge6.puts, report_before.total_customer_charge.puts);
		assert_eq!(charge7.gets + charge6.gets, report_before.total_customer_charge.gets);
		assert_eq!(charge7.storage + charge6.storage, report_before.total_customer_charge.storage);
		assert_eq!(
			charge7.transfer + charge6.transfer,
			report_before.total_customer_charge.transfer
		);

		System::assert_has_event(
			Event::Charged {
				cluster_id,
				era,
				customer_id: user6,
				batch_index,
				amount: usage6_charge,
			}
			.into(),
		);

		System::assert_has_event(
			Event::Charged {
				cluster_id,
				era,
				customer_id: user7,
				batch_index,
				amount: usage7_charge,
			}
			.into(),
		);

		let mut balance = Balances::free_balance(DdcPayouts::account_id());
		let charge = usage7_charge + usage6_charge;
		assert_eq!(balance - Balances::minimum_balance(), charge);

		balance = Balances::free_balance(TREASURY_ACCOUNT_ID);
		assert_eq!(balance, 0);

		balance = Balances::free_balance(RESERVE_ACCOUNT_ID);
		assert_eq!(balance, 0);

		balance = Balances::free_balance(VALIDATOR1_ACCOUNT_ID);
		assert_eq!(balance, 0);

		balance = Balances::free_balance(VALIDATOR2_ACCOUNT_ID);
		assert_eq!(balance, 0);

		balance = Balances::free_balance(VALIDATOR3_ACCOUNT_ID);
		assert_eq!(balance, 0);

		assert_ok!(DdcPayouts::end_charging_customers(
			RuntimeOrigin::signed(dac_account),
			cluster_id,
			era,
		));

		System::assert_has_event(Event::ChargingFinished { cluster_id, era }.into());
		let report_after = DdcPayouts::active_billing_reports(cluster_id, era).unwrap();
		assert_eq!(report_after.state, PayoutState::CustomersChargedWithFees);

		let fees = get_fees(&cluster_id);
		let total_left_from_one =
			(fees.treasury_share + fees.validators_share + fees.cluster_reserve_share)
				.left_from_one();

		assert_eq!(
			total_left_from_one,
			Perquintill::one() -
				(PRICING_FEES_HIGH.treasury_share +
					PRICING_FEES_HIGH.validators_share +
					PRICING_FEES_HIGH.cluster_reserve_share)
		);
		assert_eq!(fees.treasury_share, PRICING_FEES_HIGH.treasury_share);
		assert_eq!(fees.validators_share, PRICING_FEES_HIGH.validators_share);
		assert_eq!(fees.cluster_reserve_share, PRICING_FEES_HIGH.cluster_reserve_share);

		balance = Balances::free_balance(TREASURY_ACCOUNT_ID);
		assert_eq!(balance, get_fees(&cluster_id).treasury_share * charge);
		assert!(balance > 0);

		balance = Balances::free_balance(RESERVE_ACCOUNT_ID);
		assert_eq!(balance, get_fees(&cluster_id).cluster_reserve_share * charge);
		assert!(balance > 0);

		balance = Balances::free_balance(VALIDATOR1_ACCOUNT_ID);
		let mut ratio = Perquintill::from_rational(
			VALIDATOR1_SCORE,
			VALIDATOR1_SCORE + VALIDATOR2_SCORE + VALIDATOR3_SCORE,
		);
		assert_eq!(balance, get_fees(&cluster_id).validators_share * ratio * charge);
		assert!(balance > 0);

		balance = Balances::free_balance(VALIDATOR2_ACCOUNT_ID);
		ratio = Perquintill::from_rational(
			VALIDATOR2_SCORE,
			VALIDATOR1_SCORE + VALIDATOR2_SCORE + VALIDATOR3_SCORE,
		);
		assert_eq!(balance, get_fees(&cluster_id).validators_share * ratio * charge);
		assert!(balance > 0);

		balance = Balances::free_balance(VALIDATOR3_ACCOUNT_ID);
		ratio = Perquintill::from_rational(
			VALIDATOR3_SCORE,
			VALIDATOR1_SCORE + VALIDATOR2_SCORE + VALIDATOR3_SCORE,
		);
		assert_eq!(balance, get_fees(&cluster_id).validators_share * ratio * charge);
		assert!(balance > 0);

		assert_eq!(
			report_after.total_customer_charge.transfer,
			total_left_from_one * report_before.total_customer_charge.transfer
		);
		assert!(report_after.total_customer_charge.transfer > 0);
		assert_eq!(
			report_after.total_customer_charge.storage,
			total_left_from_one * report_before.total_customer_charge.storage
		);
		assert!(report_after.total_customer_charge.storage > 0);
		assert_eq!(
			report_after.total_customer_charge.puts,
			total_left_from_one * report_before.total_customer_charge.puts
		);
		assert_eq!(
			report_after.total_customer_charge.gets,
			total_left_from_one * report_before.total_customer_charge.gets
		);
	})
}

#[test]
fn send_charging_customers_batch_works_for_day() {
	ExtBuilder.build_and_execute(|| {
		System::set_block_number(1);

		let dac_account = 123u128;
		let user1 = 1u128;
		let user2_debtor = 2u128;
		let user3_debtor = 3u128;
		let user4 = 4u128;
		let cluster_id = ClusterId::from([12; 20]);
		let era = 100;
		let max_batch_index = 3;
		let mut batch_index = 0;
		let usage1 = CustomerUsage {
			// should pass without debt
			transferred_bytes: 23452345,
			stored_bytes: 3345234523,
			number_of_puts: 4456456345234523,
			number_of_gets: 523423,
		};
		let usage2 = CustomerUsage {
			// should fail as not enough balance
			transferred_bytes: 1,
			stored_bytes: 2,
			number_of_puts: 3,
			number_of_gets: 4,
		};
		let usage3 = CustomerUsage {
			// should pass but with debt (partial charge)
			transferred_bytes: 1,
			stored_bytes: 2,
			number_of_puts: 3,
			number_of_gets: 4,
		};
		let usage4 = CustomerUsage {
			// should pass without debt
			transferred_bytes: 467457,
			stored_bytes: 45674567456,
			number_of_puts: 3456345,
			number_of_gets: 242334563456423,
		};
		let payers1 = vec![(user2_debtor, usage2.clone()), (user4, usage4.clone())];
		let payers2 = vec![(user1, usage1.clone())];
		let payers3 = vec![(user3_debtor, usage3.clone())];
		let start_date = NaiveDate::from_ymd_opt(2023, 4, 1).unwrap(); // April 1st
		let time = NaiveTime::from_hms_opt(0, 0, 0).unwrap(); // Midnight
		let start_era: i64 =
			DateTime::<Utc>::from_naive_utc_and_offset(start_date.and_time(time), Utc).timestamp();
		let end_era: i64 = start_era + (1.0 * 24.0 * 3600.0) as i64;

		assert_ok!(DdcPayouts::begin_billing_report(
			RuntimeOrigin::signed(dac_account),
			cluster_id,
			era,
			start_era,
			end_era,
		));

		assert_ok!(DdcPayouts::begin_charging_customers(
			RuntimeOrigin::signed(dac_account),
			cluster_id,
			era,
			max_batch_index,
		));
		assert_eq!(System::events().len(), 2);

		// batch 1
		assert_ok!(DdcPayouts::send_charging_customers_batch(
			RuntimeOrigin::signed(dac_account),
			cluster_id,
			era,
			batch_index,
			payers1,
			0,
			vec![],
			(0, ActivityHash::default()),
		));

		let usage4_charge = calculate_charge_for_day(cluster_id, usage4.clone());
		let user2_debt = DdcPayouts::debtor_customers(cluster_id, user2_debtor).unwrap();
		let expected_charge2 = calculate_charge_for_day(cluster_id, usage2.clone());
		let mut debt = expected_charge2 - USER2_BALANCE;
		assert_eq!(user2_debt, debt);

		let ratio = Perquintill::from_rational(USER2_BALANCE, expected_charge2);
		let mut charge2 = calculate_charge_parts_for_day(cluster_id, usage2);
		charge2.storage = ratio * charge2.storage;
		charge2.transfer = ratio * charge2.transfer;
		charge2.gets = ratio * charge2.gets;
		charge2.puts = ratio * charge2.puts;

		let mut report = DdcPayouts::active_billing_reports(cluster_id, era).unwrap();
		let charge4 = calculate_charge_parts_for_day(cluster_id, usage4);
		assert_eq!(charge2.puts + charge4.puts, report.total_customer_charge.puts);
		assert_eq!(charge2.gets + charge4.gets, report.total_customer_charge.gets);
		assert_eq!(charge2.storage + charge4.storage, report.total_customer_charge.storage);
		assert_eq!(charge2.transfer + charge4.transfer, report.total_customer_charge.transfer);

		System::assert_has_event(
			Event::ChargeFailed {
				cluster_id,
				era,
				customer_id: user2_debtor,
				batch_index,
				charged: USER2_BALANCE,
				expected_to_charge: expected_charge2,
			}
			.into(),
		);

		System::assert_has_event(
			Event::Indebted {
				cluster_id,
				era,
				customer_id: user2_debtor,
				batch_index,
				amount: debt,
			}
			.into(),
		);
		System::assert_last_event(
			Event::Charged {
				cluster_id,
				era,
				customer_id: user4,
				batch_index,
				amount: usage4_charge,
			}
			.into(),
		);

		assert_eq!(System::events().len(), 4 + 3 + 1); // 1 for Currency::transfer

		// batch 2
		let mut before_total_customer_charge = report.total_customer_charge;
		batch_index += 1;
		assert_ok!(DdcPayouts::send_charging_customers_batch(
			RuntimeOrigin::signed(dac_account),
			cluster_id,
			era,
			batch_index,
			payers2,
			0,
			vec![],
			(0, ActivityHash::default()),
		));

		System::assert_last_event(
			Event::Charged {
				cluster_id,
				era,
				batch_index,
				customer_id: user1,
				amount: calculate_charge_for_day(cluster_id, usage1.clone()),
			}
			.into(),
		);

		report = DdcPayouts::active_billing_reports(cluster_id, era).unwrap();
		let charge1 = calculate_charge_parts_for_day(cluster_id, usage1);
		assert_eq!(
			charge1.puts + before_total_customer_charge.puts,
			report.total_customer_charge.puts
		);
		assert_eq!(
			charge1.gets + before_total_customer_charge.gets,
			report.total_customer_charge.gets
		);
		assert_eq!(
			charge1.storage + before_total_customer_charge.storage,
			report.total_customer_charge.storage
		);
		assert_eq!(
			charge1.transfer + before_total_customer_charge.transfer,
			report.total_customer_charge.transfer
		);

		assert_eq!(report.state, PayoutState::ChargingCustomers);
		let user1_debt = DdcPayouts::debtor_customers(cluster_id, user1);
		assert_eq!(user1_debt, None);

		let balance_before = Balances::free_balance(DdcPayouts::account_id());

		// batch 3
		batch_index += 1;
		before_total_customer_charge = report.total_customer_charge.clone();
		assert_ok!(DdcPayouts::send_charging_customers_batch(
			RuntimeOrigin::signed(dac_account),
			cluster_id,
			era,
			batch_index,
			payers3,
			0,
			vec![],
			(0, ActivityHash::default()),
		));

		let user3_charge = calculate_charge_for_day(cluster_id, usage3.clone());
		let charge3 = calculate_charge_parts_for_day(cluster_id, usage3);
		let ratio = Perquintill::from_rational(PARTIAL_CHARGE, user3_charge);
		report = DdcPayouts::active_billing_reports(cluster_id, era).unwrap();
		assert_eq!(
			ratio * charge3.puts + before_total_customer_charge.puts,
			report.total_customer_charge.puts
		);
		assert_eq!(
			ratio * charge3.gets + before_total_customer_charge.gets,
			report.total_customer_charge.gets
		);
		assert_eq!(
			ratio * charge3.storage + before_total_customer_charge.storage,
			report.total_customer_charge.storage
		);
		assert_eq!(
			ratio * charge3.transfer + before_total_customer_charge.transfer,
			report.total_customer_charge.transfer
		);

		let balance = Balances::free_balance(DdcPayouts::account_id());
		assert_eq!(balance, balance_before + PARTIAL_CHARGE);

		let user3_debt = DdcPayouts::debtor_customers(cluster_id, user3_debtor).unwrap();
		debt = user3_charge - PARTIAL_CHARGE;
		assert_eq!(user3_debt, debt);

		System::assert_has_event(
			Event::Indebted {
				cluster_id,
				era,
				customer_id: user3_debtor,
				batch_index,
				amount: user3_debt,
			}
			.into(),
		);

		System::assert_last_event(
			Event::ChargeFailed {
				cluster_id,
				era,
				batch_index,
				customer_id: user3_debtor,
				charged: PARTIAL_CHARGE,
				expected_to_charge: user3_charge,
			}
			.into(),
		);
	})
}

#[test]
fn send_charging_customers_batch_works_for_day_free_storage() {
	ExtBuilder.build_and_execute(|| {
		System::set_block_number(1);

		let dac_account = 123u128;
		let user1 = 1u128;
		let user2_debtor = 2u128;
		let user3_debtor = 3u128;
		let user4 = 4u128;
		let cluster_id = STORAGE_ZERO_CLUSTER_ID;
		let era = 100;
		let max_batch_index = 3;
		let mut batch_index = 0;
		let usage1 = CustomerUsage {
			// should pass without debt
			transferred_bytes: 23452345,
			stored_bytes: 3345234523,
			number_of_puts: 4456456345234523,
			number_of_gets: 523423,
		};
		let usage2 = CustomerUsage {
			// should fail as not enough balance
			transferred_bytes: 1,
			stored_bytes: 2,
			number_of_puts: 3,
			number_of_gets: 4,
		};
		let usage3 = CustomerUsage {
			// should pass but with debt (partial charge)
			transferred_bytes: 1,
			stored_bytes: 2,
			number_of_puts: 3,
			number_of_gets: 4,
		};
		let usage4 = CustomerUsage {
			// should pass without debt
			transferred_bytes: 467457,
			stored_bytes: 45674567456,
			number_of_puts: 3456345,
			number_of_gets: 242334563456423,
		};
		let payers1 = vec![(user2_debtor, usage2.clone()), (user4, usage4.clone())];
		let payers2 = vec![(user1, usage1.clone())];
		let payers3 = vec![(user3_debtor, usage3.clone())];
		let start_date = NaiveDate::from_ymd_opt(2023, 4, 1).unwrap(); // April 1st
		let time = NaiveTime::from_hms_opt(0, 0, 0).unwrap(); // Midnight
		let start_era: i64 =
			DateTime::<Utc>::from_naive_utc_and_offset(start_date.and_time(time), Utc).timestamp();
		let end_era: i64 = start_era + (1.0 * 24.0 * 3600.0) as i64;

		assert_ok!(DdcPayouts::begin_billing_report(
			RuntimeOrigin::signed(dac_account),
			cluster_id,
			era,
			start_era,
			end_era,
		));

		assert_ok!(DdcPayouts::begin_charging_customers(
			RuntimeOrigin::signed(dac_account),
			cluster_id,
			era,
			max_batch_index,
		));
		assert_eq!(System::events().len(), 2);

		// batch 1
		assert_ok!(DdcPayouts::send_charging_customers_batch(
			RuntimeOrigin::signed(dac_account),
			cluster_id,
			era,
			batch_index,
			payers1,
			0,
			vec![],
			(0, ActivityHash::default()),
		));

		let usage4_charge = calculate_charge_for_day(cluster_id, usage4.clone());
		let user2_debt = DdcPayouts::debtor_customers(cluster_id, user2_debtor).unwrap();
		let expected_charge2 = calculate_charge_for_day(cluster_id, usage2.clone());
		let mut debt = expected_charge2 - USER2_BALANCE;
		assert_eq!(user2_debt, debt);

		let ratio = Perquintill::from_rational(USER2_BALANCE, expected_charge2);
		let mut charge2 = calculate_charge_parts_for_day(cluster_id, usage2);
		charge2.storage = ratio * charge2.storage;
		charge2.transfer = ratio * charge2.transfer;
		charge2.gets = ratio * charge2.gets;
		charge2.puts = ratio * charge2.puts;

		let mut report = DdcPayouts::active_billing_reports(cluster_id, era).unwrap();
		let charge4 = calculate_charge_parts_for_day(cluster_id, usage4);
		assert_eq!(charge2.puts + charge4.puts, report.total_customer_charge.puts);
		assert_eq!(charge2.gets + charge4.gets, report.total_customer_charge.gets);
		assert_eq!(charge2.storage + charge4.storage, report.total_customer_charge.storage);
		assert_eq!(charge2.transfer + charge4.transfer, report.total_customer_charge.transfer);

		System::assert_has_event(
			Event::ChargeFailed {
				cluster_id,
				era,
				customer_id: user2_debtor,
				batch_index,
				charged: USER2_BALANCE,
				expected_to_charge: expected_charge2,
			}
			.into(),
		);

		System::assert_has_event(
			Event::Indebted {
				cluster_id,
				era,
				customer_id: user2_debtor,
				batch_index,
				amount: debt,
			}
			.into(),
		);
		System::assert_last_event(
			Event::Charged {
				cluster_id,
				era,
				customer_id: user4,
				batch_index,
				amount: usage4_charge,
			}
			.into(),
		);

		assert_eq!(System::events().len(), 4 + 3 + 1); // 1 for Currency::transfer

		// batch 2
		let mut before_total_customer_charge = report.total_customer_charge;
		batch_index += 1;
		assert_ok!(DdcPayouts::send_charging_customers_batch(
			RuntimeOrigin::signed(dac_account),
			cluster_id,
			era,
			batch_index,
			payers2,
			0,
			vec![],
			(0, ActivityHash::default()),
		));

		System::assert_last_event(
			Event::Charged {
				cluster_id,
				era,
				batch_index,
				customer_id: user1,
				amount: calculate_charge_for_day(cluster_id, usage1.clone()),
			}
			.into(),
		);

		report = DdcPayouts::active_billing_reports(cluster_id, era).unwrap();
		let charge1 = calculate_charge_parts_for_day(cluster_id, usage1);
		assert_eq!(
			charge1.puts + before_total_customer_charge.puts,
			report.total_customer_charge.puts
		);
		assert_eq!(
			charge1.gets + before_total_customer_charge.gets,
			report.total_customer_charge.gets
		);
		assert_eq!(
			charge1.storage + before_total_customer_charge.storage,
			report.total_customer_charge.storage
		);
		assert_eq!(
			charge1.transfer + before_total_customer_charge.transfer,
			report.total_customer_charge.transfer
		);

		assert_eq!(report.state, PayoutState::ChargingCustomers);
		let user1_debt = DdcPayouts::debtor_customers(cluster_id, user1);
		assert_eq!(user1_debt, None);

		let balance_before = Balances::free_balance(DdcPayouts::account_id());

		// batch 3
		batch_index += 1;
		before_total_customer_charge = report.total_customer_charge.clone();
		assert_ok!(DdcPayouts::send_charging_customers_batch(
			RuntimeOrigin::signed(dac_account),
			cluster_id,
			era,
			batch_index,
			payers3,
			0,
			vec![],
			(0, ActivityHash::default()),
		));

		let user3_charge = calculate_charge_for_day(cluster_id, usage3.clone());
		let charge3 = calculate_charge_parts_for_day(cluster_id, usage3);
		let ratio = Perquintill::from_rational(PARTIAL_CHARGE, user3_charge);
		report = DdcPayouts::active_billing_reports(cluster_id, era).unwrap();
		assert_eq!(
			ratio * charge3.puts + before_total_customer_charge.puts,
			report.total_customer_charge.puts
		);
		assert_eq!(
			ratio * charge3.gets + before_total_customer_charge.gets,
			report.total_customer_charge.gets
		);
		assert_eq!(
			ratio * charge3.storage + before_total_customer_charge.storage,
			report.total_customer_charge.storage
		);
		assert_eq!(
			ratio * charge3.transfer + before_total_customer_charge.transfer,
			report.total_customer_charge.transfer
		);

		let balance = Balances::free_balance(DdcPayouts::account_id());
		assert_eq!(balance, balance_before + PARTIAL_CHARGE);

		let user3_debt = DdcPayouts::debtor_customers(cluster_id, user3_debtor).unwrap();
		debt = user3_charge - PARTIAL_CHARGE;
		assert_eq!(user3_debt, debt);

		System::assert_has_event(
			Event::Indebted {
				cluster_id,
				era,
				customer_id: user3_debtor,
				batch_index,
				amount: user3_debt,
			}
			.into(),
		);

		System::assert_last_event(
			Event::ChargeFailed {
				cluster_id,
				era,
				batch_index,
				customer_id: user3_debtor,
				charged: PARTIAL_CHARGE,
				expected_to_charge: user3_charge,
			}
			.into(),
		);
	})
}

#[test]
fn send_charging_customers_batch_works_for_day_free_stream() {
	ExtBuilder.build_and_execute(|| {
		System::set_block_number(1);

		let dac_account = 123u128;
		let user1 = 1u128;
		let user2_debtor = 2u128;
		let user3_debtor = 3u128;
		let user4 = 4u128;
		let cluster_id = STREAM_ZERO_CLUSTER_ID;
		let era = 100;
		let max_batch_index = 3;
		let mut batch_index = 0;
		let usage1 = CustomerUsage {
			// should pass without debt
			transferred_bytes: 23452345,
			stored_bytes: 3345234523,
			number_of_puts: 4456456345234523,
			number_of_gets: 523423,
		};
		let usage2 = CustomerUsage {
			// should fail as not enough balance
			transferred_bytes: 1,
			stored_bytes: 2,
			number_of_puts: 3,
			number_of_gets: 4,
		};
		let usage3 = CustomerUsage {
			// should pass but with debt (partial charge)
			transferred_bytes: 1,
			stored_bytes: 2,
			number_of_puts: 3,
			number_of_gets: 4,
		};
		let usage4 = CustomerUsage {
			// should pass without debt
			transferred_bytes: 467457,
			stored_bytes: 45674567456,
			number_of_puts: 3456345,
			number_of_gets: 242334563456423,
		};
		let payers1 = vec![(user2_debtor, usage2.clone()), (user4, usage4.clone())];
		let payers2 = vec![(user1, usage1.clone())];
		let payers3 = vec![(user3_debtor, usage3.clone())];
		let start_date = NaiveDate::from_ymd_opt(2023, 4, 1).unwrap(); // April 1st
		let time = NaiveTime::from_hms_opt(0, 0, 0).unwrap(); // Midnight
		let start_era: i64 =
			DateTime::<Utc>::from_naive_utc_and_offset(start_date.and_time(time), Utc).timestamp();
		let end_era: i64 = start_era + (1.0 * 24.0 * 3600.0) as i64;

		assert_ok!(DdcPayouts::begin_billing_report(
			RuntimeOrigin::signed(dac_account),
			cluster_id,
			era,
			start_era,
			end_era,
		));

		assert_ok!(DdcPayouts::begin_charging_customers(
			RuntimeOrigin::signed(dac_account),
			cluster_id,
			era,
			max_batch_index,
		));
		assert_eq!(System::events().len(), 2);

		// batch 1
		assert_ok!(DdcPayouts::send_charging_customers_batch(
			RuntimeOrigin::signed(dac_account),
			cluster_id,
			era,
			batch_index,
			payers1,
			0,
			vec![],
			(0, ActivityHash::default()),
		));

		let usage4_charge = calculate_charge_for_day(cluster_id, usage4.clone());
		let user2_debt = DdcPayouts::debtor_customers(cluster_id, user2_debtor).unwrap();
		let expected_charge2 = calculate_charge_for_day(cluster_id, usage2.clone());
		let mut debt = expected_charge2 - USER2_BALANCE;
		assert_eq!(user2_debt, debt);

		let ratio = Perquintill::from_rational(USER2_BALANCE, expected_charge2);
		let mut charge2 = calculate_charge_parts_for_day(cluster_id, usage2);
		charge2.storage = ratio * charge2.storage;
		charge2.transfer = ratio * charge2.transfer;
		charge2.gets = ratio * charge2.gets;
		charge2.puts = ratio * charge2.puts;

		let mut report = DdcPayouts::active_billing_reports(cluster_id, era).unwrap();
		let charge4 = calculate_charge_parts_for_day(cluster_id, usage4);
		assert_eq!(charge2.puts + charge4.puts, report.total_customer_charge.puts);
		assert_eq!(charge2.gets + charge4.gets, report.total_customer_charge.gets);
		assert_eq!(charge2.storage + charge4.storage, report.total_customer_charge.storage);
		assert_eq!(charge2.transfer + charge4.transfer, report.total_customer_charge.transfer);

		System::assert_has_event(
			Event::ChargeFailed {
				cluster_id,
				era,
				customer_id: user2_debtor,
				batch_index,
				charged: USER2_BALANCE,
				expected_to_charge: expected_charge2,
			}
			.into(),
		);

		System::assert_has_event(
			Event::Indebted {
				cluster_id,
				era,
				customer_id: user2_debtor,
				batch_index,
				amount: debt,
			}
			.into(),
		);
		System::assert_last_event(
			Event::Charged {
				cluster_id,
				era,
				customer_id: user4,
				batch_index,
				amount: usage4_charge,
			}
			.into(),
		);

		assert_eq!(System::events().len(), 4 + 3 + 1); // 1 for Currency::transfer

		// batch 2
		let mut before_total_customer_charge = report.total_customer_charge;
		batch_index += 1;
		assert_ok!(DdcPayouts::send_charging_customers_batch(
			RuntimeOrigin::signed(dac_account),
			cluster_id,
			era,
			batch_index,
			payers2,
			0,
			vec![],
			(0, ActivityHash::default()),
		));

		System::assert_last_event(
			Event::Charged {
				cluster_id,
				era,
				batch_index,
				customer_id: user1,
				amount: calculate_charge_for_day(cluster_id, usage1.clone()),
			}
			.into(),
		);

		report = DdcPayouts::active_billing_reports(cluster_id, era).unwrap();
		let charge1 = calculate_charge_parts_for_day(cluster_id, usage1);
		assert_eq!(
			charge1.puts + before_total_customer_charge.puts,
			report.total_customer_charge.puts
		);
		assert_eq!(
			charge1.gets + before_total_customer_charge.gets,
			report.total_customer_charge.gets
		);
		assert_eq!(
			charge1.storage + before_total_customer_charge.storage,
			report.total_customer_charge.storage
		);
		assert_eq!(
			charge1.transfer + before_total_customer_charge.transfer,
			report.total_customer_charge.transfer
		);

		assert_eq!(report.state, PayoutState::ChargingCustomers);
		let user1_debt = DdcPayouts::debtor_customers(cluster_id, user1);
		assert_eq!(user1_debt, None);

		let balance_before = Balances::free_balance(DdcPayouts::account_id());

		// batch 3
		batch_index += 1;
		before_total_customer_charge = report.total_customer_charge.clone();
		assert_ok!(DdcPayouts::send_charging_customers_batch(
			RuntimeOrigin::signed(dac_account),
			cluster_id,
			era,
			batch_index,
			payers3,
			0,
			vec![],
			(0, ActivityHash::default()),
		));

		let user3_charge = calculate_charge_for_day(cluster_id, usage3.clone());
		let charge3 = calculate_charge_parts_for_day(cluster_id, usage3);
		let ratio = Perquintill::from_rational(PARTIAL_CHARGE, user3_charge);
		report = DdcPayouts::active_billing_reports(cluster_id, era).unwrap();
		assert_eq!(
			ratio * charge3.puts + before_total_customer_charge.puts,
			report.total_customer_charge.puts
		);
		assert_eq!(
			ratio * charge3.gets + before_total_customer_charge.gets,
			report.total_customer_charge.gets
		);
		assert_eq!(
			ratio * charge3.storage + before_total_customer_charge.storage,
			report.total_customer_charge.storage
		);
		assert_eq!(
			ratio * charge3.transfer + before_total_customer_charge.transfer,
			report.total_customer_charge.transfer
		);

		let balance = Balances::free_balance(DdcPayouts::account_id());
		assert_eq!(balance, balance_before + PARTIAL_CHARGE);

		let user3_debt = DdcPayouts::debtor_customers(cluster_id, user3_debtor).unwrap();
		debt = user3_charge - PARTIAL_CHARGE;
		assert_eq!(user3_debt, debt);

		System::assert_has_event(
			Event::Indebted {
				cluster_id,
				era,
				customer_id: user3_debtor,
				batch_index,
				amount: user3_debt,
			}
			.into(),
		);

		System::assert_last_event(
			Event::ChargeFailed {
				cluster_id,
				era,
				batch_index,
				customer_id: user3_debtor,
				charged: PARTIAL_CHARGE,
				expected_to_charge: user3_charge,
			}
			.into(),
		);
	})
}

#[test]
fn send_charging_customers_batch_works_for_day_free_get() {
	ExtBuilder.build_and_execute(|| {
		System::set_block_number(1);

		let dac_account = 123u128;
		let user1 = 1u128;
		let user2_debtor = 2u128;
		let user3_debtor = 3u128;
		let user4 = 4u128;
		let cluster_id = GET_ZERO_CLUSTER_ID;
		let era = 100;
		let max_batch_index = 3;
		let mut batch_index = 0;
		let usage1 = CustomerUsage {
			// should pass without debt
			transferred_bytes: 23452345,
			stored_bytes: 3345234523,
			number_of_puts: 4456456345234523,
			number_of_gets: 523423,
		};
		let usage2 = CustomerUsage {
			// should fail as not enough balance
			transferred_bytes: 1,
			stored_bytes: 2,
			number_of_puts: 3,
			number_of_gets: 4,
		};
		let usage3 = CustomerUsage {
			// should pass but with debt (partial charge)
			transferred_bytes: 1,
			stored_bytes: 2,
			number_of_puts: 3,
			number_of_gets: 4,
		};
		let usage4 = CustomerUsage {
			// should pass without debt
			transferred_bytes: 467457,
			stored_bytes: 45674567456,
			number_of_puts: 3456345,
			number_of_gets: 242334563456423,
		};
		let payers1 = vec![(user2_debtor, usage2.clone()), (user4, usage4.clone())];
		let payers2 = vec![(user1, usage1.clone())];
		let payers3 = vec![(user3_debtor, usage3.clone())];
		let start_date = NaiveDate::from_ymd_opt(2023, 4, 1).unwrap(); // April 1st
		let time = NaiveTime::from_hms_opt(0, 0, 0).unwrap(); // Midnight
		let start_era: i64 =
			DateTime::<Utc>::from_naive_utc_and_offset(start_date.and_time(time), Utc).timestamp();
		let end_era: i64 = start_era + (1.0 * 24.0 * 3600.0) as i64;

		assert_ok!(DdcPayouts::begin_billing_report(
			RuntimeOrigin::signed(dac_account),
			cluster_id,
			era,
			start_era,
			end_era,
		));

		assert_ok!(DdcPayouts::begin_charging_customers(
			RuntimeOrigin::signed(dac_account),
			cluster_id,
			era,
			max_batch_index,
		));
		assert_eq!(System::events().len(), 2);

		// batch 1
		assert_ok!(DdcPayouts::send_charging_customers_batch(
			RuntimeOrigin::signed(dac_account),
			cluster_id,
			era,
			batch_index,
			payers1,
			0,
			vec![],
			(0, ActivityHash::default()),
		));

		let usage4_charge = calculate_charge_for_day(cluster_id, usage4.clone());
		let user2_debt = DdcPayouts::debtor_customers(cluster_id, user2_debtor).unwrap();
		let expected_charge2 = calculate_charge_for_day(cluster_id, usage2.clone());
		let mut debt = expected_charge2 - USER2_BALANCE;
		assert_eq!(user2_debt, debt);

		let ratio = Perquintill::from_rational(USER2_BALANCE, expected_charge2);
		let mut charge2 = calculate_charge_parts_for_day(cluster_id, usage2);
		charge2.storage = ratio * charge2.storage;
		charge2.transfer = ratio * charge2.transfer;
		charge2.gets = ratio * charge2.gets;
		charge2.puts = ratio * charge2.puts;

		let mut report = DdcPayouts::active_billing_reports(cluster_id, era).unwrap();
		let charge4 = calculate_charge_parts_for_day(cluster_id, usage4);
		assert_eq!(charge2.puts + charge4.puts, report.total_customer_charge.puts);
		assert_eq!(charge2.gets + charge4.gets, report.total_customer_charge.gets);
		assert_eq!(charge2.storage + charge4.storage, report.total_customer_charge.storage);
		assert_eq!(charge2.transfer + charge4.transfer, report.total_customer_charge.transfer);

		System::assert_has_event(
			Event::ChargeFailed {
				cluster_id,
				era,
				customer_id: user2_debtor,
				batch_index,
				charged: USER2_BALANCE,
				expected_to_charge: expected_charge2,
			}
			.into(),
		);

		System::assert_has_event(
			Event::Indebted {
				cluster_id,
				era,
				customer_id: user2_debtor,
				batch_index,
				amount: debt,
			}
			.into(),
		);
		System::assert_last_event(
			Event::Charged {
				cluster_id,
				era,
				customer_id: user4,
				batch_index,
				amount: usage4_charge,
			}
			.into(),
		);

		assert_eq!(System::events().len(), 4 + 3 + 1); // 1 for Currency::transfer

		// batch 2
		let mut before_total_customer_charge = report.total_customer_charge;
		batch_index += 1;
		assert_ok!(DdcPayouts::send_charging_customers_batch(
			RuntimeOrigin::signed(dac_account),
			cluster_id,
			era,
			batch_index,
			payers2,
			0,
			vec![],
			(0, ActivityHash::default()),
		));

		System::assert_last_event(
			Event::Charged {
				cluster_id,
				era,
				batch_index,
				customer_id: user1,
				amount: calculate_charge_for_day(cluster_id, usage1.clone()),
			}
			.into(),
		);

		report = DdcPayouts::active_billing_reports(cluster_id, era).unwrap();
		let charge1 = calculate_charge_parts_for_day(cluster_id, usage1);
		assert_eq!(
			charge1.puts + before_total_customer_charge.puts,
			report.total_customer_charge.puts
		);
		assert_eq!(
			charge1.gets + before_total_customer_charge.gets,
			report.total_customer_charge.gets
		);
		assert_eq!(
			charge1.storage + before_total_customer_charge.storage,
			report.total_customer_charge.storage
		);
		assert_eq!(
			charge1.transfer + before_total_customer_charge.transfer,
			report.total_customer_charge.transfer
		);

		assert_eq!(report.state, PayoutState::ChargingCustomers);
		let user1_debt = DdcPayouts::debtor_customers(cluster_id, user1);
		assert_eq!(user1_debt, None);

		let balance_before = Balances::free_balance(DdcPayouts::account_id());

		// batch 3
		batch_index += 1;
		before_total_customer_charge = report.total_customer_charge.clone();
		assert_ok!(DdcPayouts::send_charging_customers_batch(
			RuntimeOrigin::signed(dac_account),
			cluster_id,
			era,
			batch_index,
			payers3,
			0,
			vec![],
			(0, ActivityHash::default()),
		));

		let user3_charge = calculate_charge_for_day(cluster_id, usage3.clone());
		let charge3 = calculate_charge_parts_for_day(cluster_id, usage3);
		let ratio = Perquintill::from_rational(PARTIAL_CHARGE, user3_charge);
		report = DdcPayouts::active_billing_reports(cluster_id, era).unwrap();
		assert_eq!(
			ratio * charge3.puts + before_total_customer_charge.puts,
			report.total_customer_charge.puts
		);
		assert_eq!(
			ratio * charge3.gets + before_total_customer_charge.gets,
			report.total_customer_charge.gets
		);
		assert_eq!(
			ratio * charge3.storage + before_total_customer_charge.storage,
			report.total_customer_charge.storage
		);
		assert_eq!(
			ratio * charge3.transfer + before_total_customer_charge.transfer,
			report.total_customer_charge.transfer
		);

		let balance = Balances::free_balance(DdcPayouts::account_id());
		assert_eq!(balance, balance_before + PARTIAL_CHARGE);

		let user3_debt = DdcPayouts::debtor_customers(cluster_id, user3_debtor).unwrap();
		debt = user3_charge - PARTIAL_CHARGE;
		assert_eq!(user3_debt, debt);

		System::assert_has_event(
			Event::Indebted {
				cluster_id,
				era,
				customer_id: user3_debtor,
				batch_index,
				amount: user3_debt,
			}
			.into(),
		);

		System::assert_last_event(
			Event::ChargeFailed {
				cluster_id,
				era,
				batch_index,
				customer_id: user3_debtor,
				charged: PARTIAL_CHARGE,
				expected_to_charge: user3_charge,
			}
			.into(),
		);
	})
}

#[test]
fn send_charging_customers_batch_works_for_day_free_put() {
	ExtBuilder.build_and_execute(|| {
		System::set_block_number(1);

		let dac_account = 123u128;
		let user1 = 1u128;
		let user2_debtor = 2u128;
		let user3_debtor = 3u128;
		let user4 = 4u128;
		let cluster_id = PUT_ZERO_CLUSTER_ID;
		let era = 100;
		let max_batch_index = 3;
		let mut batch_index = 0;
		let usage1 = CustomerUsage {
			// should pass without debt
			transferred_bytes: 23452345,
			stored_bytes: 3345234523,
			number_of_puts: 4456456345234523,
			number_of_gets: 523423,
		};
		let usage2 = CustomerUsage {
			// should fail as not enough balance
			transferred_bytes: 1,
			stored_bytes: 2,
			number_of_puts: 3,
			number_of_gets: 4,
		};
		let usage3 = CustomerUsage {
			// should pass but with debt (partial charge)
			transferred_bytes: 1,
			stored_bytes: 2,
			number_of_puts: 3,
			number_of_gets: 4,
		};
		let usage4 = CustomerUsage {
			// should pass without debt
			transferred_bytes: 467457,
			stored_bytes: 45674567456,
			number_of_puts: 3456345,
			number_of_gets: 242334563456423,
		};
		let payers1 = vec![(user2_debtor, usage2.clone()), (user4, usage4.clone())];
		let payers2 = vec![(user1, usage1.clone())];
		let payers3 = vec![(user3_debtor, usage3.clone())];
		let start_date = NaiveDate::from_ymd_opt(2023, 4, 1).unwrap(); // April 1st
		let time = NaiveTime::from_hms_opt(0, 0, 0).unwrap(); // Midnight
		let start_era: i64 =
			DateTime::<Utc>::from_naive_utc_and_offset(start_date.and_time(time), Utc).timestamp();
		let end_era: i64 = start_era + (1.0 * 24.0 * 3600.0) as i64;

		assert_ok!(DdcPayouts::begin_billing_report(
			RuntimeOrigin::signed(dac_account),
			cluster_id,
			era,
			start_era,
			end_era,
		));

		assert_ok!(DdcPayouts::begin_charging_customers(
			RuntimeOrigin::signed(dac_account),
			cluster_id,
			era,
			max_batch_index,
		));
		assert_eq!(System::events().len(), 2);

		// batch 1
		assert_ok!(DdcPayouts::send_charging_customers_batch(
			RuntimeOrigin::signed(dac_account),
			cluster_id,
			era,
			batch_index,
			payers1,
			0,
			vec![],
			(0, ActivityHash::default()),
		));

		let usage4_charge = calculate_charge_for_day(cluster_id, usage4.clone());
		let user2_debt = DdcPayouts::debtor_customers(cluster_id, user2_debtor).unwrap();
		let expected_charge2 = calculate_charge_for_day(cluster_id, usage2.clone());
		let mut debt = expected_charge2 - USER2_BALANCE;
		assert_eq!(user2_debt, debt);

		let ratio = Perquintill::from_rational(USER2_BALANCE, expected_charge2);
		let mut charge2 = calculate_charge_parts_for_day(cluster_id, usage2);
		charge2.storage = ratio * charge2.storage;
		charge2.transfer = ratio * charge2.transfer;
		charge2.gets = ratio * charge2.gets;
		charge2.puts = ratio * charge2.puts;

		let mut report = DdcPayouts::active_billing_reports(cluster_id, era).unwrap();
		let charge4 = calculate_charge_parts_for_day(cluster_id, usage4);
		assert_eq!(charge2.puts + charge4.puts, report.total_customer_charge.puts);
		assert_eq!(charge2.gets + charge4.gets, report.total_customer_charge.gets);
		assert_eq!(charge2.storage + charge4.storage, report.total_customer_charge.storage);
		assert_eq!(charge2.transfer + charge4.transfer, report.total_customer_charge.transfer);

		System::assert_has_event(
			Event::ChargeFailed {
				cluster_id,
				era,
				customer_id: user2_debtor,
				batch_index,
				charged: USER2_BALANCE,
				expected_to_charge: expected_charge2,
			}
			.into(),
		);

		System::assert_has_event(
			Event::Indebted {
				cluster_id,
				era,
				customer_id: user2_debtor,
				batch_index,
				amount: debt,
			}
			.into(),
		);
		System::assert_last_event(
			Event::Charged {
				cluster_id,
				era,
				customer_id: user4,
				batch_index,
				amount: usage4_charge,
			}
			.into(),
		);

		assert_eq!(System::events().len(), 4 + 3 + 1); // 1 for Currency::transfer

		// batch 2
		let mut before_total_customer_charge = report.total_customer_charge;
		batch_index += 1;
		assert_ok!(DdcPayouts::send_charging_customers_batch(
			RuntimeOrigin::signed(dac_account),
			cluster_id,
			era,
			batch_index,
			payers2,
			0,
			vec![],
			(0, ActivityHash::default()),
		));

		System::assert_last_event(
			Event::Charged {
				cluster_id,
				era,
				batch_index,
				customer_id: user1,
				amount: calculate_charge_for_day(cluster_id, usage1.clone()),
			}
			.into(),
		);

		report = DdcPayouts::active_billing_reports(cluster_id, era).unwrap();
		let charge1 = calculate_charge_parts_for_day(cluster_id, usage1);
		assert_eq!(
			charge1.puts + before_total_customer_charge.puts,
			report.total_customer_charge.puts
		);
		assert_eq!(
			charge1.gets + before_total_customer_charge.gets,
			report.total_customer_charge.gets
		);
		assert_eq!(
			charge1.storage + before_total_customer_charge.storage,
			report.total_customer_charge.storage
		);
		assert_eq!(
			charge1.transfer + before_total_customer_charge.transfer,
			report.total_customer_charge.transfer
		);

		assert_eq!(report.state, PayoutState::ChargingCustomers);
		let user1_debt = DdcPayouts::debtor_customers(cluster_id, user1);
		assert_eq!(user1_debt, None);

		let balance_before = Balances::free_balance(DdcPayouts::account_id());

		// batch 3
		batch_index += 1;
		before_total_customer_charge = report.total_customer_charge.clone();
		assert_ok!(DdcPayouts::send_charging_customers_batch(
			RuntimeOrigin::signed(dac_account),
			cluster_id,
			era,
			batch_index,
			payers3,
			0,
			vec![],
			(0, ActivityHash::default()),
		));

		let user3_charge = calculate_charge_for_day(cluster_id, usage3.clone());
		let charge3 = calculate_charge_parts_for_day(cluster_id, usage3);
		let ratio = Perquintill::from_rational(PARTIAL_CHARGE, user3_charge);
		report = DdcPayouts::active_billing_reports(cluster_id, era).unwrap();
		assert_eq!(
			ratio * charge3.puts + before_total_customer_charge.puts,
			report.total_customer_charge.puts
		);
		assert_eq!(
			ratio * charge3.gets + before_total_customer_charge.gets,
			report.total_customer_charge.gets
		);
		assert_eq!(
			ratio * charge3.storage + before_total_customer_charge.storage,
			report.total_customer_charge.storage
		);
		assert_eq!(
			ratio * charge3.transfer + before_total_customer_charge.transfer,
			report.total_customer_charge.transfer
		);

		let balance = Balances::free_balance(DdcPayouts::account_id());
		assert_eq!(balance, balance_before + PARTIAL_CHARGE);

		let user3_debt = DdcPayouts::debtor_customers(cluster_id, user3_debtor).unwrap();
		debt = user3_charge - PARTIAL_CHARGE;
		assert_eq!(user3_debt, debt);

		System::assert_has_event(
			Event::Indebted {
				cluster_id,
				era,
				customer_id: user3_debtor,
				batch_index,
				amount: user3_debt,
			}
			.into(),
		);

		System::assert_last_event(
			Event::ChargeFailed {
				cluster_id,
				era,
				batch_index,
				customer_id: user3_debtor,
				charged: PARTIAL_CHARGE,
				expected_to_charge: user3_charge,
			}
			.into(),
		);
	})
}

#[test]
fn send_charging_customers_batch_works_for_day_free_storage_stream() {
	ExtBuilder.build_and_execute(|| {
		System::set_block_number(1);

		let dac_account = 123u128;
		let user1 = 1u128;
		let user2_debtor = 2u128;
		let user3_debtor = 3u128;
		let user4 = 4u128;
		let cluster_id = STORAGE_STREAM_ZERO_CLUSTER_ID;
		let era = 100;
		let max_batch_index = 3;
		let mut batch_index = 0;
		let usage1 = CustomerUsage {
			// should pass without debt
			transferred_bytes: 23452345,
			stored_bytes: 3345234523,
			number_of_puts: 4456456345234523,
			number_of_gets: 523423,
		};
		let usage2 = CustomerUsage {
			// should fail as not enough balance
			transferred_bytes: 1,
			stored_bytes: 2,
			number_of_puts: 3,
			number_of_gets: 4,
		};
		let usage3 = CustomerUsage {
			// should pass but with debt (partial charge)
			transferred_bytes: 1,
			stored_bytes: 2,
			number_of_puts: 3,
			number_of_gets: 4,
		};
		let usage4 = CustomerUsage {
			// should pass without debt
			transferred_bytes: 467457,
			stored_bytes: 45674567456,
			number_of_puts: 3456345,
			number_of_gets: 242334563456423,
		};
		let payers1 = vec![(user2_debtor, usage2.clone()), (user4, usage4.clone())];
		let payers2 = vec![(user1, usage1.clone())];
		let payers3 = vec![(user3_debtor, usage3.clone())];
		let start_date = NaiveDate::from_ymd_opt(2023, 4, 1).unwrap(); // April 1st
		let time = NaiveTime::from_hms_opt(0, 0, 0).unwrap(); // Midnight
		let start_era: i64 =
			DateTime::<Utc>::from_naive_utc_and_offset(start_date.and_time(time), Utc).timestamp();
		let end_era: i64 = start_era + (1.0 * 24.0 * 3600.0) as i64;

		assert_ok!(DdcPayouts::begin_billing_report(
			RuntimeOrigin::signed(dac_account),
			cluster_id,
			era,
			start_era,
			end_era,
		));

		assert_ok!(DdcPayouts::begin_charging_customers(
			RuntimeOrigin::signed(dac_account),
			cluster_id,
			era,
			max_batch_index,
		));
		assert_eq!(System::events().len(), 2);

		// batch 1
		assert_ok!(DdcPayouts::send_charging_customers_batch(
			RuntimeOrigin::signed(dac_account),
			cluster_id,
			era,
			batch_index,
			payers1,
			0,
			vec![],
			(0, ActivityHash::default()),
		));

		let usage4_charge = calculate_charge_for_day(cluster_id, usage4.clone());
		let user2_debt = DdcPayouts::debtor_customers(cluster_id, user2_debtor).unwrap();
		let expected_charge2 = calculate_charge_for_day(cluster_id, usage2.clone());
		let mut debt = expected_charge2 - USER2_BALANCE;
		assert_eq!(user2_debt, debt);

		let ratio = Perquintill::from_rational(USER2_BALANCE, expected_charge2);
		let mut charge2 = calculate_charge_parts_for_day(cluster_id, usage2);
		charge2.storage = ratio * charge2.storage;
		charge2.transfer = ratio * charge2.transfer;
		charge2.gets = ratio * charge2.gets;
		charge2.puts = ratio * charge2.puts;

		let mut report = DdcPayouts::active_billing_reports(cluster_id, era).unwrap();
		let charge4 = calculate_charge_parts_for_day(cluster_id, usage4);
		assert_eq!(charge2.puts + charge4.puts, report.total_customer_charge.puts);
		assert_eq!(charge2.gets + charge4.gets, report.total_customer_charge.gets);
		assert_eq!(charge2.storage + charge4.storage, report.total_customer_charge.storage);
		assert_eq!(charge2.transfer + charge4.transfer, report.total_customer_charge.transfer);

		System::assert_has_event(
			Event::ChargeFailed {
				cluster_id,
				era,
				customer_id: user2_debtor,
				batch_index,
				charged: USER2_BALANCE,
				expected_to_charge: expected_charge2,
			}
			.into(),
		);

		System::assert_has_event(
			Event::Indebted {
				cluster_id,
				era,
				customer_id: user2_debtor,
				batch_index,
				amount: debt,
			}
			.into(),
		);
		System::assert_last_event(
			Event::Charged {
				cluster_id,
				era,
				customer_id: user4,
				batch_index,
				amount: usage4_charge,
			}
			.into(),
		);

		assert_eq!(System::events().len(), 4 + 3 + 1); // 1 for Currency::transfer

		// batch 2
		let mut before_total_customer_charge = report.total_customer_charge;
		batch_index += 1;
		assert_ok!(DdcPayouts::send_charging_customers_batch(
			RuntimeOrigin::signed(dac_account),
			cluster_id,
			era,
			batch_index,
			payers2,
			0,
			vec![],
			(0, ActivityHash::default()),
		));

		System::assert_last_event(
			Event::Charged {
				cluster_id,
				era,
				batch_index,
				customer_id: user1,
				amount: calculate_charge_for_day(cluster_id, usage1.clone()),
			}
			.into(),
		);

		report = DdcPayouts::active_billing_reports(cluster_id, era).unwrap();
		let charge1 = calculate_charge_parts_for_day(cluster_id, usage1);
		assert_eq!(
			charge1.puts + before_total_customer_charge.puts,
			report.total_customer_charge.puts
		);
		assert_eq!(
			charge1.gets + before_total_customer_charge.gets,
			report.total_customer_charge.gets
		);
		assert_eq!(
			charge1.storage + before_total_customer_charge.storage,
			report.total_customer_charge.storage
		);
		assert_eq!(
			charge1.transfer + before_total_customer_charge.transfer,
			report.total_customer_charge.transfer
		);

		assert_eq!(report.state, PayoutState::ChargingCustomers);
		let user1_debt = DdcPayouts::debtor_customers(cluster_id, user1);
		assert_eq!(user1_debt, None);

		let balance_before = Balances::free_balance(DdcPayouts::account_id());

		// batch 3
		batch_index += 1;
		before_total_customer_charge = report.total_customer_charge.clone();
		assert_ok!(DdcPayouts::send_charging_customers_batch(
			RuntimeOrigin::signed(dac_account),
			cluster_id,
			era,
			batch_index,
			payers3,
			0,
			vec![],
			(0, ActivityHash::default()),
		));

		let user3_charge = calculate_charge_for_day(cluster_id, usage3.clone());
		let charge3 = calculate_charge_parts_for_day(cluster_id, usage3);
		let ratio = Perquintill::from_rational(PARTIAL_CHARGE, user3_charge);
		report = DdcPayouts::active_billing_reports(cluster_id, era).unwrap();
		assert_eq!(
			ratio * charge3.puts + before_total_customer_charge.puts,
			report.total_customer_charge.puts
		);
		assert_eq!(
			ratio * charge3.gets + before_total_customer_charge.gets,
			report.total_customer_charge.gets
		);
		assert_eq!(
			ratio * charge3.storage + before_total_customer_charge.storage,
			report.total_customer_charge.storage
		);
		assert_eq!(
			ratio * charge3.transfer + before_total_customer_charge.transfer,
			report.total_customer_charge.transfer
		);

		let balance = Balances::free_balance(DdcPayouts::account_id());
		assert_eq!(balance, balance_before + PARTIAL_CHARGE);

		let user3_debt = DdcPayouts::debtor_customers(cluster_id, user3_debtor).unwrap();
		debt = user3_charge - PARTIAL_CHARGE;
		assert_eq!(user3_debt, debt);

		System::assert_has_event(
			Event::Indebted {
				cluster_id,
				era,
				customer_id: user3_debtor,
				batch_index,
				amount: user3_debt,
			}
			.into(),
		);

		System::assert_last_event(
			Event::ChargeFailed {
				cluster_id,
				era,
				batch_index,
				customer_id: user3_debtor,
				charged: PARTIAL_CHARGE,
				expected_to_charge: user3_charge,
			}
			.into(),
		);
	})
}

#[test]
fn send_charging_customers_batch_works_zero_fees() {
	ExtBuilder.build_and_execute(|| {
		System::set_block_number(1);

		let dac_account = 123u128;
		let user5 = 5u128;
		let cluster_id = ONE_CLUSTER_ID;
		let era = 100;
		let max_batch_index = 0;
		let batch_index = 0;
		let usage5 = CustomerUsage {
			// should pass without debt
			transferred_bytes: 1024,
			stored_bytes: 1024,
			number_of_puts: 1,
			number_of_gets: 1,
		};
		let payers5 = vec![(user5, usage5.clone())];
		let start_date = NaiveDate::from_ymd_opt(2023, 4, 1).unwrap(); // April 1st
		let time = NaiveTime::from_hms_opt(0, 0, 0).unwrap(); // Midnight
		let start_era: i64 =
			DateTime::<Utc>::from_naive_utc_and_offset(start_date.and_time(time), Utc).timestamp();
		let end_era: i64 = start_era + (30.44 * 24.0 * 3600.0) as i64;

		assert_ok!(DdcPayouts::begin_billing_report(
			RuntimeOrigin::signed(dac_account),
			cluster_id,
			era,
			start_era,
			end_era,
		));

		assert_ok!(DdcPayouts::begin_charging_customers(
			RuntimeOrigin::signed(dac_account),
			cluster_id,
			era,
			max_batch_index,
		));
		assert_eq!(System::events().len(), 2);

		// batch 1
		let mut report = DdcPayouts::active_billing_reports(cluster_id, era).unwrap();
		let before_total_customer_charge = report.total_customer_charge;
		let balance_before = Balances::free_balance(DdcPayouts::account_id());
		assert_ok!(DdcPayouts::send_charging_customers_batch(
			RuntimeOrigin::signed(dac_account),
			cluster_id,
			era,
			batch_index,
			payers5,
			0,
			vec![],
			(0, ActivityHash::default()),
		));

		let usage5_charge = calculate_charge_for_month(cluster_id, usage5.clone());
		let charge5 = calculate_charge_parts_for_month(cluster_id, usage5);
		let balance = Balances::free_balance(DdcPayouts::account_id());
		report = DdcPayouts::active_billing_reports(cluster_id, era).unwrap();
		assert_eq!(balance, usage5_charge + balance_before);
		assert_eq!(
			charge5.puts + before_total_customer_charge.puts,
			report.total_customer_charge.puts
		);
		assert_eq!(
			charge5.gets + before_total_customer_charge.gets,
			report.total_customer_charge.gets
		);
		assert_eq!(
			charge5.storage + before_total_customer_charge.storage,
			report.total_customer_charge.storage
		);
		assert_eq!(
			charge5.transfer + before_total_customer_charge.transfer,
			report.total_customer_charge.transfer
		);
	})
}

#[test]
fn end_charging_customers_fails_uninitialised() {
	ExtBuilder.build_and_execute(|| {
		let root_account = 100u128;
		let dac_account = 123u128;
		let user1 = 1u128;
		let cluster_id = ClusterId::from([12; 20]);
		let era = 100;
		let max_batch_index = 2;
		let batch_index = 1;
		let payers = vec![(user1, CustomerUsage::default())];
		let start_date = NaiveDate::from_ymd_opt(2023, 4, 1).unwrap(); // April 1st
		let time = NaiveTime::from_hms_opt(0, 0, 0).unwrap(); // Midnight
		let start_era: i64 =
			DateTime::<Utc>::from_naive_utc_and_offset(start_date.and_time(time), Utc).timestamp();
		let end_era: i64 = start_era + (30.44 * 24.0 * 3600.0) as i64;

		assert_noop!(
			DdcPayouts::end_charging_customers(
				RuntimeOrigin::signed(root_account),
				cluster_id,
				era,
			),
			Error::<Test>::Unauthorised
		);

		assert_noop!(
			DdcPayouts::end_charging_customers(RuntimeOrigin::root(), cluster_id, era,),
			BadOrigin
		);

		assert_noop!(
			DdcPayouts::end_charging_customers(RuntimeOrigin::signed(dac_account), cluster_id, era,),
			Error::<Test>::BillingReportDoesNotExist
		);

		assert_ok!(DdcPayouts::begin_billing_report(
			RuntimeOrigin::signed(dac_account),
			cluster_id,
			era,
			start_era,
			end_era,
		));

		assert_noop!(
			DdcPayouts::end_charging_customers(RuntimeOrigin::signed(dac_account), cluster_id, era,),
			Error::<Test>::NotExpectedState
		);

		assert_ok!(DdcPayouts::begin_charging_customers(
			RuntimeOrigin::signed(dac_account),
			cluster_id,
			era,
			max_batch_index,
		));

		assert_noop!(
			DdcPayouts::end_charging_customers(RuntimeOrigin::signed(dac_account), cluster_id, era,),
			Error::<Test>::BatchesMissed
		);

		assert_ok!(DdcPayouts::send_charging_customers_batch(
			RuntimeOrigin::signed(dac_account),
			cluster_id,
			era,
			batch_index,
			payers,
			0,
			vec![],
			(0, ActivityHash::default()),
		));

		assert_noop!(
			DdcPayouts::end_charging_customers(RuntimeOrigin::signed(dac_account), cluster_id, era,),
			Error::<Test>::BatchesMissed
		);
	})
}

#[test]
fn end_charging_customers_works() {
	ExtBuilder.build_and_execute(|| {
		System::set_block_number(1);

		let dac_account = 123u128;
		let user1 = 1u128;
		let cluster_id = ClusterId::from([12; 20]);
		let era = 100;
		let max_batch_index = 0;
		let batch_index = 0;
		let usage1 = CustomerUsage {
			transferred_bytes: 23452345,
			stored_bytes: 3345234523,
			number_of_puts: 4456456345234523,
			number_of_gets: 523423,
		};
		let payers = vec![(user1, usage1.clone())];
		let start_date = NaiveDate::from_ymd_opt(2023, 4, 1).unwrap(); // April 1st

		let time = NaiveTime::from_hms_opt(0, 0, 0).unwrap(); // Midnight
		let start_era: i64 =
			DateTime::<Utc>::from_naive_utc_and_offset(start_date.and_time(time), Utc).timestamp();
		let end_era: i64 = start_era + (30.44 * 24.0 * 3600.0) as i64;

		assert_ok!(DdcPayouts::begin_billing_report(
			RuntimeOrigin::signed(dac_account),
			cluster_id,
			era,
			start_era,
			end_era,
		));

		assert_ok!(DdcPayouts::begin_charging_customers(
			RuntimeOrigin::signed(dac_account),
			cluster_id,
			era,
			max_batch_index,
		));

		assert_ok!(DdcPayouts::send_charging_customers_batch(
			RuntimeOrigin::signed(dac_account),
			cluster_id,
			era,
			batch_index,
			payers,
			0,
			vec![],
			(0, ActivityHash::default()),
		));

		let report_before = DdcPayouts::active_billing_reports(cluster_id, era).unwrap();
		let charge = calculate_charge_for_month(cluster_id, usage1);
		System::assert_last_event(
			Event::Charged { cluster_id, era, batch_index, customer_id: user1, amount: charge }
				.into(),
		);

		let mut balance = Balances::free_balance(DdcPayouts::account_id());
		assert_eq!(balance - Balances::minimum_balance(), charge);
		assert_eq!(System::events().len(), 3 + 1); // 1 for Currency::transfer

		assert_ok!(DdcPayouts::end_charging_customers(
			RuntimeOrigin::signed(dac_account),
			cluster_id,
			era,
		));

		System::assert_has_event(Event::ChargingFinished { cluster_id, era }.into());

		let treasury_fee = get_fees(&cluster_id).treasury_share * charge;
		let reserve_fee = get_fees(&cluster_id).cluster_reserve_share * charge;
		let validator_fee = get_fees(&cluster_id).validators_share * charge;

		System::assert_has_event(
			Event::TreasuryFeesCollected { cluster_id, era, amount: treasury_fee }.into(),
		);

		System::assert_has_event(
			Event::ClusterReserveFeesCollected { cluster_id, era, amount: reserve_fee }.into(),
		);

		System::assert_has_event(
			Event::ValidatorFeesCollected { cluster_id, era, amount: validator_fee }.into(),
		);

<<<<<<< HEAD
		let transfers = 3 + 3 + 3 * 3; // for Currency::transfer
		assert_eq!(System::events().len(), 4 + 1 + 3 + transfers);
=======
		let transfers = 3 + 3 + 3 + 3 * 3; // for Currency::transfer
		assert_eq!(System::events().len(), 5 + 1 + 3 + transfers);
>>>>>>> f017599a

		let report_after = DdcPayouts::active_billing_reports(cluster_id, era).unwrap();
		assert_eq!(report_after.state, PayoutState::CustomersChargedWithFees);

		let total_left_from_one = (get_fees(&cluster_id).treasury_share +
			get_fees(&cluster_id).validators_share +
			get_fees(&cluster_id).cluster_reserve_share)
			.left_from_one();

		balance = Balances::free_balance(TREASURY_ACCOUNT_ID);
		let mut expected_fees = get_fees(&cluster_id).treasury_share * charge;
		assert_eq!(balance, expected_fees);

		balance = Balances::free_balance(RESERVE_ACCOUNT_ID);
		expected_fees = get_fees(&cluster_id).cluster_reserve_share * charge;
		assert_eq!(balance, expected_fees);

		balance = Balances::free_balance(VALIDATOR1_ACCOUNT_ID);
		let mut ratio = Perquintill::from_rational(
			VALIDATOR1_SCORE,
			VALIDATOR1_SCORE + VALIDATOR2_SCORE + VALIDATOR3_SCORE,
		);
		expected_fees = get_fees(&cluster_id).validators_share * ratio * charge;
		assert_eq!(balance, expected_fees);
		System::assert_has_event(
			Event::ValidatorRewarded {
				cluster_id,
				era,
				validator_id: VALIDATOR1_ACCOUNT_ID,
				amount: expected_fees,
			}
			.into(),
		);

		balance = Balances::free_balance(VALIDATOR2_ACCOUNT_ID);
		ratio = Perquintill::from_rational(
			VALIDATOR2_SCORE,
			VALIDATOR1_SCORE + VALIDATOR2_SCORE + VALIDATOR3_SCORE,
		);
		expected_fees = get_fees(&cluster_id).validators_share * ratio * charge;
		assert_eq!(balance, expected_fees);
		System::assert_has_event(
			Event::ValidatorRewarded {
				cluster_id,
				era,
				validator_id: VALIDATOR2_ACCOUNT_ID,
				amount: expected_fees,
			}
			.into(),
		);

		balance = Balances::free_balance(VALIDATOR3_ACCOUNT_ID);
		ratio = Perquintill::from_rational(
			VALIDATOR3_SCORE,
			VALIDATOR1_SCORE + VALIDATOR2_SCORE + VALIDATOR3_SCORE,
		);
		expected_fees = get_fees(&cluster_id).validators_share * ratio * charge;
		assert_eq!(balance, expected_fees);
		System::assert_has_event(
			Event::ValidatorRewarded {
				cluster_id,
				era,
				validator_id: VALIDATOR3_ACCOUNT_ID,
				amount: expected_fees,
			}
			.into(),
		);

		assert_eq!(
			report_after.total_customer_charge.transfer,
			total_left_from_one * report_before.total_customer_charge.transfer
		);
		assert_eq!(
			report_after.total_customer_charge.storage,
			total_left_from_one * report_before.total_customer_charge.storage
		);
		assert_eq!(
			report_after.total_customer_charge.puts,
			total_left_from_one * report_before.total_customer_charge.puts
		);
		assert_eq!(
			report_after.total_customer_charge.gets,
			total_left_from_one * report_before.total_customer_charge.gets
		);
	})
}

#[test]
fn end_charging_customers_works_zero_fees() {
	ExtBuilder.build_and_execute(|| {
		System::set_block_number(1);

		let dac_account = 123u128;
		let user1 = 1u128;
		let cluster_id = ClusterId::zero();
		let era = 100;
		let max_batch_index = 0;
		let batch_index = 0;
		let usage1 = CustomerUsage {
			transferred_bytes: 23452345,
			stored_bytes: 3345234523,
			number_of_puts: 1,
			number_of_gets: 1,
		};
		let payers = vec![(user1, usage1.clone())];
		let start_date = NaiveDate::from_ymd_opt(2023, 4, 1).unwrap(); // April 1st

		let time = NaiveTime::from_hms_opt(0, 0, 0).unwrap(); // Midnight
		let start_era: i64 =
			DateTime::<Utc>::from_naive_utc_and_offset(start_date.and_time(time), Utc).timestamp();
		let end_era: i64 = start_era + (30.44 * 24.0 * 3600.0) as i64;

		assert_ok!(DdcPayouts::begin_billing_report(
			RuntimeOrigin::signed(dac_account),
			cluster_id,
			era,
			start_era,
			end_era,
		));

		assert_ok!(DdcPayouts::begin_charging_customers(
			RuntimeOrigin::signed(dac_account),
			cluster_id,
			era,
			max_batch_index,
		));

		assert_ok!(DdcPayouts::send_charging_customers_batch(
			RuntimeOrigin::signed(dac_account),
			cluster_id,
			era,
			batch_index,
			payers,
			0,
			vec![],
			(0, ActivityHash::default()),
		));

		let report_before = DdcPayouts::active_billing_reports(cluster_id, era).unwrap();
		let charge = calculate_charge_for_month(cluster_id, usage1);
		System::assert_last_event(
			Event::Charged { cluster_id, era, customer_id: user1, batch_index, amount: charge }
				.into(),
		);

		let mut balance = Balances::free_balance(DdcPayouts::account_id());
		assert_eq!(balance - Balances::minimum_balance(), charge);
		assert_eq!(System::events().len(), 3 + 1); // 1 for Currency::transfer

		assert_ok!(DdcPayouts::end_charging_customers(
			RuntimeOrigin::signed(dac_account),
			cluster_id,
			era,
		));

		System::assert_has_event(Event::ChargingFinished { cluster_id, era }.into());
		assert_eq!(System::events().len(), 4 + 1);

		let report_after = DdcPayouts::active_billing_reports(cluster_id, era).unwrap();
		assert_eq!(report_after.state, PayoutState::CustomersChargedWithFees);

		let fees = get_fees(&cluster_id);

		let total_left_from_one =
			(fees.treasury_share + fees.validators_share + fees.cluster_reserve_share)
				.left_from_one();

		assert_eq!(total_left_from_one, Perquintill::one());

		assert_eq!(fees.treasury_share, Perquintill::zero());
		assert_eq!(fees.validators_share, Perquintill::zero());
		assert_eq!(fees.cluster_reserve_share, Perquintill::zero());

		balance = Balances::free_balance(TREASURY_ACCOUNT_ID);
		assert_eq!(balance, 0);

		balance = Balances::free_balance(RESERVE_ACCOUNT_ID);
		assert_eq!(balance, 0);

		balance = Balances::free_balance(VALIDATOR1_ACCOUNT_ID);
		assert_eq!(balance, 0);

		balance = Balances::free_balance(VALIDATOR2_ACCOUNT_ID);
		assert_eq!(balance, 0);

		balance = Balances::free_balance(VALIDATOR3_ACCOUNT_ID);
		assert_eq!(balance, 0);

		assert_eq!(
			report_after.total_customer_charge.transfer,
			total_left_from_one * report_before.total_customer_charge.transfer
		);
		assert_eq!(
			report_after.total_customer_charge.storage,
			total_left_from_one * report_before.total_customer_charge.storage
		);
		assert_eq!(
			report_after.total_customer_charge.puts,
			total_left_from_one * report_before.total_customer_charge.puts
		);
		assert_eq!(
			report_after.total_customer_charge.gets,
			total_left_from_one * report_before.total_customer_charge.gets
		);
	})
}

#[test]
fn begin_rewarding_providers_fails_uninitialised() {
	ExtBuilder.build_and_execute(|| {
		let root_account = 1u128;
		let dac_account = 2u128;
		let user1 = 3u128;
		let cluster_id = ClusterId::from([12; 20]);
		let era = 100;
		let max_batch_index = 2;
		let batch_index = 1;
		let payers = vec![(user1, CustomerUsage::default())];
		let node_usage = NodeUsage::default();
		let start_date = NaiveDate::from_ymd_opt(2023, 4, 1).unwrap(); // April 1st

		let time = NaiveTime::from_hms_opt(0, 0, 0).unwrap(); // Midnight
		let start_era: i64 =
			DateTime::<Utc>::from_naive_utc_and_offset(start_date.and_time(time), Utc).timestamp();
		let end_era: i64 = start_era + (30.44 * 24.0 * 3600.0) as i64;

		assert_noop!(
			DdcPayouts::begin_rewarding_providers(
				RuntimeOrigin::signed(root_account),
				cluster_id,
				era,
				max_batch_index,
				node_usage.clone(),
			),
			Error::<Test>::Unauthorised
		);

		assert_noop!(
			DdcPayouts::begin_rewarding_providers(
				RuntimeOrigin::root(),
				cluster_id,
				era,
				max_batch_index,
				node_usage.clone(),
			),
			BadOrigin
		);

		assert_noop!(
			DdcPayouts::begin_rewarding_providers(
				RuntimeOrigin::signed(dac_account),
				cluster_id,
				era,
				max_batch_index,
				node_usage.clone(),
			),
			Error::<Test>::BillingReportDoesNotExist
		);

		assert_ok!(DdcPayouts::begin_billing_report(
			RuntimeOrigin::signed(dac_account),
			cluster_id,
			era,
			start_era,
			end_era,
		));

		assert_noop!(
			DdcPayouts::begin_rewarding_providers(
				RuntimeOrigin::signed(dac_account),
				cluster_id,
				era,
				max_batch_index,
				node_usage.clone(),
			),
			Error::<Test>::NotExpectedState
		);

		assert_ok!(DdcPayouts::begin_charging_customers(
			RuntimeOrigin::signed(dac_account),
			cluster_id,
			era,
			max_batch_index,
		));

		assert_noop!(
			DdcPayouts::begin_rewarding_providers(
				RuntimeOrigin::signed(dac_account),
				cluster_id,
				era,
				max_batch_index,
				node_usage.clone(),
			),
			Error::<Test>::NotExpectedState
		);

		assert_ok!(DdcPayouts::send_charging_customers_batch(
			RuntimeOrigin::signed(dac_account),
			cluster_id,
			era,
			batch_index,
			payers.clone(),
			0,
			vec![],
			(0, ActivityHash::default()),
		));

		assert_noop!(
			DdcPayouts::begin_rewarding_providers(
				RuntimeOrigin::signed(dac_account),
				cluster_id,
				era,
				max_batch_index,
				node_usage.clone(),
			),
			Error::<Test>::NotExpectedState
		);

		assert_ok!(DdcPayouts::send_charging_customers_batch(
			RuntimeOrigin::signed(dac_account),
			cluster_id,
			era,
			batch_index + 1,
			payers,
			0,
			vec![],
			(0, ActivityHash::default()),
		));

		assert_noop!(
			DdcPayouts::begin_rewarding_providers(
				RuntimeOrigin::signed(dac_account),
				cluster_id,
				era,
				max_batch_index,
				node_usage,
			),
			Error::<Test>::NotExpectedState
		);
	})
}

#[test]
fn begin_rewarding_providers_works() {
	ExtBuilder.build_and_execute(|| {
		System::set_block_number(1);

		let dac_account = 123u128;
		let user1 = 1u128;
		let cluster_id = ClusterId::from([12; 20]);
		let era = 100;
		let max_batch_index = 0;
		let batch_index = 0;
		let total_node_usage = NodeUsage::default();
		let payers = vec![(user1, CustomerUsage::default())];
		let start_date = NaiveDate::from_ymd_opt(2023, 4, 1).unwrap(); // April 1st

		let time = NaiveTime::from_hms_opt(0, 0, 0).unwrap(); // Midnight
		let start_era: i64 =
			DateTime::<Utc>::from_naive_utc_and_offset(start_date.and_time(time), Utc).timestamp();
		let end_era: i64 = start_era + (30.44 * 24.0 * 3600.0) as i64;

		assert_ok!(DdcPayouts::begin_billing_report(
			RuntimeOrigin::signed(dac_account),
			cluster_id,
			era,
			start_era,
			end_era,
		));

		let mut report = DdcPayouts::active_billing_reports(cluster_id, era).unwrap();
		assert_eq!(report.state, PayoutState::Initialized);

		assert_ok!(DdcPayouts::begin_charging_customers(
			RuntimeOrigin::signed(dac_account),
			cluster_id,
			era,
			max_batch_index,
		));

		assert_ok!(DdcPayouts::send_charging_customers_batch(
			RuntimeOrigin::signed(dac_account),
			cluster_id,
			era,
			batch_index,
			payers,
			0,
			vec![],
			(0, ActivityHash::default()),
		));

		assert_ok!(DdcPayouts::end_charging_customers(
			RuntimeOrigin::signed(dac_account),
			cluster_id,
			era,
		));

		assert_ok!(DdcPayouts::begin_rewarding_providers(
			RuntimeOrigin::signed(dac_account),
			cluster_id,
			era,
			max_batch_index,
			total_node_usage,
		));

		System::assert_last_event(Event::RewardingStarted { cluster_id, era }.into());

		report = DdcPayouts::active_billing_reports(cluster_id, era).unwrap();
		assert_eq!(report.state, PayoutState::RewardingProviders);
	})
}

#[test]
fn send_rewarding_providers_batch_fails_uninitialised() {
	ExtBuilder.build_and_execute(|| {
		let root_account = 1u128;
		let dac_account = 2u128;
		let user1 = 3u128;
		let user2 = 4u128;
		let node1 = 33u128;
		let cluster_id = ClusterId::from([12; 20]);
		let era = 100;
		let max_batch_index = 1;
		let batch_index = 0;
		let payers1 = vec![(user1, CustomerUsage::default())];
		let payers2 = vec![(user2, CustomerUsage::default())];
		let payees = vec![(node1, NodeUsage::default())];
		let start_date = NaiveDate::from_ymd_opt(2023, 4, 1).unwrap(); // April 1st

		let time = NaiveTime::from_hms_opt(0, 0, 0).unwrap(); // Midnight
		let start_era: i64 =
			DateTime::<Utc>::from_naive_utc_and_offset(start_date.and_time(time), Utc).timestamp();
		let end_era: i64 = start_era + (30.44 * 24.0 * 3600.0) as i64;

		assert_noop!(
			DdcPayouts::send_rewarding_providers_batch(
				RuntimeOrigin::signed(root_account),
				cluster_id,
				era,
				batch_index,
				payees.clone(),
			),
			Error::<Test>::Unauthorised
		);

		assert_noop!(
			DdcPayouts::send_rewarding_providers_batch(
				RuntimeOrigin::root(),
				cluster_id,
				era,
				batch_index,
				payees.clone(),
			),
			BadOrigin
		);

		assert_noop!(
			DdcPayouts::send_rewarding_providers_batch(
				RuntimeOrigin::signed(dac_account),
				cluster_id,
				era,
				batch_index,
				payees.clone(),
			),
			Error::<Test>::BillingReportDoesNotExist
		);

		assert_ok!(DdcPayouts::begin_billing_report(
			RuntimeOrigin::signed(dac_account),
			cluster_id,
			era,
			start_era,
			end_era,
		));

		assert_noop!(
			DdcPayouts::send_rewarding_providers_batch(
				RuntimeOrigin::signed(dac_account),
				cluster_id,
				era,
				batch_index,
				payees.clone(),
			),
			Error::<Test>::NotExpectedState
		);

		assert_ok!(DdcPayouts::begin_charging_customers(
			RuntimeOrigin::signed(dac_account),
			cluster_id,
			era,
			max_batch_index,
		));

		assert_noop!(
			DdcPayouts::send_rewarding_providers_batch(
				RuntimeOrigin::signed(dac_account),
				cluster_id,
				era,
				batch_index,
				payees.clone(),
			),
			Error::<Test>::NotExpectedState
		);

		assert_ok!(DdcPayouts::send_charging_customers_batch(
			RuntimeOrigin::signed(dac_account),
			cluster_id,
			era,
			batch_index,
			payers1,
			0,
			vec![],
			(0, ActivityHash::default()),
		));

		assert_noop!(
			DdcPayouts::send_rewarding_providers_batch(
				RuntimeOrigin::signed(dac_account),
				cluster_id,
				era,
				batch_index,
				payees.clone(),
			),
			Error::<Test>::NotExpectedState
		);

		assert_ok!(DdcPayouts::send_charging_customers_batch(
			RuntimeOrigin::signed(dac_account),
			cluster_id,
			era,
			batch_index + 1,
			payers2,
			0,
			vec![],
			(0, ActivityHash::default()),
		));

		assert_noop!(
			DdcPayouts::send_rewarding_providers_batch(
				RuntimeOrigin::signed(dac_account),
				cluster_id,
				era,
				batch_index,
				payees.clone(),
			),
			Error::<Test>::NotExpectedState
		);

		assert_ok!(DdcPayouts::end_charging_customers(
			RuntimeOrigin::signed(dac_account),
			cluster_id,
			era,
		));

		assert_noop!(
			DdcPayouts::send_rewarding_providers_batch(
				RuntimeOrigin::signed(dac_account),
				cluster_id,
				era,
				batch_index,
				payees,
			),
			Error::<Test>::NotExpectedState
		);
	})
}

#[test]
fn send_rewarding_providers_batch_works() {
	ExtBuilder.build_and_execute(|| {
		System::set_block_number(1);

		let dac_account = 123u128;
		let user1 = 1u128;
		let node1 = 10u128;
		let node2 = 11u128;
		let node3 = 12u128;
		let cluster_id = ClusterId::from([12; 20]);
		let era = 100;
		let max_batch_index = 0;
		let max_node_batch_index = 1;
		let batch_index = 0;
		let batch_node_index = 0;
		let usage1 = CustomerUsage {
			transferred_bytes: 23452345,
			stored_bytes: 3345234523,
			number_of_puts: 4456456345234523,
			number_of_gets: 523423,
		};

		let node_usage1 = NodeUsage {
			// Storage 1
			transferred_bytes: usage1.transferred_bytes * 2 / 3,
			stored_bytes: 0,
			number_of_puts: usage1.number_of_puts * 2 / 3,
			number_of_gets: usage1.number_of_gets * 2 / 3,
		};

		let node_usage2 = NodeUsage {
			// Storage 2
			transferred_bytes: 0,
			stored_bytes: usage1.stored_bytes * 2,
			number_of_puts: 0,
			number_of_gets: 0,
		};

		let node_usage3 = NodeUsage {
			// Storage 1 + Storage 2
			transferred_bytes: usage1.transferred_bytes * 2,
			stored_bytes: usage1.stored_bytes * 3,
			number_of_puts: usage1.number_of_puts * 2,
			number_of_gets: usage1.number_of_gets * 2,
		};

		let total_nodes_usage = NodeUsage {
			transferred_bytes: node_usage1.transferred_bytes +
				node_usage2.transferred_bytes +
				node_usage3.transferred_bytes,
			stored_bytes: node_usage1.stored_bytes +
				node_usage2.stored_bytes +
				node_usage3.stored_bytes,
			number_of_puts: node_usage1.number_of_puts +
				node_usage2.number_of_puts +
				node_usage3.number_of_puts,
			number_of_gets: node_usage1.number_of_gets +
				node_usage2.number_of_gets +
				node_usage3.number_of_gets,
		};

		let payers = vec![(user1, usage1)];
		let payees1 = vec![(node1, node_usage1.clone()), (node2, node_usage2.clone())];
		let payees2 = vec![(node3, node_usage3.clone())];
		let start_date = NaiveDate::from_ymd_opt(2023, 4, 1).unwrap(); // April 1st

		let time = NaiveTime::from_hms_opt(0, 0, 0).unwrap(); // Midnight
		let start_era: i64 =
			DateTime::<Utc>::from_naive_utc_and_offset(start_date.and_time(time), Utc).timestamp();
		let end_era: i64 = start_era + (30.44 * 24.0 * 3600.0) as i64;

		assert_ok!(DdcPayouts::begin_billing_report(
			RuntimeOrigin::signed(dac_account),
			cluster_id,
			era,
			start_era,
			end_era,
		));

		assert_ok!(DdcPayouts::begin_charging_customers(
			RuntimeOrigin::signed(dac_account),
			cluster_id,
			era,
			max_batch_index,
		));

		assert_ok!(DdcPayouts::send_charging_customers_batch(
			RuntimeOrigin::signed(dac_account),
			cluster_id,
			era,
			batch_index,
			payers,
			0,
			vec![],
			(0, ActivityHash::default()),
		));

		let report_before = DdcPayouts::active_billing_reports(cluster_id, era).unwrap();
		assert_ok!(DdcPayouts::end_charging_customers(
			RuntimeOrigin::signed(dac_account),
			cluster_id,
			era,
		));

		let report_after = DdcPayouts::active_billing_reports(cluster_id, era).unwrap();
		let total_left_from_one = (get_fees(&cluster_id).treasury_share +
			get_fees(&cluster_id).validators_share +
			get_fees(&cluster_id).cluster_reserve_share)
			.left_from_one();

		assert_eq!(
			report_after.total_customer_charge.transfer,
			total_left_from_one * report_before.total_customer_charge.transfer
		);
		assert_eq!(
			report_after.total_customer_charge.storage,
			total_left_from_one * report_before.total_customer_charge.storage
		);
		assert_eq!(
			report_after.total_customer_charge.puts,
			total_left_from_one * report_before.total_customer_charge.puts
		);
		assert_eq!(
			report_after.total_customer_charge.gets,
			total_left_from_one * report_before.total_customer_charge.gets
		);

		assert_ok!(DdcPayouts::begin_rewarding_providers(
			RuntimeOrigin::signed(dac_account),
			cluster_id,
			era,
			max_node_batch_index,
			total_nodes_usage.clone(),
		));

		assert_ok!(DdcPayouts::send_rewarding_providers_batch(
			RuntimeOrigin::signed(dac_account),
			cluster_id,
			era,
			batch_node_index,
			payees1,
		));

		let ratio1_transfer = Perquintill::from_rational(
			node_usage1.transferred_bytes,
			total_nodes_usage.transferred_bytes,
		);
		let mut transfer_charge = ratio1_transfer * report_after.total_customer_charge.transfer;

		let ratio1_storage =
			Perquintill::from_rational(node_usage1.stored_bytes, total_nodes_usage.stored_bytes);
		let mut storage_charge = ratio1_storage * report_after.total_customer_charge.storage;

		let ratio1_puts = Perquintill::from_rational(
			node_usage1.number_of_puts,
			total_nodes_usage.number_of_puts,
		);
		let mut puts_charge = ratio1_puts * report_after.total_customer_charge.puts;

		let ratio1_gets = Perquintill::from_rational(
			node_usage1.number_of_gets,
			total_nodes_usage.number_of_gets,
		);
		let mut gets_charge = ratio1_gets * report_after.total_customer_charge.gets;

		let balance_node1 = Balances::free_balance(node1);
		assert_eq!(balance_node1, transfer_charge + storage_charge + puts_charge + gets_charge);
		let mut report_reward = DdcPayouts::active_billing_reports(cluster_id, era).unwrap();

		System::assert_has_event(
			Event::ProviderRewarded {
				cluster_id,
				era,
				node_provider_id: node1,
				batch_index: batch_node_index,
				stored_bytes: node_usage1.stored_bytes,
				transferred_bytes: node_usage1.transferred_bytes,
				number_of_puts: node_usage1.number_of_puts,
				number_of_gets: node_usage1.number_of_gets,
				rewarded: balance_node1,
				expected_to_reward: balance_node1,
			}
			.into(),
		);

		let ratio2_transfer = Perquintill::from_rational(
			node_usage2.transferred_bytes,
			total_nodes_usage.transferred_bytes,
		);
		transfer_charge = ratio2_transfer * report_after.total_customer_charge.transfer;

		let ratio2_storage =
			Perquintill::from_rational(node_usage2.stored_bytes, total_nodes_usage.stored_bytes);
		storage_charge = ratio2_storage * report_after.total_customer_charge.storage;

		let ratio2_puts = Perquintill::from_rational(
			node_usage2.number_of_puts,
			total_nodes_usage.number_of_puts,
		);
		puts_charge = ratio2_puts * report_after.total_customer_charge.puts;

		let ratio2_gets = Perquintill::from_rational(
			node_usage2.number_of_gets,
			total_nodes_usage.number_of_gets,
		);
		gets_charge = ratio2_gets * report_after.total_customer_charge.gets;

		let balance_node2 = Balances::free_balance(node2);
		assert_eq!(balance_node2, transfer_charge + storage_charge + puts_charge + gets_charge);
		assert_eq!(report_reward.total_distributed_reward, balance_node1 + balance_node2);

		System::assert_has_event(
			Event::ProviderRewarded {
				cluster_id,
				era,
				node_provider_id: node2,
				batch_index: batch_node_index,
				stored_bytes: node_usage2.stored_bytes,
				transferred_bytes: node_usage2.transferred_bytes,
				number_of_puts: node_usage2.number_of_puts,
				number_of_gets: node_usage2.number_of_gets,
				rewarded: balance_node2,
				expected_to_reward: balance_node2,
			}
			.into(),
		);

		// batch 2
		assert_ok!(DdcPayouts::send_rewarding_providers_batch(
			RuntimeOrigin::signed(dac_account),
			cluster_id,
			era,
			batch_node_index + 1,
			payees2,
		));

		let ratio3_transfer = Perquintill::from_rational(
			node_usage3.transferred_bytes,
			total_nodes_usage.transferred_bytes,
		);
		transfer_charge = ratio3_transfer * report_after.total_customer_charge.transfer;

		let ratio3_storage =
			Perquintill::from_rational(node_usage3.stored_bytes, total_nodes_usage.stored_bytes);
		storage_charge = ratio3_storage * report_after.total_customer_charge.storage;

		let ratio3_puts = Perquintill::from_rational(
			node_usage3.number_of_puts,
			total_nodes_usage.number_of_puts,
		);
		puts_charge = ratio3_puts * report_after.total_customer_charge.puts;

		let ratio3_gets = Perquintill::from_rational(
			node_usage3.number_of_gets,
			total_nodes_usage.number_of_gets,
		);
		gets_charge = ratio3_gets * report_after.total_customer_charge.gets;

		report_reward = DdcPayouts::active_billing_reports(cluster_id, era).unwrap();
		let balance_node3 = Balances::free_balance(node3);
		assert_eq!(balance_node3, transfer_charge + storage_charge + puts_charge + gets_charge);

		System::assert_has_event(
			Event::ProviderRewarded {
				cluster_id,
				era,
				node_provider_id: node3,
				batch_index: batch_node_index + 1,
				stored_bytes: node_usage3.stored_bytes,
				transferred_bytes: node_usage3.transferred_bytes,
				number_of_puts: node_usage3.number_of_puts,
				number_of_gets: node_usage3.number_of_gets,
				rewarded: balance_node3,
				expected_to_reward: balance_node3,
			}
			.into(),
		);

		assert_eq!(
			report_reward.total_distributed_reward,
			balance_node1 + balance_node2 + balance_node3
		);

		let expected_amount_to_reward = report_reward.total_customer_charge.transfer +
			report_reward.total_customer_charge.storage +
			report_reward.total_customer_charge.puts +
			report_reward.total_customer_charge.gets;

		assert!(expected_amount_to_reward - report_reward.total_distributed_reward <= 20000);

		assert_ok!(DdcPayouts::end_rewarding_providers(
			RuntimeOrigin::signed(dac_account),
			cluster_id,
			era,
		));
	})
}

#[test]
fn send_rewarding_providers_batch_100_nodes_small_usage_works() {
	ExtBuilder.build_and_execute(|| {
		System::set_block_number(1);

		let num_nodes = 100;
		let num_users = 5;
		let dac_account = 123u128;
		let bank = 1u128;
		let cluster_id = ONE_CLUSTER_ID;
		let era = 100;
		let user_batch_size = 10;
		let node_batch_size = 10;
		let mut batch_user_index = 0;
		let mut batch_node_index = 0;
		let start_date = NaiveDate::from_ymd_opt(2023, 4, 1).unwrap(); // April 1st

		let time = NaiveTime::from_hms_opt(0, 0, 0).unwrap(); // Midnight
		let start_era: i64 =
			DateTime::<Utc>::from_naive_utc_and_offset(start_date.and_time(time), Utc).timestamp();
		let end_era: i64 = start_era + (30.44 * 24.0 * 3600.0) as i64;
		let usage1 = CustomerUsage {
			transferred_bytes: 1024,
			stored_bytes: 1024,
			number_of_puts: 1,
			number_of_gets: 1,
		};

		let node_usage1 = NodeUsage {
			// CDN
			transferred_bytes: Perquintill::from_float(0.75) * usage1.transferred_bytes,
			stored_bytes: 0,
			number_of_puts: Perquintill::from_float(0.75) * usage1.number_of_puts,
			number_of_gets: Perquintill::from_float(0.75) * usage1.number_of_gets,
		};

		let node_usage2 = NodeUsage {
			// Storage
			transferred_bytes: 0,
			stored_bytes: usage1.stored_bytes * 2,
			number_of_puts: 0,
			number_of_gets: 0,
		};

		let node_usage3 = NodeUsage {
			// CDN + Storage
			transferred_bytes: usage1.transferred_bytes * 2,
			stored_bytes: usage1.stored_bytes * 3,
			number_of_puts: usage1.number_of_puts * 2,
			number_of_gets: usage1.number_of_gets * 2,
		};

		let mut payees: Vec<Vec<(u128, NodeUsage)>> = Vec::new();
		let mut node_batch: Vec<(u128, NodeUsage)> = Vec::new();
		let mut total_nodes_usage = NodeUsage::default();
		for i in 10..10 + num_nodes {
			let node_usage = match i % 3 {
				0 => node_usage1.clone(),
				1 => node_usage2.clone(),
				2 => node_usage3.clone(),
				_ => unreachable!(),
			};
			total_nodes_usage.transferred_bytes += node_usage.transferred_bytes;
			total_nodes_usage.stored_bytes += node_usage.stored_bytes;
			total_nodes_usage.number_of_puts += node_usage.number_of_puts;
			total_nodes_usage.number_of_gets += node_usage.number_of_gets;

			node_batch.push((i, node_usage));
			if node_batch.len() == node_batch_size {
				payees.push(node_batch.clone());
				node_batch.clear();
			}
		}
		if !node_batch.is_empty() {
			payees.push(node_batch.clone());
		}

		let mut total_charge = 0u128;
		let mut payers: Vec<Vec<(u128, CustomerUsage)>> = Vec::new();
		let mut user_batch: Vec<(u128, CustomerUsage)> = Vec::new();
		for user_id in 1000..1000 + num_users {
			let ratio = match user_id % 5 {
				0 => Perquintill::one(),
				1 => Perquintill::from_float(0.5),
				2 => Perquintill::from_float(2f64),
				3 => Perquintill::from_float(0.25),
				4 => Perquintill::from_float(0.001),
				_ => unreachable!(),
			};

			let mut user_usage = usage1.clone();
			user_usage.transferred_bytes = ratio * user_usage.transferred_bytes;
			user_usage.stored_bytes = ratio * user_usage.stored_bytes;
			user_usage.number_of_puts = ratio * user_usage.number_of_puts;
			user_usage.number_of_gets = ratio * user_usage.number_of_gets;

			let expected_charge = calculate_charge_for_month(cluster_id, user_usage.clone());
			Balances::transfer(
				RuntimeOrigin::signed(bank),
				user_id,
				(expected_charge * 2).max(Balances::minimum_balance()),
			)
			.unwrap();
			total_charge += expected_charge;

			user_batch.push((user_id, user_usage));
			if user_batch.len() == user_batch_size {
				payers.push(user_batch.clone());
				user_batch.clear();
			}
		}
		if !user_batch.is_empty() {
			payers.push(user_batch.clone());
		}

		assert_ok!(DdcPayouts::begin_billing_report(
			RuntimeOrigin::signed(dac_account),
			cluster_id,
			era,
			start_era,
			end_era,
		));
		assert_ok!(DdcPayouts::begin_charging_customers(
			RuntimeOrigin::signed(dac_account),
			cluster_id,
			era,
			(payers.len() - 1) as u16,
		));

		for batch in payers.iter() {
			assert_ok!(DdcPayouts::send_charging_customers_batch(
				RuntimeOrigin::signed(dac_account),
				cluster_id,
				era,
				batch_user_index,
				batch.to_vec(),
				0,
				vec![],
				(0, ActivityHash::default()),
			));

			for (customer_id, usage) in batch.iter() {
				let charge = calculate_charge_for_month(cluster_id, usage.clone());

				System::assert_has_event(
					Event::Charged {
						cluster_id,
						era,
						customer_id: *customer_id,
						batch_index: batch_user_index,
						amount: charge,
					}
					.into(),
				);
			}
			batch_user_index += 1;
		}

		let report_before = DdcPayouts::active_billing_reports(cluster_id, era).unwrap();
		let balance1 = Balances::free_balance(report_before.vault);
		let balance2 = Balances::free_balance(DdcPayouts::account_id());
		assert_eq!(balance1, balance2);
		assert_eq!(report_before.vault, DdcPayouts::account_id());
		assert_eq!(balance1 - Balances::minimum_balance(), total_charge);

		assert_ok!(DdcPayouts::end_charging_customers(
			RuntimeOrigin::signed(dac_account),
			cluster_id,
			era,
		));

		let report_after = DdcPayouts::active_billing_reports(cluster_id, era).unwrap();
		let total_left_from_one = (get_fees(&cluster_id).treasury_share +
			get_fees(&cluster_id).validators_share +
			get_fees(&cluster_id).cluster_reserve_share)
			.left_from_one();

		let total_charge = report_after.total_customer_charge.transfer +
			report_before.total_customer_charge.storage +
			report_before.total_customer_charge.puts +
			report_before.total_customer_charge.gets;
		let balance_after = Balances::free_balance(DdcPayouts::account_id());
		assert_eq!(total_charge, balance_after - Balances::minimum_balance());

		assert_eq!(
			report_after.total_customer_charge.transfer,
			total_left_from_one * report_before.total_customer_charge.transfer
		);
		assert_eq!(
			report_after.total_customer_charge.storage,
			total_left_from_one * report_before.total_customer_charge.storage
		);
		assert_eq!(
			report_after.total_customer_charge.puts,
			total_left_from_one * report_before.total_customer_charge.puts
		);
		assert_eq!(
			report_after.total_customer_charge.gets,
			total_left_from_one * report_before.total_customer_charge.gets
		);

		assert_ok!(DdcPayouts::begin_rewarding_providers(
			RuntimeOrigin::signed(dac_account),
			cluster_id,
			era,
			(payees.len() - 1) as u16,
			total_nodes_usage.clone(),
		));

		for batch in payees.iter() {
			let before_batch = Balances::free_balance(DdcPayouts::account_id());
			assert_ok!(DdcPayouts::send_rewarding_providers_batch(
				RuntimeOrigin::signed(dac_account),
				cluster_id,
				era,
				batch_node_index,
				batch.to_vec(),
			));

			let mut batch_charge = 0;
			for (node1, node_usage1) in batch.iter() {
				let ratio1_transfer = Perquintill::from_rational(
					node_usage1.transferred_bytes,
					total_nodes_usage.transferred_bytes,
				);
				let transfer_charge = ratio1_transfer * report_after.total_customer_charge.transfer;

				let ratio1_storage = Perquintill::from_rational(
					node_usage1.stored_bytes,
					total_nodes_usage.stored_bytes,
				);
				let storage_charge = ratio1_storage * report_after.total_customer_charge.storage;

				let ratio1_puts = Perquintill::from_rational(
					node_usage1.number_of_puts,
					total_nodes_usage.number_of_puts,
				);
				let puts_charge = ratio1_puts * report_after.total_customer_charge.puts;

				let ratio1_gets = Perquintill::from_rational(
					node_usage1.number_of_gets,
					total_nodes_usage.number_of_gets,
				);
				let gets_charge = ratio1_gets * report_after.total_customer_charge.gets;

				let balance_node1 = Balances::free_balance(node1);
				assert!(
					(transfer_charge + storage_charge + puts_charge + gets_charge) - balance_node1 <
						MAX_DUST.into()
				);

				batch_charge += transfer_charge + storage_charge + puts_charge + gets_charge;
			}
			let after_batch = Balances::free_balance(DdcPayouts::account_id());
			assert!(batch_charge + after_batch - before_batch < MAX_DUST.into());

			batch_node_index += 1;
		}
		assert!(Balances::free_balance(DdcPayouts::account_id()) < MAX_DUST.into());
	})
}

#[test]
fn send_rewarding_providers_batch_100_nodes_large_usage_works() {
	ExtBuilder.build_and_execute(|| {
		System::set_block_number(1);

		let start_date = NaiveDate::from_ymd_opt(2023, 4, 1).unwrap(); // April 1st

		let time = NaiveTime::from_hms_opt(0, 0, 0).unwrap(); // Midnight
		let start_era: i64 =
			DateTime::<Utc>::from_naive_utc_and_offset(start_date.and_time(time), Utc).timestamp();
		let end_era: i64 = start_era + (30.44 * 24.0 * 3600.0) as i64;
		let num_nodes = 100;
		let num_users = 5;
		let dac_account = 123u128;
		let bank = 1u128;
		let cluster_id = ONE_CLUSTER_ID;
		let era = 100;
		let user_batch_size = 10;
		let node_batch_size = 10;
		let mut batch_user_index = 0;
		let mut batch_node_index = 0;
		let usage1 = CustomerUsage {
			transferred_bytes: 1024,
			stored_bytes: 1024,
			number_of_puts: 1,
			number_of_gets: 1,
		};

		let node_usage1 = NodeUsage {
			// CDN
			transferred_bytes: Perquintill::from_float(0.75) * usage1.transferred_bytes,
			stored_bytes: 0,
			number_of_puts: Perquintill::from_float(0.75) * usage1.number_of_puts,
			number_of_gets: Perquintill::from_float(0.75) * usage1.number_of_gets,
		};

		let node_usage2 = NodeUsage {
			// Storage
			transferred_bytes: 0,
			stored_bytes: usage1.stored_bytes * 2,
			number_of_puts: 0,
			number_of_gets: 0,
		};

		let node_usage3 = NodeUsage {
			// CDN + Storage
			transferred_bytes: usage1.transferred_bytes * 2,
			stored_bytes: usage1.stored_bytes * 3,
			number_of_puts: usage1.number_of_puts * 2,
			number_of_gets: usage1.number_of_gets * 2,
		};

		let mut payees: Vec<Vec<(u128, NodeUsage)>> = Vec::new();
		let mut node_batch: Vec<(u128, NodeUsage)> = Vec::new();
		let mut total_nodes_usage = NodeUsage::default();
		for i in 10..10 + num_nodes {
			let ratio = match i % 5 {
				0 => Perquintill::from_float(1_000_000.0),
				1 => Perquintill::from_float(10_000_000.0),
				2 => Perquintill::from_float(100_000_000.0),
				3 => Perquintill::from_float(1_000_000_000.0),
				4 => Perquintill::from_float(10_000_000_000.0),
				_ => unreachable!(),
			};
			let mut node_usage = match i % 3 {
				0 => node_usage1.clone(),
				1 => node_usage2.clone(),
				2 => node_usage3.clone(),
				_ => unreachable!(),
			};
			node_usage.transferred_bytes = ratio * node_usage.transferred_bytes;
			node_usage.stored_bytes = ratio * node_usage.stored_bytes;
			node_usage.number_of_puts = ratio * node_usage.number_of_puts;
			node_usage.number_of_gets = ratio * node_usage.number_of_gets;

			total_nodes_usage.transferred_bytes += node_usage.transferred_bytes;
			total_nodes_usage.stored_bytes += node_usage.stored_bytes;
			total_nodes_usage.number_of_puts += node_usage.number_of_puts;
			total_nodes_usage.number_of_gets += node_usage.number_of_gets;

			node_batch.push((i, node_usage));
			if node_batch.len() == node_batch_size {
				payees.push(node_batch.clone());
				node_batch.clear();
			}
		}
		if !node_batch.is_empty() {
			payees.push(node_batch.clone());
		}

		let mut total_charge = 0u128;
		let mut payers: Vec<Vec<(u128, CustomerUsage)>> = Vec::new();
		let mut user_batch: Vec<(u128, CustomerUsage)> = Vec::new();
		for user_id in 1000..1000 + num_users {
			let ratio = match user_id % 5 {
				0 => Perquintill::from_float(1_000_000.0),
				1 => Perquintill::from_float(10_000_000.0),
				2 => Perquintill::from_float(100_000_000.0),
				3 => Perquintill::from_float(1_000_000_000.0),
				4 => Perquintill::from_float(10_000_000_000.0),
				_ => unreachable!(),
			};

			let mut user_usage = usage1.clone();
			user_usage.transferred_bytes = ratio * user_usage.transferred_bytes;
			user_usage.stored_bytes = ratio * user_usage.stored_bytes;
			user_usage.number_of_puts = ratio * user_usage.number_of_puts;
			user_usage.number_of_gets = ratio * user_usage.number_of_gets;

			let expected_charge = calculate_charge_for_month(cluster_id, user_usage.clone());
			Balances::transfer(
				RuntimeOrigin::signed(bank),
				user_id,
				(expected_charge * 2).max(Balances::minimum_balance()),
			)
			.unwrap();
			total_charge += expected_charge;

			user_batch.push((user_id, user_usage));
			if user_batch.len() == user_batch_size {
				payers.push(user_batch.clone());
				user_batch.clear();
			}
		}
		if !user_batch.is_empty() {
			payers.push(user_batch.clone());
		}

		assert_ok!(DdcPayouts::begin_billing_report(
			RuntimeOrigin::signed(dac_account),
			cluster_id,
			era,
			start_era,
			end_era,
		));
		assert_ok!(DdcPayouts::begin_charging_customers(
			RuntimeOrigin::signed(dac_account),
			cluster_id,
			era,
			(payers.len() - 1) as u16,
		));

		for batch in payers.iter() {
			assert_ok!(DdcPayouts::send_charging_customers_batch(
				RuntimeOrigin::signed(dac_account),
				cluster_id,
				era,
				batch_user_index,
				batch.to_vec(),
				0,
				vec![],
				(0, ActivityHash::default()),
			));

			for (customer_id, usage) in batch.iter() {
				let charge = calculate_charge_for_month(cluster_id, usage.clone());

				System::assert_has_event(
					Event::Charged {
						cluster_id,
						era,
						customer_id: *customer_id,
						batch_index: batch_user_index,
						amount: charge,
					}
					.into(),
				);
			}
			batch_user_index += 1;
		}

		let report_before = DdcPayouts::active_billing_reports(cluster_id, era).unwrap();
		let balance1 = Balances::free_balance(report_before.vault);
		let balance2 = Balances::free_balance(DdcPayouts::account_id());
		assert_eq!(balance1, balance2);
		assert_eq!(report_before.vault, DdcPayouts::account_id());
		assert_eq!(balance1 - Balances::minimum_balance(), total_charge);

		assert_ok!(DdcPayouts::end_charging_customers(
			RuntimeOrigin::signed(dac_account),
			cluster_id,
			era,
		));

		let report_after = DdcPayouts::active_billing_reports(cluster_id, era).unwrap();
		let total_left_from_one = (get_fees(&cluster_id).treasury_share +
			get_fees(&cluster_id).validators_share +
			get_fees(&cluster_id).cluster_reserve_share)
			.left_from_one();

		let total_charge = report_after.total_customer_charge.transfer +
			report_before.total_customer_charge.storage +
			report_before.total_customer_charge.puts +
			report_before.total_customer_charge.gets;
		let balance_after = Balances::free_balance(DdcPayouts::account_id());
		assert_eq!(total_charge, balance_after - Balances::minimum_balance());

		assert_eq!(
			report_after.total_customer_charge.transfer,
			total_left_from_one * report_before.total_customer_charge.transfer
		);
		assert_eq!(
			report_after.total_customer_charge.storage,
			total_left_from_one * report_before.total_customer_charge.storage
		);
		assert_eq!(
			report_after.total_customer_charge.puts,
			total_left_from_one * report_before.total_customer_charge.puts
		);
		assert_eq!(
			report_after.total_customer_charge.gets,
			total_left_from_one * report_before.total_customer_charge.gets
		);

		assert_ok!(DdcPayouts::begin_rewarding_providers(
			RuntimeOrigin::signed(dac_account),
			cluster_id,
			era,
			(payees.len() - 1) as u16,
			total_nodes_usage.clone(),
		));

		for batch in payees.iter() {
			let before_batch = Balances::free_balance(DdcPayouts::account_id());
			assert_ok!(DdcPayouts::send_rewarding_providers_batch(
				RuntimeOrigin::signed(dac_account),
				cluster_id,
				era,
				batch_node_index,
				batch.to_vec(),
			));

			let mut batch_charge = 0;
			for (node1, node_usage1) in batch.iter() {
				let ratio1_transfer = Perquintill::from_rational(
					node_usage1.transferred_bytes,
					total_nodes_usage.transferred_bytes,
				);
				let transfer_charge = ratio1_transfer * report_after.total_customer_charge.transfer;

				let ratio1_storage = Perquintill::from_rational(
					node_usage1.stored_bytes,
					total_nodes_usage.stored_bytes,
				);
				let storage_charge = ratio1_storage * report_after.total_customer_charge.storage;

				let ratio1_puts = Perquintill::from_rational(
					node_usage1.number_of_puts,
					total_nodes_usage.number_of_puts,
				);
				let puts_charge = ratio1_puts * report_after.total_customer_charge.puts;

				let ratio1_gets = Perquintill::from_rational(
					node_usage1.number_of_gets,
					total_nodes_usage.number_of_gets,
				);
				let gets_charge = ratio1_gets * report_after.total_customer_charge.gets;

				let balance_node1 = Balances::free_balance(node1);
				assert!(
					(transfer_charge + storage_charge + puts_charge + gets_charge) - balance_node1 <
						MAX_DUST.into()
				);

				batch_charge += transfer_charge + storage_charge + puts_charge + gets_charge;
			}
			let after_batch = Balances::free_balance(DdcPayouts::account_id());
			assert!(batch_charge + after_batch - before_batch < MAX_DUST.into());

			batch_node_index += 1;
		}
		assert!(Balances::free_balance(DdcPayouts::account_id()) < MAX_DUST.into());
	})
}

#[test]
fn send_rewarding_providers_batch_100_nodes_small_large_usage_works() {
	ExtBuilder.build_and_execute(|| {
		System::set_block_number(1);

		let start_date = NaiveDate::from_ymd_opt(2023, 4, 1).unwrap(); // April 1st

		let time = NaiveTime::from_hms_opt(0, 0, 0).unwrap(); // Midnight
		let start_era: i64 =
			DateTime::<Utc>::from_naive_utc_and_offset(start_date.and_time(time), Utc).timestamp();
		let end_era: i64 = start_era + (30.44 * 24.0 * 3600.0) as i64;
		let num_nodes = 100;
		let num_users = 5;
		let dac_account = 123u128;
		let bank = 1u128;
		let cluster_id = ONE_CLUSTER_ID;
		let era = 100;
		let user_batch_size = 10;
		let node_batch_size = 10;
		let mut batch_user_index = 0;
		let mut batch_node_index = 0;
		let usage1 = CustomerUsage {
			transferred_bytes: 1024,
			stored_bytes: 1024,
			number_of_puts: 1,
			number_of_gets: 1,
		};

		let node_usage1 = NodeUsage {
			// CDN
			transferred_bytes: Perquintill::from_float(0.75) * usage1.transferred_bytes,
			stored_bytes: 0,
			number_of_puts: Perquintill::from_float(0.75) * usage1.number_of_puts,
			number_of_gets: Perquintill::from_float(0.75) * usage1.number_of_gets,
		};

		let node_usage2 = NodeUsage {
			// Storage
			transferred_bytes: 0,
			stored_bytes: usage1.stored_bytes * 2,
			number_of_puts: 0,
			number_of_gets: 0,
		};

		let node_usage3 = NodeUsage {
			// CDN + Storage
			transferred_bytes: usage1.transferred_bytes * 2,
			stored_bytes: usage1.stored_bytes * 3,
			number_of_puts: usage1.number_of_puts * 2,
			number_of_gets: usage1.number_of_gets * 2,
		};

		let mut payees: Vec<Vec<(u128, NodeUsage)>> = Vec::new();
		let mut node_batch: Vec<(u128, NodeUsage)> = Vec::new();
		let mut total_nodes_usage = NodeUsage::default();
		for i in 10..10 + num_nodes {
			let ratio = match i % 5 {
				0 => Perquintill::from_float(1_000_000.0),
				1 => Perquintill::from_float(0.5),
				2 => Perquintill::from_float(100_000_000.0),
				3 => Perquintill::from_float(0.25),
				4 => Perquintill::from_float(10_000_000_000.0),
				_ => unreachable!(),
			};
			let mut node_usage = match i % 3 {
				0 => node_usage1.clone(),
				1 => node_usage2.clone(),
				2 => node_usage3.clone(),
				_ => unreachable!(),
			};
			node_usage.transferred_bytes = ratio * node_usage.transferred_bytes;
			node_usage.stored_bytes = ratio * node_usage.stored_bytes;
			node_usage.number_of_puts = ratio * node_usage.number_of_puts;
			node_usage.number_of_gets = ratio * node_usage.number_of_gets;

			total_nodes_usage.transferred_bytes += node_usage.transferred_bytes;
			total_nodes_usage.stored_bytes += node_usage.stored_bytes;
			total_nodes_usage.number_of_puts += node_usage.number_of_puts;
			total_nodes_usage.number_of_gets += node_usage.number_of_gets;

			node_batch.push((i, node_usage));
			if node_batch.len() == node_batch_size {
				payees.push(node_batch.clone());
				node_batch.clear();
			}
		}
		if !node_batch.is_empty() {
			payees.push(node_batch.clone());
		}

		let mut total_charge = 0u128;
		let mut payers: Vec<Vec<(u128, CustomerUsage)>> = Vec::new();
		let mut user_batch: Vec<(u128, CustomerUsage)> = Vec::new();
		for user_id in 1000..1000 + num_users {
			let ratio = match user_id % 5 {
				0 => Perquintill::from_float(1_000_000.0),
				1 => Perquintill::from_float(10_000_000.0),
				2 => Perquintill::from_float(100_000_000.0),
				3 => Perquintill::from_float(1_000_000_000.0),
				4 => Perquintill::from_float(10_000_000_000.0),
				_ => unreachable!(),
			};

			let mut user_usage = usage1.clone();
			user_usage.transferred_bytes = ratio * user_usage.transferred_bytes;
			user_usage.stored_bytes = ratio * user_usage.stored_bytes;
			user_usage.number_of_puts = ratio * user_usage.number_of_puts;
			user_usage.number_of_gets = ratio * user_usage.number_of_gets;

			let expected_charge = calculate_charge_for_month(cluster_id, user_usage.clone());
			Balances::transfer(
				RuntimeOrigin::signed(bank),
				user_id,
				(expected_charge * 2).max(Balances::minimum_balance()),
			)
			.unwrap();
			total_charge += expected_charge;

			user_batch.push((user_id, user_usage));
			if user_batch.len() == user_batch_size {
				payers.push(user_batch.clone());
				user_batch.clear();
			}
		}
		if !user_batch.is_empty() {
			payers.push(user_batch.clone());
		}

		assert_ok!(DdcPayouts::begin_billing_report(
			RuntimeOrigin::signed(dac_account),
			cluster_id,
			era,
			start_era,
			end_era,
		));
		assert_ok!(DdcPayouts::begin_charging_customers(
			RuntimeOrigin::signed(dac_account),
			cluster_id,
			era,
			(payers.len() - 1) as u16,
		));

		for batch in payers.iter() {
			assert_ok!(DdcPayouts::send_charging_customers_batch(
				RuntimeOrigin::signed(dac_account),
				cluster_id,
				era,
				batch_user_index,
				batch.to_vec(),
				0,
				vec![],
				(0, ActivityHash::default()),
			));

			for (customer_id, usage) in batch.iter() {
				let charge = calculate_charge_for_month(cluster_id, usage.clone());

				System::assert_has_event(
					Event::Charged {
						cluster_id,
						era,
						customer_id: *customer_id,
						batch_index: batch_user_index,
						amount: charge,
					}
					.into(),
				);
			}
			batch_user_index += 1;
		}

		let report_before = DdcPayouts::active_billing_reports(cluster_id, era).unwrap();
		let balance1 = Balances::free_balance(report_before.vault);
		let balance2 = Balances::free_balance(DdcPayouts::account_id());
		assert_eq!(balance1, balance2);
		assert_eq!(report_before.vault, DdcPayouts::account_id());
		assert_eq!(balance1 - Balances::minimum_balance(), total_charge);

		assert_ok!(DdcPayouts::end_charging_customers(
			RuntimeOrigin::signed(dac_account),
			cluster_id,
			era,
		));

		let report_after = DdcPayouts::active_billing_reports(cluster_id, era).unwrap();
		let total_left_from_one = (get_fees(&cluster_id).treasury_share +
			get_fees(&cluster_id).validators_share +
			get_fees(&cluster_id).cluster_reserve_share)
			.left_from_one();

		let total_charge = report_after.total_customer_charge.transfer +
			report_before.total_customer_charge.storage +
			report_before.total_customer_charge.puts +
			report_before.total_customer_charge.gets;
		let balance_after = Balances::free_balance(DdcPayouts::account_id());
		assert_eq!(total_charge, balance_after - Balances::minimum_balance());

		assert_eq!(
			report_after.total_customer_charge.transfer,
			total_left_from_one * report_before.total_customer_charge.transfer
		);
		assert_eq!(
			report_after.total_customer_charge.storage,
			total_left_from_one * report_before.total_customer_charge.storage
		);
		assert_eq!(
			report_after.total_customer_charge.puts,
			total_left_from_one * report_before.total_customer_charge.puts
		);
		assert_eq!(
			report_after.total_customer_charge.gets,
			total_left_from_one * report_before.total_customer_charge.gets
		);

		assert_ok!(DdcPayouts::begin_rewarding_providers(
			RuntimeOrigin::signed(dac_account),
			cluster_id,
			era,
			(payees.len() - 1) as u16,
			total_nodes_usage.clone(),
		));

		for batch in payees.iter() {
			let before_batch = Balances::free_balance(DdcPayouts::account_id());
			assert_ok!(DdcPayouts::send_rewarding_providers_batch(
				RuntimeOrigin::signed(dac_account),
				cluster_id,
				era,
				batch_node_index,
				batch.to_vec(),
			));

			let mut batch_charge = 0;
			for (node1, node_usage1) in batch.iter() {
				let ratio1_transfer = Perquintill::from_rational(
					node_usage1.transferred_bytes,
					total_nodes_usage.transferred_bytes,
				);
				let transfer_charge = ratio1_transfer * report_after.total_customer_charge.transfer;

				let ratio1_storage = Perquintill::from_rational(
					node_usage1.stored_bytes,
					total_nodes_usage.stored_bytes,
				);
				let storage_charge = ratio1_storage * report_after.total_customer_charge.storage;

				let ratio1_puts = Perquintill::from_rational(
					node_usage1.number_of_puts,
					total_nodes_usage.number_of_puts,
				);
				let puts_charge = ratio1_puts * report_after.total_customer_charge.puts;

				let ratio1_gets = Perquintill::from_rational(
					node_usage1.number_of_gets,
					total_nodes_usage.number_of_gets,
				);
				let gets_charge = ratio1_gets * report_after.total_customer_charge.gets;

				let balance_node1 = Balances::free_balance(node1);
				assert!(
					(transfer_charge + storage_charge + puts_charge + gets_charge) - balance_node1 <
						MAX_DUST.into()
				);

				batch_charge += transfer_charge + storage_charge + puts_charge + gets_charge;
			}
			let after_batch = Balances::free_balance(DdcPayouts::account_id());
			assert!(batch_charge + after_batch - before_batch < MAX_DUST.into());

			batch_node_index += 1;
		}
		assert!(Balances::free_balance(DdcPayouts::account_id()) < MAX_DUST.into());
	})
}

fn generate_random_u64<T: Randomness<H256, BlockNumber>>(_: &T, min: u64, max: u64) -> u64 {
	let (random_seed, _) = T::random_seed();
	let random_raw = u64::from_be_bytes(random_seed.as_bytes()[0..8].try_into().unwrap());

	min.saturating_add(random_raw % (max.saturating_sub(min).saturating_add(1)))
}

#[test]
fn send_rewarding_providers_batch_100_nodes_random_usage_works() {
	ExtBuilder.build_and_execute(|| {
		System::set_block_number(1);

		let start_date = NaiveDate::from_ymd_opt(2023, 4, 1).unwrap(); // April 1st

		let time = NaiveTime::from_hms_opt(0, 0, 0).unwrap(); // Midnight
		let start_era: i64 =
			DateTime::<Utc>::from_naive_utc_and_offset(start_date.and_time(time), Utc).timestamp();
		let end_era: i64 = start_era + (30.44 * 24.0 * 3600.0) as i64;
		let mock_randomness = MockRandomness::default();
		let min: u64 = 1024;
		let max: u64 = 1024 * 1024;
		let num_nodes = 100;
		let num_users = 100;
		let dac_account = 123u128;
		let bank = 1u128;
		let cluster_id = CERE_CLUSTER_ID;
		let era = 100;
		let user_batch_size = 10;
		let node_batch_size = 10;
		let mut batch_user_index = 0;
		let mut batch_node_index = 0;
		let mut payees: Vec<Vec<(u128, NodeUsage)>> = Vec::new();
		let mut node_batch: Vec<(u128, NodeUsage)> = Vec::new();
		let mut total_nodes_usage = NodeUsage::default();
		for i in 10..10 + num_nodes {
			let node_usage = NodeUsage {
				transferred_bytes: generate_random_u64(&mock_randomness, min, max),
				stored_bytes: generate_random_u64(&mock_randomness, min, max),
				number_of_puts: generate_random_u64(&mock_randomness, min, max),
				number_of_gets: generate_random_u64(&mock_randomness, min, max),
			};

			total_nodes_usage.transferred_bytes += node_usage.transferred_bytes;
			total_nodes_usage.stored_bytes += node_usage.stored_bytes;
			total_nodes_usage.number_of_puts += node_usage.number_of_puts;
			total_nodes_usage.number_of_gets += node_usage.number_of_gets;

			node_batch.push((i, node_usage));
			if node_batch.len() == node_batch_size {
				payees.push(node_batch.clone());
				node_batch.clear();
			}
		}
		if !node_batch.is_empty() {
			payees.push(node_batch.clone());
		}

		let mut total_charge = 0u128;
		let mut payers: Vec<Vec<(u128, CustomerUsage)>> = Vec::new();
		let mut user_batch: Vec<(u128, CustomerUsage)> = Vec::new();
		for user_id in 1000..1000 + num_users {
			let user_usage = CustomerUsage {
				transferred_bytes: generate_random_u64(&mock_randomness, min, max),
				stored_bytes: generate_random_u64(&mock_randomness, min, max),
				number_of_puts: generate_random_u64(&mock_randomness, min, max),
				number_of_gets: generate_random_u64(&mock_randomness, min, max),
			};

			let expected_charge = calculate_charge_for_month(cluster_id, user_usage.clone());
			Balances::transfer(
				RuntimeOrigin::signed(bank),
				user_id,
				(expected_charge * 2).max(Balances::minimum_balance()),
			)
			.unwrap();
			total_charge += expected_charge;

			user_batch.push((user_id, user_usage));
			if user_batch.len() == user_batch_size {
				payers.push(user_batch.clone());
				user_batch.clear();
			}
		}
		if !user_batch.is_empty() {
			payers.push(user_batch.clone());
		}

		assert_ok!(DdcPayouts::begin_billing_report(
			RuntimeOrigin::signed(dac_account),
			cluster_id,
			era,
			start_era,
			end_era,
		));
		assert_ok!(DdcPayouts::begin_charging_customers(
			RuntimeOrigin::signed(dac_account),
			cluster_id,
			era,
			(payers.len() - 1) as u16,
		));

		for batch in payers.iter() {
			assert_ok!(DdcPayouts::send_charging_customers_batch(
				RuntimeOrigin::signed(dac_account),
				cluster_id,
				era,
				batch_user_index,
				batch.to_vec(),
				0,
				vec![],
				(0, ActivityHash::default()),
			));

			for (customer_id, usage) in batch.iter() {
				let charge = calculate_charge_for_month(cluster_id, usage.clone());

				System::assert_has_event(
					Event::Charged {
						cluster_id,
						era,
						customer_id: *customer_id,
						batch_index: batch_user_index,
						amount: charge,
					}
					.into(),
				);
			}
			batch_user_index += 1;
		}

		let report_before = DdcPayouts::active_billing_reports(cluster_id, era).unwrap();
		let balance1 = Balances::free_balance(report_before.vault);
		let balance2 = Balances::free_balance(DdcPayouts::account_id());
		assert_eq!(balance1, balance2);
		assert_eq!(report_before.vault, DdcPayouts::account_id());
		assert_eq!(balance1 - Balances::minimum_balance(), total_charge);

		assert_ok!(DdcPayouts::end_charging_customers(
			RuntimeOrigin::signed(dac_account),
			cluster_id,
			era,
		));

		let report_after = DdcPayouts::active_billing_reports(cluster_id, era).unwrap();
		let total_left_from_one = (get_fees(&cluster_id).treasury_share +
			get_fees(&cluster_id).validators_share +
			get_fees(&cluster_id).cluster_reserve_share)
			.left_from_one();

		let total_charge = report_after.total_customer_charge.transfer +
			report_before.total_customer_charge.storage +
			report_before.total_customer_charge.puts +
			report_before.total_customer_charge.gets;
		let balance_after = Balances::free_balance(DdcPayouts::account_id());
		assert_eq!(total_charge, balance_after - Balances::minimum_balance());

		assert_eq!(
			report_after.total_customer_charge.transfer,
			total_left_from_one * report_before.total_customer_charge.transfer
		);
		assert_eq!(
			report_after.total_customer_charge.storage,
			total_left_from_one * report_before.total_customer_charge.storage
		);
		assert_eq!(
			report_after.total_customer_charge.puts,
			total_left_from_one * report_before.total_customer_charge.puts
		);
		assert_eq!(
			report_after.total_customer_charge.gets,
			total_left_from_one * report_before.total_customer_charge.gets
		);

		assert_ok!(DdcPayouts::begin_rewarding_providers(
			RuntimeOrigin::signed(dac_account),
			cluster_id,
			era,
			(payees.len() - 1) as u16,
			total_nodes_usage.clone(),
		));

		for batch in payees.iter() {
			let before_batch = Balances::free_balance(DdcPayouts::account_id());
			assert_ok!(DdcPayouts::send_rewarding_providers_batch(
				RuntimeOrigin::signed(dac_account),
				cluster_id,
				era,
				batch_node_index,
				batch.to_vec(),
			));

			let mut batch_charge = 0;
			for (node1, node_usage1) in batch.iter() {
				let ratio1_transfer = Perquintill::from_rational(
					node_usage1.transferred_bytes,
					total_nodes_usage.transferred_bytes,
				);
				let transfer_charge = ratio1_transfer * report_after.total_customer_charge.transfer;

				let ratio1_storage = Perquintill::from_rational(
					node_usage1.stored_bytes,
					total_nodes_usage.stored_bytes,
				);
				let storage_charge = ratio1_storage * report_after.total_customer_charge.storage;

				let ratio1_puts = Perquintill::from_rational(
					node_usage1.number_of_puts,
					total_nodes_usage.number_of_puts,
				);
				let puts_charge = ratio1_puts * report_after.total_customer_charge.puts;

				let ratio1_gets = Perquintill::from_rational(
					node_usage1.number_of_gets,
					total_nodes_usage.number_of_gets,
				);
				let gets_charge = ratio1_gets * report_after.total_customer_charge.gets;

				let balance_node1 = Balances::free_balance(node1);
				assert!(
					(transfer_charge + storage_charge + puts_charge + gets_charge) - balance_node1 <
						MAX_DUST.into()
				);

				batch_charge += transfer_charge + storage_charge + puts_charge + gets_charge;
			}
			let after_batch = Balances::free_balance(DdcPayouts::account_id());
			assert!(batch_charge + after_batch - before_batch < MAX_DUST.into());

			batch_node_index += 1;
		}
		assert!(Balances::free_balance(DdcPayouts::account_id()) < MAX_DUST.into());
	})
}

#[test]
fn end_rewarding_providers_fails_uninitialised() {
	ExtBuilder.build_and_execute(|| {
		let root_account = 1u128;
		let dac_account = 2u128;
		let user1 = 3u128;
		let user2 = 4u128;
		let node1 = 33u128;
		let cluster_id = ClusterId::from([12; 20]);
		let era = 100;
		let max_batch_index = 1;
		let batch_index = 0;
		let payers1 = vec![(user1, CustomerUsage::default())];
		let payers2 = vec![(user2, CustomerUsage::default())];
		let payees = vec![(node1, NodeUsage::default())];
		let total_node_usage = NodeUsage::default();
		let start_date = NaiveDate::from_ymd_opt(2023, 4, 1).unwrap(); // April 1st

		let time = NaiveTime::from_hms_opt(0, 0, 0).unwrap(); // Midnight
		let start_era: i64 =
			DateTime::<Utc>::from_naive_utc_and_offset(start_date.and_time(time), Utc).timestamp();
		let end_era: i64 = start_era + (30.44 * 24.0 * 3600.0) as i64;

		assert_noop!(
			DdcPayouts::end_rewarding_providers(
				RuntimeOrigin::signed(root_account),
				cluster_id,
				era,
			),
			Error::<Test>::Unauthorised
		);

		assert_noop!(
			DdcPayouts::end_rewarding_providers(RuntimeOrigin::root(), cluster_id, era,),
			BadOrigin
		);

		assert_noop!(
			DdcPayouts::end_rewarding_providers(
				RuntimeOrigin::signed(dac_account),
				cluster_id,
				era,
			),
			Error::<Test>::BillingReportDoesNotExist
		);

		assert_ok!(DdcPayouts::begin_billing_report(
			RuntimeOrigin::signed(dac_account),
			cluster_id,
			era,
			start_era,
			end_era,
		));

		assert_noop!(
			DdcPayouts::end_rewarding_providers(
				RuntimeOrigin::signed(dac_account),
				cluster_id,
				era,
			),
			Error::<Test>::NotExpectedState
		);

		assert_ok!(DdcPayouts::begin_charging_customers(
			RuntimeOrigin::signed(dac_account),
			cluster_id,
			era,
			max_batch_index,
		));

		assert_noop!(
			DdcPayouts::end_rewarding_providers(
				RuntimeOrigin::signed(dac_account),
				cluster_id,
				era,
			),
			Error::<Test>::NotExpectedState
		);

		assert_ok!(DdcPayouts::send_charging_customers_batch(
			RuntimeOrigin::signed(dac_account),
			cluster_id,
			era,
			batch_index,
			payers1,
			0,
			vec![],
			(0, ActivityHash::default()),
		));

		assert_noop!(
			DdcPayouts::end_rewarding_providers(
				RuntimeOrigin::signed(dac_account),
				cluster_id,
				era,
			),
			Error::<Test>::NotExpectedState
		);

		assert_ok!(DdcPayouts::send_charging_customers_batch(
			RuntimeOrigin::signed(dac_account),
			cluster_id,
			era,
			batch_index + 1,
			payers2,
			0,
			vec![],
			(0, ActivityHash::default()),
		));

		assert_noop!(
			DdcPayouts::end_rewarding_providers(
				RuntimeOrigin::signed(dac_account),
				cluster_id,
				era,
			),
			Error::<Test>::NotExpectedState
		);

		assert_ok!(DdcPayouts::end_charging_customers(
			RuntimeOrigin::signed(dac_account),
			cluster_id,
			era,
		));

		assert_noop!(
			DdcPayouts::end_rewarding_providers(
				RuntimeOrigin::signed(dac_account),
				cluster_id,
				era,
			),
			Error::<Test>::NotExpectedState
		);

		assert_ok!(DdcPayouts::begin_rewarding_providers(
			RuntimeOrigin::signed(dac_account),
			cluster_id,
			era,
			max_batch_index,
			total_node_usage,
		));

		assert_noop!(
			DdcPayouts::end_rewarding_providers(
				RuntimeOrigin::signed(dac_account),
				cluster_id,
				era,
			),
			Error::<Test>::BatchesMissed
		);

		assert_ok!(DdcPayouts::send_rewarding_providers_batch(
			RuntimeOrigin::signed(dac_account),
			cluster_id,
			era,
			batch_index,
			payees,
		));

		assert_noop!(
			DdcPayouts::end_rewarding_providers(
				RuntimeOrigin::signed(dac_account),
				cluster_id,
				era,
			),
			Error::<Test>::BatchesMissed
		);
	})
}

#[test]
fn end_rewarding_providers_works() {
	ExtBuilder.build_and_execute(|| {
		System::set_block_number(1);

		let start_date = NaiveDate::from_ymd_opt(2023, 4, 1).unwrap(); // April 1st

		let time = NaiveTime::from_hms_opt(0, 0, 0).unwrap(); // Midnight
		let start_era: i64 =
			DateTime::<Utc>::from_naive_utc_and_offset(start_date.and_time(time), Utc).timestamp();
		let end_era: i64 = start_era + (30.44 * 24.0 * 3600.0) as i64;
		let dac_account = 2u128;
		let user1 = 1u128;
		let node1 = 33u128;
		let cluster_id = ClusterId::from([12; 20]);
		let era = 100;
		let max_batch_index = 0;
		let batch_index = 0;
		let usage1 = CustomerUsage {
			transferred_bytes: 23452345,
			stored_bytes: 3345234523,
			number_of_puts: 4456456345234523,
			number_of_gets: 523423,
		};

		let node_usage1 = NodeUsage {
			// CDN + Storage
			transferred_bytes: usage1.transferred_bytes * 2 / 3,
			stored_bytes: usage1.stored_bytes * 2 / 3,
			number_of_puts: usage1.number_of_puts * 2 / 3,
			number_of_gets: usage1.number_of_gets * 2 / 3,
		};
		let total_node_usage = node_usage1.clone();
		let payers = vec![(user1, usage1)];
		let payees = vec![(node1, node_usage1)];

		assert_ok!(DdcPayouts::begin_billing_report(
			RuntimeOrigin::signed(dac_account),
			cluster_id,
			era,
			start_era,
			end_era,
		));

		let mut report = DdcPayouts::active_billing_reports(cluster_id, era).unwrap();
		assert_eq!(report.state, PayoutState::Initialized);

		assert_ok!(DdcPayouts::begin_charging_customers(
			RuntimeOrigin::signed(dac_account),
			cluster_id,
			era,
			max_batch_index,
		));

		assert_ok!(DdcPayouts::send_charging_customers_batch(
			RuntimeOrigin::signed(dac_account),
			cluster_id,
			era,
			batch_index,
			payers,
			0,
			vec![],
			(0, ActivityHash::default()),
		));

		assert_ok!(DdcPayouts::end_charging_customers(
			RuntimeOrigin::signed(dac_account),
			cluster_id,
			era,
		));

		assert_ok!(DdcPayouts::begin_rewarding_providers(
			RuntimeOrigin::signed(dac_account),
			cluster_id,
			era,
			max_batch_index,
			total_node_usage,
		));

		assert_ok!(DdcPayouts::send_rewarding_providers_batch(
			RuntimeOrigin::signed(dac_account),
			cluster_id,
			era,
			batch_index,
			payees,
		));

		assert_ok!(DdcPayouts::end_rewarding_providers(
			RuntimeOrigin::signed(dac_account),
			cluster_id,
			era,
		));

		System::assert_last_event(Event::RewardingFinished { cluster_id, era }.into());

		report = DdcPayouts::active_billing_reports(cluster_id, era).unwrap();
		assert_eq!(report.state, PayoutState::ProvidersRewarded);
	})
}

#[test]
fn end_billing_report_fails_uninitialised() {
	ExtBuilder.build_and_execute(|| {
		let start_date = NaiveDate::from_ymd_opt(2023, 4, 1).unwrap(); // April 1st

		let time = NaiveTime::from_hms_opt(0, 0, 0).unwrap(); // Midnight
		let start_era: i64 =
			DateTime::<Utc>::from_naive_utc_and_offset(start_date.and_time(time), Utc).timestamp();
		let end_era: i64 = start_era + (30.44 * 24.0 * 3600.0) as i64;
		let root_account = 1u128;
		let dac_account = 2u128;
		let user1 = 3u128;
		let user2 = 4u128;
		let node1 = 33u128;
		let cluster_id = ClusterId::from([12; 20]);
		let era = 100;
		let max_batch_index = 1;
		let batch_index = 0;
		let payers1 = vec![(user1, CustomerUsage::default())];
		let payers2 = vec![(user2, CustomerUsage::default())];
		let payees = vec![(node1, NodeUsage::default())];
		let total_node_usage = NodeUsage::default();

		assert_noop!(
			DdcPayouts::end_billing_report(RuntimeOrigin::signed(root_account), cluster_id, era,),
			Error::<Test>::Unauthorised
		);

		assert_noop!(
			DdcPayouts::end_billing_report(RuntimeOrigin::root(), cluster_id, era,),
			BadOrigin
		);

		assert_noop!(
			DdcPayouts::end_billing_report(RuntimeOrigin::signed(dac_account), cluster_id, era,),
			Error::<Test>::BillingReportDoesNotExist
		);

		assert_ok!(DdcPayouts::begin_billing_report(
			RuntimeOrigin::signed(dac_account),
			cluster_id,
			era,
			start_era,
			end_era,
		));

		assert_noop!(
			DdcPayouts::end_billing_report(RuntimeOrigin::signed(dac_account), cluster_id, era,),
			Error::<Test>::NotExpectedState
		);

		assert_ok!(DdcPayouts::begin_charging_customers(
			RuntimeOrigin::signed(dac_account),
			cluster_id,
			era,
			max_batch_index,
		));

		assert_noop!(
			DdcPayouts::end_billing_report(RuntimeOrigin::signed(dac_account), cluster_id, era,),
			Error::<Test>::NotExpectedState
		);

		assert_ok!(DdcPayouts::send_charging_customers_batch(
			RuntimeOrigin::signed(dac_account),
			cluster_id,
			era,
			batch_index,
			payers1,
			0,
			vec![],
			(0, ActivityHash::default()),
		));

		assert_noop!(
			DdcPayouts::end_billing_report(RuntimeOrigin::signed(dac_account), cluster_id, era,),
			Error::<Test>::NotExpectedState
		);

		assert_ok!(DdcPayouts::send_charging_customers_batch(
			RuntimeOrigin::signed(dac_account),
			cluster_id,
			era,
			batch_index + 1,
			payers2,
			0,
			vec![],
			(0, ActivityHash::default()),
		));

		assert_noop!(
			DdcPayouts::end_billing_report(RuntimeOrigin::signed(dac_account), cluster_id, era,),
			Error::<Test>::NotExpectedState
		);

		assert_ok!(DdcPayouts::end_charging_customers(
			RuntimeOrigin::signed(dac_account),
			cluster_id,
			era,
		));

		assert_noop!(
			DdcPayouts::end_billing_report(RuntimeOrigin::signed(dac_account), cluster_id, era,),
			Error::<Test>::NotExpectedState
		);

		assert_ok!(DdcPayouts::begin_rewarding_providers(
			RuntimeOrigin::signed(dac_account),
			cluster_id,
			era,
			max_batch_index,
			total_node_usage,
		));

		assert_noop!(
			DdcPayouts::end_billing_report(RuntimeOrigin::signed(dac_account), cluster_id, era,),
			Error::<Test>::NotExpectedState
		);

		assert_ok!(DdcPayouts::send_rewarding_providers_batch(
			RuntimeOrigin::signed(dac_account),
			cluster_id,
			era,
			batch_index,
			payees.clone(),
		));

		assert_noop!(
			DdcPayouts::end_billing_report(RuntimeOrigin::signed(dac_account), cluster_id, era,),
			Error::<Test>::NotExpectedState
		);

		assert_ok!(DdcPayouts::send_rewarding_providers_batch(
			RuntimeOrigin::signed(dac_account),
			cluster_id,
			era,
			batch_index + 1,
			payees,
		));

		assert_noop!(
			DdcPayouts::end_billing_report(RuntimeOrigin::signed(dac_account), cluster_id, era,),
			Error::<Test>::NotExpectedState
		);
	})
}

#[test]
fn end_billing_report_works() {
	ExtBuilder.build_and_execute(|| {
		System::set_block_number(1);

		let start_date = NaiveDate::from_ymd_opt(2023, 4, 1).unwrap(); // April 1st

		let time = NaiveTime::from_hms_opt(0, 0, 0).unwrap(); // Midnight
		let start_era: i64 =
			DateTime::<Utc>::from_naive_utc_and_offset(start_date.and_time(time), Utc).timestamp();
		let end_era: i64 = start_era + (30.44 * 24.0 * 3600.0) as i64;
		let dac_account = 2u128;
		let user1 = 3u128;
		let node1 = 33u128;
		let cluster_id = ClusterId::from([12; 20]);
		let era = 100;
		let max_batch_index = 0;
		let batch_index = 0;
		let total_node_usage = NodeUsage::default();
		let payers = vec![(user1, CustomerUsage::default())];
		let payees = vec![(node1, NodeUsage::default())];

		assert_ok!(DdcPayouts::begin_billing_report(
			RuntimeOrigin::signed(dac_account),
			cluster_id,
			era,
			start_era,
			end_era,
		));

		let report = DdcPayouts::active_billing_reports(cluster_id, era).unwrap();
		assert_eq!(report.state, PayoutState::Initialized);

		assert_ok!(DdcPayouts::begin_charging_customers(
			RuntimeOrigin::signed(dac_account),
			cluster_id,
			era,
			max_batch_index,
		));

		assert_ok!(DdcPayouts::send_charging_customers_batch(
			RuntimeOrigin::signed(dac_account),
			cluster_id,
			era,
			batch_index,
			payers,
			0,
			vec![],
			(0, ActivityHash::default()),
		));

		assert_ok!(DdcPayouts::end_charging_customers(
			RuntimeOrigin::signed(dac_account),
			cluster_id,
			era,
		));

		assert_ok!(DdcPayouts::begin_rewarding_providers(
			RuntimeOrigin::signed(dac_account),
			cluster_id,
			era,
			max_batch_index,
			total_node_usage,
		));

		assert_ok!(DdcPayouts::send_rewarding_providers_batch(
			RuntimeOrigin::signed(dac_account),
			cluster_id,
			era,
			batch_index,
			payees,
		));

		assert_ok!(DdcPayouts::end_rewarding_providers(
			RuntimeOrigin::signed(dac_account),
			cluster_id,
			era,
		));

		assert_ok!(DdcPayouts::end_billing_report(
			RuntimeOrigin::signed(dac_account),
			cluster_id,
			era,
		));

		System::assert_last_event(Event::BillingReportFinalized { cluster_id, era }.into());

		let report_end = DdcPayouts::active_billing_reports(cluster_id, era).unwrap();
		assert!(report_end.rewarding_processed_batches.is_empty());
		assert!(report_end.charging_processed_batches.is_empty());
		assert_eq!(report_end.state, PayoutState::Finalized);
	})
}<|MERGE_RESOLUTION|>--- conflicted
+++ resolved
@@ -2569,13 +2569,8 @@
 			Event::ValidatorFeesCollected { cluster_id, era, amount: validator_fee }.into(),
 		);
 
-<<<<<<< HEAD
-		let transfers = 3 + 3 + 3 * 3; // for Currency::transfer
+		let transfers = 3 + 3 + 3 + 3 * 3; // for Currency::transfer
 		assert_eq!(System::events().len(), 4 + 1 + 3 + transfers);
-=======
-		let transfers = 3 + 3 + 3 + 3 * 3; // for Currency::transfer
-		assert_eq!(System::events().len(), 5 + 1 + 3 + transfers);
->>>>>>> f017599a
 
 		let report_after = DdcPayouts::active_billing_reports(cluster_id, era).unwrap();
 		assert_eq!(report_after.state, PayoutState::CustomersChargedWithFees);
