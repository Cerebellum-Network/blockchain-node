--- conflicted
+++ resolved
@@ -150,13 +150,6 @@
 where
 	<T as frame_system::Config>::AccountId: From<AccountId>,
 {
-<<<<<<< HEAD
-	fn get_total_usage(_node_pub_key: &NodePubKey) -> Result<Option<NodeUsage>, DispatchError> {
-		unimplemented!()
-	}
-
-=======
->>>>>>> d4e234f2
 	fn get_cluster_id(_node_pub_key: &NodePubKey) -> Result<Option<ClusterId>, DispatchError> {
 		unimplemented!()
 	}
@@ -165,35 +158,6 @@
 		unimplemented!()
 	}
 
-<<<<<<< HEAD
-	fn get_node_provider_id(pub_key: &NodePubKey) -> Result<T::AccountId, DispatchError> {
-		match pub_key {
-			NodePubKey::StoragePubKey(key) if key == &NODE1_PUB_KEY_32 =>
-				Ok(NODE_PROVIDER1_KEY_32.clone().into()),
-			NodePubKey::StoragePubKey(key) if key == &NODE2_PUB_KEY_32 =>
-				Ok(NODE_PROVIDER2_KEY_32.clone().into()),
-			NodePubKey::StoragePubKey(key) if key == &NODE3_PUB_KEY_32 =>
-				Ok(NODE_PROVIDER3_KEY_32.clone().into()),
-			NodePubKey::StoragePubKey(key) if key == &NODE4_PUB_KEY_32 =>
-				Ok(NODE_PROVIDER4_KEY_32.clone().into()),
-			NodePubKey::StoragePubKey(key) if key == &NODE5_PUB_KEY_32 =>
-				Ok(NODE_PROVIDER5_KEY_32.clone().into()),
-			NodePubKey::StoragePubKey(key) if key == &NODE6_PUB_KEY_32 =>
-				Ok(NODE_PROVIDER6_KEY_32.clone().into()),
-			NodePubKey::StoragePubKey(key) if key == &NODE7_PUB_KEY_32 =>
-				Ok(NODE_PROVIDER7_KEY_32.clone().into()),
-			NodePubKey::StoragePubKey(key) if key == &NODE8_PUB_KEY_32 =>
-				Ok(NODE_PROVIDER8_KEY_32.clone().into()),
-			NodePubKey::StoragePubKey(key) if key == &NODE9_PUB_KEY_32 =>
-				Ok(NODE_PROVIDER9_KEY_32.clone().into()),
-			NodePubKey::StoragePubKey(key) if key == &NODE10_PUB_KEY_32 =>
-				Ok(NODE_PROVIDER10_KEY_32.clone().into()),
-
-			_ => Err(DispatchError::Other("Unexpected node pub_key")),
-		}
-	}
-
-=======
 	fn update_total_node_usage(
 		_node_key: &NodePubKey,
 		_payable_usage: &NodeUsage,
@@ -203,32 +167,41 @@
 
 	fn get_node_provider_id(pub_key: &NodePubKey) -> Result<T::AccountId, DispatchError> {
 		match pub_key {
-			NodePubKey::StoragePubKey(key) if key == &NODE1_PUB_KEY_32 =>
-				Ok(NODE_PROVIDER1_KEY_32.clone().into()),
-			NodePubKey::StoragePubKey(key) if key == &NODE2_PUB_KEY_32 =>
-				Ok(NODE_PROVIDER2_KEY_32.clone().into()),
-			NodePubKey::StoragePubKey(key) if key == &NODE3_PUB_KEY_32 =>
-				Ok(NODE_PROVIDER3_KEY_32.clone().into()),
-			NodePubKey::StoragePubKey(key) if key == &NODE4_PUB_KEY_32 =>
-				Ok(NODE_PROVIDER4_KEY_32.clone().into()),
-			NodePubKey::StoragePubKey(key) if key == &NODE5_PUB_KEY_32 =>
-				Ok(NODE_PROVIDER5_KEY_32.clone().into()),
-			NodePubKey::StoragePubKey(key) if key == &NODE6_PUB_KEY_32 =>
-				Ok(NODE_PROVIDER6_KEY_32.clone().into()),
-			NodePubKey::StoragePubKey(key) if key == &NODE7_PUB_KEY_32 =>
-				Ok(NODE_PROVIDER7_KEY_32.clone().into()),
-			NodePubKey::StoragePubKey(key) if key == &NODE8_PUB_KEY_32 =>
-				Ok(NODE_PROVIDER8_KEY_32.clone().into()),
-			NodePubKey::StoragePubKey(key) if key == &NODE9_PUB_KEY_32 =>
-				Ok(NODE_PROVIDER9_KEY_32.clone().into()),
-			NodePubKey::StoragePubKey(key) if key == &NODE10_PUB_KEY_32 =>
-				Ok(NODE_PROVIDER10_KEY_32.clone().into()),
+			NodePubKey::StoragePubKey(key) if key == &NODE1_PUB_KEY_32 => {
+				Ok(NODE_PROVIDER1_KEY_32.clone().into())
+			},
+			NodePubKey::StoragePubKey(key) if key == &NODE2_PUB_KEY_32 => {
+				Ok(NODE_PROVIDER2_KEY_32.clone().into())
+			},
+			NodePubKey::StoragePubKey(key) if key == &NODE3_PUB_KEY_32 => {
+				Ok(NODE_PROVIDER3_KEY_32.clone().into())
+			},
+			NodePubKey::StoragePubKey(key) if key == &NODE4_PUB_KEY_32 => {
+				Ok(NODE_PROVIDER4_KEY_32.clone().into())
+			},
+			NodePubKey::StoragePubKey(key) if key == &NODE5_PUB_KEY_32 => {
+				Ok(NODE_PROVIDER5_KEY_32.clone().into())
+			},
+			NodePubKey::StoragePubKey(key) if key == &NODE6_PUB_KEY_32 => {
+				Ok(NODE_PROVIDER6_KEY_32.clone().into())
+			},
+			NodePubKey::StoragePubKey(key) if key == &NODE7_PUB_KEY_32 => {
+				Ok(NODE_PROVIDER7_KEY_32.clone().into())
+			},
+			NodePubKey::StoragePubKey(key) if key == &NODE8_PUB_KEY_32 => {
+				Ok(NODE_PROVIDER8_KEY_32.clone().into())
+			},
+			NodePubKey::StoragePubKey(key) if key == &NODE9_PUB_KEY_32 => {
+				Ok(NODE_PROVIDER9_KEY_32.clone().into())
+			},
+			NodePubKey::StoragePubKey(key) if key == &NODE10_PUB_KEY_32 => {
+				Ok(NODE_PROVIDER10_KEY_32.clone().into())
+			},
 
 			_ => Err(DispatchError::Other("Unexpected node pub_key")),
 		}
 	}
 
->>>>>>> d4e234f2
 	fn get_node_params(_node_pub_key: &NodePubKey) -> Result<NodeParams, DispatchError> {
 		unimplemented!()
 	}
@@ -250,30 +223,8 @@
 {
 	fn is_ocw_validator(caller: T::AccountId) -> bool {
 		caller == VALIDATOR_OCW_KEY_32.into()
-<<<<<<< HEAD
-	}
-	fn is_customers_batch_valid(
-		_cluster_id: ClusterId,
-		_era: DdcEra,
-		_batch_index: BatchIndex,
-		_max_batch_index: BatchIndex,
-		_payers: &[(NodePubKey, BucketId, BucketUsage)],
-		_batch_proof: &MMRProof,
-	) -> bool {
-		true
-	}
-	fn is_providers_batch_valid(
-		_cluster_id: ClusterId,
-		_era: DdcEra,
-		_batch_index: BatchIndex,
-		_max_batch_index: BatchIndex,
-		_payees: &[(NodePubKey, NodeUsage)],
-		_batch_proof: &MMRProof,
-	) -> bool {
-=======
 	}
 	fn is_quorum_reached(_quorum: Percent, _members_count: usize) -> bool {
->>>>>>> d4e234f2
 		true
 	}
 }
@@ -311,39 +262,6 @@
 	fn get_total_bucket_usage(
 		_cluster_id: &ClusterId,
 		_bucket_id: BucketId,
-<<<<<<< HEAD
-		_content_owner: &T::AccountId,
-	) -> Result<Option<BucketUsage>, DispatchError> {
-		Ok(None)
-	}
-
-	fn inc_total_bucket_usage(
-		_cluster_id: &ClusterId,
-		_bucket_id: BucketId,
-		_content_owner: T::AccountId,
-		_customer_usage: &BucketUsage,
-	) -> DispatchResult {
-		unimplemented!()
-	}
-
-	#[cfg(feature = "runtime-benchmarks")]
-	fn create_bucket(
-		_cluster_id: &ClusterId,
-		_bucket_id: BucketId,
-		_owner_id: T::AccountId,
-		_bucket_params: BucketParams,
-	) -> Result<(), DispatchError> {
-		unimplemented!()
-	}
-}
-
-pub struct TestCustomerCharger;
-impl<T: Config> CustomerCharger<T> for TestCustomerCharger
-where
-	<T as frame_system::Config>::AccountId: From<AccountId>,
-{
-	fn charge_content_owner(
-=======
 		_bucket_owner: &T::AccountId,
 	) -> Result<Option<BucketUsage>, DispatchError> {
 		Ok(None)
@@ -360,7 +278,6 @@
 
 	#[cfg(feature = "runtime-benchmarks")]
 	fn create_bucket(
->>>>>>> d4e234f2
 		_cluster_id: &ClusterId,
 		_bucket_id: BucketId,
 		_owner_id: T::AccountId,
@@ -378,10 +295,6 @@
 	fn charge_bucket_owner(
 		content_owner: T::AccountId,
 		billing_vault: T::AccountId,
-<<<<<<< HEAD
-		_customer_usage: &BucketUsage,
-=======
->>>>>>> d4e234f2
 		amount: u128,
 	) -> Result<u128, DispatchError> {
 		let mut amount_to_charge = amount;
@@ -391,10 +304,10 @@
 		let account_4: T::AccountId = CUSTOMER4_KEY_32.into();
 		let account_5: T::AccountId = CUSTOMER5_KEY_32.into();
 
-		if content_owner == account_1 ||
-			content_owner == account_3 ||
-			content_owner == account_4 ||
-			content_owner == account_5
+		if content_owner == account_1
+			|| content_owner == account_3
+			|| content_owner == account_4
+			|| content_owner == account_5
 		{
 			ensure!(amount > 1_000_000, DispatchError::BadOrigin); //  any error will do
 		}
@@ -696,9 +609,9 @@
 }
 
 pub fn get_fees(cluster_id: &ClusterId) -> ClusterFeesParams {
-	if *cluster_id == NO_FEE_CLUSTER_ID ||
-		*cluster_id == ONE_CLUSTER_ID ||
-		*cluster_id == CERE_CLUSTER_ID
+	if *cluster_id == NO_FEE_CLUSTER_ID
+		|| *cluster_id == ONE_CLUSTER_ID
+		|| *cluster_id == CERE_CLUSTER_ID
 	{
 		PRICING_FEES_ZERO
 	} else if *cluster_id == HIGH_FEES_CLUSTER_ID {
