--- conflicted
+++ resolved
@@ -142,10 +142,7 @@
 	}
 }
 
-<<<<<<< HEAD
 pub const ACCOUNT_ID_3: AccountId = 3;
-=======
-pub const ACCOUNT_ID_5: AccountId = 5;
 pub struct TestClusterCreator;
 impl<T: Config> ClusterCreator<T, Balance> for TestClusterCreator {
 	fn create_new_cluster(
@@ -169,7 +166,6 @@
 	}
 }
 
->>>>>>> 974077a6
 pub const RESERVE_ACCOUNT_ID: AccountId = 999;
 pub const TREASURY_ACCOUNT_ID: AccountId = 888;
 pub const VALIDATOR1_ACCOUNT_ID: AccountId = 111;
