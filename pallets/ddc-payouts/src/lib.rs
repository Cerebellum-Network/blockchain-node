//! # DDC Payouts Pallet
//!
//! The DDC Payouts pallet is used to distribute payouts based on DAC validation
//!
//! - [`Config`]
//! - [`Call`]
//! - [`Pallet`]
//!
//! ## GenesisConfig
//!
//! The DDC Payouts pallet depends on the [`GenesisConfig`]. The
//! `GenesisConfig` is optional and allow to set some initial nodes in DDC.

#![cfg_attr(not(feature = "std"), no_std)]
#![recursion_limit = "256"]
#![allow(clippy::manual_inspect)]
// todo(yahortsaryk) tests for DAC v4 payments should be completely revised
#[cfg(test)]
pub(crate) mod mock;
#[cfg(test)]
mod tests;

pub mod migrations;

#[cfg(feature = "runtime-benchmarks")]
mod benchmarking;

pub mod weights;
use crate::weights::WeightInfo;

use core::str;

use ddc_primitives::{
	traits::{
		cluster::ClusterProtocol as ClusterProtocolType,
		customer::CustomerCharger as CustomerChargerType,
		pallet::PalletVisitor as PalletVisitorType,
	},
<<<<<<< HEAD
	CustomerCharge as CustomerCosts, Fingerprint,
	MergeMMRHash, PayoutError,
	MAX_PAYOUT_BATCH_COUNT,
	MAX_PAYOUT_BATCH_SIZE, MILLICENTS,
	DAC_VERIFICATION_KEY_TYPE
=======
	BatchIndex, ClusterId, CustomerCharge, EHDId, EhdEra, Fingerprint, MMRProof, MergeMMRHash,
	NodePubKey, NodeUsage, PayableUsageHash, PaymentEra, PayoutError, PayoutFingerprintParams,
	PayoutReceiptParams, PayoutState, MAX_PAYOUT_BATCH_COUNT, MAX_PAYOUT_BATCH_SIZE, MILLICENTS,
>>>>>>> 4091aa8b
};
use ddc_primitives::{BucketId, AggregateKey};
pub use aggregator::{proto, aggregator as aggregator_client};

use frame_election_provider_support::SortedListProvider;
use frame_support::{
	pallet_prelude::*,
	parameter_types,
	sp_runtime::SaturatedConversion,
	traits::{Currency, ExistenceRequirement, Get, LockableCurrency},
	BoundedBTreeSet,
};
use frame_system::{
	offchain::{Account, AppCrypto, CreateSignedTransaction, SendSignedTransaction, Signer}};
use frame_system::pallet_prelude::*;
pub use pallet::*;
use polkadot_ckb_merkle_mountain_range::{
	helper::{leaf_index_to_mmr_size, leaf_index_to_pos},
	util::{MemMMR, MemStore},
	MerkleProof, MMR,
};
use scale_info::prelude::string::String;
use sp_core::H256;
use sp_runtime::{
	traits::{Convert, Hash},
	AccountId32, Percent, Perquintill, Saturating,
};
use sp_std::collections::btree_map::BTreeMap;
use sp_runtime::{
	offchain::{http, Duration, StorageKind},
	traits::IdentifyAccount,
	ArithmeticError,
};
use frame_support::traits::OneSessionHandler;
use itertools::Itertools;
pub use sp_io::{
	crypto::sr25519_public_keys,
	offchain::{
		local_storage_clear, local_storage_compare_and_set, local_storage_get, local_storage_set,
	},
};
use sp_application_crypto::RuntimeAppPublic;
use ddc_primitives::ProviderReward;
use ddc_primitives::DeltaUsageHash;
use ddc_primitives::{
	ocw_mutex::OcwMutex,
	traits::{
		BucketManager, ClusterManager, ClusterProtocol, ClusterValidator, CustomerVisitor,
		NodeManager, PayoutProcessor, StorageUsageProvider, ValidatorVisitor,
	},
	BatchIndex, BucketStorageUsage, BucketUsage, ClusterFeesParams, ClusterId,
	ClusterPricingParams, ClusterStatus, DdcEra, EHDId, EhdEra,
	MMRProof, NodeParams, NodePubKey, NodeStorageUsage, NodeUsage, PHDId, PayableUsageHash,
	PaymentEra, PayoutFingerprintParams, PayoutReceiptParams, PayoutState,
	ProviderReward as ProviderProfits, StorageNodeParams, StorageNodePubKey, AVG_SECONDS_MONTH,
};
//use frame_support::Hashable;

/// The balance type of this pallet.
pub type BalanceOf<T> =
	<<T as Config>::Currency as Currency<<T as frame_system::Config>::AccountId>>::Balance;

pub type VoteScoreOf<T> =
	<<T as pallet::Config>::NominatorsAndValidatorsList as frame_election_provider_support::SortedListProvider<
		<T as frame_system::Config>::AccountId,
	>>::Score;

parameter_types! {
	pub MaxBatchesCount: u16 = MAX_PAYOUT_BATCH_COUNT;
	pub MaxDust: u128 = MILLICENTS;
	pub MaxBatchSize: u16 = MAX_PAYOUT_BATCH_SIZE;
}

#[frame_support::pallet]
pub mod pallet {
	use ddc_primitives::traits::ValidatorVisitor;
	use frame_support::PalletId;
	use sp_io::hashing::blake2_128;
	use sp_runtime::traits::{AccountIdConversion, Zero};
	use sp_io::hashing::blake2_256;
	use sp_std::collections::btree_set::BTreeSet;

	use super::*;

	/// The current storage version.
	const STORAGE_VERSION: frame_support::traits::StorageVersion =
		frame_support::traits::StorageVersion::new(4);

	pub const MAX_RETRIES_COUNT: u32 = 3;
	const RESPONSE_TIMEOUT: u64 = 20000;

	pub const OCW_MUTEX_ID: &[u8] = b"payment_lock"; //TODO: Both offchain worker can run in parallel

	#[pallet::pallet]
	#[pallet::storage_version(STORAGE_VERSION)]
	#[pallet::without_storage_info]
	pub struct Pallet<T>(_);

	#[pallet::config]
	pub trait Config: CreateSignedTransaction<Call<Self>> + frame_system::Config {
		type RuntimeEvent: From<Event<Self>> + IsType<<Self as frame_system::Config>::RuntimeEvent>;
		#[pallet::constant]
		type PalletId: Get<PalletId>;
		type Currency: LockableCurrency<Self::AccountId, Moment = BlockNumberFor<Self>>;
		type CustomerCharger: CustomerChargerType<Self>;
		type ClusterManager: ClusterManager<Self>;
		type BucketManager: BucketManager<Self>;
		type NodeManager: NodeManager<Self>;
		type TreasuryVisitor: PalletVisitorType<Self>;
		type ClusterProtocol: ClusterProtocolType<Self, BalanceOf<Self>>;
		type NominatorsAndValidatorsList: SortedListProvider<Self::AccountId>;
		type VoteScoreToU64: Convert<VoteScoreOf<Self>, u64>;
		type ValidatorVisitor: ValidatorVisitor<Self>;
		type AccountIdConverter: From<Self::AccountId> + Into<AccountId32>;
		type Hasher: Hash<Output = H256>;
		type WeightInfo: WeightInfo;
		/// The identifier type for an authority.
		type AuthorityId: Member
		+ Parameter
		+ RuntimeAppPublic
		+ Ord
		+ MaybeSerializeDeserialize
		+ Into<sp_core::sr25519::Public>
		+ From<sp_core::sr25519::Public>;
		type ClusterValidator: ClusterValidator<Self>;
		#[pallet::constant]
		type ValidatorsQuorum: Get<Percent>;

		const MAX_PAYOUT_BATCH_SIZE: u16;

		const DISABLE_PAYOUTS_CUTOFF: bool;
		type OffchainIdentifierId: AppCrypto<Self::Public, Self::Signature>;

		const VERIFY_AGGREGATOR_RESPONSE_SIGNATURE: bool;
		const BLOCK_TO_START: u16;
	}

	#[pallet::event]
	#[pallet::generate_deposit(pub(crate) fn deposit_event)]
	pub enum Event<T: Config> {
		PayoutInitialized {
			cluster_id: ClusterId,
			era: EhdEra,
		},
		ChargingStarted {
			cluster_id: ClusterId,
			era: EhdEra,
		},
		Charged {
			cluster_id: ClusterId,
			era: EhdEra,
			batch_index: BatchIndex,
			customer_id: T::AccountId,
			amount: u128,
		},
		ChargedPartially {
			cluster_id: ClusterId,
			era: EhdEra,
			batch_index: BatchIndex,
			customer_id: T::AccountId,
			charged: u128,
			expected_to_charge: u128,
		},
		Indebted {
			cluster_id: ClusterId,
			era: EhdEra,
			batch_index: BatchIndex,
			customer_id: T::AccountId,
			amount: u128,
		},
		ChargingFinished {
			cluster_id: ClusterId,
			era: EhdEra,
		},
		TreasuryFeesCollected {
			cluster_id: ClusterId,
			era: EhdEra,
			amount: u128,
		},
		ClusterReserveFeesCollected {
			cluster_id: ClusterId,
			era: EhdEra,
			amount: u128,
		},
		ValidatorFeesCollected {
			cluster_id: ClusterId,
			era: EhdEra,
			amount: u128,
		},
		RewardingStarted {
			cluster_id: ClusterId,
			era: EhdEra,
		},
		Rewarded {
			cluster_id: ClusterId,
			era: EhdEra,
			batch_index: BatchIndex,
			node_provider_id: T::AccountId,
			rewarded: u128,
			expected_to_reward: u128,
		},
		ValidatorRewarded {
			cluster_id: ClusterId,
			era: EhdEra,
			validator_id: T::AccountId,
			amount: u128,
		},
		NotDistributedReward {
			cluster_id: ClusterId,
			era: EhdEra,
			batch_index: BatchIndex,
			node_provider_id: T::AccountId,
			expected_reward: u128,
			distributed_reward: BalanceOf<T>,
		},
		NotDistributedOverallReward {
			cluster_id: ClusterId,
			era: EhdEra,
			expected_reward: u128,
			total_distributed_rewards: u128,
		},
		RewardingFinished {
			cluster_id: ClusterId,
			era: EhdEra,
		},
		PayoutReceiptFinalized {
			cluster_id: ClusterId,
			era: EhdEra,
			finalized_at: BlockNumberFor<T>,
		},
		ChargeError {
			cluster_id: ClusterId,
			era: EhdEra,
			batch_index: BatchIndex,
			customer_id: T::AccountId,
			amount: u128,
			error: DispatchError,
		},
		PayoutFingerprintCommited {
			validator_id: T::AccountId,
			cluster_id: ClusterId,
			era_id: EhdEra,
			payers_merkle_root: PayableUsageHash,
			payees_merkle_root: PayableUsageHash,
		},
	}

	#[derive(Debug, Encode, Decode, Clone, TypeInfo, PartialEq)]
	pub enum OCWError {
		PaidEraRetrievalError {
			cluster_id: ClusterId,
		},
		/// Challenge Response Retrieval Error.
		ChallengeResponseError {
			cluster_id: ClusterId,
			era_id: DdcEra,
			aggregate_key: ddc_primitives::AggregateKey,
			aggregator: NodePubKey,
		},
		/// Traverse Response Retrieval Error.
		TraverseResponseError {
			cluster_id: ClusterId,
			era_id: DdcEra,
			aggregate_key: ddc_primitives::AggregateKey,
			aggregator: NodePubKey,
		},
		CommitPayoutFingerprintTransactionError {
			cluster_id: ClusterId,
			era_id: EhdEra,
			payers_root: PayableUsageHash,
			payees_root: PayableUsageHash,
		},
		BeginPayoutTransactionError {
			cluster_id: ClusterId,
			era_id: EhdEra,
		},
		BeginChargingCustomersTransactionError {
			cluster_id: ClusterId,
			era_id: EhdEra,
		},
		SendChargingCustomersBatchTransactionError {
			cluster_id: ClusterId,
			era_id: EhdEra,
			batch_index: BatchIndex,
		},
		SendRewardingProvidersBatchTransactionError {
			cluster_id: ClusterId,
			era_id: EhdEra,
			batch_index: BatchIndex,
		},
		EndChargingCustomersTransactionError {
			cluster_id: ClusterId,
			era_id: EhdEra,
		},
		BeginRewardingProvidersTransactionError {
			cluster_id: ClusterId,
			era_id: EhdEra,
		},
		EndRewardingProvidersTransactionError {
			cluster_id: ClusterId,
			era_id: EhdEra,
		},
		EndPayoutTransactionError {
			cluster_id: ClusterId,
			era_id: EhdEra,
		},
		PayoutReceiptDoesNotExist {
			cluster_id: ClusterId,
			era_id: EhdEra,
		},
		BatchIndexUnderflow {
			cluster_id: ClusterId,
			era_id: EhdEra,
		},
		BatchIndexOverflow {
			cluster_id: ClusterId,
			era_id: EhdEra,
		},
		FailedToCreateMerkleRoot {
			cluster_id: ClusterId,
			era_id: EhdEra,
		},
		FailedToCreateMerkleProof {
			cluster_id: ClusterId,
			era_id: EhdEra,
		},
		FailedToCollectVerificationKey,
		FailedToFetchVerificationKey,
		FailedToFetchCollectors {
			cluster_id: ClusterId,
		},
		FailedToFetchGCollectors {
			cluster_id: ClusterId,
		},
		FailedToFetchVerifiedDeltaUsage,
		FailedToFetchVerifiedPayableUsage,
		FailedToParseEHDId {
			ehd_id: String,
		},
		FailedToParsePHDId {
			phd_id: String,
		},
		FailedToParseNodeKey {
			node_key: String,
		},
		FailedToFetchProviderId {
			node_key: NodePubKey,
		},
		FailedToParseBucketId {
			bucket_id: String,
		},
		FailedToFetchCustomerId {
			bucket_id: ddc_primitives::BucketId,
		},
		FailedToParseCustomerId {
			customer_id: AccountId32,
		},
		TimeCapsuleError,
		FailedToFetchTraversedEHD,
		FailedToFetchTraversedPHD,
		FailedToFetchNodeChallenge,
		FailedToFetchBucketChallenge,
		FailedToSaveInspectionReceipt,
		FailedToFetchInspectionReceipt,
		FailedToFetchPaymentEra,
		FailedToCalculatePayersBatches {
			era_id: EhdEra,
		},
		FailedToCalculatePayeesBatches {
			era_id: EhdEra,
		},
		FailedToFetchProtocolParams {
			cluster_id: ClusterId,
		},
		NodesInspectionError,
		BucketsInspectionError,
		FailedToSignInspectionReceipt,
	}

	#[pallet::error]
	#[derive(PartialEq)]
	pub enum Error<T> {
		PayoutReceiptDoesNotExist,
		NotExpectedState,
		Unauthorized,
		BatchIndexAlreadyProcessed,
		BatchIndexIsOutOfRange,
		BatchesMissed,
		BatchIndexOverflow,
		BoundedVecOverflow,
		ArithmeticOverflow,
		NotExpectedClusterState,
		NotExpectedBucketState,
		BatchSizeIsOutOfBounds,
		ScoreRetrievalError,
		BadRequest,
		BatchValidationFailed,
		NoBucketWithId,
		NotBucketOwner,
		IncorrectClusterId,
		ClusterProtocolParamsNotSet,
		TotalStoredBytesLessThanZero,
		PayoutFingerprintCommitted,
		PayoutFingerprintDoesNotExist,
		NoQuorumOnPayoutFingerprint,
		FailedToCreateMerkleRoot,
		FailedToVerifyMerkleProof,
		//Added
		NodeRetrievalError,


	}

	#[pallet::storage]
	pub type PayoutReceipts<T: Config> = StorageDoubleMap<
		_,
		Blake2_128Concat,
		ClusterId,
		Blake2_128Concat,
		PaymentEra,
		PayoutReceipt<T>,
	>;

	#[pallet::storage]
	pub type DebtorCustomers<T: Config> =
		StorageDoubleMap<_, Blake2_128Concat, ClusterId, Blake2_128Concat, T::AccountId, u128>;

	#[pallet::storage]
	pub type OwingProviders<T: Config> =
		StorageDoubleMap<_, Blake2_128Concat, ClusterId, Blake2_128Concat, T::AccountId, u128>;

	/// List of validators.
	#[pallet::storage]
	pub type ValidatorSet<T: Config> = StorageValue<_, Vec<T::AccountId>, ValueQuery>;

	/// Validator stash key mapping
	#[pallet::storage]
	pub type ValidatorToStashKey<T: Config> = StorageMap<_, Identity, T::AccountId, T::AccountId>;

	pub(crate) trait Hashable {
		/// Hash of the entity
		fn hash<T: Config>(&self) -> H256;
	}

	#[derive(Clone, PartialOrd, Ord, Eq, PartialEq, Encode, Decode)]
	pub(crate) struct CustomerCharge(AccountId32, u128);

	#[derive(Clone, PartialOrd, Ord, Eq, PartialEq, Encode, Decode)]
	pub(crate) struct ProviderReward(AccountId32, u128);

	/// The Payout Receipt is used as a synchronization object during the multi-step payout process
	/// and contains overall information about the payout for a cluster in an era.
	#[derive(Clone, Encode, Decode, RuntimeDebug, TypeInfo, PartialEq)]
	#[scale_info(skip_type_params(T))]
	pub struct PayoutReceipt<T: Config> {
		pub state: PayoutState,
		pub vault: T::AccountId,
		pub fingerprint: Fingerprint,
		pub total_collected_charges: u128,
		pub total_distributed_rewards: u128,
		pub total_settled_fees: u128,
		pub charging_max_batch_index: BatchIndex,
		pub charging_processed_batches: BoundedBTreeSet<BatchIndex, MaxBatchesCount>,
		pub rewarding_max_batch_index: BatchIndex,
		pub rewarding_processed_batches: BoundedBTreeSet<BatchIndex, MaxBatchesCount>,
		pub finalized_at: Option<BlockNumberFor<T>>,
	}

	/// Payable usage of a Payment Era (EHD) includes all the batches of customers and providers
	/// that will be processed during the payout process along with merkle root hashes and proofs.
	/// To calculate the same payout fingerprint and let the payouts to start the required quorum
	/// of validators need to agree on the same values for the Era usage and commit the same payout
	/// fingerprint.
	#[derive(Clone, Encode, Decode)]
	pub(crate) struct PayableEHDUsage {
		cluster_id: ClusterId,
		ehd_id: String,
		payers_usage: Vec<CustomerCharge>,
		payers_root: PayableUsageHash,
		payers_batch_roots: Vec<PayableUsageHash>,
		payees_usage: Vec<ProviderReward>,
		payees_root: PayableUsageHash,
		payees_batch_roots: Vec<PayableUsageHash>,
	}

	#[derive(Clone)]
	pub struct CustomerBatch {
		pub(crate) batch_index: BatchIndex,
		pub(crate) payers: Vec<CustomerCharge>,
		pub(crate) batch_proof: MMRProof,
	}

	impl Hashable for CustomerCharge {
		fn hash<T: Config>(&self) -> PayableUsageHash {
			let mut data = self.0.encode(); // customer_id
			data.extend_from_slice(&self.1.encode()); // amount
			T::Hasher::hash(&data)
		}
	}

	impl Hashable for ProviderReward {
		fn hash<T: Config>(&self) -> PayableUsageHash {
			let mut data = self.0.encode(); // provider_id
			data.extend_from_slice(&self.1.encode()); // amount
			T::Hasher::hash(&data)
		}
	}

	impl PayableEHDUsage {
		fn fingerprint(&self) -> Fingerprint {
			let mut data = self.cluster_id.encode();
			data.extend_from_slice(&self.ehd_id.encode());
			data.extend_from_slice(&self.payers_root.encode());
			data.extend_from_slice(&self.payees_root.encode());
			blake2_256(&data).into()
		}
	}

	impl<T: pallet::Config> Default for PayoutReceipt<T> {
		fn default() -> Self {
			Self {
				state: PayoutState::default(),
				vault: T::PalletId::get().into_account_truncating(),
				fingerprint: Default::default(),
				total_collected_charges: Zero::zero(),
				total_distributed_rewards: Zero::zero(),
				total_settled_fees: Zero::zero(),
				charging_max_batch_index: Zero::zero(),
				charging_processed_batches: BoundedBTreeSet::default(),
				rewarding_max_batch_index: Zero::zero(),
				rewarding_processed_batches: BoundedBTreeSet::default(),
				finalized_at: None,
			}
		}
	}

	#[derive(Clone)]
	pub struct ProviderBatch {
		pub(crate) batch_index: BatchIndex,
		pub(crate) payees: Vec<ProviderReward>,
		pub(crate) batch_proof: MMRProof,
	}

	#[derive(Clone, Encode, Decode, RuntimeDebug, TypeInfo, PartialEq, Default)]
	// don't remove or change numbers, if needed add a new state to the end with new number
	// DAC uses the state value for integration!
	pub enum State {
		#[default]
		NotInitialized = 1,
		Initialized = 2,
		ChargingCustomers = 3,
		CustomersChargedWithFees = 4,
		RewardingProviders = 5,
		ProvidersRewarded = 6,
		Finalized = 7,
	}

	/// Payout Fingerprint includes payment-sensitive data used to validate the payouts for a
	/// cluster in an era. The required quorum of validators must agree on the same payout
	/// fingerprint and commit it to let the payout process begin. The `payers_merkle_root` and
	/// `payees_merkle_root` hashes are being used to verify batches of customers and providers
	/// during the payout.
	#[derive(Clone, Encode, Decode, RuntimeDebug, TypeInfo, PartialEq)]
	pub struct PayoutFingerprint<AccountId> {
		pub ehd_id: String,
		pub cluster_id: ClusterId,
		pub payers_merkle_root: PayableUsageHash,
		pub payees_merkle_root: PayableUsageHash,
		pub validators: BTreeSet<AccountId>,
	}

	impl<AccountId> PayoutFingerprint<AccountId> {
		pub fn selective_hash<T: Config>(&self) -> Fingerprint {
			let mut data = self.cluster_id.encode();
			data.extend_from_slice(&self.ehd_id.encode());
			data.extend_from_slice(&self.payers_merkle_root.encode());
			data.extend_from_slice(&self.payees_merkle_root.encode());
			// we truncate the `validators` field on purpose as it's appendable collection that is
			// used for reaching the quorum on the payout fingerprint
			T::Hasher::hash(&data)
		}
	}

	#[pallet::storage]
	pub type PayoutFingerprints<T: Config> =
		StorageMap<_, Blake2_128Concat, Fingerprint, PayoutFingerprint<T::AccountId>>;

	/// Unwrap or send an error log
	macro_rules! unwrap_or_log_error {
		($result:expr, $error_msg:expr) => {
			match $result {
				Ok(val) => val,
				Err(err) => {
					log::error!("{}: {:?}", $error_msg, err);
					return;
				},
			}
		};
	}

	#[pallet::hooks]
	impl<T: Config> Hooks<BlockNumberFor<T>> for Pallet<T> {
		fn offchain_worker(block_number: BlockNumberFor<T>) {
			if block_number.saturated_into::<u32>() % T::BLOCK_TO_START as u32 != 0 {
				return;
			}

			if !sp_io::offchain::is_validator() {
				return;
			}
			// Allow only one instance of the off-chain worker to run at the same time.
			let mut ocw_mutex = OcwMutex::new(OCW_MUTEX_ID.to_vec());
			if !ocw_mutex.try_lock() {
				log::debug!("Another payment OCW is already running, terminating...",);
				return;
			}
			log::debug!("OCW mutex 0x{} locked.", hex::encode(ocw_mutex.local_storage_key()));
			let verification_account = unwrap_or_log_error!(
				Self::collect_verification_pub_key(),
				"❌ Error collecting validator verification key"
			);
			let signer = Signer::<T, T::OffchainIdentifierId>::any_account()
				.with_filter(vec![verification_account.public.clone()]);

			if !signer.can_sign() {
				log::error!("🚨 OCW signer is not available");
				return;
			}

			Self::store_verification_account_id(verification_account.public.clone().into_account());
			let clusters_ids = unwrap_or_log_error!(
				T::ClusterManager::get_clusters(ClusterStatus::Activated),
				"❌ Error retrieving clusters to validate"
			);
			for cluster_id in clusters_ids {
				let payout_result =
					Self::start_payouts_phase(&cluster_id, &verification_account, &signer);
			}

		}
	}

	macro_rules! define_payout_step_function {
		(
			$func_name:ident,
			$prepare_fn:ident,
			$call_variant:expr,
			$era_variant:expr,
			$log_prefix:literal,
			$error_variant:expr
		) => {
			#[allow(clippy::redundant_closure_call)]
			pub(crate) fn $func_name(
				cluster_id: &ClusterId,
				account: &Account<T>,
				signer: &Signer<T, T::OffchainIdentifierId>,
			) -> Result<Option<DdcEra>, Vec<OCWError>> {
				match Self::$prepare_fn(&cluster_id) {
					Ok(Some(prepared_data)) => {

						let era_id = $era_variant(&prepared_data);

						log::info!(
							concat!($log_prefix, " Initializing '{}' call for cluster_id: {:?}, era_id: {:?}"),
							stringify!($func_name),
							cluster_id,
							era_id,
						);

						let call = $call_variant(cluster_id, prepared_data.clone());
						let result = signer.send_single_signed_transaction(account, call);

						match result {
							Some(Ok(_)) => {
								log::info!(
									concat!($log_prefix, " Successfully sent '{}' call for cluster_id: {:?}, era_id: {:?}"),
									stringify!($func_name),
									cluster_id,
									era_id,
								);
								Ok(Some(era_id))
							}
							_ => {
								log::error!(
									concat!($log_prefix, " Failed to send '{}' call for cluster_id: {:?}, era_id: {:?}"),
									stringify!($func_name),
									cluster_id,
									era_id,
								);
								Err(vec![$error_variant(cluster_id, prepared_data)])
							}
						}
					}
					Ok(None) => {
						log::info!(
							concat!($log_prefix, " Skipping '{}' call as there is no era for payout for cluster_id: {:?}"),
							stringify!($func_name),
							cluster_id,
						);
						Ok(None)
					}
					Err(errs) => Err(errs),
				}
			}
		};
	}


	#[pallet::call]
	impl<T: Config> Pallet<T> {

		#[pallet::call_index(0)]
		#[pallet::weight(<T as pallet::Config>::WeightInfo::commit_payout_fingerprint())]
		#[allow(clippy::too_many_arguments)]
		pub fn commit_payout_fingerprint(
			origin: OriginFor<T>,
			cluster_id: ClusterId,
			ehd_id: String,
			payers_root: PayableUsageHash,
			payees_root: PayableUsageHash,
		) -> DispatchResult {
			let sender = ensure_signed(origin.clone())?;
			ensure!(Self::is_ocw_validator(sender.clone()), Error::<T>::Unauthorized);
			<Self as PayoutProcessor<T>>::commit_payout_fingerprint(
				sender,
				cluster_id,
				ehd_id,
				payers_root,
				payees_root,
			)
		}

		#[pallet::call_index(1)]
		#[pallet::weight(<T as pallet::Config>::WeightInfo::begin_payout())]
		pub fn begin_payout(
			origin: OriginFor<T>,
			cluster_id: ClusterId,
			era_id: PaymentEra,
			fingerprint: Fingerprint,
		) -> DispatchResult {
			let sender = ensure_signed(origin.clone())?;
			//ensure!(Self::is_ocw_validator(sender.clone()), Error::<T>::Unauthorized);
			<Self as PayoutProcessor<T>>::begin_payout(cluster_id, era_id, fingerprint)?;
			Ok(())
		}

		#[pallet::call_index(2)]
		#[pallet::weight(<T as pallet::Config>::WeightInfo::begin_charging_customers())]
		pub fn begin_charging_customers(
			origin: OriginFor<T>,
			cluster_id: ClusterId,
			era_id: PaymentEra,
			max_batch_index: BatchIndex,
		) -> DispatchResult {
			let sender = ensure_signed(origin)?;
			ensure!(Self::is_ocw_validator(sender.clone()), Error::<T>::Unauthorized);
			<Self as PayoutProcessor<T>>::begin_charging_customers(cluster_id, era_id, max_batch_index)
		}

		#[pallet::call_index(3)]
		#[pallet::weight(<T as pallet::Config>::WeightInfo::send_charging_customers_batch(payers.len() as u32))]
		pub fn send_charging_customers_batch(
			origin: OriginFor<T>,
			cluster_id: ClusterId,
			era_id: PaymentEra,
			batch_index: BatchIndex,
			payers: Vec<(T::AccountId, u128)>,
			batch_proof: MMRProof,
		) -> DispatchResult {
			let sender = ensure_signed(origin)?;
			ensure!(Self::is_ocw_validator(sender.clone()), Error::<T>::Unauthorized);
			<Self as PayoutProcessor<T>>::send_charging_customers_batch(
				cluster_id,
				era_id,
				batch_index,
				&payers,
				batch_proof,
			)
		}

		#[pallet::call_index(4)]
		#[pallet::weight(<T as pallet::Config>::WeightInfo::end_charging_customers())]
		pub fn end_charging_customers(
			origin: OriginFor<T>,
			cluster_id: ClusterId,
			era_id: PaymentEra,
		) -> DispatchResult {
			let sender = ensure_signed(origin)?;
			ensure!(Self::is_ocw_validator(sender.clone()), Error::<T>::Unauthorized);
			<Self as PayoutProcessor<T>>::end_charging_customers(cluster_id, era_id)
		}

		#[pallet::call_index(5)]
		#[pallet::weight(<T as pallet::Config>::WeightInfo::begin_rewarding_providers())]
		pub fn begin_rewarding_providers(
			origin: OriginFor<T>,
			cluster_id: ClusterId,
			era_id: PaymentEra,
			max_batch_index: BatchIndex,
		) -> DispatchResult {
			let sender = ensure_signed(origin)?;
			ensure!(Self::is_ocw_validator(sender.clone()), Error::<T>::Unauthorized);
			<Self as PayoutProcessor<T>>::begin_rewarding_providers(cluster_id, era_id, max_batch_index)
		}

		#[pallet::call_index(6)]
		#[pallet::weight(<T as pallet::Config>::WeightInfo::send_rewarding_providers_batch(payees.len() as u32))]
		pub fn send_rewarding_providers_batch(
			origin: OriginFor<T>,
			cluster_id: ClusterId,
			era_id: PaymentEra,
			batch_index: BatchIndex,
			payees: Vec<(T::AccountId, u128)>,
			batch_proof: MMRProof,
		) -> DispatchResult {
			let sender = ensure_signed(origin)?;
			ensure!(Self::is_ocw_validator(sender.clone()), Error::<T>::Unauthorized); //TODO: Introduce it back
			<Self as PayoutProcessor<T>>::send_rewarding_providers_batch(
				cluster_id,
				era_id,
				batch_index,
				&payees,
				batch_proof,
			)
		}

		#[pallet::call_index(7)]
		#[pallet::weight(<T as pallet::Config>::WeightInfo::end_rewarding_providers())]
		pub fn end_rewarding_providers(
			origin: OriginFor<T>,
			cluster_id: ClusterId,
			era_id: PaymentEra,
		) -> DispatchResult {
			let sender = ensure_signed(origin)?;
			ensure!(Self::is_ocw_validator(sender.clone()), Error::<T>::Unauthorized);
			<Self as PayoutProcessor<T>>::end_rewarding_providers(cluster_id, era_id)
		}

		#[pallet::call_index(8)]
		#[pallet::weight(<T as pallet::Config>::WeightInfo::end_payout())]
		pub fn end_payout(
			origin: OriginFor<T>,
			cluster_id: ClusterId,
			era_id: PaymentEra,
		) -> DispatchResult {
			let sender = ensure_signed(origin)?;
			ensure!(Self::is_ocw_validator(sender.clone()), Error::<T>::Unauthorized);
			<Self as PayoutProcessor<T>>::end_payout(cluster_id, era_id)?;
			T::ClusterValidator::set_last_paid_era(&cluster_id, era_id)
		}
	}

	fn charge_treasury_fees<T: Config>(
		treasury_fee: u128,
		vault: &T::AccountId,
		treasury_vault: &T::AccountId,
	) -> DispatchResult {
		let amount_to_deduct = treasury_fee.saturated_into::<BalanceOf<T>>();
		<T as pallet::Config>::Currency::transfer(
			vault,
			treasury_vault,
			amount_to_deduct,
			ExistenceRequirement::AllowDeath,
		)
	}

	fn charge_cluster_reserve_fees<T: Config>(
		cluster_reserve_fee: u128,
		vault: &T::AccountId,
		reserve_vault: &T::AccountId,
	) -> DispatchResult {
		let amount_to_deduct = cluster_reserve_fee.saturated_into::<BalanceOf<T>>();
		<T as pallet::Config>::Currency::transfer(
			vault,
			reserve_vault,
			amount_to_deduct,
			ExistenceRequirement::AllowDeath,
		)
	}

	fn get_current_exposure_ratios<T: Config>(
	) -> Result<Vec<(T::AccountId, Perquintill)>, DispatchError> {
		let mut total_score = 0;
		let mut individual_scores: Vec<(T::AccountId, u64)> = Vec::new();
		for staker_id in T::NominatorsAndValidatorsList::iter() {
			let s = T::NominatorsAndValidatorsList::get_score(&staker_id)
				.map_err(|_| Error::<T>::ScoreRetrievalError)?;
			let score = T::VoteScoreToU64::convert(s);
			total_score += score;

			individual_scores.push((staker_id, score));
		}

		let mut result = Vec::new();
		for (staker_id, score) in individual_scores {
			let ratio = Perquintill::from_rational(score, total_score);
			result.push((staker_id, ratio));
		}

		Ok(result)
	}

	fn charge_validator_fees<T: Config>(
		validators_fee: u128,
		vault: &T::AccountId,
		cluster_id: ClusterId,
		era: EhdEra,
	) -> DispatchResult {
		let stakers = get_current_exposure_ratios::<T>()?;

		for (staker_id, ratio) in stakers.iter() {
			let amount_to_deduct = *ratio * validators_fee;

			<T as pallet::Config>::Currency::transfer(
				vault,
				staker_id,
				amount_to_deduct.saturated_into::<BalanceOf<T>>(),
				ExistenceRequirement::AllowDeath,
			)?;

			pallet::Pallet::deposit_event(Event::<T>::ValidatorRewarded {
				cluster_id,
				era,
				validator_id: staker_id.clone(),
				amount: amount_to_deduct,
			});
		}

		Ok(())
	}

	#[pallet::genesis_config]
	pub struct GenesisConfig<T: Config> {
		pub feeder_account: Option<T::AccountId>,
		pub authorised_caller: Option<T::AccountId>,
		pub debtor_customers: Vec<(ClusterId, T::AccountId, u128)>,
	}

	impl<T: Config> Default for GenesisConfig<T> {
		fn default() -> Self {
			GenesisConfig {
				feeder_account: None,
				authorised_caller: Default::default(),
				debtor_customers: Default::default(),
			}
		}
	}

	#[pallet::genesis_build]
	impl<T: Config> BuildGenesisConfig for GenesisConfig<T> {
		fn build(&self) {
			let account_id = <Pallet<T>>::account_id();
			let min = <T as pallet::Config>::Currency::minimum_balance();
			let balance = <T as pallet::Config>::Currency::free_balance(&account_id);
			if balance < min {
				if let Some(vault) = &self.feeder_account {
					let _ = <T as pallet::Config>::Currency::transfer(
						vault,
						&account_id,
						min - balance,
						ExistenceRequirement::AllowDeath,
					);
				} else {
					let _ = <T as pallet::Config>::Currency::make_free_balance_be(&account_id, min);
				}
			}

			for (cluster_id, customer_id, debt) in &self.debtor_customers {
				DebtorCustomers::<T>::insert(cluster_id, customer_id, debt);
			}
		}
	}

	impl<T: Config> Pallet<T> {
		pub fn account_id() -> T::AccountId {
			T::PalletId::get().into_account_truncating()
		}

		pub fn get_account_id_string(caller: T::AccountId) -> String {
			let account_id: T::AccountIdConverter = caller.into();
			let account_id_32: AccountId32 = account_id.into();
			let account_ref: &[u8; 32] = account_id_32.as_ref();
			hex::encode(account_ref)
		}
		pub fn sub_account_id(cluster_id: ClusterId, era: DdcEra) -> T::AccountId {
			let mut bytes = Vec::new();
			bytes.extend_from_slice(&cluster_id[..]);
			bytes.extend_from_slice(&era.encode());
			let hash = blake2_128(&bytes);

			// "modl" + "payouts_" + hash is 28 bytes, the T::AccountId is 32 bytes, so we should be
			// safe from the truncation and possible collisions caused by it. The rest 4 bytes will
			// be fulfilled with trailing zeros.
			T::PalletId::get().into_sub_account_truncating(hash)
		}

		pub(crate) fn validate_batches(
			batches: &BoundedBTreeSet<BatchIndex, MaxBatchesCount>,
			max_batch_index: &BatchIndex,
		) -> DispatchResult {
			// Check if the Vec contains all integers between 1 and rewarding_max_batch_index
			ensure!(!batches.is_empty(), Error::<T>::BatchesMissed);

			ensure!((*max_batch_index + 1) as usize == batches.len(), Error::<T>::BatchesMissed);

			for index in 0..*max_batch_index + 1 {
				ensure!(batches.contains(&index), Error::<T>::BatchesMissed);
			}

			Ok(())
		}

		fn is_customers_batch_valid(
			payers_merkle_root: PayableUsageHash,
			batch_index: BatchIndex,
			max_batch_index: BatchIndex,
			payers: &[(T::AccountId, u128)],
			batch_proof: &MMRProof,
		) -> Result<bool, DispatchError> {
			let payers_batch = payers
				.iter()
				.map(|(customer_id, amount)| {
					let mut data = customer_id.encode();
					data.extend_from_slice(&amount.encode());
					T::Hasher::hash(&data)
				})
				.collect::<Vec<_>>();

			let batch_hash = Self::create_merkle_root_from_leaves(payers_batch.as_slice()).unwrap();//FIXME: remove unwrap

			let is_verified = Self::proof_merkle_leaf(
				payers_merkle_root,
				batch_hash,
				batch_index,
				max_batch_index,
				batch_proof,
			)?;

			Ok(is_verified)
		}

		fn is_providers_batch_valid(
			payees_merkle_root: PayableUsageHash,
			batch_index: BatchIndex,
			max_batch_index: BatchIndex,
			payees: &[(T::AccountId, u128)],
			batch_proof: &MMRProof,
		) -> Result<bool, DispatchError> {
			let payees_batch = payees
				.iter()
				.map(|(provider_id, amount)| {
					let mut data = provider_id.encode();
					data.extend_from_slice(&amount.encode());
					T::Hasher::hash(&data)
				})
				.collect::<Vec<_>>();

			let batch_hash = Self::create_merkle_root_from_leaves(payees_batch.as_slice()).unwrap(); //TODO: remove unwrap

			let is_verified = Self::proof_merkle_leaf(
				payees_merkle_root,
				batch_hash,
				batch_index,
				max_batch_index,
				batch_proof,
			)?;

			Ok(is_verified)
		}

		/// Creates a Merkle root from a list of hashes.
		///
		/// This function takes a slice of `H256` and constructs a Merkle tree
		/// using an in-memory store. It returns a tuple containing the Merkle root hash,
		/// the size of the Merkle tree, and a vector mapping each input leaf to its position
		/// in the Merkle tree.
		///
		/// # Input Parameters
		///
		/// * `leaves` - A slice of `H256` representing the leaves of the Merkle tree.
		///
		/// # Output
		///
		/// A `Result` containing:
		/// * A tuple with the Merkle root `H256`, the size of the Merkle tree, and a vector mapping
		///   each input leaf to its position in the Merkle tree.
		/// * `OCWError::FailedToCreateMerkleRoot` if there is an error creating the Merkle root.
		pub(crate) fn create_merkle_root(
			cluster_id: &ClusterId,
			leaves: &[H256],
			era_id: EhdEra,
		) -> Result<H256, OCWError> {
			if leaves.is_empty() {
				return Ok(H256::default());
			}

			let store = MemStore::default();
			let mut mmr: MMR<H256, MergeMMRHash, &MemStore<H256>> =
				MemMMR::<_, MergeMMRHash>::new(0, &store);

			let mut leaves_with_position: Vec<(u64, H256)> = Vec::with_capacity(leaves.len());

			for &leaf in leaves {
				match mmr.push(leaf) {
					Ok(pos) => leaves_with_position.push((pos, leaf)),
					Err(_) =>
						return Err(OCWError::FailedToCreateMerkleRoot {
							cluster_id: *cluster_id,
							era_id,
						}),
				}
			}

			mmr.get_root()
				.map_err(|_| OCWError::FailedToCreateMerkleRoot { cluster_id: *cluster_id, era_id })
		}

		pub(crate) fn create_merkle_root_from_leaves(
			leaves: &[PayableUsageHash],
		) -> Result<PayableUsageHash, DispatchError> {
			if leaves.is_empty() {
				return Ok(PayableUsageHash::default());
			}

			let store = MemStore::default();
			let mut mmr: MMR<PayableUsageHash, MergeMMRHash, &MemStore<PayableUsageHash>> =
				MemMMR::<_, MergeMMRHash>::new(0, &store);

			let mut leaves_with_position: Vec<(u64, PayableUsageHash)> =
				Vec::with_capacity(leaves.len());

			for &leaf in leaves {
				match mmr.push(leaf) {
					Ok(pos) => leaves_with_position.push((pos, leaf)),
					Err(_) => {
						return Err(Error::<T>::FailedToCreateMerkleRoot.into());
					},
				}
			}

			Ok(mmr.get_root().map_err(|_| Error::<T>::FailedToCreateMerkleRoot)?)
		}

		/// Verify whether leaf is part of tree
		///
		/// Parameters:
		/// - `root_hash`: merkle root hash
		/// - `batch_hash`: hash of the batch
		/// - `batch_index`: index of the batch
		/// - `batch_proof`: MMR proofs
		pub(crate) fn proof_merkle_leaf(
			root_hash: PayableUsageHash,
			batch_hash: PayableUsageHash,
			batch_index: BatchIndex,
			max_batch_index: BatchIndex,
			batch_proof: &MMRProof,
		) -> Result<bool, Error<T>> {
			let batch_position = leaf_index_to_pos(batch_index.into());
			let mmr_size = leaf_index_to_mmr_size(max_batch_index.into());
			let proof: MerkleProof<PayableUsageHash, MergeMMRHash> =
				MerkleProof::new(mmr_size, batch_proof.proof.clone());
			proof
				.verify(root_hash, vec![(batch_position, batch_hash)])
				.map_err(|_| Error::<T>::FailedToVerifyMerkleProof)
		}

		pub(crate) fn start_payouts_phase(
			cluster_id: &ClusterId,
			account: &Account<T>,
			signer: &Signer<T, T::OffchainIdentifierId>,
		) -> Result<(), Vec<OCWError>> {
			let mut errors: Vec<OCWError> = Vec::new();

			if let Err(errs) = Self::step_commit_payout_fingerprint(cluster_id, account, signer) {
				errors.extend(errs);
			}

			if let Err(errs) = Self::step_begin_payout(cluster_id, account, signer) {
				errors.extend(errs);
			}

			if let Err(errs) = Self::step_begin_charging_customers(cluster_id, account, signer) {
				errors.extend(errs);
			}

			if let Err(errs) = Self::step_send_charging_customers(cluster_id, account, signer) {
				errors.extend(errs);
			}

			if let Err(errs) = Self::step_end_charging_customers(cluster_id, account, signer) {
				errors.extend(errs);
			}

			if let Err(errs) = Self::step_begin_rewarding_providers(cluster_id, account, signer) {
				errors.extend(errs);
			}

			if let Err(errs) = Self::step_send_rewarding_providers(cluster_id, account, signer) {
				errors.extend(errs);
			}

			if let Err(errs) = Self::step_end_rewarding_providers(cluster_id, account, signer) {
				errors.extend(errs);
			}

			match Self::step_end_payout(cluster_id, account, signer) {
				Ok(Some(_ehd_id)) => {
					// Self::clear_verified_delta_usage(cluster_id, era_id);
				},
				Err(errs) => errors.extend(errs),
				_ => {},
			}

			if !errors.is_empty() {
				Err(errors)
			} else {
				Ok(())
			}
		}

		define_payout_step_function!(
			step_commit_payout_fingerprint,
			prepare_commit_payout_fingerprint,
			|cluster_id: &ClusterId, (ehd_id, ehd_payable_usage): (EHDId, PayableEHDUsage)| {
				Call::commit_payout_fingerprint {
					cluster_id: *cluster_id,
					ehd_id: ehd_id.into(),
					payers_root: ehd_payable_usage.payers_root,
					payees_root: ehd_payable_usage.payees_root,
				}
			},
			|prepared_data: &(EHDId, PayableEHDUsage)| prepared_data.0 .2,
			"🔑",
			|cluster_id: &ClusterId, (ehd_id, era_payable_usage): (EHDId, PayableEHDUsage)| {
				OCWError::CommitPayoutFingerprintTransactionError {
					cluster_id: *cluster_id,
					era_id: ehd_id.2,
					payers_root: era_payable_usage.payers_root,
					payees_root: era_payable_usage.payees_root,
				}
			}
		);

		define_payout_step_function!(
			step_begin_payout,
			prepare_begin_payout,
			|cluster_id: &ClusterId, (ehd_id, fingerprint): (EHDId, PayableUsageHash)| {
				Call::begin_payout { cluster_id: *cluster_id, era_id: ehd_id.2, fingerprint }
			},
			|prepared_data: &(EHDId, _)| prepared_data.0 .2,
			"🗓️ ",
			|cluster_id: &ClusterId, (ehd_id, _): (EHDId, _)| {
				OCWError::BeginPayoutTransactionError { cluster_id: *cluster_id, era_id: ehd_id.2 }
			}
		);

		define_payout_step_function!(
			step_begin_charging_customers,
			prepare_begin_charging_customers,
			|cluster_id: &ClusterId, (ehd_id, max_batch_index): (EHDId, u16)| {
				Call::begin_charging_customers {
					cluster_id: *cluster_id,
					era_id: ehd_id.2,
					max_batch_index,
				}
			},
			|prepared_data: &(EHDId, _)| prepared_data.0 .2,
			"📥",
			|cluster_id: &ClusterId, (ehd_id, _): (EHDId, _)| {
				OCWError::BeginChargingCustomersTransactionError {
					cluster_id: *cluster_id,
					era_id: ehd_id.2,
				}
			}
		);

		define_payout_step_function!(
			step_send_charging_customers,
			prepare_send_charging_customers_batch,
			|cluster_id: &ClusterId, (ehd_id, batch_payout): (EHDId, CustomerBatch)| {
				Call::send_charging_customers_batch {
					cluster_id: *cluster_id,
					era_id: ehd_id.2,
					batch_index: batch_payout.batch_index,
					payers: batch_payout
						.payers
						.into_iter()
						.map(|payer| {
							(
								T::AccountId::decode(&mut &payer.0.encode()[..])
									.expect("CustomerId to be parsed"),
								payer.1,
							)
						})
						.collect(),
					batch_proof: batch_payout.batch_proof.clone(),
				}
			},
			|prepared_data: &(EHDId, _)| prepared_data.0 .2,
			"🧾",
			|cluster_id: &ClusterId, (ehd_id, batch_payout): (EHDId, CustomerBatch)| {
				OCWError::SendChargingCustomersBatchTransactionError {
					cluster_id: *cluster_id,
					era_id: ehd_id.2,
					batch_index: batch_payout.batch_index,
				}
			}
		);

		define_payout_step_function!(
			step_end_charging_customers,
			prepare_end_charging_customers,
			|cluster_id: &ClusterId, ehd_id: EHDId| Call::end_charging_customers {
				cluster_id: *cluster_id,
				era_id: ehd_id.2
			},
			|prepared_data: &EHDId| prepared_data.2,
			"📪",
			|cluster_id: &ClusterId, ehd_id: EHDId| {
				OCWError::EndChargingCustomersTransactionError {
					cluster_id: *cluster_id,
					era_id: ehd_id.2,
				}
			}
		);

		define_payout_step_function!(
			step_begin_rewarding_providers,
			prepare_begin_rewarding_providers,
			|cluster_id: &ClusterId, (ehd_id, max_batch_index): (EHDId, u16)| {
				Call::begin_rewarding_providers {
					cluster_id: *cluster_id,
					era_id: ehd_id.2,
					max_batch_index,
				}
			},
			|prepared_data: &(EHDId, _)| prepared_data.0 .2,
			"📤",
			|cluster_id: &ClusterId, (ehd_id, _): (EHDId, _)| {
				OCWError::BeginRewardingProvidersTransactionError {
					cluster_id: *cluster_id,
					era_id: ehd_id.2,
				}
			}
		);

		define_payout_step_function!(
			step_send_rewarding_providers,
			prepare_send_rewarding_providers_batch,
			|cluster_id: &ClusterId, (ehd_id, batch_payout): (EHDId, ProviderBatch)| {
				Call::send_rewarding_providers_batch {
					cluster_id: *cluster_id,
					era_id: ehd_id.2,
					batch_index: batch_payout.batch_index,
					payees: batch_payout
						.payees
						.into_iter()
						.map(|payee| {
							(
								T::AccountId::decode(&mut &payee.0.encode()[..])
									.expect("ProviderId to be parsed"),
								payee.1,
							)
						})
						.collect(),
					batch_proof: batch_payout.batch_proof.clone(),
				}
			},
			|prepared_data: &(EHDId, _)| prepared_data.0 .2,
			"💸",
			|cluster_id: &ClusterId, (ehd_id, batch_payout): (EHDId, ProviderBatch)| {
				OCWError::SendRewardingProvidersBatchTransactionError {
					cluster_id: *cluster_id,
					era_id: ehd_id.2,
					batch_index: batch_payout.batch_index,
				}
			}
		);

		define_payout_step_function!(
			step_end_rewarding_providers,
			prepare_end_rewarding_providers,
			|cluster_id: &ClusterId, ehd_id: EHDId| Call::end_rewarding_providers {
				cluster_id: *cluster_id,
				era_id: ehd_id.2,
			},
			|prepared_data: &EHDId| prepared_data.2,
			"📭",
			|cluster_id: &ClusterId, ehd_id: EHDId| {
				OCWError::EndRewardingProvidersTransactionError {
					cluster_id: *cluster_id,
					era_id: ehd_id.2,
				}
			}
		);

		define_payout_step_function!(
			step_end_payout,
			prepare_end_payout,
			|cluster_id: &ClusterId, ehd_id: EHDId| Call::end_payout {
				cluster_id: *cluster_id,
				era_id: ehd_id.2,
			},
			|prepared_data: &EHDId| prepared_data.2,
			"🧮",
			|cluster_id: &ClusterId, ehd_id: EHDId| OCWError::EndPayoutTransactionError {
				cluster_id: *cluster_id,
				era_id: ehd_id.2,
			}
		);

		pub(crate) fn prepare_commit_payout_fingerprint(
			cluster_id: &ClusterId,
		) -> Result<Option<(EHDId, PayableEHDUsage)>, Vec<OCWError>> {
			if let Some(ehd_id) = Self::get_ehd_id_for_payout(cluster_id) {
				let era_payable_usage =
					Self::fetch_ehd_payable_usage_or_retry(cluster_id, ehd_id.clone())?;
				Ok(Some((ehd_id, era_payable_usage)))
			} else {
				Ok(None)
			}
		}

		#[allow(dead_code)]
		pub(crate) fn prepare_begin_payout(
			cluster_id: &ClusterId,
		) -> Result<Option<(EHDId, Fingerprint)>, Vec<OCWError>> {
			if let Some(ehd_id) = Self::get_ehd_id_for_payout(cluster_id) {
				let ehd_payable_usage =
					Self::fetch_ehd_payable_usage_or_retry(cluster_id, ehd_id.clone())?;
				Ok(Some((ehd_id, ehd_payable_usage.fingerprint())))
			} else {
				Ok(None)
			}
		}

		pub(crate) fn prepare_begin_charging_customers(
			cluster_id: &ClusterId,
		) -> Result<Option<(EHDId, BatchIndex)>, Vec<OCWError>> {
			if let Some(ehd_id) = Self::get_ehd_id_for_payout(cluster_id) {
				if Self::get_payout_state(cluster_id, ehd_id.2) ==
					PayoutState::Initialized
				{
					let era_payable_usage =
						Self::fetch_ehd_payable_usage_or_retry(cluster_id, ehd_id.clone())?;
					Self::fetch_ehd_charging_loop_input(
						cluster_id,
						ehd_id,
						era_payable_usage.payers_batch_roots,
					)
				} else {
					Ok(None)
				}
			} else {
				Ok(None)
			}
		}

		pub(crate) fn prepare_send_charging_customers_batch(
			cluster_id: &ClusterId,
		) -> Result<Option<(EHDId, CustomerBatch)>, Vec<OCWError>> {
			let batch_size = T::MAX_PAYOUT_BATCH_SIZE;

			if let Some(ehd_id) = Self::get_ehd_id_for_payout(cluster_id) {
				if Self::get_payout_state(cluster_id, ehd_id.2) ==
					PayoutState::ChargingCustomers
				{
					let era_payable_usage =
						Self::fetch_ehd_payable_usage_or_retry(cluster_id, ehd_id.clone())?;
					Self::fetch_charging_customers_batch(
						cluster_id,
						batch_size.into(),
						ehd_id,
						era_payable_usage.payers_usage,
						era_payable_usage.payers_batch_roots,
					)
				} else {
					Ok(None)
				}
			} else {
				Ok(None)
			}
		}

		pub(crate) fn prepare_end_charging_customers(
			cluster_id: &ClusterId,
		) -> Result<Option<EHDId>, Vec<OCWError>> {
			if let Some(ehd_id) = Self::get_ehd_id_for_payout(cluster_id) {
				if Self::get_payout_state(cluster_id, ehd_id.2) ==
					PayoutState::ChargingCustomers &&
					Self::is_customers_charging_finished(cluster_id, ehd_id.2)
				{
					return Ok(Some(ehd_id));
				}
			}
			Ok(None)
		}

		pub(crate) fn prepare_begin_rewarding_providers(
			cluster_id: &ClusterId,
		) -> Result<Option<(EHDId, BatchIndex)>, Vec<OCWError>> {
			if let Some(ehd_id) = Self::get_ehd_id_for_payout(cluster_id) {
				if Self::get_payout_state(cluster_id, ehd_id.2) ==
					PayoutState::CustomersChargedWithFees
				{
					let ehd_payable_usage =
						Self::fetch_ehd_payable_usage_or_retry(cluster_id, ehd_id.clone())?;
					Self::fetch_ehd_rewarding_loop_input(
						cluster_id,
						ehd_id,
						ehd_payable_usage.payees_batch_roots,
					)
				} else {
					Ok(None)
				}
			} else {
				Ok(None)
			}
		}

		pub(crate) fn prepare_send_rewarding_providers_batch(
			cluster_id: &ClusterId,
		) -> Result<Option<(EHDId, ProviderBatch)>, Vec<OCWError>> {
			let batch_size = T::MAX_PAYOUT_BATCH_SIZE;

			if let Some(ehd_id) = Self::get_ehd_id_for_payout(cluster_id) {
				if Self::get_payout_state(cluster_id, ehd_id.2) ==
					PayoutState::RewardingProviders
				{
					let era_payable_usage =
						Self::fetch_ehd_payable_usage_or_retry(cluster_id, ehd_id.clone())?;
					Self::fetch_rewarding_providers_batch(
						cluster_id,
						batch_size.into(),
						ehd_id,
						era_payable_usage.payees_usage,
						era_payable_usage.payees_batch_roots,
					)
				} else {
					Ok(None)
				}
			} else {
				Ok(None)
			}
		}

		pub(crate) fn prepare_end_rewarding_providers(
			cluster_id: &ClusterId,
		) -> Result<Option<EHDId>, Vec<OCWError>> {
			if let Some(ehd_id) = Self::get_ehd_id_for_payout(cluster_id) {
				if Self::get_payout_state(cluster_id, ehd_id.2) ==
					PayoutState::RewardingProviders &&
					Self::is_providers_rewarding_finished(cluster_id, ehd_id.2)
				{
					return Ok(Some(ehd_id));
				}
			}
			Ok(None)
		}

		pub(crate) fn prepare_end_payout(
			cluster_id: &ClusterId,
		) -> Result<Option<EHDId>, Vec<OCWError>> {
			if let Some(ehd_id) = Self::get_ehd_id_for_payout(cluster_id) {
				if Self::get_payout_state(cluster_id, ehd_id.2) ==
					PayoutState::ProvidersRewarded
				{
					return Ok(Some(ehd_id));
				}
			}
			Ok(None)
		}

		pub(crate) fn get_ehd_id_for_payout(cluster_id: &ClusterId) -> Option<EHDId> {
			match T::ClusterValidator::get_last_paid_era(cluster_id) {
				Ok(last_paid_era_for_cluster) => {
					if let Some(inspected_ehds) = Self::fetch_last_inspected_ehds(cluster_id) {
						for inspected_ehd in inspected_ehds.clone().into_iter().sorted() {
							if inspected_ehd.2 > last_paid_era_for_cluster {
								let ehd_root =
									Self::get_ehd_root(cluster_id, inspected_ehd.clone()).ok()?;

								let cluster_usage = ehd_root.get_cluster_usage();
								if cluster_usage == Default::default() {
									continue;
								}

								let receipts_by_inspector = Self::fetch_inspection_receipts(
									cluster_id,
									inspected_ehd.clone(),
								)
									.map_err(|e| vec![e])
									.ok()?;

								let inspectors_quorum = T::ValidatorsQuorum::get();
								let threshold = inspectors_quorum * <ValidatorSet<T>>::get().len();

								if threshold <= receipts_by_inspector.len() {
									return Some(inspected_ehd);
								}
							}
						}
					}
					None
				},
				Err(_) => None,
			}
		}

		fn fetch_inspection_receipts(
			cluster_id: &ClusterId,
			ehd_id: EHDId,
		) -> Result<BTreeMap<String, aggregator_client::json::GroupedInspectionReceipt>, OCWError>
		{
			// todo(yahortsaryk): infer the node deterministically
			let g_collector = Self::get_g_collectors_nodes(cluster_id)
				.map_err(|_| OCWError::FailedToFetchGCollectors { cluster_id: *cluster_id })?
				.first()
				.cloned()
				.ok_or(OCWError::FailedToFetchGCollectors { cluster_id: *cluster_id })?;

			if let Ok(host) = str::from_utf8(&g_collector.1.host) {
				let base_url = format!("http://{}:{}", host, g_collector.1.http_port);
				let client = aggregator_client::AggregatorClient::new(
					&base_url,
					Duration::from_millis(RESPONSE_TIMEOUT),
					MAX_RETRIES_COUNT,
					false, // no response signature verification for now
				);

				if let Ok(res) = client.fetch_grouped_inspection_receipts(ehd_id) {
					return Ok(res);
				}
			}

			Err(OCWError::FailedToFetchInspectionReceipt)
		}

		/// Fetch grouping collectors nodes of a cluster.
		/// Parameters:
		/// - `cluster_id`: Cluster id of a cluster.
		fn get_g_collectors_nodes(
			cluster_id: &ClusterId,
		) -> Result<Vec<(NodePubKey, ddc_primitives::StorageNodeParams)>, Error<T>> {
			let mut g_collectors = Vec::new();

			let collectors = Self::get_collectors_nodes(cluster_id)?;
			for (node_key, node_params) in collectors {
				if Self::check_grouping_collector(&node_params)
					.map_err(|_| Error::<T>::NodeRetrievalError)?
				{
					g_collectors.push((node_key, node_params))
				}
			}

			Ok(g_collectors)
		}

		/// Fetch customer usage.
		///
		/// Parameters:
		/// - `node_params`: Requesting DDC node
		pub(crate) fn check_grouping_collector(
			node_params: &StorageNodeParams,
		) -> Result<bool, http::Error> {
			let host = str::from_utf8(&node_params.host).map_err(|_| http::Error::Unknown)?;
			let base_url = format!("http://{}:{}", host, node_params.http_port);
			let client = aggregator_client::AggregatorClient::new(
				&base_url,
				Duration::from_millis(RESPONSE_TIMEOUT),
				MAX_RETRIES_COUNT,
				T::VERIFY_AGGREGATOR_RESPONSE_SIGNATURE,
			);

			let response = client.check_grouping_collector()?;
			Ok(response.is_g_collector)
		}

		/// Fetch collectors nodes of a cluster.
		/// Parameters:
		/// - `cluster_id`: Cluster id of a cluster.
		fn get_collectors_nodes(
			cluster_id: &ClusterId,
		) -> Result<Vec<(NodePubKey, StorageNodeParams)>, Error<T>> {
			let mut collectors = Vec::new();

			let nodes = T::ClusterManager::get_nodes(cluster_id)
				.map_err(|_| Error::<T>::NodeRetrievalError)?;

			for node_pub_key in nodes {
				if let Ok(NodeParams::StorageParams(storage_params)) =
					T::NodeManager::get_node_params(&node_pub_key)
				{
					collectors.push((node_pub_key, storage_params));
				}
			}

			Ok(collectors)
		}

		pub(crate) fn fetch_last_inspected_ehds(cluster_id: &ClusterId) -> Option<Vec<EHDId>> {
			log::info!("🗄️  Trying to fetch last inspected ehds for cluster_id: {:?}", cluster_id,);

			let key = Self::derive_last_inspected_ehd_key(cluster_id);

			let encoded_last_inspected_ehd: Vec<u8> =
				match local_storage_get(StorageKind::PERSISTENT, &key) {
					Some(encoded_data) => encoded_data,
					None => return Some(vec![]),
				};

			match Decode::decode(&mut &encoded_last_inspected_ehd[..]) {
				Ok(last_inspected_ehd) => Some(last_inspected_ehd),
				Err(err) => {
					log::error!("🗄️  Error occured while decoding last inspected ehds in cluster_id: {:?} {:?}", cluster_id, err);
					None
				},
			}
		}

		fn fetch_rewarding_providers_batch(
			cluster_id: &ClusterId,
			batch_size: usize,
			ehd_id: EHDId,
			payees_usage: Vec<ProviderReward>,
			payees_batch_roots: Vec<PayableUsageHash>,
		) -> Result<Option<(EHDId, ProviderBatch)>, Vec<OCWError>> {
			let batch_index = <Self as PayoutProcessor<T>>::get_next_providers_batch(cluster_id, ehd_id.2)
				.map_err(|_| {
					vec![OCWError::PayoutReceiptDoesNotExist {
						cluster_id: *cluster_id,
						era_id: ehd_id.2,
					}]
				})?;

			if let Some(index) = batch_index {
				let i: usize = index.into();
				// todo! store batched activity to avoid splitting it again each time
				let nodes_activity_batched = Self::split_to_batches(&payees_usage, batch_size);

				let batch_root = payees_batch_roots[i];
				let store = MemStore::default();
				let mut mmr: MMR<DeltaUsageHash, MergeMMRHash, &MemStore<DeltaUsageHash>> =
					MemMMR::<_, MergeMMRHash>::new(0, &store);

				let leaf_position_map: Vec<(DeltaUsageHash, u64)> =
					payees_batch_roots.iter().map(|a| (*a, mmr.push(*a).unwrap())).collect();

				let leaf_position: Vec<(u64, DeltaUsageHash)> = leaf_position_map
					.iter()
					.filter(|&(l, _)| l == &batch_root)
					.map(|&(ref l, p)| (p, *l))
					.collect();
				let position: Vec<u64> =
					leaf_position.clone().into_iter().map(|(p, _)| p).collect();

				let proof = mmr
					.gen_proof(position)
					.map_err(|_| {
						vec![OCWError::FailedToCreateMerkleProof {
							cluster_id: *cluster_id,
							era_id: ehd_id.2,
						}]
					})?
					.proof_items()
					.to_vec();

				let batch_proof = MMRProof { proof };
				Ok(Some((
					ehd_id,
					ProviderBatch {
						batch_index: index,
						payees: nodes_activity_batched[i].clone(),
						batch_proof,
					},
				)))
			} else {
				Ok(None)
			}
		}

		fn fetch_ehd_payable_usage_or_retry(
			cluster_id: &ClusterId,
			ehd_id: EHDId,
		) -> Result<PayableEHDUsage, Vec<OCWError>> {
			if let Some(ehd_paybale_usage) =
				Self::fetch_ehd_payable_usage(cluster_id, ehd_id.clone())
			{
				Ok(ehd_paybale_usage)
			} else {
				Self::build_and_store_ehd_payable_usage(cluster_id, ehd_id.clone())
					.map_err(|e| [e])?;
				if let Some(ehd_paybale_usage) = Self::fetch_ehd_payable_usage(cluster_id, ehd_id) {
					Ok(ehd_paybale_usage)
				} else {
					Err(vec![OCWError::FailedToFetchVerifiedPayableUsage])
				}
			}
		}

		pub(crate) fn fetch_ehd_charging_loop_input(
			cluster_id: &ClusterId,
			ehd_id: EHDId,
			payers_batch_roots: Vec<PayableUsageHash>,
		) -> Result<Option<(EHDId, BatchIndex)>, Vec<OCWError>> {
			if let Some(max_batch_index) = payers_batch_roots.len().checked_sub(1) {
				let max_batch_index: u16 = max_batch_index.try_into().map_err(|_| {
					vec![OCWError::BatchIndexOverflow { cluster_id: *cluster_id, era_id: ehd_id.2 }]
				})?;
				Ok(Some((ehd_id, max_batch_index)))
			} else {
				Err(vec![OCWError::BatchIndexUnderflow {
					cluster_id: *cluster_id,
					era_id: ehd_id.2,
				}])
			}
		}

		#[allow(clippy::type_complexity)]
		pub(crate) fn fetch_ehd_payable_usage(
			cluster_id: &ClusterId,
			ehd_id: EHDId,
		) -> Option<PayableEHDUsage> {
			log::info!(
				"🪙🏠 Off-chain cache hit for Payable Usage in cluster_id: {:?} ehd_id: {:?}",
				cluster_id,
				ehd_id
			);
			let key = Self::derive_ehd_paybale_usage_key(cluster_id, ehd_id);

			let encoded_ehd_paybale_usage = match local_storage_get(StorageKind::PERSISTENT, &key) {
				Some(encoded_data) => encoded_data,
				None => return None,
			};

			match Decode::decode(&mut &encoded_ehd_paybale_usage[..]) {
				Ok(ehd_paybale_usage) => Some(ehd_paybale_usage),
				Err(err) => {
					log::error!("Decoding error: {:?}", err);
					None
				},
			}
		}

		pub(crate) fn derive_ehd_paybale_usage_key(
			cluster_id: &ClusterId,
			ehd_id: EHDId,
		) -> Vec<u8> {
			format!("offchain::paybale_usage::{:?}::{:?}", cluster_id, Into::<String>::into(ehd_id))
				.into_bytes()
		}

		pub(crate) fn build_and_store_ehd_payable_usage(
			cluster_id: &ClusterId,
			ehd_id: EHDId,
		) -> Result<(), OCWError> {
			let batch_size = T::MAX_PAYOUT_BATCH_SIZE;

			// todo(yahortsaryk): infer g-collectors deterministically
			let g_collector = Self::get_g_collectors_nodes(cluster_id)
				.map_err(|_| OCWError::FailedToFetchGCollectors { cluster_id: *cluster_id })?
				.first()
				.cloned()
				.ok_or(OCWError::FailedToFetchGCollectors { cluster_id: *cluster_id })?;

			let ehd = Self::get_ehd_root(cluster_id, ehd_id.clone())?;

			let era =
				Self::fetch_processed_ehd_era_from_collector(cluster_id, ehd_id.2, &g_collector)?;

			let pricing = T::ClusterProtocol::get_pricing_params(cluster_id)
				.map_err(|_| OCWError::FailedToFetchProtocolParams { cluster_id: *cluster_id })?;

			let fees = T::ClusterProtocol::get_fees_params(cluster_id)
				.map_err(|_| OCWError::FailedToFetchProtocolParams { cluster_id: *cluster_id })?;

			let inspection_receipts = Self::fetch_inspection_receipts(cluster_id, ehd_id.clone())?;

			let customers_usage_cutoff = if !T::DISABLE_PAYOUTS_CUTOFF {
				Self::calculate_customers_usage_cutoff(cluster_id, &inspection_receipts)?
			} else {
				Default::default()
			};

			let (payers, cluster_costs) = Self::calculate_ehd_customers_charges(
				&ehd.customers,
				&customers_usage_cutoff,
				&pricing,
				era.time_start.ok_or(OCWError::TimeCapsuleError)?,
				era.time_end.ok_or(OCWError::TimeCapsuleError)?,
			)
				.map_err(|_| OCWError::FailedToCalculatePayersBatches { era_id: ehd_id.2 })?;

			let cluster_usage = ehd.get_cluster_usage();

			let providers_usage_cutoff = if !T::DISABLE_PAYOUTS_CUTOFF {
				Self::calculate_providers_usage_cutoff(cluster_id, &inspection_receipts)?
			} else {
				Default::default()
			};

			let payees = Self::calculate_ehd_providers_rewards(
				&ehd.providers,
				&providers_usage_cutoff,
				&fees,
				&cluster_usage,
				&cluster_costs,
			)
				.map_err(|_| OCWError::FailedToCalculatePayeesBatches { era_id: ehd_id.2 })?;

			let payers_batch_roots = Self::convert_to_batch_merkle_roots(
				cluster_id,
				Self::split_to_batches(&payers, batch_size.into()),
				ehd_id.2,
			)?;

			let payees_batch_roots = Self::convert_to_batch_merkle_roots(
				cluster_id,
				Self::split_to_batches(&payees, batch_size.into()),
				ehd_id.2,
			)?;

			let payers_root = Self::create_merkle_root(cluster_id, &payers_batch_roots, ehd_id.2)?;
			let payees_root = Self::create_merkle_root(cluster_id, &payees_batch_roots, ehd_id.2)?;

			Self::store_ehd_payable_usage(
				cluster_id,
				ehd_id,
				payers,
				payers_root,
				payers_batch_roots,
				payees,
				payees_root,
				payees_batch_roots,
			);

			Ok(())
		}

		#[allow(clippy::too_many_arguments)]
		pub(crate) fn store_ehd_payable_usage(
			cluster_id: &ClusterId,
			ehd_id: EHDId,
			payers_usage: Vec<CustomerCharge>,
			payers_root: PayableUsageHash,
			payers_batch_roots: Vec<PayableUsageHash>,
			payees_usage: Vec<ProviderReward>,
			payees_root: PayableUsageHash,
			payees_batch_roots: Vec<PayableUsageHash>,
		) {
			let key = Self::derive_ehd_paybale_usage_key(cluster_id, ehd_id.clone());

			let ehd_paybale_usage = PayableEHDUsage {
				cluster_id: *cluster_id,
				ehd_id: ehd_id.into(),
				payers_usage,
				payers_root,
				payers_batch_roots,
				payees_usage,
				payees_root,
				payees_batch_roots,
			};
			let encoded_ehd_paybale_usage = ehd_paybale_usage.encode();

			// Store the serialized data in local offchain storage
			local_storage_set(StorageKind::PERSISTENT, &key, &encoded_ehd_paybale_usage);
		}

		/// Splits a slice of activities into batches of a specified size.
		///
		/// This function sorts the given activities and splits them into batches of the specified
		/// size. Each batch is returned as a separate vector.
		///
		/// # Input Parameters
		/// - `activities: &[A]`: A slice of activities to be split into batches.
		/// - `batch_size: usize`: The size of each batch.
		///
		/// # Output
		/// - `Vec<Vec<A>>`: A vector of vectors, where each inner vector is a batch of activities.
		pub(crate) fn split_to_batches<A: Ord + Clone>(
			activities: &[A],
			batch_size: usize,
		) -> Vec<Vec<A>> {
			if activities.is_empty() {
				return vec![];
			}
			// Sort the activities first
			let mut sorted_activities = activities.to_vec();
			sorted_activities.sort(); // Sort using the derived Ord trait

			// Split the sorted activities into chunks and collect them into vectors
			sorted_activities.chunks(batch_size).map(|chunk| chunk.to_vec()).collect()
		}

		/// Converts a vector of hashable batches into their corresponding Merkle roots.
		///
		/// This function takes a vector of hashable batches, where each batch is a vector of
		/// hashable items. It computes the Merkle root for each batch by first hashing each
		/// activity and then combining these hashes into a single Merkle root.
		///
		/// # Input Parameters
		/// - `batches: Vec<Vec<A>>`: A vector of vectors, where each inner vector represents a
		///   batch of hashable items..
		///
		/// # Output
		/// - `Vec<H256>`: A vector of Merkle roots, one for each batch of items.
		pub(crate) fn convert_to_batch_merkle_roots<A: Hashable>(
			cluster_id: &ClusterId,
			batches: Vec<Vec<A>>,
			era_id: EhdEra,
		) -> Result<Vec<H256>, OCWError> {
			batches
				.into_iter()
				.map(|batch| {
					let activity_hashes: Vec<H256> =
						batch.into_iter().map(|a| a.hash::<T>()).collect();
					Self::create_merkle_root(cluster_id, &activity_hashes, era_id).map_err(|_| {
						OCWError::FailedToCreateMerkleRoot { cluster_id: *cluster_id, era_id }
					})
				})
				.collect::<Result<Vec<H256>, OCWError>>()
		}

		fn calculate_ehd_providers_rewards(
			providers: &Vec<aggregator_client::json::TraversedEHDProvider>,
			cutoff_usage_map: &BTreeMap<T::AccountId, NodeUsage>,
			fees: &ClusterFeesParams,
			cluster_usage: &aggregator_client::json::EHDUsage,
			cluster_costs: &CustomerCosts,
		) -> Result<Vec<ProviderReward>, ArithmeticError> {
			let mut providers_profits = Vec::new();

			for provider in providers {
				if let Ok(provider_id) = provider.parse_provider_id() {
					let provider_profits = Self::get_provider_profits(
						&provider.provided_usage,
						cutoff_usage_map.get(
							&T::AccountId::decode(&mut &provider_id.encode()[..])
								.map_err(|_| ArithmeticError::Overflow)?,
						),
						cluster_usage,
						cluster_costs,
					)?;

					let reward_amount = (|| -> Option<u128> {
						provider_profits
							.transfer
							.checked_add(provider_profits.storage)?
							.checked_add(provider_profits.puts)?
							.checked_add(provider_profits.gets)
					})()
						.ok_or(ArithmeticError::Overflow)?;

					let treasury_fee_amount = fees.treasury_share * reward_amount;
					let validators_fee_amount = fees.validators_share * reward_amount;
					let cluster_reserve_fee_amount = fees.cluster_reserve_share * reward_amount;

					let profit_amount = (|| -> Option<u128> {
						reward_amount
							.checked_sub(treasury_fee_amount)?
							.checked_sub(validators_fee_amount)?
							.checked_sub(cluster_reserve_fee_amount)
					})()
						.ok_or(ArithmeticError::Overflow)?;

					providers_profits.push(ProviderReward(provider_id, profit_amount));
				}
			}

			Ok(providers_profits)
		}

		fn get_provider_profits(
			provided_usage: &aggregator_client::json::EHDUsage,
			cutoff_usage: Option<&NodeUsage>,
			cluster_usage: &aggregator_client::json::EHDUsage,
			cluster_costs: &CustomerCosts,
		) -> Result<ProviderProfits, ArithmeticError> {
			let mut provider_profits = ProviderProfits::default();
			let no_cutoff = Default::default();
			let cutoff = cutoff_usage.unwrap_or(&no_cutoff);

			let mut ratio = Perquintill::from_rational(
				(provided_usage.transferred_bytes as u128)
					.checked_sub(cutoff.transferred_bytes as u128)
					.ok_or(ArithmeticError::Underflow)?,
				cluster_usage.transferred_bytes as u128,
			);

			// ratio multiplied by X will be > 0, < X no overflow
			provider_profits.transfer = ratio * cluster_costs.transfer;

			ratio = Perquintill::from_rational(
				(provided_usage.stored_bytes as u128)
					.checked_sub(cutoff.stored_bytes as u128)
					.ok_or(ArithmeticError::Underflow)?,
				cluster_usage.stored_bytes as u128,
			);
			provider_profits.storage = ratio * cluster_costs.storage;

			ratio = Perquintill::from_rational(
				provided_usage
					.number_of_puts
					.checked_sub(cutoff.number_of_puts)
					.ok_or(ArithmeticError::Underflow)?,
				cluster_usage.number_of_puts,
			);
			provider_profits.puts = ratio * cluster_costs.puts;

			ratio = Perquintill::from_rational(
				provided_usage
					.number_of_gets
					.checked_sub(cutoff.number_of_gets)
					.ok_or(ArithmeticError::Underflow)?,
				cluster_usage.number_of_gets,
			);
			provider_profits.gets = ratio * cluster_costs.gets;
			Ok(provider_profits)
		}

		fn calculate_providers_usage_cutoff(
			cluster_id: &ClusterId,
			receipts_by_inspector: &BTreeMap<
				String,
				aggregator_client::json::GroupedInspectionReceipt,
			>,
		) -> Result<BTreeMap<T::AccountId, NodeUsage>, OCWError> {
			let mut nodes_usage_cutoff: BTreeMap<(DdcEra, NodePubKey), NodeUsage> = BTreeMap::new();
			let mut nodes_to_providers: BTreeMap<NodePubKey, T::AccountId> = BTreeMap::new();
			let mut providers_usage_cutoff: BTreeMap<T::AccountId, NodeUsage> = BTreeMap::new();

			for inspection_receipt in receipts_by_inspector.values() {
				for unverified_branch in &inspection_receipt.nodes_inspection.unverified_branches {
					let collector_key = NodePubKey::try_from(unverified_branch.collector.clone())
						.map_err(|_| OCWError::FailedToParseNodeKey {
							node_key: unverified_branch.collector.clone(),
						})?;
					let node_key = match &unverified_branch.aggregate {
						AggregateKey::NodeAggregateKey(key) => NodePubKey::try_from(key.clone())
							.map_err(|_| OCWError::FailedToParseNodeKey {
								node_key: key.clone(),
							})?,
						_ => continue, // can happen only in case of a malformed response or bug
					};

					for tcaa_id in unverified_branch.leafs.keys() {
						let tcaa_usage = Self::get_tcaa_node_usage(
							cluster_id,
							collector_key.clone(),
							*tcaa_id,
							node_key.clone(),
						)?;

						#[allow(clippy::map_entry)]
						if !nodes_usage_cutoff.contains_key(&(*tcaa_id, node_key.clone())) {
							nodes_usage_cutoff.insert((*tcaa_id, node_key.clone()), tcaa_usage);
							if !nodes_to_providers.contains_key(&node_key) {
								let provider_id = T::NodeManager::get_node_provider_id(&node_key)
									.map_err(|_| {
										OCWError::FailedToFetchProviderId { node_key: node_key.clone() }
									})?;

								nodes_to_providers.insert(node_key.clone(), provider_id);
							}
						}
					}
				}
			}

			for ((_, node_key), node_usage) in nodes_usage_cutoff {
				let provider_id = nodes_to_providers
					.get(&node_key)
					.ok_or(OCWError::FailedToFetchProviderId { node_key: node_key.clone() })?;

				match providers_usage_cutoff.get_mut(provider_id) {
					Some(total_usage) => {
						total_usage.number_of_puts += node_usage.number_of_puts;
						total_usage.number_of_gets += node_usage.number_of_gets;
						total_usage.transferred_bytes += node_usage.transferred_bytes;
						total_usage.stored_bytes += node_usage.stored_bytes;
					},
					None => {
						providers_usage_cutoff.insert(provider_id.clone(), node_usage.clone());
					},
				}
			}

			Ok(providers_usage_cutoff)
		}

		pub(crate) fn get_tcaa_node_usage(
			cluster_id: &ClusterId,
			collector_key: NodePubKey,
			tcaa_id: DdcEra,
			node_key: NodePubKey,
		) -> Result<NodeUsage, OCWError> {
			let challenge_res = Self::fetch_node_challenge_response(
				cluster_id,
				tcaa_id,
				collector_key,
				node_key,
				vec![1],
			)?;

			let tcaa_root =
				challenge_res.proofs.first().ok_or(OCWError::FailedToFetchNodeChallenge)?;
			let tcaa_usage = tcaa_root.usage.ok_or(OCWError::FailedToFetchNodeChallenge)?;

			Ok(NodeUsage {
				stored_bytes: tcaa_usage.stored,
				transferred_bytes: tcaa_usage.delivered,
				number_of_puts: tcaa_usage.puts,
				number_of_gets: tcaa_usage.gets,
			})
		}

		pub(crate) fn fetch_node_challenge_response(
			cluster_id: &ClusterId,
			tcaa_id: DdcEra,
			collector_key: NodePubKey,
			node_key: NodePubKey,
			tree_node_ids: Vec<u64>,
		) -> Result<proto::ChallengeResponse, OCWError> {
			let collectors = Self::get_collectors_nodes(cluster_id)
				.map_err(|_| OCWError::FailedToFetchCollectors { cluster_id: *cluster_id })?;

			for (key, collector_params) in collectors {
				if key != collector_key {
					continue;
				};

				if let Ok(host) = str::from_utf8(&collector_params.host) {
					let base_url = format!("http://{}:{}", host, collector_params.http_port);
					let client = aggregator_client::AggregatorClient::new(
						&base_url,
						Duration::from_millis(RESPONSE_TIMEOUT),
						MAX_RETRIES_COUNT,
						false, // no response signature verification for now
					);

					if let Ok(node_challenge_res) = client.challenge_node_aggregate(
						tcaa_id,
						Into::<String>::into(node_key.clone()).as_str(),
						tree_node_ids.clone(),
					) {
						return Ok(node_challenge_res);
					} else {
						log::warn!(
							"Collector from cluster {:?} is unavailable while challenging node aggregate or responded with unexpected body. Key: {:?} Host: {:?}",
							cluster_id,
							collector_key,
							String::from_utf8(collector_params.host)
						);
					}
				}
			}

			Err(OCWError::FailedToFetchNodeChallenge)
		}

		fn calculate_ehd_customers_charges(
			customers: &Vec<aggregator_client::json::TraversedEHDCustomer>,
			cutoff_usage_map: &BTreeMap<T::AccountId, BucketUsage>,
			pricing: &ClusterPricingParams,
			time_start: i64,
			time_end: i64,
		) -> Result<(Vec<CustomerCharge>, CustomerCosts), ArithmeticError> {
			let mut customers_charges = Vec::new();
			let mut cluster_costs = CustomerCosts::default();

			for customer in customers {
				if let Ok(customer_id) = customer.parse_customer_id() {
					let customer_costs = Self::get_customer_costs(
						pricing,
						&customer.consumed_usage,
						cutoff_usage_map.get(
							&T::AccountId::decode(&mut &customer_id.encode()[..])
								.map_err(|_| ArithmeticError::Overflow)?,
						),
						time_start,
						time_end,
					)?;

					// todo: cut off unverified activity of buckets if it is detected during
					// inspection

					cluster_costs.storage = cluster_costs
						.storage
						.checked_add(customer_costs.storage)
						.ok_or(ArithmeticError::Overflow)?;

					cluster_costs.transfer = cluster_costs
						.transfer
						.checked_add(customer_costs.transfer)
						.ok_or(ArithmeticError::Overflow)?;

					cluster_costs.puts = cluster_costs
						.puts
						.checked_add(customer_costs.puts)
						.ok_or(ArithmeticError::Overflow)?;

					cluster_costs.gets = cluster_costs
						.gets
						.checked_add(customer_costs.gets)
						.ok_or(ArithmeticError::Overflow)?;

					let charge_amount = (|| -> Option<u128> {
						customer_costs
							.transfer
							.checked_add(customer_costs.storage)?
							.checked_add(customer_costs.puts)?
							.checked_add(customer_costs.gets)
					})()
						.ok_or(ArithmeticError::Overflow)?;

					customers_charges.push(CustomerCharge(customer_id, charge_amount));
				}
			}

			Ok((customers_charges, cluster_costs))
		}

		#[allow(clippy::field_reassign_with_default)]
		fn get_customer_costs(
			pricing: &ClusterPricingParams,
			consumed_usage: &aggregator_client::json::EHDUsage,
			cutoff_usage: Option<&BucketUsage>,
			time_start: i64,
			time_end: i64,
		) -> Result<CustomerCosts, ArithmeticError> {
			#[allow(clippy::field_reassign_with_default)]
				let mut customer_costs = CustomerCosts::default();
			let no_cutoff = Default::default();
			let cutoff = cutoff_usage.unwrap_or(&no_cutoff);

			customer_costs.transfer = (consumed_usage.transferred_bytes as u128)
				.checked_sub(cutoff.transferred_bytes as u128)
				.ok_or(ArithmeticError::Underflow)?
				.checked_mul(pricing.unit_per_mb_streamed)
				.ok_or(ArithmeticError::Overflow)?
				.checked_div(byte_unit::MEBIBYTE)
				.ok_or(ArithmeticError::Underflow)?;

			// Calculate the duration of the period in seconds
			let duration_seconds = time_end - time_start;
			let fraction_of_month =
				Perquintill::from_rational(duration_seconds as u64, AVG_SECONDS_MONTH as u64);

			customer_costs.storage = fraction_of_month *
				((consumed_usage.stored_bytes as u128)
					.checked_sub(cutoff.stored_bytes as u128)
					.ok_or(ArithmeticError::Underflow)?
					.checked_mul(pricing.unit_per_mb_stored)
					.ok_or(ArithmeticError::Overflow)?
					.checked_div(byte_unit::MEBIBYTE)
					.ok_or(ArithmeticError::Underflow)?);

			customer_costs.gets = (consumed_usage.number_of_gets as u128)
				.checked_sub(cutoff.number_of_gets as u128)
				.ok_or(ArithmeticError::Underflow)?
				.checked_mul(pricing.unit_per_get_request)
				.ok_or(ArithmeticError::Overflow)?;

			customer_costs.puts = (consumed_usage.number_of_puts as u128)
				.checked_sub(cutoff.number_of_puts as u128)
				.ok_or(ArithmeticError::Underflow)?
				.checked_mul(pricing.unit_per_put_request)
				.ok_or(ArithmeticError::Overflow)?;

			Ok(customer_costs)
		}

		fn calculate_customers_usage_cutoff(
			cluster_id: &ClusterId,
			receipts_by_inspector: &BTreeMap<
				String,
				aggregator_client::json::GroupedInspectionReceipt,
			>,
		) -> Result<BTreeMap<T::AccountId, BucketUsage>, OCWError> {
			let mut buckets_usage_cutoff: BTreeMap<(DdcEra, BucketId, NodePubKey), BucketUsage> =
				BTreeMap::new();
			let mut buckets_to_customers: BTreeMap<BucketId, T::AccountId> = BTreeMap::new();
			let mut customers_usage_cutoff: BTreeMap<T::AccountId, BucketUsage> = BTreeMap::new();

			for inspection_receipt in receipts_by_inspector.values() {
				for unverified_branch in &inspection_receipt.buckets_inspection.unverified_branches
				{
					let collector_key = NodePubKey::try_from(unverified_branch.collector.clone())
						.map_err(|_| OCWError::FailedToParseNodeKey {
							node_key: unverified_branch.collector.clone(),
						})?;
					let (bucket_id, node_key) = match &unverified_branch.aggregate {
						AggregateKey::BucketSubAggregateKey(bucket_id, key) => {
							let node_key = NodePubKey::try_from(key.clone()).map_err(|_| {
								OCWError::FailedToParseNodeKey { node_key: key.clone() }
							})?;
							(bucket_id, node_key)
						},
						_ => continue, // can happen only in case of a malformed response or bug
					};

					for tcaa_id in unverified_branch.leafs.keys() {
						let tcaa_usage = Self::get_tcaa_bucket_usage(
							cluster_id,
							collector_key.clone(),
							*tcaa_id,
							node_key.clone(),
							*bucket_id,
						)?;

						#[allow(clippy::map_entry)]
						if !buckets_usage_cutoff.contains_key(&(
							*tcaa_id,
							*bucket_id,
							node_key.clone(),
						)) {
							buckets_usage_cutoff
								.insert((*tcaa_id, *bucket_id, node_key.clone()), tcaa_usage);
							if !buckets_to_customers.contains_key(bucket_id) {
								let customer_id = T::BucketManager::get_bucket_owner_id(*bucket_id)
									.map_err(|_| OCWError::FailedToFetchCustomerId {
										bucket_id: *bucket_id,
									})?;

								buckets_to_customers.insert(*bucket_id, customer_id);
							}
						}
					}
				}
			}

			for ((_, bucket_id, _), bucket_usage) in buckets_usage_cutoff {
				let customer_id = buckets_to_customers
					.get(&bucket_id)
					.ok_or(OCWError::FailedToFetchCustomerId { bucket_id })?;

				match customers_usage_cutoff.get_mut(customer_id) {
					Some(total_usage) => {
						total_usage.number_of_puts += bucket_usage.number_of_puts;
						total_usage.number_of_gets += bucket_usage.number_of_gets;
						total_usage.transferred_bytes += bucket_usage.transferred_bytes;
						total_usage.stored_bytes += bucket_usage.stored_bytes;
					},
					None => {
						customers_usage_cutoff.insert(customer_id.clone(), bucket_usage.clone());
					},
				}
			}

			Ok(customers_usage_cutoff)
		}
<<<<<<< HEAD
=======
		pub fn sub_account_id(cluster_id: ClusterId, era: EhdEra) -> T::AccountId {
			let mut bytes = Vec::new();
			bytes.extend_from_slice(&cluster_id[..]);
			bytes.extend_from_slice(&era.encode());
			let hash = blake2_128(&bytes);
>>>>>>> 4091aa8b

		pub(crate) fn get_tcaa_bucket_usage(
			cluster_id: &ClusterId,
			collector_key: NodePubKey,
			tcaa_id: DdcEra,
			node_key: NodePubKey,
			bucket_id: BucketId,
		) -> Result<BucketUsage, OCWError> {
			let challenge_res = Self::fetch_bucket_challenge_response(
				cluster_id,
				tcaa_id,
				collector_key,
				node_key,
				bucket_id,
				vec![1],
			)?;

			let tcaa_root =
				challenge_res.proofs.first().ok_or(OCWError::FailedToFetchBucketChallenge)?;
			let tcaa_usage = tcaa_root.usage.ok_or(OCWError::FailedToFetchBucketChallenge)?;

			Ok(BucketUsage {
				stored_bytes: tcaa_usage.stored,
				transferred_bytes: tcaa_usage.delivered,
				number_of_puts: tcaa_usage.puts,
				number_of_gets: tcaa_usage.gets,
			})
		}

		pub(crate) fn fetch_bucket_challenge_response(
			cluster_id: &ClusterId,
			tcaa_id: DdcEra,
			collector_key: NodePubKey,
			node_key: NodePubKey,
			bucket_id: BucketId,
			tree_node_ids: Vec<u64>,
		) -> Result<proto::ChallengeResponse, OCWError> {
			let collectors = Self::get_collectors_nodes(cluster_id)
				.map_err(|_| OCWError::FailedToFetchCollectors { cluster_id: *cluster_id })?;

			for (key, collector_params) in collectors {
				if key != collector_key {
					continue;
				};

				if let Ok(host) = str::from_utf8(&collector_params.host) {
					let base_url = format!("http://{}:{}", host, collector_params.http_port);
					let client = aggregator_client::AggregatorClient::new(
						&base_url,
						Duration::from_millis(RESPONSE_TIMEOUT),
						MAX_RETRIES_COUNT,
						false, // no response signature verification for now
					);

					if let Ok(node_challenge_res) = client.challenge_bucket_sub_aggregate(
						tcaa_id,
						bucket_id,
						Into::<String>::into(node_key.clone()).as_str(),
						tree_node_ids.clone(),
					) {
						return Ok(node_challenge_res);
					} else {
						log::warn!(
							"Collector from cluster {:?} is unavailable while challenging bucket sub-aggregate or responded with unexpected body. Key: {:?} Host: {:?}",
							cluster_id,
							collector_key,
							String::from_utf8(collector_params.host)
						);
					}
				}
			}

			Err(OCWError::FailedToFetchBucketChallenge)
		}

		fn fetch_processed_ehd_era_from_collector(
			cluster_id: &ClusterId,
			era: EhdEra,
			g_collector: &(NodePubKey, StorageNodeParams),
		) -> Result<aggregator_client::json::EHDEra, OCWError> {
			let ehd_eras = Self::fetch_processed_ehd_eras_from_collector(
				cluster_id,
				vec![g_collector.clone()].as_slice(),
			)?;

			let era = ehd_eras
				.iter()
				.flat_map(|eras| eras.iter())
				.find(|ehd| ehd.id == era)
				.ok_or(OCWError::FailedToFetchPaymentEra)?;

			Ok(era.clone())
		}

		pub(crate) fn get_ehd_root(
			cluster_id: &ClusterId,
			ehd_id: EHDId,
		) -> Result<aggregator_client::json::TraversedEHDResponse, OCWError> {
			Self::fetch_traversed_era_historical_document(cluster_id, ehd_id, 1, 1)?
				.first()
				.ok_or(OCWError::FailedToFetchTraversedEHD)
				.cloned()
		}

		fn fetch_processed_ehd_eras_from_collector(
			cluster_id: &ClusterId,
			g_collectors: &[(NodePubKey, StorageNodeParams)],
		) -> Result<Vec<Vec<aggregator_client::json::EHDEra>>, OCWError> {
			let mut processed_eras_by_nodes: Vec<Vec<aggregator_client::json::EHDEra>> = Vec::new();

			for (collector_key, node_params) in g_collectors {
				let processed_payment_eras = Self::fetch_processed_ehd_eras(node_params);
				if processed_payment_eras.is_err() {
					log::warn!(
						"Aggregator from cluster {:?} is unavailable while fetching processed eras. Key: {:?} Host: {:?}",
						cluster_id,
						collector_key,
						String::from_utf8(node_params.host.clone())
					);
					// Skip unavailable aggregators and continue with available ones
					continue;
				} else {
					let eras =
						processed_payment_eras.map_err(|_| OCWError::FailedToFetchPaymentEra)?;
					if !eras.is_empty() {
						processed_eras_by_nodes.push(eras.into_iter().collect::<Vec<_>>());
					}
				}
			}

			Ok(processed_eras_by_nodes)
		}

		/// Fetch processed EHD eras.
		///
		/// Parameters:
		/// - `node_params`: DAC node parameters
		#[allow(dead_code)]
		pub(crate) fn fetch_processed_ehd_eras(
			node_params: &StorageNodeParams,
		) -> Result<Vec<aggregator_client::json::EHDEra>, http::Error> {
			let host = str::from_utf8(&node_params.host).map_err(|_| http::Error::Unknown)?;
			let base_url = format!("http://{}:{}", host, node_params.http_port);
			let client = aggregator_client::AggregatorClient::new(
				&base_url,
				Duration::from_millis(RESPONSE_TIMEOUT),
				MAX_RETRIES_COUNT,
				T::VERIFY_AGGREGATOR_RESPONSE_SIGNATURE,
			);

			let response = client.payment_eras()?;

			Ok(response.into_iter().filter(|e| e.status == "PROCESSED").collect::<Vec<_>>())
		}

		/// Traverse EHD record.
		///
		/// Parameters:
		/// - `cluster_id`: cluster id of a cluster
		/// - `ehd_id`: EHDId is a concatenated representation of:
		///     1) A 32-byte node public key in hex
		///     2) Starting TCAA id
		///     3) Ending TCAA id
		/// - `tree_node_id` - merkle tree node identifier
		/// - `tree_levels_count` - merkle tree levels to request
		pub(crate) fn fetch_traversed_era_historical_document(
			cluster_id: &ClusterId,
			ehd_id: EHDId,
			tree_node_id: u32,
			tree_levels_count: u32,
		) -> Result<Vec<aggregator_client::json::TraversedEHDResponse>, OCWError> {
			let collectors = Self::get_collectors_nodes(cluster_id).map_err(|_| {
				log::error!("❌ Error retrieving collectors for cluster {:?}", cluster_id);
				OCWError::FailedToFetchCollectors { cluster_id: *cluster_id }
			})?;

			for (collector_key, collector_params) in collectors {
				if collector_key != ehd_id.1 {
					continue;
				};

				if let Ok(host) = str::from_utf8(&collector_params.host) {
					let base_url = format!("http://{}:{}", host, collector_params.http_port);
					let client = aggregator_client::AggregatorClient::new(
						&base_url,
						Duration::from_millis(RESPONSE_TIMEOUT),
						MAX_RETRIES_COUNT,
						false, // no response signature verification for now
					);

					if let Ok(traversed_ehd) = client.traverse_era_historical_document(
						ehd_id.clone(),
						tree_node_id,
						tree_levels_count,
					) {
						// proceed with the first available EHD record for the prototype
						return Ok(traversed_ehd);
					} else {
						log::warn!(
							"⚠️  Collector from cluster {:?} is unavailable while fetching EHD record or responded with unexpected body. Key: {:?} Host: {:?}",
							cluster_id,
							collector_key,
							String::from_utf8(collector_params.host)
						);
					}
				}
			}

			Err(OCWError::FailedToFetchTraversedEHD)
		}

		pub(crate) fn derive_last_inspected_ehd_key(cluster_id: &ClusterId) -> Vec<u8> {
			format!("offchain::inspected_ehds::v1::{:?}", cluster_id).into_bytes()
		}

		pub(crate) fn fetch_ehd_rewarding_loop_input(
			cluster_id: &ClusterId,
			ehd_id: EHDId,
			payees_batch_roots: Vec<PayableUsageHash>,
		) -> Result<Option<(EHDId, BatchIndex)>, Vec<OCWError>> {
			if let Some(max_batch_index) = payees_batch_roots.len().checked_sub(1) {
				let max_batch_index: u16 = max_batch_index.try_into().map_err(|_| {
					vec![OCWError::BatchIndexOverflow { cluster_id: *cluster_id, era_id: ehd_id.2 }]
				})?;

				Ok(Some((ehd_id, max_batch_index)))
			} else {
				Err(vec![OCWError::BatchIndexUnderflow {
					cluster_id: *cluster_id,
					era_id: ehd_id.2,
				}])
			}
		}

		fn fetch_charging_customers_batch(
			cluster_id: &ClusterId,
			batch_size: usize,
			ehd_id: EHDId,
			payers_usage: Vec<CustomerCharge>,
			payers_batch_roots: Vec<PayableUsageHash>,
		) -> Result<Option<(EHDId, CustomerBatch)>, Vec<OCWError>> {
			let batch_index = <Self as PayoutProcessor<T>>::get_next_customers_batch(cluster_id, ehd_id.2)
				.map_err(|_| {
					vec![OCWError::PayoutReceiptDoesNotExist {
						cluster_id: *cluster_id,
						era_id: ehd_id.2,
					}]
				})?;

			if let Some(index) = batch_index {
				let i: usize = index.into();
				// todo! store batched activity to avoid splitting it again each time
				let payers_batches = Self::split_to_batches(&payers_usage, batch_size);

				let batch_root = payers_batch_roots[i];
				let store = MemStore::default();
				let mut mmr: MMR<DeltaUsageHash, MergeMMRHash, &MemStore<DeltaUsageHash>> =
					MemMMR::<_, MergeMMRHash>::new(0, &store);

				let leaf_position_map: Vec<(DeltaUsageHash, u64)> =
					payers_batch_roots.iter().map(|a| (*a, mmr.push(*a).unwrap())).collect();

				let leaf_position: Vec<(u64, DeltaUsageHash)> = leaf_position_map
					.iter()
					.filter(|&(l, _)| l == &batch_root)
					.map(|&(ref l, p)| (p, *l))
					.collect();
				let position: Vec<u64> =
					leaf_position.clone().into_iter().map(|(p, _)| p).collect();

				let proof = mmr
					.gen_proof(position)
					.map_err(|_| OCWError::FailedToCreateMerkleProof {
						cluster_id: *cluster_id,
						era_id: ehd_id.2,
					})
					.map_err(|e| vec![e])?
					.proof_items()
					.to_vec();

				let batch_proof = MMRProof { proof };
				Ok(Some((
					ehd_id.clone(),
					CustomerBatch {
						batch_index: index,
						payers: payers_batches[i].clone(),
						batch_proof,
					},
				)))
			} else {
				Ok(None)
			}
		}

		pub(crate) fn store_verification_account_id(account_id: T::AccountId) { //FIXME: Checkout this
			let validator: Vec<u8> = account_id.encode();
			let key = format!("offchain::validator::{:?}", DAC_VERIFICATION_KEY_TYPE).into_bytes();
			local_storage_set(StorageKind::PERSISTENT, &key, &validator);
		}

		pub(crate) fn fetch_verification_account_id() -> Result<T::AccountId, OCWError> { //FIXME: Checkout this
			let key = format!("offchain::validator::{:?}", DAC_VERIFICATION_KEY_TYPE).into_bytes();

			match local_storage_get(StorageKind::PERSISTENT, &key) {
				Some(data) => {
					let account_id = T::AccountId::decode(&mut &data[..])
						.map_err(|_| OCWError::FailedToFetchVerificationKey)?;
					Ok(account_id)
				},
				None => Err(OCWError::FailedToFetchVerificationKey),
			}
		}

		pub(crate) fn collect_verification_pub_key() -> Result<Account<T>, OCWError> {
			let session_verification_keys = <T::OffchainIdentifierId as AppCrypto<
				T::Public,
				T::Signature,
			>>::RuntimeAppPublic::all()
				.into_iter()
				.enumerate()
				.filter_map(|(i, key)| {
					let generic_public = <T::OffchainIdentifierId as AppCrypto<
						T::Public,
						T::Signature,
					>>::GenericPublic::from(key);
					let public_key: T::Public = generic_public.into();
					let account_id = public_key.clone().into_account();

					if <ValidatorSet<T>>::get().contains(&account_id) {
						let account = Account::new(i, account_id, public_key);
						Option::Some(account)
					} else {
						Option::None
					}
				})
				.collect::<Vec<_>>();

			if session_verification_keys.len() != 1 {
				log::error!(
					"🚨 Unexpected number of session verification keys is found. Expected: 1, Actual: {:?}",
					session_verification_keys.len()
				);
				return Err(OCWError::FailedToCollectVerificationKey);
			}

			session_verification_keys
				.into_iter()
				.next() // first
				.ok_or(OCWError::FailedToCollectVerificationKey)
		}
	}

	impl<T: Config> PayoutProcessor<T> for Pallet<T> {
		fn commit_payout_fingerprint(
			validator: T::AccountId,
			cluster_id: ClusterId,
			ehd_id: String,
			payers_merkle_root: PayableUsageHash,
			payees_merkle_root: PayableUsageHash,
		) -> DispatchResult {
			ensure!(payers_merkle_root != Default::default(), Error::<T>::BadRequest);
			ensure!(payees_merkle_root != Default::default(), Error::<T>::BadRequest);
			let last_paid_era = T::ClusterValidator::get_last_paid_era(&cluster_id)?;
			let era_id = EHDId::try_from(ehd_id.clone()).map_err(|_| Error::<T>::BadRequest)?.2;
			ensure!(era_id > last_paid_era, Error::<T>::BadRequest);
			let inited_payout_fingerprint = PayoutFingerprint::<T::AccountId> {
				cluster_id,
				ehd_id,
				payers_merkle_root,
				payees_merkle_root,
				validators: Default::default(),
			};
			let fingerprint = inited_payout_fingerprint.selective_hash::<T>();

			let mut payout_fingerprint = if let Some(commited_payout_fingerprint) =
				PayoutFingerprints::<T>::get(fingerprint)
			{
				commited_payout_fingerprint
			} else {
				inited_payout_fingerprint
			};

			ensure!(
				payout_fingerprint.validators.insert(validator.clone()),
				Error::<T>::PayoutFingerprintCommitted
			);

			PayoutFingerprints::<T>::insert(fingerprint, payout_fingerprint);
			Self::deposit_event(Event::<T>::PayoutFingerprintCommited {
				validator_id: validator,
				cluster_id,
				era_id,
				payers_merkle_root,
				payees_merkle_root,
			});

			Ok(())
		}

		fn begin_payout(
			cluster_id: ClusterId,
			era: PaymentEra,
			fingerprint: Fingerprint,
		) -> DispatchResult {
			ensure!(
				PayoutReceipts::<T>::try_get(cluster_id, era).is_err(),
				Error::<T>::NotExpectedState
			);

			let payout_fingerprint = PayoutFingerprints::<T>::try_get(fingerprint)
				.map_err(|_| Error::<T>::PayoutFingerprintDoesNotExist)?;

			ensure!(
				T::ValidatorVisitor::is_quorum_reached(
					T::ValidatorsQuorum::get(),
					payout_fingerprint.validators.len(),
				),
				Error::<T>::NoQuorumOnPayoutFingerprint
			);

			let payout_receipt = PayoutReceipt::<T> {
				vault: Self::account_id(),
				fingerprint,
				state: PayoutState::Initialized,
				..Default::default()
			};
			PayoutReceipts::<T>::insert(cluster_id, era, payout_receipt);

			Self::deposit_event(Event::<T>::PayoutInitialized { cluster_id, era });

			Ok(())
		}

		fn begin_charging_customers(
			cluster_id: ClusterId,
			era: PaymentEra,
			max_batch_index: BatchIndex,
		) -> DispatchResult {
			ensure!(max_batch_index < MaxBatchesCount::get(), Error::<T>::BatchIndexOverflow);

			let mut payout_receipt = PayoutReceipts::<T>::try_get(cluster_id, era)
				.map_err(|_| Error::<T>::PayoutReceiptDoesNotExist)?;

			ensure!(payout_receipt.state == PayoutState::Initialized, Error::<T>::NotExpectedState);

			payout_receipt.charging_max_batch_index = max_batch_index;
			payout_receipt.state = PayoutState::ChargingCustomers;
			PayoutReceipts::<T>::insert(cluster_id, era, payout_receipt);

			Self::deposit_event(Event::<T>::ChargingStarted { cluster_id, era });

			Ok(())
		}

		fn send_charging_customers_batch(
			cluster_id: ClusterId,
			era: PaymentEra,
			batch_index: BatchIndex,
			payers: &[(T::AccountId, u128)],
			batch_proof: MMRProof,
		) -> DispatchResult {
			ensure!(
				!payers.is_empty() && payers.len() <= MaxBatchSize::get() as usize,
				Error::<T>::BatchSizeIsOutOfBounds
			);

			let payout_receipt = PayoutReceipts::<T>::try_get(cluster_id, era)
				.map_err(|_| Error::<T>::PayoutReceiptDoesNotExist)?;

			ensure!(
				payout_receipt.state == PayoutState::ChargingCustomers,
				Error::<T>::NotExpectedState
			);

			ensure!(
				payout_receipt.charging_max_batch_index >= batch_index,
				Error::<T>::BatchIndexIsOutOfRange
			);

			ensure!(
				!payout_receipt.charging_processed_batches.contains(&batch_index),
				Error::<T>::BatchIndexAlreadyProcessed
			);

			let payout_fingerprint = PayoutFingerprints::<T>::try_get(payout_receipt.fingerprint)
				.map_err(|_| Error::<T>::PayoutFingerprintDoesNotExist)?;

			let is_batch_verifed = Self::is_customers_batch_valid(
				payout_fingerprint.payers_merkle_root,
				batch_index,
				payout_receipt.charging_max_batch_index,
				payers,
				&batch_proof,
			)?;

			ensure!(is_batch_verifed, Error::<T>::BatchValidationFailed);

			let mut updated_payout_receipt = payout_receipt;
			for (customer_id, total_charge) in payers {
				let actual_charge = match T::CustomerCharger::charge_customer(
					customer_id.clone(),
					updated_payout_receipt.vault.clone(),
					*total_charge,
				) {
					Ok(actual_charge) => actual_charge,
					Err(e) => {
						Self::deposit_event(Event::<T>::ChargeError {
							cluster_id,
							era,
							batch_index,
							customer_id: customer_id.clone(),
							amount: *total_charge,
							error: e,
						});
						0
					},
				};

				if actual_charge < *total_charge {
					// debt
					let mut customer_debt =
						DebtorCustomers::<T>::try_get(cluster_id, customer_id.clone())
							.unwrap_or_else(|_| Zero::zero());

					let debt = total_charge
						.checked_sub(actual_charge)
						.ok_or(Error::<T>::ArithmeticOverflow)?;

					customer_debt =
						customer_debt.checked_add(debt).ok_or(Error::<T>::ArithmeticOverflow)?;

					DebtorCustomers::<T>::insert(cluster_id, customer_id.clone(), customer_debt);

					Self::deposit_event(Event::<T>::Indebted {
						cluster_id,
						era,
						batch_index,
						customer_id: customer_id.clone(),
						amount: debt,
					});

					if actual_charge > 0 {
						Self::deposit_event(Event::<T>::ChargedPartially {
							cluster_id,
							era,
							batch_index,
							customer_id: customer_id.clone(),
							charged: actual_charge,
							expected_to_charge: *total_charge,
						});
					}
				} else {
					Self::deposit_event(Event::<T>::Charged {
						cluster_id,
						era,
						batch_index,
						customer_id: customer_id.clone(),
						amount: *total_charge,
					});
				}

				updated_payout_receipt.total_collected_charges = updated_payout_receipt
					.total_collected_charges
					.checked_add(actual_charge.saturated_into::<u128>())
					.ok_or(Error::<T>::ArithmeticOverflow)?;
			}

			updated_payout_receipt
				.charging_processed_batches
				.try_insert(batch_index)
				.map_err(|_| Error::<T>::BoundedVecOverflow)?;

			PayoutReceipts::<T>::insert(cluster_id, era, updated_payout_receipt);

			Ok(())
		}

		fn end_charging_customers(cluster_id: ClusterId, era: PaymentEra) -> DispatchResult {
			let mut payout_receipt = PayoutReceipts::<T>::try_get(cluster_id, era)
				.map_err(|_| Error::<T>::PayoutReceiptDoesNotExist)?;

			ensure!(
				payout_receipt.state == PayoutState::ChargingCustomers,
				Error::<T>::NotExpectedState
			);
			Self::validate_batches(
				&payout_receipt.charging_processed_batches,
				&payout_receipt.charging_max_batch_index,
			)?;

			Self::deposit_event(Event::<T>::ChargingFinished { cluster_id, era });

			let fees = T::ClusterProtocol::get_fees_params(&cluster_id)
				.map_err(|_| Error::<T>::ClusterProtocolParamsNotSet)?;

			let treasury_fee = fees.treasury_share * payout_receipt.total_collected_charges;
			let validators_fee = fees.validators_share * payout_receipt.total_collected_charges;
			let cluster_reserve_fee =
				fees.cluster_reserve_share * payout_receipt.total_collected_charges;

			if treasury_fee > 0 {
				charge_treasury_fees::<T>(
					treasury_fee,
					&payout_receipt.vault,
					&T::TreasuryVisitor::get_account_id(),
				)?;

				payout_receipt.total_settled_fees = payout_receipt
					.total_settled_fees
					.checked_add(treasury_fee.saturated_into::<u128>())
					.ok_or(Error::<T>::ArithmeticOverflow)?;

				Self::deposit_event(Event::<T>::TreasuryFeesCollected {
					cluster_id,
					era,
					amount: treasury_fee,
				});
			}

			if cluster_reserve_fee > 0 {
				charge_cluster_reserve_fees::<T>(
					cluster_reserve_fee,
					&payout_receipt.vault,
					&T::ClusterProtocol::get_reserve_account_id(&cluster_id)
						.map_err(|_| Error::<T>::NotExpectedClusterState)?,
				)?;

				payout_receipt.total_settled_fees = payout_receipt
					.total_settled_fees
					.checked_add(cluster_reserve_fee.saturated_into::<u128>())
					.ok_or(Error::<T>::ArithmeticOverflow)?;

				Self::deposit_event(Event::<T>::ClusterReserveFeesCollected {
					cluster_id,
					era,
					amount: cluster_reserve_fee,
				});
			}

			if validators_fee > 0 {
				charge_validator_fees::<T>(validators_fee, &payout_receipt.vault, cluster_id, era)?;

				payout_receipt.total_settled_fees = payout_receipt
					.total_settled_fees
					.checked_add(validators_fee.saturated_into::<u128>())
					.ok_or(Error::<T>::ArithmeticOverflow)?;

				Self::deposit_event(Event::<T>::ValidatorFeesCollected {
					cluster_id,
					era,
					amount: validators_fee,
				});
			}

			payout_receipt.state = PayoutState::CustomersChargedWithFees;
			PayoutReceipts::<T>::insert(cluster_id, era, payout_receipt);

			Ok(())
		}

		fn begin_rewarding_providers(
			cluster_id: ClusterId,
			era: PaymentEra,
			max_batch_index: BatchIndex,
		) -> DispatchResult {
			ensure!(max_batch_index < MaxBatchesCount::get(), Error::<T>::BatchIndexOverflow);

			let mut payout_receipt = PayoutReceipts::<T>::try_get(cluster_id, era)
				.map_err(|_| Error::<T>::PayoutReceiptDoesNotExist)?;

			ensure!(
				payout_receipt.state == PayoutState::CustomersChargedWithFees,
				Error::<T>::NotExpectedState
			);

			payout_receipt.rewarding_max_batch_index = max_batch_index;
			payout_receipt.state = PayoutState::RewardingProviders;
			PayoutReceipts::<T>::insert(cluster_id, era, payout_receipt);

			Self::deposit_event(Event::<T>::RewardingStarted { cluster_id, era });

			Ok(())
		}

		fn send_rewarding_providers_batch(
			cluster_id: ClusterId,
			era: PaymentEra,
			batch_index: BatchIndex,
			payees: &[(T::AccountId, u128)],
			batch_proof: MMRProof,
		) -> DispatchResult {
			ensure!(
				!payees.is_empty() && payees.len() <= MaxBatchSize::get() as usize,
				Error::<T>::BatchSizeIsOutOfBounds
			);

			let payout_receipt = PayoutReceipts::<T>::try_get(cluster_id, era)
				.map_err(|_| Error::<T>::PayoutReceiptDoesNotExist)?;

			ensure!(
				payout_receipt.state == PayoutState::RewardingProviders,
				Error::<T>::NotExpectedState
			);
			ensure!(
				payout_receipt.rewarding_max_batch_index >= batch_index,
				Error::<T>::BatchIndexIsOutOfRange
			);
			ensure!(
				!payout_receipt.rewarding_processed_batches.contains(&batch_index),
				Error::<T>::BatchIndexAlreadyProcessed
			);

			let payout_fingerprint = PayoutFingerprints::<T>::try_get(payout_receipt.fingerprint)
				.map_err(|_| Error::<T>::PayoutFingerprintDoesNotExist)?;

			let is_batch_verified = Self::is_providers_batch_valid(
				payout_fingerprint.payees_merkle_root,
				batch_index,
				payout_receipt.rewarding_max_batch_index,
				payees,
				&batch_proof,
			)?;

			ensure!(is_batch_verified, Error::<T>::BatchValidationFailed);

			let max_dust = MaxDust::get().saturated_into::<BalanceOf<T>>();
			let mut updated_payout_receipt = payout_receipt.clone();
			for (provider_id, total_reward) in payees {
				let mut actual_reward: BalanceOf<T> =
					(*total_reward).saturated_into::<BalanceOf<T>>();

				if *total_reward > 0 {
					let vault_balance = T::Currency::free_balance(&updated_payout_receipt.vault)
						.saturating_sub(T::Currency::minimum_balance());

					// 10000000000001 > 10000000000000 but is still ok
					if actual_reward > vault_balance {
						if actual_reward - vault_balance > max_dust {
							Self::deposit_event(Event::<T>::NotDistributedReward {
								cluster_id,
								era,
								batch_index,
								node_provider_id: provider_id.clone(),
								expected_reward: *total_reward,
								distributed_reward: vault_balance,
							});
						}

						actual_reward = vault_balance;
					}

					T::Currency::transfer(
						&updated_payout_receipt.vault,
						provider_id,
						actual_reward,
						ExistenceRequirement::AllowDeath,
					)?;

					updated_payout_receipt.total_distributed_rewards = updated_payout_receipt
						.total_distributed_rewards
						.checked_add(actual_reward.saturated_into::<u128>())
						.ok_or(Error::<T>::ArithmeticOverflow)?;
				}

				Self::deposit_event(Event::<T>::Rewarded {
					cluster_id,
					era,
					batch_index,
					node_provider_id: provider_id.clone(),
					rewarded: actual_reward.saturated_into(),
					expected_to_reward: *total_reward,
				});
			}

			updated_payout_receipt
				.rewarding_processed_batches
				.try_insert(batch_index)
				.map_err(|_| Error::<T>::BoundedVecOverflow)?;

			PayoutReceipts::<T>::insert(cluster_id, era, updated_payout_receipt);

			Ok(())
		}

		fn end_rewarding_providers(cluster_id: ClusterId, era: PaymentEra) -> DispatchResult {
			let mut payout_receipt = PayoutReceipts::<T>::try_get(cluster_id, era)
				.map_err(|_| Error::<T>::PayoutReceiptDoesNotExist)?;

			ensure!(
				payout_receipt.state == PayoutState::RewardingProviders,
				Error::<T>::NotExpectedState
			);

			Self::validate_batches(
				&payout_receipt.rewarding_processed_batches,
				&payout_receipt.rewarding_max_batch_index,
			)?;

			if payout_receipt
				.total_collected_charges
				.saturating_sub(payout_receipt.total_distributed_rewards)
				.saturating_sub(payout_receipt.total_settled_fees) >
				MaxDust::get()
			{
				Self::deposit_event(Event::<T>::NotDistributedOverallReward {
					cluster_id,
					era,
					expected_reward: payout_receipt
						.total_collected_charges
						.saturating_sub(payout_receipt.total_settled_fees),
					total_distributed_rewards: payout_receipt.total_distributed_rewards,
				});
			}

			payout_receipt.state = PayoutState::ProvidersRewarded;
			PayoutReceipts::<T>::insert(cluster_id, era, payout_receipt);

			Self::deposit_event(Event::<T>::RewardingFinished { cluster_id, era });

			Ok(())
		}

		fn end_payout(cluster_id: ClusterId, era: PaymentEra) -> DispatchResult {
			let mut payout_receipt = PayoutReceipts::<T>::try_get(cluster_id, era)
				.map_err(|_| Error::<T>::PayoutReceiptDoesNotExist)?;

			ensure!(
				payout_receipt.state == PayoutState::ProvidersRewarded,
				Error::<T>::NotExpectedState
			);

			let finalized_at = <frame_system::Pallet<T>>::block_number();

			payout_receipt.charging_processed_batches.clear();
			payout_receipt.rewarding_processed_batches.clear();
			payout_receipt.state = PayoutState::Finalized;
			payout_receipt.finalized_at = Some(finalized_at);

			PayoutReceipts::<T>::insert(cluster_id, era, payout_receipt);
			Self::deposit_event(Event::<T>::PayoutReceiptFinalized {
				cluster_id,
				era,
				finalized_at,
			});

			Ok(())
		}

		fn get_payout_state(cluster_id: &ClusterId, era: PaymentEra) -> PayoutState {
			let payout_receipt = PayoutReceipts::<T>::get(cluster_id, era);
			match payout_receipt {
				Some(report) => report.state,
				None => PayoutState::NotInitialized,
			}
		}

		fn is_customers_charging_finished(cluster_id: &ClusterId, era_id: PaymentEra) -> bool {
			let payout_receipt = match PayoutReceipts::<T>::try_get(cluster_id, era_id) {
				Ok(report) => report,
				Err(_) => return false,
			};

			Self::validate_batches(
				&payout_receipt.charging_processed_batches,
				&payout_receipt.charging_max_batch_index,
			)
			.is_ok()
		}

		fn is_providers_rewarding_finished(cluster_id: &ClusterId, era_id: PaymentEra) -> bool {
			let payout_receipt = match PayoutReceipts::<T>::try_get(cluster_id, era_id) {
				Ok(report) => report,
				Err(_) => return false,
			};

			Self::validate_batches(
				&payout_receipt.rewarding_processed_batches,
				&payout_receipt.rewarding_max_batch_index,
			)
			.is_ok()
		}

		fn get_next_customers_batch(
			cluster_id: &ClusterId,
			era_id: PaymentEra,
		) -> Result<Option<BatchIndex>, PayoutError> {
			let payout_receipt = PayoutReceipts::<T>::try_get(cluster_id, era_id)
				.map_err(|_| PayoutError::PayoutReceiptDoesNotExist)?;

			for batch_index in 0..=payout_receipt.charging_max_batch_index {
				if !payout_receipt.charging_processed_batches.contains(&batch_index) {
					return Ok(Some(batch_index));
				}
			}

			Ok(None)
		}

		fn get_next_providers_batch(
			cluster_id: &ClusterId,
			era_id: PaymentEra,
		) -> Result<Option<BatchIndex>, PayoutError> {
			let payout_receipt = PayoutReceipts::<T>::try_get(cluster_id, era_id)
				.map_err(|_| PayoutError::PayoutReceiptDoesNotExist)?;

			for batch_index in 0..=payout_receipt.rewarding_max_batch_index {
				if !payout_receipt.rewarding_processed_batches.contains(&batch_index) {
					return Ok(Some(batch_index));
				}
			}

			Ok(None)
		}

		fn create_payout_receipt(
			vault: T::AccountId,
			params: PayoutReceiptParams,
			finalized_at: Option<BlockNumberFor<T>>,
		) {
			let mut charging_processed_batches =
				BoundedBTreeSet::<BatchIndex, MaxBatchesCount>::new();
			for batch in params.charging_processed_batches {
				charging_processed_batches
					.try_insert(batch)
					.expect("Charging batch to be inserted");
			}

			let mut rewarding_processed_batches =
				BoundedBTreeSet::<BatchIndex, MaxBatchesCount>::new();
			for batch in params.rewarding_processed_batches {
				rewarding_processed_batches
					.try_insert(batch)
					.expect("Rewarding batch to be inserted");
			}

			if params.state == PayoutState::Finalized {
				assert!(
					finalized_at.is_some(),
					"Finalized payout receipt must keep `finalized_at` block value"
				);
			}

			let payout_receipt = PayoutReceipt::<T> {
				vault,
				state: params.state,
				fingerprint: params.fingerprint,
				total_collected_charges: params.total_collected_charges,
				total_distributed_rewards: params.total_distributed_rewards,
				total_settled_fees: params.total_settled_fees,
				charging_max_batch_index: params.charging_max_batch_index,
				charging_processed_batches,
				rewarding_max_batch_index: params.rewarding_max_batch_index,
				rewarding_processed_batches,
				finalized_at,
			};

			PayoutReceipts::<T>::insert(params.cluster_id, params.era, payout_receipt);
		}

		fn create_payout_fingerprint(params: PayoutFingerprintParams<T::AccountId>) -> Fingerprint {
			let payout_fingerprint = PayoutFingerprint::<T::AccountId> {
				cluster_id: params.cluster_id,
				ehd_id: params.ehd_id,
				payers_merkle_root: params.payers_merkle_root,
				payees_merkle_root: params.payees_merkle_root,
				validators: params.validators,
			};

			let fingerprint = payout_fingerprint.selective_hash::<T>();
			PayoutFingerprints::<T>::insert(fingerprint, payout_fingerprint);

			fingerprint
		}
	}

	impl<T: Config> sp_application_crypto::BoundToRuntimeAppPublic for Pallet<T> {
		type Public = T::AuthorityId;
	}

	impl<T: Config> OneSessionHandler<T::AccountId> for Pallet<T> {
		type Key = T::AuthorityId;

		#[allow(clippy::multiple_bound_locations)]
		fn on_genesis_session<'a, I: 'a>(validators: I)
			where
				I: Iterator<Item = (&'a T::AccountId, Self::Key)>,
		{
			log::info!("🙌Adding Validator from genesis session.");
			let validators = validators
				.map(|(_, k)| T::AccountId::decode(&mut &k.into().encode()[..]).unwrap())
				.collect::<Vec<_>>();

			// only active validators in session - this is NOT all the validators
			ValidatorSet::<T>::put(validators);
		}

		#[allow(clippy::multiple_bound_locations)]
		fn on_new_session<'a, I: 'a>(_changed: bool, validators: I, _queued_authorities: I)
			where
				I: Iterator<Item = (&'a T::AccountId, Self::Key)>,
		{
			log::info!("🙌Adding Validator from new session.");
			let validators = validators
				.map(|(_, k)| T::AccountId::decode(&mut &k.into().encode()[..]).unwrap())
				.collect::<Vec<_>>();
			log::info!("🙌Total validator from new session. {:?}", validators.len());
			ValidatorSet::<T>::put(validators);
		}

		fn on_disabled(_i: u32) {}
	}

	impl<T: Config> ValidatorVisitor<T> for Pallet<T> {
		fn is_ocw_validator(caller: T::AccountId) -> bool {
			if ValidatorToStashKey::<T>::contains_key(caller.clone()) {
				<ValidatorSet<T>>::get().contains(&caller)
			} else {
				false
			}
		}

		fn is_quorum_reached(quorum: Percent, members_count: usize) -> bool {
			let threshold = quorum * <ValidatorSet<T>>::get().len();
			threshold <= members_count
		}
	}
}<|MERGE_RESOLUTION|>--- conflicted
+++ resolved
@@ -36,20 +36,20 @@
 		customer::CustomerCharger as CustomerChargerType,
 		pallet::PalletVisitor as PalletVisitorType,
 	},
-<<<<<<< HEAD
 	CustomerCharge as CustomerCosts, Fingerprint,
 	MergeMMRHash, PayoutError,
 	MAX_PAYOUT_BATCH_COUNT,
 	MAX_PAYOUT_BATCH_SIZE, MILLICENTS,
 	DAC_VERIFICATION_KEY_TYPE
-=======
-	BatchIndex, ClusterId, CustomerCharge, EHDId, EhdEra, Fingerprint, MMRProof, MergeMMRHash,
-	NodePubKey, NodeUsage, PayableUsageHash, PaymentEra, PayoutError, PayoutFingerprintParams,
-	PayoutReceiptParams, PayoutState, MAX_PAYOUT_BATCH_COUNT, MAX_PAYOUT_BATCH_SIZE, MILLICENTS,
->>>>>>> 4091aa8b
 };
 use ddc_primitives::{BucketId, AggregateKey};
 pub use aggregator::{proto, aggregator as aggregator_client};
+use aggregator::insp_ddc_api::{
+	fetch_bucket_challenge_response, fetch_inspection_receipts, fetch_node_challenge_response,
+	fetch_processed_era, get_collectors_nodes, get_ehd_root, get_g_collectors_nodes,
+	send_inspection_receipt, BUCKETS_AGGREGATES_FETCH_BATCH_SIZE, MAX_RETRIES_COUNT,
+	NODES_AGGREGATES_FETCH_BATCH_SIZE, RESPONSE_TIMEOUT,
+};
 
 use frame_election_provider_support::SortedListProvider;
 use frame_support::{
@@ -98,7 +98,7 @@
 		NodeManager, PayoutProcessor, StorageUsageProvider, ValidatorVisitor,
 	},
 	BatchIndex, BucketStorageUsage, BucketUsage, ClusterFeesParams, ClusterId,
-	ClusterPricingParams, ClusterStatus, DdcEra, EHDId, EhdEra,
+	ClusterPricingParams, ClusterStatus, EhdEra, EHDId,
 	MMRProof, NodeParams, NodePubKey, NodeStorageUsage, NodeUsage, PHDId, PayableUsageHash,
 	PaymentEra, PayoutFingerprintParams, PayoutReceiptParams, PayoutState,
 	ProviderReward as ProviderProfits, StorageNodeParams, StorageNodePubKey, AVG_SECONDS_MONTH,
@@ -107,12 +107,12 @@
 
 /// The balance type of this pallet.
 pub type BalanceOf<T> =
-	<<T as Config>::Currency as Currency<<T as frame_system::Config>::AccountId>>::Balance;
+<<T as Config>::Currency as Currency<<T as frame_system::Config>::AccountId>>::Balance;
 
 pub type VoteScoreOf<T> =
-	<<T as pallet::Config>::NominatorsAndValidatorsList as frame_election_provider_support::SortedListProvider<
-		<T as frame_system::Config>::AccountId,
-	>>::Score;
+<<T as pallet::Config>::NominatorsAndValidatorsList as frame_election_provider_support::SortedListProvider<
+	<T as frame_system::Config>::AccountId,
+>>::Score;
 
 parameter_types! {
 	pub MaxBatchesCount: u16 = MAX_PAYOUT_BATCH_COUNT;
@@ -133,7 +133,7 @@
 
 	/// The current storage version.
 	const STORAGE_VERSION: frame_support::traits::StorageVersion =
-		frame_support::traits::StorageVersion::new(4);
+		frame_support::traits::StorageVersion::new(3);
 
 	pub const MAX_RETRIES_COUNT: u32 = 3;
 	const RESPONSE_TIMEOUT: u64 = 20000;
@@ -152,11 +152,11 @@
 		type PalletId: Get<PalletId>;
 		type Currency: LockableCurrency<Self::AccountId, Moment = BlockNumberFor<Self>>;
 		type CustomerCharger: CustomerChargerType<Self>;
-		type ClusterManager: ClusterManager<Self>;
+		type ClusterManager: ClusterManager<Self::AccountId, BlockNumberFor<Self>>;
 		type BucketManager: BucketManager<Self>;
-		type NodeManager: NodeManager<Self>;
+		type NodeManager: NodeManager<Self::AccountId>;
 		type TreasuryVisitor: PalletVisitorType<Self>;
-		type ClusterProtocol: ClusterProtocolType<Self, BalanceOf<Self>>;
+		type ClusterProtocol: ClusterProtocol<Self::AccountId, BlockNumberFor<Self>, BalanceOf<Self>>;
 		type NominatorsAndValidatorsList: SortedListProvider<Self::AccountId>;
 		type VoteScoreToU64: Convert<VoteScoreOf<Self>, u64>;
 		type ValidatorVisitor: ValidatorVisitor<Self>;
@@ -171,7 +171,7 @@
 		+ MaybeSerializeDeserialize
 		+ Into<sp_core::sr25519::Public>
 		+ From<sp_core::sr25519::Public>;
-		type ClusterValidator: ClusterValidator<Self>;
+		type ClusterValidator: ClusterValidator;
 		#[pallet::constant]
 		type ValidatorsQuorum: Get<Percent>;
 
@@ -275,7 +275,7 @@
 		PayoutReceiptFinalized {
 			cluster_id: ClusterId,
 			era: EhdEra,
-			finalized_at: BlockNumberFor<T>,
+			finalized_at: BlockNumberFor<T>
 		},
 		ChargeError {
 			cluster_id: ClusterId,
@@ -294,24 +294,12 @@
 		},
 	}
 
+	//TODO: Move OCWError to ddc-primitives
+	/// Consensus Errors
 	#[derive(Debug, Encode, Decode, Clone, TypeInfo, PartialEq)]
 	pub enum OCWError {
 		PaidEraRetrievalError {
 			cluster_id: ClusterId,
-		},
-		/// Challenge Response Retrieval Error.
-		ChallengeResponseError {
-			cluster_id: ClusterId,
-			era_id: DdcEra,
-			aggregate_key: ddc_primitives::AggregateKey,
-			aggregator: NodePubKey,
-		},
-		/// Traverse Response Retrieval Error.
-		TraverseResponseError {
-			cluster_id: ClusterId,
-			era_id: DdcEra,
-			aggregate_key: ddc_primitives::AggregateKey,
-			aggregator: NodePubKey,
 		},
 		CommitPayoutFingerprintTransactionError {
 			cluster_id: ClusterId,
@@ -399,18 +387,20 @@
 			bucket_id: String,
 		},
 		FailedToFetchCustomerId {
-			bucket_id: ddc_primitives::BucketId,
+			bucket_id: BucketId,
 		},
 		FailedToParseCustomerId {
 			customer_id: AccountId32,
 		},
-		TimeCapsuleError,
+		TCAError,
 		FailedToFetchTraversedEHD,
 		FailedToFetchTraversedPHD,
 		FailedToFetchNodeChallenge,
 		FailedToFetchBucketChallenge,
+		FailedToFetchBucketAggregate,
 		FailedToSaveInspectionReceipt,
 		FailedToFetchInspectionReceipt,
+		ApiError, //Updaate the error
 		FailedToFetchPaymentEra,
 		FailedToCalculatePayersBatches {
 			era_id: EhdEra,
@@ -421,9 +411,7 @@
 		FailedToFetchProtocolParams {
 			cluster_id: ClusterId,
 		},
-		NodesInspectionError,
-		BucketsInspectionError,
-		FailedToSignInspectionReceipt,
+		FailedToSignInspectionReceipt
 	}
 
 	#[pallet::error]
@@ -472,11 +460,11 @@
 
 	#[pallet::storage]
 	pub type DebtorCustomers<T: Config> =
-		StorageDoubleMap<_, Blake2_128Concat, ClusterId, Blake2_128Concat, T::AccountId, u128>;
+	StorageDoubleMap<_, Blake2_128Concat, ClusterId, Blake2_128Concat, T::AccountId, u128>;
 
 	#[pallet::storage]
 	pub type OwingProviders<T: Config> =
-		StorageDoubleMap<_, Blake2_128Concat, ClusterId, Blake2_128Concat, T::AccountId, u128>;
+	StorageDoubleMap<_, Blake2_128Concat, ClusterId, Blake2_128Concat, T::AccountId, u128>;
 
 	/// List of validators.
 	#[pallet::storage]
@@ -632,7 +620,7 @@
 
 	#[pallet::storage]
 	pub type PayoutFingerprints<T: Config> =
-		StorageMap<_, Blake2_128Concat, Fingerprint, PayoutFingerprint<T::AccountId>>;
+	StorageMap<_, Blake2_128Concat, Fingerprint, PayoutFingerprint<T::AccountId>>;
 
 	/// Unwrap or send an error log
 	macro_rules! unwrap_or_log_error {
@@ -703,7 +691,7 @@
 				cluster_id: &ClusterId,
 				account: &Account<T>,
 				signer: &Signer<T, T::OffchainIdentifierId>,
-			) -> Result<Option<DdcEra>, Vec<OCWError>> {
+			) -> Result<Option<EhdEra>, Vec<OCWError>> {
 				match Self::$prepare_fn(&cluster_id) {
 					Ok(Some(prepared_data)) => {
 
@@ -1031,7 +1019,7 @@
 			let account_ref: &[u8; 32] = account_id_32.as_ref();
 			hex::encode(account_ref)
 		}
-		pub fn sub_account_id(cluster_id: ClusterId, era: DdcEra) -> T::AccountId {
+		pub fn sub_account_id(cluster_id: ClusterId, era: EhdEra) -> T::AccountId {
 			let mut bytes = Vec::new();
 			bytes.extend_from_slice(&cluster_id[..]);
 			bytes.extend_from_slice(&era.encode());
@@ -1623,18 +1611,18 @@
 		pub(crate) fn get_ehd_id_for_payout(cluster_id: &ClusterId) -> Option<EHDId> {
 			match T::ClusterValidator::get_last_paid_era(cluster_id) {
 				Ok(last_paid_era_for_cluster) => {
-					if let Some(inspected_ehds) = Self::fetch_last_inspected_ehds(cluster_id) {
+					if let Some(inspected_ehds) = fetch_last_inspected_ehds(cluster_id) {
 						for inspected_ehd in inspected_ehds.clone().into_iter().sorted() {
 							if inspected_ehd.2 > last_paid_era_for_cluster {
 								let ehd_root =
-									Self::get_ehd_root(cluster_id, inspected_ehd.clone()).ok()?;
+									get_ehd_root::<T::AccountId, BlockNumberFor<T>, T::ClusterManager, T::NodeManager>(cluster_id, inspected_ehd.clone()).ok()?;
 
 								let cluster_usage = ehd_root.get_cluster_usage();
 								if cluster_usage == Default::default() {
 									continue;
 								}
 
-								let receipts_by_inspector = Self::fetch_inspection_receipts(
+								let receipts_by_inspector = fetch_inspection_receipts::<T::AccountId, BlockNumberFor<T>, T::ClusterManager, T::NodeManager>(
 									cluster_id,
 									inspected_ehd.clone(),
 								)
@@ -1906,16 +1894,17 @@
 			let batch_size = T::MAX_PAYOUT_BATCH_SIZE;
 
 			// todo(yahortsaryk): infer g-collectors deterministically
-			let g_collector = Self::get_g_collectors_nodes(cluster_id)
-				.map_err(|_| OCWError::FailedToFetchGCollectors { cluster_id: *cluster_id })?
+			let g_collector = get_g_collectors_nodes::<T::AccountId, BlockNumberFor<T>, T::ClusterManager, T::NodeManager>(cluster_id)
+				.map_err(|_| OCWError::FailedToFetchGCollectors {
+					cluster_id: *cluster_id,
+				})?
 				.first()
 				.cloned()
 				.ok_or(OCWError::FailedToFetchGCollectors { cluster_id: *cluster_id })?;
 
-			let ehd = Self::get_ehd_root(cluster_id, ehd_id.clone())?;
-
-			let era =
-				Self::fetch_processed_ehd_era_from_collector(cluster_id, ehd_id.2, &g_collector)?;
+			let ehd = get_ehd_root::<T::AccountId, BlockNumberFor<T>, T::ClusterManager, T::NodeManager>(cluster_id, ehd_id.clone()).map_err(|_| OCWError::ApiError)?;
+
+			let era = fetch_processed_era(cluster_id, ehd_id.2, &g_collector).map_err(|_| OCWError::ApiError)?;
 
 			let pricing = T::ClusterProtocol::get_pricing_params(cluster_id)
 				.map_err(|_| OCWError::FailedToFetchProtocolParams { cluster_id: *cluster_id })?;
@@ -1923,7 +1912,7 @@
 			let fees = T::ClusterProtocol::get_fees_params(cluster_id)
 				.map_err(|_| OCWError::FailedToFetchProtocolParams { cluster_id: *cluster_id })?;
 
-			let inspection_receipts = Self::fetch_inspection_receipts(cluster_id, ehd_id.clone())?;
+			let inspection_receipts = fetch_inspection_receipts::<T::AccountId, BlockNumberFor<T>, T::ClusterManager, T::NodeManager>(cluster_id, ehd_id.clone()).map_err(|_| OCWError::ApiError)?;
 
 			let customers_usage_cutoff = if !T::DISABLE_PAYOUTS_CUTOFF {
 				Self::calculate_customers_usage_cutoff(cluster_id, &inspection_receipts)?
@@ -1935,8 +1924,8 @@
 				&ehd.customers,
 				&customers_usage_cutoff,
 				&pricing,
-				era.time_start.ok_or(OCWError::TimeCapsuleError)?,
-				era.time_end.ok_or(OCWError::TimeCapsuleError)?,
+				era.time_start.ok_or(OCWError::TCAError)?,
+				era.time_end.ok_or(OCWError::TCAError)?,
 			)
 				.map_err(|_| OCWError::FailedToCalculatePayersBatches { era_id: ehd_id.2 })?;
 
@@ -2071,7 +2060,7 @@
 		}
 
 		fn calculate_ehd_providers_rewards(
-			providers: &Vec<aggregator_client::json::TraversedEHDProvider>,
+			providers: &Vec<aggregator_client::json::EHDProvider>,
 			cutoff_usage_map: &BTreeMap<T::AccountId, NodeUsage>,
 			fees: &ClusterFeesParams,
 			cluster_usage: &aggregator_client::json::EHDUsage,
@@ -2080,40 +2069,39 @@
 			let mut providers_profits = Vec::new();
 
 			for provider in providers {
-				if let Ok(provider_id) = provider.parse_provider_id() {
-					let provider_profits = Self::get_provider_profits(
-						&provider.provided_usage,
-						cutoff_usage_map.get(
-							&T::AccountId::decode(&mut &provider_id.encode()[..])
-								.map_err(|_| ArithmeticError::Overflow)?,
-						),
-						cluster_usage,
-						cluster_costs,
-					)?;
-
-					let reward_amount = (|| -> Option<u128> {
-						provider_profits
-							.transfer
-							.checked_add(provider_profits.storage)?
-							.checked_add(provider_profits.puts)?
-							.checked_add(provider_profits.gets)
-					})()
-						.ok_or(ArithmeticError::Overflow)?;
-
-					let treasury_fee_amount = fees.treasury_share * reward_amount;
-					let validators_fee_amount = fees.validators_share * reward_amount;
-					let cluster_reserve_fee_amount = fees.cluster_reserve_share * reward_amount;
-
-					let profit_amount = (|| -> Option<u128> {
-						reward_amount
-							.checked_sub(treasury_fee_amount)?
-							.checked_sub(validators_fee_amount)?
-							.checked_sub(cluster_reserve_fee_amount)
-					})()
-						.ok_or(ArithmeticError::Overflow)?;
-
-					providers_profits.push(ProviderReward(provider_id, profit_amount));
-				}
+				let provider_id: AccountId32 = provider.provider_id.clone().into();
+				let provider_profits = Self::get_provider_profits(
+					&provider.provided_usage,
+					cutoff_usage_map.get(
+						&T::AccountId::decode(&mut &provider_id.encode()[..])
+							.map_err(|_| ArithmeticError::Overflow)?,
+					),
+					cluster_usage,
+					cluster_costs,
+				)?;
+
+				let reward_amount = (|| -> Option<u128> {
+					provider_profits
+						.transfer
+						.checked_add(provider_profits.storage)?
+						.checked_add(provider_profits.puts)?
+						.checked_add(provider_profits.gets)
+				})()
+					.ok_or(ArithmeticError::Overflow)?;
+
+				let treasury_fee_amount = fees.treasury_share * reward_amount;
+				let validators_fee_amount = fees.validators_share * reward_amount;
+				let cluster_reserve_fee_amount = fees.cluster_reserve_share * reward_amount;
+
+				let profit_amount = (|| -> Option<u128> {
+					reward_amount
+						.checked_sub(treasury_fee_amount)?
+						.checked_sub(validators_fee_amount)?
+						.checked_sub(cluster_reserve_fee_amount)
+				})()
+					.ok_or(ArithmeticError::Overflow)?;
+
+				providers_profits.push(ProviderReward(provider_id, profit_amount));
 			}
 
 			Ok(providers_profits)
@@ -2174,7 +2162,7 @@
 				aggregator_client::json::GroupedInspectionReceipt,
 			>,
 		) -> Result<BTreeMap<T::AccountId, NodeUsage>, OCWError> {
-			let mut nodes_usage_cutoff: BTreeMap<(DdcEra, NodePubKey), NodeUsage> = BTreeMap::new();
+			let mut nodes_usage_cutoff: BTreeMap<(EhdEra, NodePubKey), NodeUsage> = BTreeMap::new();
 			let mut nodes_to_providers: BTreeMap<NodePubKey, T::AccountId> = BTreeMap::new();
 			let mut providers_usage_cutoff: BTreeMap<T::AccountId, NodeUsage> = BTreeMap::new();
 
@@ -2240,7 +2228,7 @@
 		pub(crate) fn get_tcaa_node_usage(
 			cluster_id: &ClusterId,
 			collector_key: NodePubKey,
-			tcaa_id: DdcEra,
+			tcaa_id: EhdEra,
 			node_key: NodePubKey,
 		) -> Result<NodeUsage, OCWError> {
 			let challenge_res = Self::fetch_node_challenge_response(
@@ -2265,7 +2253,7 @@
 
 		pub(crate) fn fetch_node_challenge_response(
 			cluster_id: &ClusterId,
-			tcaa_id: DdcEra,
+			tcaa_id: EhdEra,
 			collector_key: NodePubKey,
 			node_key: NodePubKey,
 			tree_node_ids: Vec<u64>,
@@ -2308,7 +2296,7 @@
 		}
 
 		fn calculate_ehd_customers_charges(
-			customers: &Vec<aggregator_client::json::TraversedEHDCustomer>,
+			customers: &Vec<aggregator_client::json::EHDCustomer>,
 			cutoff_usage_map: &BTreeMap<T::AccountId, BucketUsage>,
 			pricing: &ClusterPricingParams,
 			time_start: i64,
@@ -2318,52 +2306,48 @@
 			let mut cluster_costs = CustomerCosts::default();
 
 			for customer in customers {
-				if let Ok(customer_id) = customer.parse_customer_id() {
-					let customer_costs = Self::get_customer_costs(
-						pricing,
-						&customer.consumed_usage,
-						cutoff_usage_map.get(
-							&T::AccountId::decode(&mut &customer_id.encode()[..])
-								.map_err(|_| ArithmeticError::Overflow)?,
-						),
-						time_start,
-						time_end,
-					)?;
-
-					// todo: cut off unverified activity of buckets if it is detected during
-					// inspection
-
-					cluster_costs.storage = cluster_costs
-						.storage
-						.checked_add(customer_costs.storage)
-						.ok_or(ArithmeticError::Overflow)?;
-
-					cluster_costs.transfer = cluster_costs
+				let customer_id: AccountId32 = customer.customer_id.clone().into();
+				let customer_costs = Self::get_customer_costs(
+					pricing,
+					&customer.consumed_usage,
+					cutoff_usage_map.get(
+						&T::AccountId::decode(&mut &customer_id.encode()[..])
+							.map_err(|_| ArithmeticError::Overflow)?,
+					),
+					time_start,
+					time_end,
+				)?;
+
+				cluster_costs.storage = cluster_costs
+					.storage
+					.checked_add(customer_costs.storage)
+					.ok_or(ArithmeticError::Overflow)?;
+
+				cluster_costs.transfer = cluster_costs
+					.transfer
+					.checked_add(customer_costs.transfer)
+					.ok_or(ArithmeticError::Overflow)?;
+
+				cluster_costs.puts = cluster_costs
+					.puts
+					.checked_add(customer_costs.puts)
+					.ok_or(ArithmeticError::Overflow)?;
+
+				cluster_costs.gets = cluster_costs
+					.gets
+					.checked_add(customer_costs.gets)
+					.ok_or(ArithmeticError::Overflow)?;
+
+				let charge_amount = (|| -> Option<u128> {
+					customer_costs
 						.transfer
-						.checked_add(customer_costs.transfer)
-						.ok_or(ArithmeticError::Overflow)?;
-
-					cluster_costs.puts = cluster_costs
-						.puts
-						.checked_add(customer_costs.puts)
-						.ok_or(ArithmeticError::Overflow)?;
-
-					cluster_costs.gets = cluster_costs
-						.gets
+						.checked_add(customer_costs.storage)?
+						.checked_add(customer_costs.puts)?
 						.checked_add(customer_costs.gets)
-						.ok_or(ArithmeticError::Overflow)?;
-
-					let charge_amount = (|| -> Option<u128> {
-						customer_costs
-							.transfer
-							.checked_add(customer_costs.storage)?
-							.checked_add(customer_costs.puts)?
-							.checked_add(customer_costs.gets)
-					})()
-						.ok_or(ArithmeticError::Overflow)?;
-
-					customers_charges.push(CustomerCharge(customer_id, charge_amount));
-				}
+				})()
+					.ok_or(ArithmeticError::Overflow)?;
+
+				customers_charges.push(CustomerCharge(customer_id, charge_amount));
 			}
 
 			Ok((customers_charges, cluster_costs))
@@ -2426,7 +2410,7 @@
 				aggregator_client::json::GroupedInspectionReceipt,
 			>,
 		) -> Result<BTreeMap<T::AccountId, BucketUsage>, OCWError> {
-			let mut buckets_usage_cutoff: BTreeMap<(DdcEra, BucketId, NodePubKey), BucketUsage> =
+			let mut buckets_usage_cutoff: BTreeMap<(EhdEra, BucketId, NodePubKey), BucketUsage> =
 				BTreeMap::new();
 			let mut buckets_to_customers: BTreeMap<BucketId, T::AccountId> = BTreeMap::new();
 			let mut customers_usage_cutoff: BTreeMap<T::AccountId, BucketUsage> = BTreeMap::new();
@@ -2498,19 +2482,11 @@
 
 			Ok(customers_usage_cutoff)
 		}
-<<<<<<< HEAD
-=======
-		pub fn sub_account_id(cluster_id: ClusterId, era: EhdEra) -> T::AccountId {
-			let mut bytes = Vec::new();
-			bytes.extend_from_slice(&cluster_id[..]);
-			bytes.extend_from_slice(&era.encode());
-			let hash = blake2_128(&bytes);
->>>>>>> 4091aa8b
 
 		pub(crate) fn get_tcaa_bucket_usage(
 			cluster_id: &ClusterId,
 			collector_key: NodePubKey,
-			tcaa_id: DdcEra,
+			tcaa_id: EhdEra,
 			node_key: NodePubKey,
 			bucket_id: BucketId,
 		) -> Result<BucketUsage, OCWError> {
@@ -2537,7 +2513,7 @@
 
 		pub(crate) fn fetch_bucket_challenge_response(
 			cluster_id: &ClusterId,
-			tcaa_id: DdcEra,
+			tcaa_id: EhdEra,
 			collector_key: NodePubKey,
 			node_key: NodePubKey,
 			bucket_id: BucketId,
@@ -2598,16 +2574,6 @@
 				.ok_or(OCWError::FailedToFetchPaymentEra)?;
 
 			Ok(era.clone())
-		}
-
-		pub(crate) fn get_ehd_root(
-			cluster_id: &ClusterId,
-			ehd_id: EHDId,
-		) -> Result<aggregator_client::json::TraversedEHDResponse, OCWError> {
-			Self::fetch_traversed_era_historical_document(cluster_id, ehd_id, 1, 1)?
-				.first()
-				.ok_or(OCWError::FailedToFetchTraversedEHD)
-				.cloned()
 		}
 
 		fn fetch_processed_ehd_eras_from_collector(
@@ -2661,62 +2627,6 @@
 			Ok(response.into_iter().filter(|e| e.status == "PROCESSED").collect::<Vec<_>>())
 		}
 
-		/// Traverse EHD record.
-		///
-		/// Parameters:
-		/// - `cluster_id`: cluster id of a cluster
-		/// - `ehd_id`: EHDId is a concatenated representation of:
-		///     1) A 32-byte node public key in hex
-		///     2) Starting TCAA id
-		///     3) Ending TCAA id
-		/// - `tree_node_id` - merkle tree node identifier
-		/// - `tree_levels_count` - merkle tree levels to request
-		pub(crate) fn fetch_traversed_era_historical_document(
-			cluster_id: &ClusterId,
-			ehd_id: EHDId,
-			tree_node_id: u32,
-			tree_levels_count: u32,
-		) -> Result<Vec<aggregator_client::json::TraversedEHDResponse>, OCWError> {
-			let collectors = Self::get_collectors_nodes(cluster_id).map_err(|_| {
-				log::error!("❌ Error retrieving collectors for cluster {:?}", cluster_id);
-				OCWError::FailedToFetchCollectors { cluster_id: *cluster_id }
-			})?;
-
-			for (collector_key, collector_params) in collectors {
-				if collector_key != ehd_id.1 {
-					continue;
-				};
-
-				if let Ok(host) = str::from_utf8(&collector_params.host) {
-					let base_url = format!("http://{}:{}", host, collector_params.http_port);
-					let client = aggregator_client::AggregatorClient::new(
-						&base_url,
-						Duration::from_millis(RESPONSE_TIMEOUT),
-						MAX_RETRIES_COUNT,
-						false, // no response signature verification for now
-					);
-
-					if let Ok(traversed_ehd) = client.traverse_era_historical_document(
-						ehd_id.clone(),
-						tree_node_id,
-						tree_levels_count,
-					) {
-						// proceed with the first available EHD record for the prototype
-						return Ok(traversed_ehd);
-					} else {
-						log::warn!(
-							"⚠️  Collector from cluster {:?} is unavailable while fetching EHD record or responded with unexpected body. Key: {:?} Host: {:?}",
-							cluster_id,
-							collector_key,
-							String::from_utf8(collector_params.host)
-						);
-					}
-				}
-			}
-
-			Err(OCWError::FailedToFetchTraversedEHD)
-		}
-
 		pub(crate) fn derive_last_inspected_ehd_key(cluster_id: &ClusterId) -> Vec<u8> {
 			format!("offchain::inspected_ehds::v1::{:?}", cluster_id).into_bytes()
 		}
@@ -2855,6 +2765,52 @@
 				.into_iter()
 				.next() // first
 				.ok_or(OCWError::FailedToCollectVerificationKey)
+		}
+	}
+
+	/* ######## Off-chain storage functions ######## */
+	pub(crate) fn derive_last_inspected_ehd_key(cluster_id: &ClusterId) -> Vec<u8> {
+		format!("offchain::inspected_ehds::v1::{:?}", cluster_id).into_bytes()
+	}
+
+	pub(crate) fn store_last_inspected_ehd(cluster_id: &ClusterId, ehd_id: EHDId) {
+		let key = derive_last_inspected_ehd_key(cluster_id);
+
+		if let Some(mut inspected_ehds) = fetch_last_inspected_ehds(cluster_id) {
+			inspected_ehds.push(ehd_id);
+
+			let encoded_ehds_ids =
+				inspected_ehds.into_iter().sorted().collect::<Vec<EHDId>>().encode();
+			local_storage_set(StorageKind::PERSISTENT, &key, &encoded_ehds_ids);
+		} else {
+			log::warn!(
+				"🗄️  Failed to retrieve last inspected ehds from offchain storage for cluster_id: {:?}",
+				cluster_id,
+			);
+		}
+	}
+
+	pub(crate) fn fetch_last_inspected_ehds(cluster_id: &ClusterId) -> Option<Vec<EHDId>> {
+		log::info!("🗄️  Trying to fetch last inspected ehds for cluster_id: {:?}", cluster_id,);
+
+		let key = derive_last_inspected_ehd_key(cluster_id);
+
+		let encoded_last_inspected_ehd: Vec<u8> =
+			match local_storage_get(StorageKind::PERSISTENT, &key) {
+				Some(encoded_data) => encoded_data,
+				None => return Some(vec![]),
+			};
+
+		match Decode::decode(&mut &encoded_last_inspected_ehd[..]) {
+			Ok(last_inspected_ehd) => Some(last_inspected_ehd),
+			Err(err) => {
+				log::error!(
+					"🗄️  Error occured while decoding last inspected ehds in cluster_id: {:?} {:?}",
+					cluster_id,
+					err
+				);
+				None
+			},
 		}
 	}
 
@@ -3319,7 +3275,7 @@
 					total_distributed_rewards: payout_receipt.total_distributed_rewards,
 				});
 			}
-
+			let finalized_at = <frame_system::Pallet<T>>::block_number();
 			payout_receipt.state = PayoutState::ProvidersRewarded;
 			PayoutReceipts::<T>::insert(cluster_id, era, payout_receipt);
 
@@ -3337,19 +3293,13 @@
 				Error::<T>::NotExpectedState
 			);
 
-			let finalized_at = <frame_system::Pallet<T>>::block_number();
-
 			payout_receipt.charging_processed_batches.clear();
 			payout_receipt.rewarding_processed_batches.clear();
 			payout_receipt.state = PayoutState::Finalized;
+			let finalized_at = <frame_system::Pallet<T>>::block_number();
 			payout_receipt.finalized_at = Some(finalized_at);
-
 			PayoutReceipts::<T>::insert(cluster_id, era, payout_receipt);
-			Self::deposit_event(Event::<T>::PayoutReceiptFinalized {
-				cluster_id,
-				era,
-				finalized_at,
-			});
+			Self::deposit_event(Event::<T>::PayoutReceiptFinalized { cluster_id, era, finalized_at });
 
 			Ok(())
 		}
@@ -3372,7 +3322,7 @@
 				&payout_receipt.charging_processed_batches,
 				&payout_receipt.charging_max_batch_index,
 			)
-			.is_ok()
+				.is_ok()
 		}
 
 		fn is_providers_rewarding_finished(cluster_id: &ClusterId, era_id: PaymentEra) -> bool {
@@ -3385,7 +3335,7 @@
 				&payout_receipt.rewarding_processed_batches,
 				&payout_receipt.rewarding_max_batch_index,
 			)
-			.is_ok()
+				.is_ok()
 		}
 
 		fn get_next_customers_batch(
@@ -3420,11 +3370,7 @@
 			Ok(None)
 		}
 
-		fn create_payout_receipt(
-			vault: T::AccountId,
-			params: PayoutReceiptParams,
-			finalized_at: Option<BlockNumberFor<T>>,
-		) {
+		fn create_payout_receipt(vault: T::AccountId, params: PayoutReceiptParams, finalized_at: Option<BlockNumberFor<T>>) {
 			let mut charging_processed_batches =
 				BoundedBTreeSet::<BatchIndex, MaxBatchesCount>::new();
 			for batch in params.charging_processed_batches {
@@ -3440,14 +3386,17 @@
 					.try_insert(batch)
 					.expect("Rewarding batch to be inserted");
 			}
-
 			if params.state == PayoutState::Finalized {
+
 				assert!(
+
 					finalized_at.is_some(),
+
 					"Finalized payout receipt must keep `finalized_at` block value"
+
 				);
-			}
-
+
+			}
 			let payout_receipt = PayoutReceipt::<T> {
 				vault,
 				state: params.state,
@@ -3459,7 +3408,7 @@
 				charging_processed_batches,
 				rewarding_max_batch_index: params.rewarding_max_batch_index,
 				rewarding_processed_batches,
-				finalized_at,
+				finalized_at
 			};
 
 			PayoutReceipts::<T>::insert(params.cluster_id, params.era, payout_receipt);
