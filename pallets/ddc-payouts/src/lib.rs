--- conflicted
+++ resolved
@@ -714,60 +714,7 @@
 		}
 	}
 
-<<<<<<< HEAD
 	fn get_node_reward(
-=======
-	fn charge_treasury_fees<T: Config>(
-		treasury_fee: u128,
-		vault: &T::AccountId,
-		treasury_vault: &T::AccountId,
-	) -> DispatchResult {
-		let amount_to_deduct = treasury_fee.saturated_into::<BalanceOf<T>>();
-		<T as pallet::Config>::Currency::transfer(
-			vault,
-			treasury_vault,
-			amount_to_deduct,
-			ExistenceRequirement::KeepAlive,
-		)
-	}
-
-	fn charge_cluster_reserve_fees<T: Config>(
-		cluster_reserve_fee: u128,
-		vault: &T::AccountId,
-		reserve_vault: &T::AccountId,
-	) -> DispatchResult {
-		let amount_to_deduct = cluster_reserve_fee.saturated_into::<BalanceOf<T>>();
-		<T as pallet::Config>::Currency::transfer(
-			vault,
-			reserve_vault,
-			amount_to_deduct,
-			ExistenceRequirement::KeepAlive,
-		)
-	}
-
-	fn charge_validator_fees<T: Config>(
-		validators_fee: u128,
-		vault: &T::AccountId,
-	) -> DispatchResult {
-		let amount_to_deduct = validators_fee
-			.checked_div(T::ValidatorList::count().try_into().unwrap())
-			.ok_or(Error::<T>::ArithmeticOverflow)?
-			.saturated_into::<BalanceOf<T>>();
-
-		for validator_account_id in T::ValidatorList::iter() {
-			<T as pallet::Config>::Currency::transfer(
-				vault,
-				&validator_account_id,
-				amount_to_deduct,
-				ExistenceRequirement::KeepAlive,
-			)?;
-		}
-
-		Ok(())
-	}
-
-	fn get_node_reward<T: Config>(
->>>>>>> b5ae6322
 		node_usage: &NodeUsage,
 		total_nodes_usage: &NodeUsage,
 		total_customer_charge: &CustomerCharge,
