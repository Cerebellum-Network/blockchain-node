[package]
name = "pallet-ddc-payouts"
<<<<<<< HEAD
version = "4.8.7"
edition = "2021"

[dependencies]
byte-unit = { version = "4.0.19", default-features = false, features = ["u128"] }
codec = { package = "parity-scale-codec", version = "3.1.5", default-features = false, features = ["derive"] }
ddc-primitives = { version = "4.8.7", default-features = false, path = "../../primitives" }
ddc-traits = { version = "4.8.7", default-features = false, path = "../../traits" }
frame-benchmarking = { default-features = false, git = "https://github.com/paritytech/substrate.git", branch = "polkadot-v0.9.38", optional = true }
frame-election-provider-support = { default-features = false, git = "https://github.com/paritytech/substrate.git", branch = "polkadot-v0.9.38" }
frame-support = { default-features = false, git = "https://github.com/paritytech/substrate.git", branch = "polkadot-v0.9.38" }
frame-system = { default-features = false, git = "https://github.com/paritytech/substrate.git", branch = "polkadot-v0.9.38" }
log = { version = "0.4.17", default-features = false }
scale-info = { version = "2.1.2", default-features = false, features = ["derive"] }
sp-core = { git = "https://github.com/paritytech/substrate.git", branch = "polkadot-v0.9.38", default-features = false }
sp-io = { default-features = false, git = "https://github.com/paritytech/substrate.git", branch = "polkadot-v0.9.38" }
sp-runtime = { default-features = false, git = "https://github.com/paritytech/substrate.git", branch = "polkadot-v0.9.38" }
sp-staking = { default-features = false, git = "https://github.com/paritytech/substrate.git", branch = "polkadot-v0.9.38" }
sp-std = { default-features = false, git = "https://github.com/paritytech/substrate.git", branch = "polkadot-v0.9.38" }

[dev-dependencies]
chrono = "0.4.31"
pallet-balances = { git = "https://github.com/paritytech/substrate.git", branch = "polkadot-v0.9.38" }
sp-core = { git = "https://github.com/paritytech/substrate.git", branch = "polkadot-v0.9.38" }
sp-tracing = { git = "https://github.com/paritytech/substrate.git", branch = "polkadot-v0.9.38" }
substrate-test-utils = { git = "https://github.com/paritytech/substrate.git", branch = "polkadot-v0.9.38" }
=======
version = "4.8.8"
edition = "2021"

[dependencies]
# 3rd-party dependencies
byte-unit = { workspace = true }
codec = { workspace = true }
log = { workspace = true }
scale-info = { workspace = true }

# Substrate dependencies
frame-benchmarking = { workspace = true, optional = true }
frame-election-provider-support = { workspace = true }
frame-support = { workspace = true }
frame-system = { workspace = true }
sp-core = { workspace = true }
sp-io = { workspace = true }
sp-runtime = { workspace = true }
sp-staking = { workspace = true }
sp-std = { workspace = true }

# Cere dependencies
ddc-primitives = { workspace = true }

[dev-dependencies]
chrono = { workspace = true, default-features = true }
pallet-balances = { workspace = true, default-features = true }
sp-core = { workspace = true, default-features = true }
sp-tracing = { workspace = true, default-features = true }
substrate-test-utils = { workspace = true, default-features = true }
>>>>>>> c0072291

[features]
default = ["std"]
std = [
  "codec/std",
  "ddc-primitives/std",
  "frame-support/std",
  "frame-system/std",
  "frame-benchmarking/std",
  "scale-info/std",
  "sp-io/std",
  "sp-runtime/std",
  "sp-staking/std",
  "sp-std/std",
  "sp-core/std",
  "frame-election-provider-support/std",
]

runtime-benchmarks = [
  "ddc-primitives/runtime-benchmarks",
  "frame-benchmarking/runtime-benchmarks",
  "frame-support/runtime-benchmarks",
  "frame-system/runtime-benchmarks",
  "sp-runtime/runtime-benchmarks",
]<|MERGE_RESOLUTION|>--- conflicted
+++ resolved
@@ -1,33 +1,5 @@
 [package]
 name = "pallet-ddc-payouts"
-<<<<<<< HEAD
-version = "4.8.7"
-edition = "2021"
-
-[dependencies]
-byte-unit = { version = "4.0.19", default-features = false, features = ["u128"] }
-codec = { package = "parity-scale-codec", version = "3.1.5", default-features = false, features = ["derive"] }
-ddc-primitives = { version = "4.8.7", default-features = false, path = "../../primitives" }
-ddc-traits = { version = "4.8.7", default-features = false, path = "../../traits" }
-frame-benchmarking = { default-features = false, git = "https://github.com/paritytech/substrate.git", branch = "polkadot-v0.9.38", optional = true }
-frame-election-provider-support = { default-features = false, git = "https://github.com/paritytech/substrate.git", branch = "polkadot-v0.9.38" }
-frame-support = { default-features = false, git = "https://github.com/paritytech/substrate.git", branch = "polkadot-v0.9.38" }
-frame-system = { default-features = false, git = "https://github.com/paritytech/substrate.git", branch = "polkadot-v0.9.38" }
-log = { version = "0.4.17", default-features = false }
-scale-info = { version = "2.1.2", default-features = false, features = ["derive"] }
-sp-core = { git = "https://github.com/paritytech/substrate.git", branch = "polkadot-v0.9.38", default-features = false }
-sp-io = { default-features = false, git = "https://github.com/paritytech/substrate.git", branch = "polkadot-v0.9.38" }
-sp-runtime = { default-features = false, git = "https://github.com/paritytech/substrate.git", branch = "polkadot-v0.9.38" }
-sp-staking = { default-features = false, git = "https://github.com/paritytech/substrate.git", branch = "polkadot-v0.9.38" }
-sp-std = { default-features = false, git = "https://github.com/paritytech/substrate.git", branch = "polkadot-v0.9.38" }
-
-[dev-dependencies]
-chrono = "0.4.31"
-pallet-balances = { git = "https://github.com/paritytech/substrate.git", branch = "polkadot-v0.9.38" }
-sp-core = { git = "https://github.com/paritytech/substrate.git", branch = "polkadot-v0.9.38" }
-sp-tracing = { git = "https://github.com/paritytech/substrate.git", branch = "polkadot-v0.9.38" }
-substrate-test-utils = { git = "https://github.com/paritytech/substrate.git", branch = "polkadot-v0.9.38" }
-=======
 version = "4.8.8"
 edition = "2021"
 
@@ -58,7 +30,6 @@
 sp-core = { workspace = true, default-features = true }
 sp-tracing = { workspace = true, default-features = true }
 substrate-test-utils = { workspace = true, default-features = true }
->>>>>>> c0072291
 
 [features]
 default = ["std"]
