[package]
name = "pallet-ddc-payouts"
version = "4.8.2"
edition = "2021"

[dependencies]
byte-unit = { version = "4.0.19", default-features = false, features = ["u128"] }
codec = { package = "parity-scale-codec", version = "3.1.5", default-features = false, features = ["derive"] }
ddc-primitives = { version = "0.1.0", default-features = false, path = "../../primitives" }
ddc-traits = { version = "0.1.0", default-features = false, path = "../../traits" }
<<<<<<< HEAD
frame-benchmarking = { version = "4.0.0-dev", default-features = false, git = "https://github.com/paritytech/substrate.git", branch = "polkadot-v0.9.30", optional = true }
frame-election-provider-support = { default-features = false, git = "https://github.com/paritytech/substrate.git", branch = "polkadot-v0.9.30" }
frame-support = { version = "4.0.0-dev", default-features = false, git = "https://github.com/paritytech/substrate.git", branch = "polkadot-v0.9.30" }
frame-system = { version = "4.0.0-dev", default-features = false, git = "https://github.com/paritytech/substrate.git", branch = "polkadot-v0.9.30" }
=======
frame-benchmarking = { default-features = false, git = "https://github.com/paritytech/substrate.git", branch = "polkadot-v0.9.31", optional = true }
frame-election-provider-support = { default-features = false, git = "https://github.com/paritytech/substrate.git", branch = "polkadot-v0.9.31" }
frame-support = { default-features = false, git = "https://github.com/paritytech/substrate.git", branch = "polkadot-v0.9.31" }
frame-system = { default-features = false, git = "https://github.com/paritytech/substrate.git", branch = "polkadot-v0.9.31" }
>>>>>>> 5a5478b8
log = { version = "0.4.17", default-features = false }
scale-info = { version = "2.1.2", default-features = false, features = ["derive"] }
sp-core = { git = "https://github.com/paritytech/substrate.git", branch = "polkadot-v0.9.31", default-features = false }
sp-io = { default-features = false, git = "https://github.com/paritytech/substrate.git", branch = "polkadot-v0.9.31" }
sp-runtime = { default-features = false, git = "https://github.com/paritytech/substrate.git", branch = "polkadot-v0.9.31" }
sp-staking = { default-features = false, git = "https://github.com/paritytech/substrate.git", branch = "polkadot-v0.9.31" }
sp-std = { default-features = false, git = "https://github.com/paritytech/substrate.git", branch = "polkadot-v0.9.31" }

[dev-dependencies]
<<<<<<< HEAD
pallet-balances = { git = "https://github.com/paritytech/substrate.git", branch = "polkadot-v0.9.30" }
sp-core = { version = "6.0.0", git = "https://github.com/paritytech/substrate.git", branch = "polkadot-v0.9.30" }
sp-tracing = { version = "5.0.0", git = "https://github.com/paritytech/substrate.git", branch = "polkadot-v0.9.30" }
substrate-test-utils = { version = "4.0.0-dev", git = "https://github.com/paritytech/substrate.git", branch = "polkadot-v0.9.30" }
=======
pallet-balances = { git = "https://github.com/paritytech/substrate.git", branch = "polkadot-v0.9.31" }
sp-core = { git = "https://github.com/paritytech/substrate.git", branch = "polkadot-v0.9.31" }
sp-tracing = { git = "https://github.com/paritytech/substrate.git", branch = "polkadot-v0.9.31" }
substrate-test-utils = { git = "https://github.com/paritytech/substrate.git", branch = "polkadot-v0.9.31" }
>>>>>>> 5a5478b8

[features]
default = ["std"]
std = [
  "codec/std",
  "ddc-primitives/std",
  "frame-support/std",
  "frame-system/std",
  "frame-benchmarking/std",
  "scale-info/std",
  "sp-io/std",
  "sp-runtime/std",
  "sp-staking/std",
  "sp-std/std",
  "sp-core/std",
  "frame-election-provider-support/std",
]
runtime-benchmarks = ["frame-benchmarking/runtime-benchmarks"]<|MERGE_RESOLUTION|>--- conflicted
+++ resolved
@@ -8,17 +8,10 @@
 codec = { package = "parity-scale-codec", version = "3.1.5", default-features = false, features = ["derive"] }
 ddc-primitives = { version = "0.1.0", default-features = false, path = "../../primitives" }
 ddc-traits = { version = "0.1.0", default-features = false, path = "../../traits" }
-<<<<<<< HEAD
-frame-benchmarking = { version = "4.0.0-dev", default-features = false, git = "https://github.com/paritytech/substrate.git", branch = "polkadot-v0.9.30", optional = true }
-frame-election-provider-support = { default-features = false, git = "https://github.com/paritytech/substrate.git", branch = "polkadot-v0.9.30" }
-frame-support = { version = "4.0.0-dev", default-features = false, git = "https://github.com/paritytech/substrate.git", branch = "polkadot-v0.9.30" }
-frame-system = { version = "4.0.0-dev", default-features = false, git = "https://github.com/paritytech/substrate.git", branch = "polkadot-v0.9.30" }
-=======
 frame-benchmarking = { default-features = false, git = "https://github.com/paritytech/substrate.git", branch = "polkadot-v0.9.31", optional = true }
 frame-election-provider-support = { default-features = false, git = "https://github.com/paritytech/substrate.git", branch = "polkadot-v0.9.31" }
 frame-support = { default-features = false, git = "https://github.com/paritytech/substrate.git", branch = "polkadot-v0.9.31" }
 frame-system = { default-features = false, git = "https://github.com/paritytech/substrate.git", branch = "polkadot-v0.9.31" }
->>>>>>> 5a5478b8
 log = { version = "0.4.17", default-features = false }
 scale-info = { version = "2.1.2", default-features = false, features = ["derive"] }
 sp-core = { git = "https://github.com/paritytech/substrate.git", branch = "polkadot-v0.9.31", default-features = false }
@@ -28,17 +21,10 @@
 sp-std = { default-features = false, git = "https://github.com/paritytech/substrate.git", branch = "polkadot-v0.9.31" }
 
 [dev-dependencies]
-<<<<<<< HEAD
-pallet-balances = { git = "https://github.com/paritytech/substrate.git", branch = "polkadot-v0.9.30" }
-sp-core = { version = "6.0.0", git = "https://github.com/paritytech/substrate.git", branch = "polkadot-v0.9.30" }
-sp-tracing = { version = "5.0.0", git = "https://github.com/paritytech/substrate.git", branch = "polkadot-v0.9.30" }
-substrate-test-utils = { version = "4.0.0-dev", git = "https://github.com/paritytech/substrate.git", branch = "polkadot-v0.9.30" }
-=======
 pallet-balances = { git = "https://github.com/paritytech/substrate.git", branch = "polkadot-v0.9.31" }
 sp-core = { git = "https://github.com/paritytech/substrate.git", branch = "polkadot-v0.9.31" }
 sp-tracing = { git = "https://github.com/paritytech/substrate.git", branch = "polkadot-v0.9.31" }
 substrate-test-utils = { git = "https://github.com/paritytech/substrate.git", branch = "polkadot-v0.9.31" }
->>>>>>> 5a5478b8
 
 [features]
 default = ["std"]
