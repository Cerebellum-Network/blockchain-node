--- conflicted
+++ resolved
@@ -85,11 +85,7 @@
 	}
 }
 
-<<<<<<< HEAD
-#[derive_impl(frame_system::config_preludes::ParaChainDefaultConfig as frame_system::DefaultConfig)]
-=======
 #[derive_impl(frame_system::config_preludes::TestDefaultConfig as frame_system::DefaultConfig)]
->>>>>>> bd37c210
 impl frame_system::Config for Test {
 	type BaseCallFilter = Everything;
 	type DbWeight = RocksDbWeight;
@@ -133,10 +129,6 @@
 	type FreezeIdentifier = ();
 	type RuntimeFreezeReason = ();
 	type MaxFreezes = ();
-<<<<<<< HEAD
-=======
-	type MaxHolds = ConstU32<2>;
->>>>>>> bd37c210
 	type RuntimeHoldReason = RuntimeHoldReason;
 }
 
