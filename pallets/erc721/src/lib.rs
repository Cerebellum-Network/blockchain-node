// Ensure we're `no_std` when compiling for Wasm.
#![cfg_attr(not(feature = "std"), no_std)]

use codec::{Decode, Encode};
use frame_support::{
<<<<<<< HEAD
	dispatch::{DispatchResult, DispatchClass, ClassifyDispatch, WeighData, PaysFee, Pays},
    decl_module, decl_storage, decl_event, decl_error, ensure,
	traits::Get,
	weights::{Weight},
=======
	decl_error, decl_event, decl_module, decl_storage,
	dispatch::DispatchResult,
	ensure,
	traits::Get,
	weights::{ClassifyDispatch, DispatchClass, Pays, PaysFee, WeighData, Weight},
>>>>>>> 06c761a0
};
use frame_system::{self as system, ensure_root, ensure_signed};
use sp_core::U256;
use sp_runtime::{
	traits::{Bounded, DispatchInfoOf, SaturatedConversion, SignedExtension},
	transaction_validity::{
		InvalidTransaction, TransactionValidity, TransactionValidityError, ValidTransaction,
	},
	RuntimeDebug,
};
use sp_std::{marker::PhantomData, prelude::*};

mod mock;
mod tests;

type TokenId = U256;

#[derive(PartialEq, Eq, Clone, Encode, Decode, RuntimeDebug, scale_info::TypeInfo)]
pub struct Erc721Token {
	pub id: TokenId,
	pub metadata: Vec<u8>,
}

pub trait Config: system::Config {
<<<<<<< HEAD
    type RuntimeEvent: From<Event<Self>> + Into<<Self as system::Config>::RuntimeEvent>;
=======
	type Event: From<Event<Self>> + Into<<Self as system::Config>::Event>;
>>>>>>> 06c761a0

	/// Some identifier for this token type, possibly the originating ethereum address.
	/// This is not explicitly used for anything, but may reflect the bridge's notion of resource
	/// ID.
	type Identifier: Get<[u8; 32]>;
}

decl_error! {
	pub enum Error for Module<T: Config> {
		/// ID not recognized
		TokenIdDoesNotExist,
		/// Already exists with an owner
		TokenAlreadyExists,
		/// Origin is not owner
		NotOwner,
	}
}

decl_storage! {
	trait Store for Module<T: Config> as TokenStorage {
		/// Maps tokenId to Erc721 object
		Tokens get(fn tokens): map hasher(opaque_blake2_256) TokenId => Option<Erc721Token>;
		/// Maps tokenId to owner
		TokenOwner get(fn owner_of): map hasher(opaque_blake2_256) TokenId => Option<T::AccountId>;
		/// Total number of tokens in existence
		TokenCount get(fn token_count): U256 = U256::zero();
	}
}

decl_event!(
	pub enum Event<T>
	where
		<T as system::Config>::AccountId,
	{
		/// New token created
		Minted(AccountId, TokenId),
		/// Token transfer between two parties
		Transferred(AccountId, AccountId, TokenId),
		/// Token removed from the system
		Burned(TokenId),
	}
);

decl_module! {
<<<<<<< HEAD
	pub struct Module<T: Config> for enum Call where origin: T::RuntimeOrigin {
        type Error = Error<T>;
        fn deposit_event() = default;
=======
	pub struct Module<T: Config> for enum Call where origin: T::Origin {
		type Error = Error<T>;
		fn deposit_event() = default;
>>>>>>> 06c761a0

		/// Creates a new token with the given token ID and metadata, and gives ownership to owner
		#[weight = 195_000_000]
		pub fn mint(origin, owner: T::AccountId, id: TokenId, metadata: Vec<u8>) -> DispatchResult {
			ensure_root(origin)?;

			Self::mint_token(owner, id, metadata)?;

			Ok(())
		}

		/// Changes ownership of a token sender owns
		#[weight = 195_000_000]
		pub fn transfer(origin, to: T::AccountId, id: TokenId) -> DispatchResult {
			let sender = ensure_signed(origin)?;

			Self::transfer_from(sender, to, id)?;

			Ok(())
		}

		/// Remove token from the system
		#[weight = 195_000_000]
		pub fn burn(origin, id: TokenId) -> DispatchResult {
			ensure_root(origin)?;

			let owner = Self::owner_of(id).ok_or(Error::<T>::TokenIdDoesNotExist)?;

			Self::burn_token(owner, id)?;

			Ok(())
		}
	}
}

impl<T: Config> Module<T> {
	/// Creates a new token in the system.
	pub fn mint_token(owner: T::AccountId, id: TokenId, metadata: Vec<u8>) -> DispatchResult {
		ensure!(!Tokens::contains_key(id), Error::<T>::TokenAlreadyExists);

		let new_token = Erc721Token { id, metadata };

		<Tokens>::insert(&id, new_token);
		<TokenOwner<T>>::insert(&id, owner.clone());
		let new_total = <TokenCount>::get().saturating_add(U256::one());
		<TokenCount>::put(new_total);

		Self::deposit_event(RawEvent::Minted(owner, id));

		Ok(())
	}

	/// Modifies ownership of a token
	pub fn transfer_from(from: T::AccountId, to: T::AccountId, id: TokenId) -> DispatchResult {
		// Check from is owner and token exists
		let owner = Self::owner_of(id).ok_or(Error::<T>::TokenIdDoesNotExist)?;
		ensure!(owner == from, Error::<T>::NotOwner);
		// Update owner
		<TokenOwner<T>>::insert(&id, to.clone());

		Self::deposit_event(RawEvent::Transferred(from, to, id));

		Ok(())
	}

	/// Deletes a token from the system.
	pub fn burn_token(from: T::AccountId, id: TokenId) -> DispatchResult {
		let owner = Self::owner_of(id).ok_or(Error::<T>::TokenIdDoesNotExist)?;
		ensure!(owner == from, Error::<T>::NotOwner);

		<Tokens>::remove(&id);
		<TokenOwner<T>>::remove(&id);
		let new_total = <TokenCount>::get().saturating_sub(U256::one());
		<TokenCount>::put(new_total);

		Self::deposit_event(RawEvent::Burned(id));

		Ok(())
	}
}<|MERGE_RESOLUTION|>--- conflicted
+++ resolved
@@ -3,18 +3,11 @@
 
 use codec::{Decode, Encode};
 use frame_support::{
-<<<<<<< HEAD
-	dispatch::{DispatchResult, DispatchClass, ClassifyDispatch, WeighData, PaysFee, Pays},
-    decl_module, decl_storage, decl_event, decl_error, ensure,
-	traits::Get,
-	weights::{Weight},
-=======
 	decl_error, decl_event, decl_module, decl_storage,
-	dispatch::DispatchResult,
+	dispatch::{ClassifyDispatch, DispatchClass, DispatchResult, Pays, PaysFee, WeighData},
 	ensure,
 	traits::Get,
-	weights::{ClassifyDispatch, DispatchClass, Pays, PaysFee, WeighData, Weight},
->>>>>>> 06c761a0
+	weights::Weight,
 };
 use frame_system::{self as system, ensure_root, ensure_signed};
 use sp_core::U256;
@@ -39,11 +32,7 @@
 }
 
 pub trait Config: system::Config {
-<<<<<<< HEAD
-    type RuntimeEvent: From<Event<Self>> + Into<<Self as system::Config>::RuntimeEvent>;
-=======
-	type Event: From<Event<Self>> + Into<<Self as system::Config>::Event>;
->>>>>>> 06c761a0
+	type RuntimeEvent: From<Event<Self>> + Into<<Self as system::Config>::RuntimeEvent>;
 
 	/// Some identifier for this token type, possibly the originating ethereum address.
 	/// This is not explicitly used for anything, but may reflect the bridge's notion of resource
@@ -88,15 +77,9 @@
 );
 
 decl_module! {
-<<<<<<< HEAD
 	pub struct Module<T: Config> for enum Call where origin: T::RuntimeOrigin {
-        type Error = Error<T>;
-        fn deposit_event() = default;
-=======
-	pub struct Module<T: Config> for enum Call where origin: T::Origin {
 		type Error = Error<T>;
 		fn deposit_event() = default;
->>>>>>> 06c761a0
 
 		/// Creates a new token with the given token ID and metadata, and gives ownership to owner
 		#[weight = 195_000_000]
