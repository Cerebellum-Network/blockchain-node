[package]
name = "pallet-erc721"
version = "4.2.0"
authors = ["Parity Technologies <admin@parity.io>"]
edition = "2021"
license = "Unlicense"
homepage = "https://substrate.dev"
repository = "https://github.com/paritytech/substrate/"
description = "FRAME example pallet"
readme = "README.md"

[package.metadata.docs.rs]
targets = ["x86_64-unknown-linux-gnu"]

[dependencies]
serde = { version = "1.0.136", optional = true }
codec = { package = "parity-scale-codec", version = "3.0.0", default-features = false }
<<<<<<< HEAD
frame-support = { version = "4.0.0-dev", default-features = false, git = "https://github.com/paritytech/substrate.git", branch = "polkadot-v0.9.25" }
frame-system = { version = "4.0.0-dev", default-features = false, git = "https://github.com/paritytech/substrate.git", branch = "polkadot-v0.9.25" }
pallet-balances = { version = "4.0.0-dev", default-features = false, git = "https://github.com/paritytech/substrate.git", branch = "polkadot-v0.9.25" }
sp-runtime = { version = "6.0.0", default-features = false, git = "https://github.com/paritytech/substrate.git", branch = "polkadot-v0.9.25" }
sp-std = { version = "4.0.0", default-features = false,git = "https://github.com/paritytech/substrate.git", branch = "polkadot-v0.9.25" }
sp-io = { version = "6.0.0", default-features = false, git = "https://github.com/paritytech/substrate.git", branch = "polkadot-v0.9.25" }
sp-core = { version = "6.0.0", git = "https://github.com/paritytech/substrate.git", branch = "polkadot-v0.9.25", default-features = false }
pallet-chainbridge = { version = "2.0.0", default-features = false, path = "../chainbridge" }
=======
frame-support = { version = "4.0.0-dev", default-features = false, git = "https://github.com/paritytech/substrate.git", branch = "polkadot-v0.9.24" }
frame-system = { version = "4.0.0-dev", default-features = false, git = "https://github.com/paritytech/substrate.git", branch = "polkadot-v0.9.24" }
pallet-balances = { version = "4.0.0-dev", default-features = false, git = "https://github.com/paritytech/substrate.git", branch = "polkadot-v0.9.24" }
sp-runtime = { version = "6.0.0", default-features = false, git = "https://github.com/paritytech/substrate.git", branch = "polkadot-v0.9.24" }
sp-std = { version = "4.0.0", default-features = false,git = "https://github.com/paritytech/substrate.git", branch = "polkadot-v0.9.24" }
sp-io = { version = "6.0.0", default-features = false, git = "https://github.com/paritytech/substrate.git", branch = "polkadot-v0.9.24" }
sp-core = { version = "6.0.0", git = "https://github.com/paritytech/substrate.git", branch = "polkadot-v0.9.24", default-features = false }
pallet-chainbridge = { version = "4.2.0", default-features = false, path = "../chainbridge" }
>>>>>>> ed75d19b
scale-info = { version = "2.1.2", default-features = false, features = ["derive"] }

frame-benchmarking = { version = "4.0.0-dev", default-features = false, git = "https://github.com/paritytech/substrate.git", branch = "polkadot-v0.9.25", optional = true }

[features]
default = ["std"]
std = [
	"serde",
	"codec/std",
	"sp-runtime/std",
	"frame-benchmarking/std",
	"frame-support/std",
	"frame-system/std",
	"pallet-balances/std",
	"sp-io/std",
	"sp-std/std",
	"sp-core/std",
	"pallet-chainbridge/std"
]
runtime-benchmarks = ["frame-benchmarking"]<|MERGE_RESOLUTION|>--- conflicted
+++ resolved
@@ -15,7 +15,6 @@
 [dependencies]
 serde = { version = "1.0.136", optional = true }
 codec = { package = "parity-scale-codec", version = "3.0.0", default-features = false }
-<<<<<<< HEAD
 frame-support = { version = "4.0.0-dev", default-features = false, git = "https://github.com/paritytech/substrate.git", branch = "polkadot-v0.9.25" }
 frame-system = { version = "4.0.0-dev", default-features = false, git = "https://github.com/paritytech/substrate.git", branch = "polkadot-v0.9.25" }
 pallet-balances = { version = "4.0.0-dev", default-features = false, git = "https://github.com/paritytech/substrate.git", branch = "polkadot-v0.9.25" }
@@ -23,17 +22,7 @@
 sp-std = { version = "4.0.0", default-features = false,git = "https://github.com/paritytech/substrate.git", branch = "polkadot-v0.9.25" }
 sp-io = { version = "6.0.0", default-features = false, git = "https://github.com/paritytech/substrate.git", branch = "polkadot-v0.9.25" }
 sp-core = { version = "6.0.0", git = "https://github.com/paritytech/substrate.git", branch = "polkadot-v0.9.25", default-features = false }
-pallet-chainbridge = { version = "2.0.0", default-features = false, path = "../chainbridge" }
-=======
-frame-support = { version = "4.0.0-dev", default-features = false, git = "https://github.com/paritytech/substrate.git", branch = "polkadot-v0.9.24" }
-frame-system = { version = "4.0.0-dev", default-features = false, git = "https://github.com/paritytech/substrate.git", branch = "polkadot-v0.9.24" }
-pallet-balances = { version = "4.0.0-dev", default-features = false, git = "https://github.com/paritytech/substrate.git", branch = "polkadot-v0.9.24" }
-sp-runtime = { version = "6.0.0", default-features = false, git = "https://github.com/paritytech/substrate.git", branch = "polkadot-v0.9.24" }
-sp-std = { version = "4.0.0", default-features = false,git = "https://github.com/paritytech/substrate.git", branch = "polkadot-v0.9.24" }
-sp-io = { version = "6.0.0", default-features = false, git = "https://github.com/paritytech/substrate.git", branch = "polkadot-v0.9.24" }
-sp-core = { version = "6.0.0", git = "https://github.com/paritytech/substrate.git", branch = "polkadot-v0.9.24", default-features = false }
 pallet-chainbridge = { version = "4.2.0", default-features = false, path = "../chainbridge" }
->>>>>>> ed75d19b
 scale-info = { version = "2.1.2", default-features = false, features = ["derive"] }
 
 frame-benchmarking = { version = "4.0.0-dev", default-features = false, git = "https://github.com/paritytech/substrate.git", branch = "polkadot-v0.9.25", optional = true }
