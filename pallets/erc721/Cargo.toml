--- conflicted
+++ resolved
@@ -1,15 +1,5 @@
 [package]
 name = "pallet-erc721"
-<<<<<<< HEAD
-version = "4.8.8"
-authors = ["Parity Technologies <admin@parity.io>"]
-edition = "2021"
-homepage = "https://substrate.dev"
-license = "Unlicense"
-readme = "README.md"
-repository = "https://github.com/paritytech/substrate/"
-description = "FRAME example pallet"
-=======
 version.workspace = true
 authors.workspace = true
 edition.workspace = true
@@ -17,7 +7,6 @@
 license.workspace = true
 readme.workspace = true
 repository.workspace = true
->>>>>>> 8efee72d
 
 [package.metadata.docs.rs]
 targets = ["x86_64-unknown-linux-gnu"]
