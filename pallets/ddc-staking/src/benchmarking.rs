--- conflicted
+++ resolved
@@ -78,10 +78,6 @@
 		let controller = create_funded_user::<T>("controller", USER_SEED, 100);
 		let controller_lookup: <T::Lookup as StaticLookup>::Source
 			= T::Lookup::unlookup(controller.clone());
-<<<<<<< HEAD
-		let amount = T::Currency::minimum_balance() * 10u32.into();
-=======
->>>>>>> 31b6cbb4
 		whitelist_account!(stash);
 	}: _(RawOrigin::Signed(stash.clone()), controller_lookup)
 	verify {
@@ -89,35 +85,6 @@
 		assert!(Ledger::<T>::contains_key(controller));
 	}
 
-<<<<<<< HEAD
-	bond_extra {
-		// clean up any existing state.
-		clear_storages_and_edges::<T>();
-
-		let origin_balance = MinStorageBond::<T>::get().max(T::Currency::minimum_balance());
-
-		let scenario = AccountsScenario::<T>::new(origin_balance)?;
-
-		// Original benchmark staking code (/frame/staking/src/benchmarking.rs)
-		let max_additional = BalanceOf::<T>::try_from(u128::MAX).map_err(|_| "balance expected to be a u128").unwrap() - origin_balance;
-
-		let stash = scenario.origin_stash1.clone();
-		let controller = scenario.origin_controller1.clone();
-		let original_bonded: BalanceOf<T>
-			= Ledger::<T>::get(&controller).map(|l| l.active).ok_or("ledger not created after")?;
-
-		T::Currency::deposit_into_existing(&stash, max_additional).unwrap();
-
-		whitelist_account!(stash);
-	}: _(RawOrigin::Signed(stash), max_additional)
-	verify {
-		let ledger = Ledger::<T>::get(&controller).ok_or("ledger not created after")?;
-		let new_bonded: BalanceOf<T> = ledger.active;
-		assert!(original_bonded < new_bonded);
-	}
-
-=======
->>>>>>> 31b6cbb4
 	unbond {
 		// clean up any existing state.
 		clear_storages_and_edges::<T>();
@@ -133,10 +100,6 @@
 		let stash = scenario.origin_stash1.clone();
 		let controller = scenario.origin_controller1.clone();
 		// unbond half of initial balance
-<<<<<<< HEAD
-		let amount = origin_balance / 2u32.into();
-=======
->>>>>>> 31b6cbb4
 		let ledger = Ledger::<T>::get(&controller).ok_or("ledger not created before")?;
 		let original_bonded: BalanceOf<T> = ledger.active;
 
@@ -150,14 +113,8 @@
 
 	withdraw_unbonded {
 		let (stash, controller) = create_stash_controller::<T>(0, 100)?;
-<<<<<<< HEAD
-		let amount = T::Currency::minimum_balance() * 5u32.into(); // Half of total
-		DddcStaking::<T>::unbond(RawOrigin::Signed(controller.clone()).into(), amount)?;
-		CurrentEra::<T>::put(EraIndex::max_value());
-=======
 		DddcStaking::<T>::unbond(RawOrigin::Signed(controller.clone()).into())?;
 		CurrentEra::<T>::put(EraIndex::max_value()); 
->>>>>>> 31b6cbb4
 		let ledger = Ledger::<T>::get(&controller).ok_or("ledger not created before")?;
 		let original_total: BalanceOf<T> = ledger.total;
 		whitelist_account!(controller);
