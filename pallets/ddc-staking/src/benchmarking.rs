--- conflicted
+++ resolved
@@ -33,21 +33,7 @@
 		// clean up any existing state.
 		clear_storages_and_edges::<T>();
 
-<<<<<<< HEAD
-		let total_issuance = T::Currency::total_issuance();
-
-		// Constant taken from original benchmark staking code (/frame/staking/src/benchmarking.rs)
-		let origin_balance = BalanceOf::<T>::try_from(952_994_955_240_703u128)
-			.map_err(|_| "balance expected to be a u128")
-			.unwrap();
-		let scenario = AccountsScenario::<T>::new(origin_balance)?;
-
-		let stash = scenario.origin_stash1.clone();
-		let controller = scenario.origin_controller1.clone();
-		// unbond half of initial balance
-=======
 		let (stash, controller) = create_stash_controller::<T>(0, 100)?;
->>>>>>> 18daeb11
 		let ledger = Ledger::<T>::get(&controller).ok_or("ledger not created before")?;
 		let original_bonded: BalanceOf<T> = ledger.active;
 		let amount = T::Currency::minimum_balance() * 5u32.into(); // Half of total
