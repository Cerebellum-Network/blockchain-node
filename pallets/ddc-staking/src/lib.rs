//! # DDC Staking Pallet
//!
//! The DDC Staking pallet is used to manage funds at stake by CDN and storage network maintainers.
//!
//! - [`Config`]
//! - [`Call`]
//! - [`Pallet`]
//!
//! ## GenesisConfig
//!
//! The DDC Staking pallet depends on the [`GenesisConfig`]. The
//! `GenesisConfig` is optional and allow to set some initial stakers in DDC.

#![cfg_attr(not(feature = "std"), no_std)]
#![recursion_limit = "256"]

#[cfg(feature = "runtime-benchmarks")]
pub mod benchmarking;
#[cfg(any(feature = "runtime-benchmarks", test))]
pub mod testing_utils;

#[cfg(test)]
pub(crate) mod mock;
#[cfg(test)]
mod tests;

pub mod weights;
use crate::weights::WeightInfo;

use codec::{Decode, Encode, HasCompact};
use frame_support::{
<<<<<<< HEAD
	assert_ok,
	pallet_prelude::*,
	parameter_types,
	traits::{
		Currency, DefensiveSaturating, ExistenceRequirement, LockIdentifier, LockableCurrency,
		UnixTime, WithdrawReasons,
=======
	dispatch::Codec,
	pallet_prelude::*,
	parameter_types,
	traits::{
		Currency, DefensiveSaturating, ExistenceRequirement, LockIdentifier, LockableCurrency, UnixTime, WithdrawReasons,
>>>>>>> 84ae0b20
	},
	BoundedVec, PalletId,
};
use frame_system::pallet_prelude::*;
use scale_info::TypeInfo;
use sp_runtime::{
<<<<<<< HEAD
	traits::{AccountIdConversion, AtLeast32BitUnsigned, Saturating, StaticLookup, Zero},
=======
	traits::{AccountIdConversion, AtLeast32BitUnsigned, CheckedSub, Saturating, StaticLookup, Zero},
>>>>>>> 84ae0b20
	Perbill, RuntimeDebug,
};
use sp_staking::EraIndex;
use sp_std::{
	collections::{btree_map::BTreeMap, btree_set::BTreeSet},
	prelude::*,
};

pub use pallet::*;

/// Two minutes.
///
/// If you are changing this, check `on_finalize` hook to ensure `CurrentEra` is capable to hold the
/// value with the new era duration.
const DDC_ERA_DURATION_MS: u128 = 120_000;

/// 2023-01-01 00:00:00 UTC
const DDC_ERA_START_MS: u128 = 1_672_531_200_000;
const DDC_STAKING_ID: LockIdentifier = *b"ddcstake"; // DDC maintainer's stake

/// Counter for the number of "reward" points earned by a given staker.
pub type RewardPoint = u64;

/// The balance type of this pallet.
pub type BalanceOf<T> =
	<<T as Config>::Currency as Currency<<T as frame_system::Config>::AccountId>>::Balance;

pub type ClusterId = u32;

parameter_types! {
	/// A limit to the number of pending unlocks an account may have in parallel.
	pub MaxUnlockingChunks: u32 = 32;
}

/// Reward points of an era. Used to split era total payout between stakers.
#[derive(PartialEq, Encode, Decode, RuntimeDebug, TypeInfo, Clone)]
pub struct EraRewardPoints<AccountId: Ord> {
	/// Total number of points. Equals the sum of reward points for each staker.
	pub total: RewardPoint,
	/// The reward points earned by a given staker.
	pub individual: BTreeMap<AccountId, RewardPoint>,
}

/// Reward points of an era. Used to split era total payout between stakers.
#[derive(PartialEq, Encode, Decode, RuntimeDebug, TypeInfo, Clone)]
pub struct EraRewardPointsPerNode {
	/// Era points accrued
	pub era: EraIndex,
	/// Total number of points for node 
	pub points: RewardPoint
}

/// Reward paid for some era.
#[derive(PartialEq, Encode, Decode, RuntimeDebug, TypeInfo, Clone)]
pub struct EraRewardsPaid<Balance: HasCompact> {
	/// Era number
	pub era: EraIndex,
	/// Cere tokens paid
	pub reward: Balance,
}

impl<AccountId: Ord> Default for EraRewardPoints<AccountId> {
	fn default() -> Self {
		EraRewardPoints { total: Default::default(), individual: BTreeMap::new() }
	}
}

/// Just a Balance/BlockNumber tuple to encode when a chunk of funds will be unlocked.
#[derive(PartialEq, Eq, Clone, Encode, Decode, RuntimeDebug, TypeInfo)]
pub struct UnlockChunk<Balance: HasCompact> {
	/// Amount of funds to be unlocked.
	#[codec(compact)]
	value: Balance,
	/// Era number at which point it'll be unlocked.
	#[codec(compact)]
	era: EraIndex,
}

#[derive(PartialEq, Eq, Clone, Encode, Decode, RuntimeDebug, TypeInfo)]
pub struct StakingLedger<AccountId, Balance: HasCompact> {
	/// The stash account whose balance is actually locked and at stake.
	pub stash: AccountId,
	/// The total amount of the stash's balance that we are currently accounting for.
	/// It's just `active` plus all the `unlocking` balances.
	#[codec(compact)]
	pub total: Balance,
	/// The total amount of the stash's balance that will be at stake in any forthcoming
	/// rounds.
	#[codec(compact)]
	pub active: Balance,
	/// Era number at which chilling will be allowed.
	pub chilling: Option<EraIndex>,
	/// Any balance that is becoming free, which may eventually be transferred out of the stash
	/// (assuming it doesn't get slashed first). It is assumed that this will be treated as a first
	/// in, first out queue where the new (higher value) eras get pushed on the back.
	pub unlocking: BoundedVec<UnlockChunk<Balance>, MaxUnlockingChunks>,
}

impl<AccountId, Balance: HasCompact + Copy + Saturating + AtLeast32BitUnsigned + Zero>
	StakingLedger<AccountId, Balance>
{
	/// Initializes the default object using the given stash.
	pub fn default_from(stash: AccountId) -> Self {
		Self {
			stash,
			total: Zero::zero(),
			active: Zero::zero(),
			chilling: Default::default(),
			unlocking: Default::default(),
		}
	}

	/// Remove entries from `unlocking` that are sufficiently old and reduce the
	/// total by the sum of their balances.
	fn consolidate_unlocked(self, current_era: EraIndex) -> Self {
		let mut total = self.total;
		let unlocking: BoundedVec<_, _> = self
			.unlocking
			.into_iter()
			.filter(|chunk| {
				if chunk.era > current_era {
					true
				} else {
					total = total.saturating_sub(chunk.value);
					false
				}
			})
			.collect::<Vec<_>>()
			.try_into()
			.expect(
				"filtering items from a bounded vec always leaves length less than bounds. qed",
			);

		Self { stash: self.stash, total, active: self.active, chilling: self.chilling, unlocking }
<<<<<<< HEAD
=======
	}
}

/// Cluster staking parameters.
#[derive(Clone, Decode, Encode, Eq, PartialEq, RuntimeDebugNoBound, TypeInfo)]
#[scale_info(skip_type_params(T))]
pub struct ClusterSettings<T: Config> {
	/// The bond size required to become and maintain the role of a CDN participant.
	#[codec(compact)]
	pub edge_bond_size: BalanceOf<T>,
	/// Number of eras should pass before a CDN participant can chill.
	pub edge_chill_delay: EraIndex,
	/// The bond size required to become and maintain the role of a storage network participant.
	#[codec(compact)]
	pub storage_bond_size: BalanceOf<T>,
	/// Number of eras should pass before a storage network participant can chill.
	pub storage_chill_delay: EraIndex,
}

impl<T: pallet::Config> Default for ClusterSettings<T> {
	/// Default to the values specified in the runtime config.
	fn default() -> Self {
		Self {
			edge_bond_size: T::DefaultEdgeBondSize::get(),
			edge_chill_delay: T::DefaultEdgeChillDelay::get(),
			storage_bond_size: T::DefaultStorageBondSize::get(),
			storage_chill_delay: T::DefaultStorageChillDelay::get(),
		}
>>>>>>> 84ae0b20
	}
}

/// Cluster staking parameters.
#[derive(Clone, Decode, Encode, Eq, PartialEq, RuntimeDebugNoBound, TypeInfo)]
#[scale_info(skip_type_params(T))]
pub struct ClusterSettings<T: Config> {
	/// The bond size required to become and maintain the role of a CDN participant.
	#[codec(compact)]
	pub edge_bond_size: BalanceOf<T>,
	/// Number of eras should pass before a CDN participant can chill.
	pub edge_chill_delay: EraIndex,
	/// The bond size required to become and maintain the role of a storage network participant.
	#[codec(compact)]
	pub storage_bond_size: BalanceOf<T>,
	/// Number of eras should pass before a storage network participant can chill.
	pub storage_chill_delay: EraIndex,
}

impl<T: pallet::Config> Default for ClusterSettings<T> {
	/// Default to the values specified in the runtime config.
	fn default() -> Self {
		Self {
			edge_bond_size: T::DefaultEdgeBondSize::get(),
			edge_chill_delay: T::DefaultEdgeChillDelay::get(),
			storage_bond_size: T::DefaultStorageBondSize::get(),
			storage_chill_delay: T::DefaultStorageChillDelay::get(),
		}
	}
}

#[frame_support::pallet]
pub mod pallet {
	use super::*;

	#[pallet::pallet]
	#[pallet::generate_store(pub(super) trait Store)]
	#[pallet::without_storage_info]
	pub struct Pallet<T>(_);

	#[pallet::config]
	pub trait Config: frame_system::Config {
		type Currency: LockableCurrency<Self::AccountId, Moment = Self::BlockNumber>;

		/// Default bond size for a CDN participant.
		#[pallet::constant]
		type DefaultEdgeBondSize: Get<BalanceOf<Self>>;

		/// Default number or DDC eras required to pass before a CDN participant can chill.
		#[pallet::constant]
		type DefaultEdgeChillDelay: Get<EraIndex>;

		/// Default bond size for a storage network participant.
		#[pallet::constant]
		type DefaultStorageBondSize: Get<BalanceOf<Self>>;

		/// Default number or DDC eras required to pass before a storage participant can chill.
		#[pallet::constant]
		type DefaultStorageChillDelay: Get<EraIndex>;

<<<<<<< HEAD
		type RuntimeEvent: From<Event<Self>> + IsType<<Self as frame_system::Config>::RuntimeEvent>;
=======
		type Event: From<Event<Self>> + IsType<<Self as frame_system::Config>::Event>;
>>>>>>> 84ae0b20
		/// Number of eras that staked funds must remain bonded for.
		#[pallet::constant]
		type BondingDuration: Get<EraIndex>;
		/// To derive an account for withdrawing CDN rewards.
		type StakersPayoutSource: Get<PalletId>;
		/// Weight information for extrinsics in this pallet.
		type WeightInfo: WeightInfo;

		/// Time used for computing era index. It is guaranteed to start being called from the first
		/// `on_finalize`.
		type UnixTime: UnixTime;
<<<<<<< HEAD
=======

		type TimeProvider: UnixTime;
>>>>>>> 84ae0b20
	}

	
	/// Map from all locked "stash" accounts to the controller account.
	#[pallet::storage]
	#[pallet::getter(fn bonded)]
	pub type Bonded<T: Config> = StorageMap<_, Twox64Concat, T::AccountId, T::AccountId>;

	/// DDC clusters staking settings.
	#[pallet::storage]
	#[pallet::getter(fn settings)]
	pub type Settings<T: Config> =
		StorageMap<_, Identity, ClusterId, ClusterSettings<T>, ValueQuery>;

	/// Map from all (unlocked) "controller" accounts to the info regarding the staking.
	#[pallet::storage]
	#[pallet::getter(fn ledger)]
	pub type Ledger<T: Config> =
		StorageMap<_, Blake2_128Concat, T::AccountId, StakingLedger<T::AccountId, BalanceOf<T>>>;

	/// The map of (wannabe) CDN participants stash keys to the DDC cluster ID they wish to
	/// participate into.
	#[pallet::storage]
	#[pallet::getter(fn edges)]
	pub type Edges<T: Config> = StorageMap<_, Twox64Concat, T::AccountId, ClusterId>;

	/// The map of (wannabe) storage network participants stash keys to the DDC cluster ID they wish
	/// to participate into..
	#[pallet::storage]
	#[pallet::getter(fn storages)]
	pub type Storages<T: Config> = StorageMap<_, Twox64Concat, T::AccountId, ClusterId>;

	/// Map from all "stash" accounts to the paid out rewards
	#[pallet::storage]
	#[pallet::getter(fn rewards)]
<<<<<<< HEAD
	pub type Rewards<T: Config> = StorageMap<_, Blake2_128Concat, T::AccountId, BalanceOf<T>>;

	/// The map of (wannabe) CDN participants stash keys to the DDC cluster ID they wish to
	/// participate into.
	#[pallet::storage]
	#[pallet::getter(fn edges)]
	pub type Edges<T: Config> = StorageMap<_, Twox64Concat, T::AccountId, ClusterId>;

	/// The map of (wannabe) storage network participants stash keys to the DDC cluster ID they wish
	/// to participate into..
	#[pallet::storage]
	#[pallet::getter(fn storages)]
	pub type Storages<T: Config> = StorageMap<_, Twox64Concat, T::AccountId, ClusterId>;
=======
	pub type Rewards<T: Config> =
		StorageMap<_, Blake2_128Concat, T::AccountId, BalanceOf<T>, ValueQuery>;
	
	/// Map from all "stash" accounts to the paid out rewards
	#[pallet::storage]
	#[pallet::getter(fn paideraspernode)]
	pub type PaidErasPerNode<T: Config> =
		StorageMap<_, Blake2_128Concat, T::AccountId, Vec<EraRewardsPaid<BalanceOf<T>>>, ValueQuery>;
	
	// Map to check if validation decision was performed for the era
	#[pallet::storage]
	#[pallet::getter(fn paideras)]
	pub(super) type PaidEras<T: Config> =
		StorageMap<_, Twox64Concat, EraIndex, bool, ValueQuery>;

	// Map to check if validation decision was performed for the era
	#[pallet::storage]
	#[pallet::getter(fn contentownerscharged)]
	pub(super) type EraContentOwnersCharged<T: Config> =
	StorageDoubleMap<_, Twox64Concat, EraIndex, Twox64Concat, T::AccountId, bool, ValueQuery>;

>>>>>>> 84ae0b20

	/// The current era index.
	///
	/// This is the latest planned era, depending on how the Session pallet queues the validator
	/// set, it might be active or not.
	#[pallet::storage]
	#[pallet::getter(fn current_era)]
	pub type CurrentEra<T> = StorageValue<_, EraIndex>;

	/// The reward each CDN participant earned in the era.
	///
	/// See also [`pallet_staking::ErasRewardPoints`].
	#[pallet::storage]
	#[pallet::getter(fn eras_edges_reward_points)]
	pub type ErasEdgesRewardPoints<T: Config> =
		StorageMap<_, Twox64Concat, EraIndex, EraRewardPoints<T::AccountId>, ValueQuery>;

	/// The reward each CDN participant earned in the era.
	///
	/// See also [`pallet_staking::ErasRewardPoints`].
	#[pallet::storage]
	#[pallet::getter(fn eras_edges_reward_points_per_node)]
	pub type ErasEdgesRewardPointsPerNode<T: Config> =
		StorageMap<_, Twox64Concat, T::AccountId, Vec<EraRewardPointsPerNode>, ValueQuery>;

	/// Price per byte of the bucket traffic in smallest units of the currency.
	#[pallet::storage]
	#[pallet::getter(fn pricing)]
	pub type Pricing<T: Config> = StorageValue<_, u128>;

	#[pallet::genesis_config]
	pub struct GenesisConfig<T: Config> {
		pub edges: Vec<(T::AccountId, T::AccountId, BalanceOf<T>, ClusterId)>,
		pub storages: Vec<(T::AccountId, T::AccountId, BalanceOf<T>, ClusterId)>,
		pub settings: Vec<(ClusterId, BalanceOf<T>, EraIndex, BalanceOf<T>, EraIndex)>,
	}

	#[cfg(feature = "std")]
	impl<T: Config> Default for GenesisConfig<T> {
		fn default() -> Self {
			GenesisConfig {
				edges: Default::default(),
				storages: Default::default(),
				settings: Default::default(),
			}
		}
	}

	#[pallet::genesis_build]
	impl<T: Config> GenesisBuild<T> for GenesisConfig<T> {
		fn build(&self) {
			// clusters' settings
			for &(
				cluster,
				edge_bond_size,
				edge_chill_delay,
				storage_bond_size,
				storage_chill_delay,
			) in &self.settings
			{
				Settings::<T>::insert(
					cluster,
					ClusterSettings::<T> {
						edge_bond_size,
						edge_chill_delay,
						storage_bond_size,
						storage_chill_delay,
					},
				);
			}

			// Add initial CDN participants
			for &(ref stash, ref controller, balance, cluster) in &self.edges {
				assert!(
					T::Currency::free_balance(&stash) >= balance,
					"Stash do not have enough balance to participate in CDN."
				);
				assert_ok!(Pallet::<T>::bond(
					T::RuntimeOrigin::from(Some(stash.clone()).into()),
					T::Lookup::unlookup(controller.clone()),
					balance,
				));
				assert_ok!(Pallet::<T>::serve(
					T::RuntimeOrigin::from(Some(controller.clone()).into()),
					cluster,
				));
			}

			// Add initial storage network participants
			for &(ref stash, ref controller, balance, cluster) in &self.storages {
				assert!(
					T::Currency::free_balance(&stash) >= balance,
					"Stash do not have enough balance to participate in storage network."
				);
				assert_ok!(Pallet::<T>::bond(
					T::RuntimeOrigin::from(Some(stash.clone()).into()),
					T::Lookup::unlookup(controller.clone()),
					balance,
				));
				assert_ok!(Pallet::<T>::store(
					T::RuntimeOrigin::from(Some(controller.clone()).into()),
					cluster,
				));
			}
		}
	}

	#[pallet::event]
	#[pallet::generate_deposit(pub(crate) fn deposit_event)]
	pub enum Event<T: Config> {
		/// An account has bonded this amount. \[stash, amount\]
		///
		/// NOTE: This event is only emitted when funds are bonded via a dispatchable. Notably,
		/// it will not be emitted for staking rewards when they are added to stake.
		Bonded(T::AccountId, BalanceOf<T>),
		/// An account has unbonded this amount. \[stash, amount\]
		Unbonded(T::AccountId, BalanceOf<T>),
		/// An account has called `withdraw_unbonded` and removed unbonding chunks worth `Balance`
		/// from the unlocking queue. \[stash, amount\]
		Withdrawn(T::AccountId, BalanceOf<T>),
		/// An account has stopped participating as either a storage network or CDN participant.
		/// \[stash\]
		Chilled(T::AccountId),
		/// An account has declared desire to stop participating in CDN or storage network soon.
		/// \[stash, cluster, era\]
		ChillSoon(T::AccountId, ClusterId, EraIndex),
<<<<<<< HEAD
=======
		// Payout CDN nodes' stash accounts
		PayoutNodes(EraIndex, EraRewardPoints<T::AccountId>, u128)
>>>>>>> 84ae0b20
	}

	#[pallet::error]
	pub enum Error<T> {
		/// Not a controller account.
		NotController,
		/// Not a stash account.
		NotStash,
		/// Stash is already bonded.
		AlreadyBonded,
		/// Controller is already paired.
		AlreadyPaired,
		/// Cannot have a storage network or CDN participant, with the size less than defined by
		/// governance (see `BondSize`). If unbonding is the intention, `chill` first to remove
		/// one's role as storage/edge.
		InsufficientBond,
		/// Can not schedule more unlock chunks.
		NoMoreChunks,
		/// Internal state has become somehow corrupted and the operation cannot continue.
		BadState,
		/// An account already declared a desire to participate in the network with a certain role
		/// and to take another role it should call `chill` first.
		AlreadyInRole,
		/// Action is allowed at some point of time in future not reached yet.
		TooEarly,
<<<<<<< HEAD
		/// Two or more occurrences of a staker account in rewards points list.
=======
		EraNotValidated,
>>>>>>> 84ae0b20
		DuplicateRewardPoints,
		DoubleSpendRewards,
		PricingNotSet,
		BudgetOverflow,
	}

	#[pallet::hooks]
	impl<T: Config> Hooks<BlockNumberFor<T>> for Pallet<T> {
		fn on_finalize(_n: BlockNumberFor<T>) {
			// Check if we have a new era and if so bump the current era index.
			let now_as_millis = T::UnixTime::now().as_millis();
			let computed_era: EraIndex =
				((now_as_millis - DDC_ERA_START_MS) / DDC_ERA_DURATION_MS) as u32; // saturated
			if Self::current_era() >= Some(computed_era) {
				return
			}
			CurrentEra::<T>::put(computed_era);
			// ToDo: add `on_initialize` hook to track `on_finalize` weight
		}
	}

	#[pallet::call]
	impl<T: Config> Pallet<T> {
		/// Take the origin account as a stash and lock up `value` of its balance. `controller` will
		/// be the account that controls it.
		///
		/// `value` must be more than the `minimum_balance` specified by `T::Currency`.
		///
		/// The dispatch origin for this call must be _Signed_ by the stash account.
		///
		/// Emits `Bonded`.
		#[pallet::weight(T::WeightInfo::bond())]
		pub fn bond(
			origin: OriginFor<T>,
			controller: <T::Lookup as StaticLookup>::Source,
			#[pallet::compact] value: BalanceOf<T>,
		) -> DispatchResult {
			let stash = ensure_signed(origin)?;

			if <Bonded<T>>::contains_key(&stash) {
				Err(Error::<T>::AlreadyBonded)?
			}

			let controller = T::Lookup::lookup(controller)?;

			if <Ledger<T>>::contains_key(&controller) {
				Err(Error::<T>::AlreadyPaired)?
			}

			// Reject a bond which is considered to be _dust_.
			if value < T::Currency::minimum_balance() {
				Err(Error::<T>::InsufficientBond)?
			}

			frame_system::Pallet::<T>::inc_consumers(&stash).map_err(|_| Error::<T>::BadState)?;

			// You're auto-bonded forever, here. We might improve this by only bonding when
			// you actually store/serve and remove once you unbond __everything__.
			<Bonded<T>>::insert(&stash, &controller);

			let stash_balance = T::Currency::free_balance(&stash);
			let value = value.min(stash_balance);
			Self::deposit_event(Event::<T>::Bonded(stash.clone(), value));
			let item = StakingLedger {
				stash,
				total: value,
				active: value,
				chilling: Default::default(),
				unlocking: Default::default(),
			};
			Self::update_ledger(&controller, &item);
			Ok(())
		}

		/// Schedule a portion of the stash to be unlocked ready for transfer out after the bond
		/// period ends. If this leaves an amount actively bonded less than
		/// T::Currency::minimum_balance(), then it is increased to the full amount.
		///
		/// The dispatch origin for this call must be _Signed_ by the controller, not the stash.
		///
		/// Once the unlock period is done, you can call `withdraw_unbonded` to actually move
		/// the funds out of management ready for transfer.
		///
		/// No more than a limited number of unlocking chunks (see `MaxUnlockingChunks`)
		/// can co-exists at the same time. In that case, [`Call::withdraw_unbonded`] need
		/// to be called first to remove some of the chunks (if possible).
		///
		/// If a user encounters the `InsufficientBond` error when calling this extrinsic,
		/// they should call `chill` first in order to free up their bonded funds.
		///
		/// Emits `Unbonded`.
		///
		/// See also [`Call::withdraw_unbonded`].
		#[pallet::weight(T::WeightInfo::unbond())]
		pub fn unbond(
			origin: OriginFor<T>,
			#[pallet::compact] value: BalanceOf<T>,
		) -> DispatchResult {
			let controller = ensure_signed(origin)?;
			let mut ledger = Self::ledger(&controller).ok_or(Error::<T>::NotController)?;
			ensure!(
				ledger.unlocking.len() < MaxUnlockingChunks::get() as usize,
				Error::<T>::NoMoreChunks,
			);

			let mut value = value.min(ledger.active);

			if !value.is_zero() {
				ledger.active -= value;

				// Avoid there being a dust balance left in the staking system.
				if ledger.active < T::Currency::minimum_balance() {
					value += ledger.active;
					ledger.active = Zero::zero();
				}

				let min_active_bond = if let Some(cluster_id) = Self::edges(&ledger.stash) {
					Self::settings(cluster_id).edge_bond_size
				} else if let Some(cluster_id) = Self::storages(&ledger.stash) {
					Self::settings(cluster_id).storage_bond_size
				} else {
					Zero::zero()
				};
<<<<<<< HEAD

				// Make sure that the user maintains enough active bond for their role in the
				// cluster. If a user runs into this error, they should chill first.
				ensure!(ledger.active >= min_active_bond, Error::<T>::InsufficientBond);

				// Note: in case there is no current era it is fine to bond one era more.
				let era = Self::current_era().unwrap_or(0) + T::BondingDuration::get();
				if let Some(mut chunk) =
					ledger.unlocking.last_mut().filter(|chunk| chunk.era == era)
				{
					// To keep the chunk count down, we only keep one chunk per era. Since
					// `unlocking` is a FiFo queue, if a chunk exists for `era` we know that it will
					// be the last one.
					chunk.value = chunk.value.defensive_saturating_add(value)
				} else {
					ledger
						.unlocking
						.try_push(UnlockChunk { value, era })
						.map_err(|_| Error::<T>::NoMoreChunks)?;
				};

				Self::update_ledger(&controller, &ledger);

=======

				// Make sure that the user maintains enough active bond for their role in the
				// cluster. If a user runs into this error, they should chill first.
				ensure!(ledger.active >= min_active_bond, Error::<T>::InsufficientBond);

				// Note: in case there is no current era it is fine to bond one era more.
				let era = Self::current_era().unwrap_or(0) + T::BondingDuration::get();
				if let Some(mut chunk) =
					ledger.unlocking.last_mut().filter(|chunk| chunk.era == era)
				{
					// To keep the chunk count down, we only keep one chunk per era. Since
					// `unlocking` is a FiFo queue, if a chunk exists for `era` we know that it will
					// be the last one.
					chunk.value = chunk.value.defensive_saturating_add(value)
				} else {
					ledger
						.unlocking
						.try_push(UnlockChunk { value, era })
						.map_err(|_| Error::<T>::NoMoreChunks)?;
				};

				Self::update_ledger(&controller, &ledger);

>>>>>>> 84ae0b20
				Self::deposit_event(Event::<T>::Unbonded(ledger.stash, value));
			}
			Ok(())
		}

		/// Remove any unlocked chunks from the `unlocking` queue from our management.
		///
		/// This essentially frees up that balance to be used by the stash account to do
		/// whatever it wants.
		///
		/// The dispatch origin for this call must be _Signed_ by the controller.
		///
		/// Emits `Withdrawn`.
		///
		/// See also [`Call::unbond`].
		#[pallet::weight(T::WeightInfo::withdraw_unbonded())]
		pub fn withdraw_unbonded(origin: OriginFor<T>) -> DispatchResult {
			let controller = ensure_signed(origin)?;
			let mut ledger = Self::ledger(&controller).ok_or(Error::<T>::NotController)?;
			let (stash, old_total) = (ledger.stash.clone(), ledger.total);
			if let Some(current_era) = Self::current_era() {
				ledger = ledger.consolidate_unlocked(current_era)
			}

			if ledger.unlocking.is_empty() && ledger.active < T::Currency::minimum_balance() {
				// This account must have called `unbond()` with some value that caused the active
				// portion to fall below existential deposit + will have no more unlocking chunks
				// left. We can now safely remove all staking-related information.
				Self::kill_stash(&stash)?;
				// Remove the lock.
				T::Currency::remove_lock(DDC_STAKING_ID, &stash);
			} else {
				// This was the consequence of a partial unbond. just update the ledger and move on.
				Self::update_ledger(&controller, &ledger);
			};

			// `old_total` should never be less than the new total because
			// `consolidate_unlocked` strictly subtracts balance.
			if ledger.total < old_total {
				// Already checked that this won't overflow by entry condition.
				let value = old_total - ledger.total;
				Self::deposit_event(Event::<T>::Withdrawn(stash, value));
			}

			Ok(())
		}

		/// Declare the desire to participate in CDN for the origin controller. Also works to cancel
		/// a previous "chill".
		///
		/// `cluster` is the ID of the DDC cluster the participant wishes to join.
		///
		/// The dispatch origin for this call must be _Signed_ by the controller, not the stash. The
		/// bond size must be greater than or equal to the `EdgeBondSize`.
		#[pallet::weight(T::WeightInfo::serve())]
		pub fn serve(origin: OriginFor<T>, cluster: ClusterId) -> DispatchResult {
			let controller = ensure_signed(origin)?;

			let ledger = Self::ledger(&controller).ok_or(Error::<T>::NotController)?;
			ensure!(
				ledger.active >= Self::settings(cluster).edge_bond_size,
				Error::<T>::InsufficientBond
			);
			let stash = &ledger.stash;

			// Can't participate in CDN if already participating in storage network.
			ensure!(!Storages::<T>::contains_key(&stash), Error::<T>::AlreadyInRole);

			// Is it an attempt to cancel a previous "chill"?
			if let Some(current_cluster) = Self::edges(&stash) {
				// Switching the cluster is prohibited. The user should chill first.
				ensure!(current_cluster == cluster, Error::<T>::AlreadyInRole);
				// Cancel previous "chill" attempts
				Self::reset_chilling(&controller);
				return Ok(())
			}

			Self::do_add_edge(stash, cluster);
			Ok(())
		}

		/// Declare the desire to participate in storage network for the origin controller. Also
		/// works to cancel a previous "chill".
		///
		/// `cluster` is the ID of the DDC cluster the participant wishes to join.
		///
		/// The dispatch origin for this call must be _Signed_ by the controller, not the stash. The
		/// bond size must be greater than or equal to the `StorageBondSize`.
		#[pallet::weight(T::WeightInfo::store())]
		pub fn store(origin: OriginFor<T>, cluster: ClusterId) -> DispatchResult {
			let controller = ensure_signed(origin)?;

			let ledger = Self::ledger(&controller).ok_or(Error::<T>::NotController)?;
			ensure!(
				ledger.active >= Self::settings(cluster).storage_bond_size,
				Error::<T>::InsufficientBond
			);
			let stash = &ledger.stash;

			// Can't participate in storage network if already participating in CDN.
			ensure!(!Edges::<T>::contains_key(&stash), Error::<T>::AlreadyInRole);

			// Is it an attempt to cancel a previous "chill"?
			if let Some(current_cluster) = Self::storages(&stash) {
				// Switching the cluster is prohibited. The user should chill first.
				ensure!(current_cluster == cluster, Error::<T>::AlreadyInRole);
				// Cancel previous "chill" attempts
				Self::reset_chilling(&controller);
				return Ok(())
			}

			Self::do_add_storage(stash, cluster);

			Ok(())
		}

		/// Declare no desire to either participate in storage network or CDN.
		///
		/// Only in case the delay for the role _origin_ maintains in the cluster is set to zero in
		/// cluster settings, it removes the participant immediately. Otherwise, it requires at
		/// least two invocations to effectively remove the participant. The first invocation only
		/// updates the [`Ledger`] to note the DDC era at which the participant may "chill" (current
		/// era + the delay from the cluster settings). The second invocation made at the noted era
		/// (or any further era) will remove the participant from the list of CDN or storage network
		/// participants. If the cluster settings updated significantly decreasing the delay, one
		/// may invoke it again to decrease the era at with the participant may "chill". But it
		/// never increases the era at which the participant may "chill" even when the cluster
		/// settings updated increasing the delay.
		///
		/// The dispatch origin for this call must be _Signed_ by the controller, not the stash.
		///
		/// Emits `ChillSoon`, `Chill`.
		#[pallet::weight(T::WeightInfo::chill())]
		pub fn chill(origin: OriginFor<T>) -> DispatchResult {
			let controller = ensure_signed(origin)?;
			let ledger = Self::ledger(&controller).ok_or(Error::<T>::NotController)?;
			let current_era = match Self::current_era() {
				Some(era) => era,
				None => Err(Error::<T>::TooEarly)?, // can't chill before the first era
			};

			// Extract delay from the cluster settings.
			let (cluster, delay) = if let Some(cluster) = Self::edges(&ledger.stash) {
				(cluster, Self::settings(cluster).edge_chill_delay)
			} else if let Some(cluster) = Self::storages(&ledger.stash) {
				(cluster, Self::settings(cluster).storage_chill_delay)
			} else {
				return Ok(()) // already chilled
			};

			if delay == 0 {
				// No delay is set, so we can chill right away.
				Self::chill_stash(&ledger.stash);
				return Ok(())
			}

			let can_chill_from = current_era.defensive_saturating_add(delay);
			match ledger.chilling {
				None => {
					// No previous declarations of desire to chill. Note it to allow chilling soon.
					Self::chill_stash_soon(&ledger.stash, &controller, cluster, can_chill_from);
					return Ok(())
				},
				Some(chilling) if can_chill_from < chilling => {
					// Time to chill is not reached yet, but it is allowed to chill earlier. Update
					// to allow chilling sooner.
					Self::chill_stash_soon(&ledger.stash, &controller, cluster, can_chill_from);
					return Ok(())
				},
				Some(chilling) if chilling > current_era => Err(Error::<T>::TooEarly)?,
				Some(_) => (),
			}

			// It's time to chill.
			Self::chill_stash(&ledger.stash);
			Self::reset_chilling(&controller); // for future chilling

			Ok(())
		}

		/// (Re-)set the controller of a stash.
		///
		/// Effects will be felt at the beginning of the next era.
		///
		/// The dispatch origin for this call must be _Signed_ by the stash, not the controller.
		#[pallet::weight(T::WeightInfo::set_controller())]
		pub fn set_controller(
			origin: OriginFor<T>,
			controller: <T::Lookup as StaticLookup>::Source,
		) -> DispatchResult {
			let stash = ensure_signed(origin)?;
			let old_controller = Self::bonded(&stash).ok_or(Error::<T>::NotStash)?;
			let controller = T::Lookup::lookup(controller)?;
			if <Ledger<T>>::contains_key(&controller) {
				Err(Error::<T>::AlreadyPaired)?
			}
			if controller != old_controller {
				<Bonded<T>>::insert(&stash, &controller);
				if let Some(l) = <Ledger<T>>::take(&old_controller) {
					<Ledger<T>>::insert(&controller, l);
				}
			}
			Ok(())
		}

		/// Set custom DDC staking settings for a particular cluster.
		///
		/// * `settings` - The new settings for the cluster. If `None`, the settings will be removed
		///   from the storage and default settings will be used.
		///
		/// RuntimeOrigin must be Root to call this function.
		///
		/// NOTE: Existing CDN and storage network participants will not be affected by this
		/// settings update.
		#[pallet::weight(10_000)]
		pub fn set_settings(
			origin: OriginFor<T>,
			cluster: ClusterId,
			settings: Option<ClusterSettings<T>>,
		) -> DispatchResult {
			ensure_root(origin)?;

			match settings {
				None => Settings::<T>::remove(cluster),
				Some(settings) => Settings::<T>::insert(cluster, settings),
			}

			Ok(())
		}

		/// Pay out all the stakers for a single era.
		#[pallet::weight(100_000)]
		pub fn payout_stakers(origin: OriginFor<T>, era: EraIndex) -> DispatchResult {
			ensure_signed(origin)?;
			let current_era = Self::get_current_era();

			ensure!(
				!Self::paideras(era),
				Error::<T>::DoubleSpendRewards
			);

			ensure!(
				current_era >= era + 2,
				Error::<T>::EraNotValidated
			);

			PaidEras::<T>::insert(era, true);			
			Self::do_payout_stakers(era)
		}

		/// Set reward points for CDN participants at the given era.
		///
		/// The dispatch origin for this call must be _Signed_ by the validator.
		///
		/// `stakers_points` is a vector of (stash account ID, reward points) pairs. The rewards
		/// distribution will be based on total reward points, with each CDN participant receiving a
		/// proportionate reward based on their individual reward points.
		///
		/// See also [`ErasEdgesRewardPoints`].
		#[pallet::weight(100_000)]
		pub fn set_era_reward_points(
			origin: OriginFor<T>,
			era: EraIndex,
			stakers_points: Vec<(T::AccountId, u64)>,
		) -> DispatchResult {
			ensure_signed(origin)?;

			// ToDo: ensure origin is a validator eligible to set rewards

			// Check that a staker mentioned only once, fail with an error otherwise.
			let unique_stakers_count =
				stakers_points.iter().map(|(staker, _)| staker).collect::<BTreeSet<_>>().len();
			if unique_stakers_count != stakers_points.len() {
				Err(Error::<T>::DuplicateRewardPoints)?
			}

			// ToDo: check that all accounts had an active stake at the era

			Self::reward_by_ids(era, stakers_points);

			Ok(())
		}

		/// Set price per byte of the bucket traffic in smallest units of the currency.
		///
		/// The dispatch origin for this call must be _Root_.
		#[pallet::weight(10_000)]
		pub fn set_pricing(origin: OriginFor<T>, price_per_byte: u128) -> DispatchResult {
			ensure_root(origin)?;
			<Pricing<T>>::set(Some(price_per_byte));
			Ok(())
		}
<<<<<<< HEAD

		/// Set custom DDC staking settings for a particular cluster.
		///
		/// * `settings` - The new settings for the cluster. If `None`, the settings will be removed
		///   from the storage and default settings will be used.
		///
		/// RuntimeOrigin must be Root to call this function.
		///
		/// NOTE: Existing CDN and storage network participants will not be affected by this
		/// settings update.
		#[pallet::weight(10_000)]
		pub fn set_settings(
			origin: OriginFor<T>,
			cluster: ClusterId,
			settings: Option<ClusterSettings<T>>,
		) -> DispatchResult {
			ensure_root(origin)?;

			match settings {
				None => Settings::<T>::remove(cluster),
				Some(settings) => Settings::<T>::insert(cluster, settings),
			}

			Ok(())
		}
=======
>>>>>>> 84ae0b20
	}

	impl<T: Config> Pallet<T> {
		pub fn do_payout_stakers(era: EraIndex) -> DispatchResult {
			// ToDo: check that the era is finished
			// ToDo: check reward points are set

			let era_reward_points: EraRewardPoints<T::AccountId> =
				<ErasEdgesRewardPoints<T>>::get(&era);

			let price_per_byte: u128 = match Self::pricing() {
				Some(pricing) => pricing,
				None => Err(Error::<T>::PricingNotSet)?,
			};

			// An account we withdraw the funds from and the amount of funds to withdraw.
			let payout_source_account: T::AccountId =
				T::StakersPayoutSource::get().into_account_truncating();
			let payout_budget: BalanceOf<T> =
				match (price_per_byte * era_reward_points.total as u128).try_into() {
					Ok(value) => value,
					Err(_) => Err(Error::<T>::BudgetOverflow)?,
				};
			log::info!(
				"Will payout to DDC stakers for era {:?} from account {:?} with total budget {:?} \
				, there are {:?} stakers earned {:?} reward points with price per byte {:?}",
				era,
				payout_source_account,
				payout_budget,
				era_reward_points.individual.len(),
				era_reward_points.total,
				price_per_byte,
			);

			// Transfer a part of the budget to each CDN participant rewarded this era.
			for (stash, points) in era_reward_points.clone().individual {
				let part = Perbill::from_rational(points, era_reward_points.total);
				let reward: BalanceOf<T> = part * payout_budget;
				log::info!(
					"Rewarding {:?} with {:?} points, its part is {:?}, reward size {:?}, balance \
					on payout source account {:?}",
					stash,
					points,
					part,
					reward,
					T::Currency::free_balance(&payout_source_account)
				);
				T::Currency::transfer(
					&payout_source_account,
					&stash,
					reward,
					ExistenceRequirement::AllowDeath,
				)?; // ToDo: all success or noop
				Rewards::<T>::mutate(&stash, |current_balance| {
					*current_balance += reward;
				});
				log::info!("Total rewards to be inserted: {:?}", Self::rewards(&stash));
				PaidErasPerNode::<T>::mutate(&stash, |current_rewards| {
					let rewards = EraRewardsPaid { era, reward };
					current_rewards.push(rewards);
				});
			}
			Self::deposit_event(Event::<T>::PayoutNodes(era, era_reward_points.clone() ,price_per_byte));
			log::info!("Payout event executed");

			log::debug!(
				"Balance left on payout source account {:?}",
				T::Currency::free_balance(&payout_source_account),
			);

			Ok(())
		}

		/// Update the ledger for a controller.
		///
		/// This will also update the stash lock.
		fn update_ledger(
			controller: &T::AccountId,
			ledger: &StakingLedger<T::AccountId, BalanceOf<T>>,
		) {
			T::Currency::set_lock(
				DDC_STAKING_ID,
				&ledger.stash,
				ledger.total,
				WithdrawReasons::all(),
			);
			<Ledger<T>>::insert(controller, ledger);
		}

		/// Chill a stash account.
		fn chill_stash(stash: &T::AccountId) {
			let chilled_as_storage = Self::do_remove_storage(stash);
			let chilled_as_edge = Self::do_remove_edge(stash);
			if chilled_as_storage || chilled_as_edge {
				Self::deposit_event(Event::<T>::Chilled(stash.clone()));
			}
		}

		/// Note a desire of a stash account to chill soon.
		fn chill_stash_soon(
			stash: &T::AccountId,
			controller: &T::AccountId,
			cluster: ClusterId,
			can_chill_from: EraIndex,
		) {
			Ledger::<T>::mutate(&controller, |maybe_ledger| {
				if let Some(ref mut ledger) = maybe_ledger {
					ledger.chilling = Some(can_chill_from)
				}
			});
			Self::deposit_event(Event::<T>::ChillSoon(stash.clone(), cluster, can_chill_from));
		}
<<<<<<< HEAD

=======
>>>>>>> 84ae0b20
		/// Remove all associated data of a stash account from the staking system.
		///
		/// Assumes storage is upgraded before calling.
		///
		/// This is called:
		/// - after a `withdraw_unbonded()` call that frees all of a stash's bonded balance.
		/// - through `reap_stash()` if the balance has fallen to zero (through slashing).
		fn kill_stash(stash: &T::AccountId) -> DispatchResult {
			let controller = <Bonded<T>>::get(stash).ok_or(Error::<T>::NotStash)?;

			<Bonded<T>>::remove(stash);
			<Ledger<T>>::remove(&controller);

			Self::do_remove_storage(stash);
			Self::do_remove_edge(stash);

			frame_system::Pallet::<T>::dec_consumers(stash);

			Ok(())
		}

		/// This function will add a CDN participant to the `Edges` storage map.
<<<<<<< HEAD
		///
		/// If the CDN participant already exists, their cluster will be updated.
=======
		///
		/// If the CDN participant already exists, their cluster will be updated.
		///
		/// NOTE: you must ALWAYS use this function to add a CDN participant to the system. Any
		/// access to `Edges` outside of this function is almost certainly
		/// wrong.
>>>>>>> 84ae0b20
		pub fn do_add_edge(who: &T::AccountId, cluster: ClusterId) {
			Edges::<T>::insert(who, cluster);
		}

		/// This function will remove a CDN participant from the `Edges` map.
		///
		/// Returns true if `who` was removed from `Edges`, otherwise false.
<<<<<<< HEAD
=======
		///
		/// NOTE: you must ALWAYS use this function to remove a storage network participant from the
		/// system. Any access to `Edges` outside of this function is almost certainly
		/// wrong.
>>>>>>> 84ae0b20
		pub fn do_remove_edge(who: &T::AccountId) -> bool {
			Edges::<T>::take(who).is_some()
		}

		/// This function will add a storage network participant to the `Storages` storage map.
<<<<<<< HEAD
		///
		/// If the storage network participant already exists, their cluster will be updated.
=======
		///
		/// If the storage network participant already exists, their cluster will be updated.
		///
		/// NOTE: you must ALWAYS use this function to add a storage network participant to the
		/// system. Any access to `Storages` outside of this function is almost certainly
		/// wrong.
>>>>>>> 84ae0b20
		pub fn do_add_storage(who: &T::AccountId, cluster: ClusterId) {
			Storages::<T>::insert(who, cluster);
		}

		/// This function will remove a storage network participant from the `Storages` map.
<<<<<<< HEAD
		///
		/// Returns true if `who` was removed from `Storages`, otherwise false.
=======
		///
		/// Returns true if `who` was removed from `Storages`, otherwise false.
		///
		/// NOTE: you must ALWAYS use this function to remove a storage network participant from the
		/// system. Any access to `Storages` outside of this function is almost certainly
		/// wrong.
>>>>>>> 84ae0b20
		pub fn do_remove_storage(who: &T::AccountId) -> bool {
			Storages::<T>::take(who).is_some()
		}

		/// Reset the chilling era for a controller.
		pub fn reset_chilling(controller: &T::AccountId) {
			Ledger::<T>::mutate(&controller, |maybe_ledger| {
				if let Some(ref mut ledger) = maybe_ledger {
					ledger.chilling = None
				}
			});
		}
		/// Add reward points to CDN participants using their stash account ID.
		pub fn reward_by_ids(
			era: EraIndex,
			stakers_points: impl IntoIterator<Item = (T::AccountId, u64)>,
		) {
			<ErasEdgesRewardPoints<T>>::mutate(era, |era_rewards| {
				for (staker, points) in stakers_points.into_iter() {
					*era_rewards.individual.entry(staker).or_default() += points;
					era_rewards.total += points;
				}
			});
		}

<<<<<<< HEAD
		/// Reset the chilling era for a controller.
		pub fn reset_chilling(controller: &T::AccountId) {
			Ledger::<T>::mutate(&controller, |maybe_ledger| {
				if let Some(ref mut ledger) = maybe_ledger {
					ledger.chilling = None
				}
			});
=======
		// Get the current era; Shall we start era count from 0 or from 1?
		fn get_current_era() -> EraIndex {
			((<T as pallet::Config>::TimeProvider::now().as_millis() - DDC_ERA_START_MS) / DDC_ERA_DURATION_MS)
				.try_into()
				.unwrap()
>>>>>>> 84ae0b20
		}
	}
}<|MERGE_RESOLUTION|>--- conflicted
+++ resolved
@@ -29,31 +29,22 @@
 
 use codec::{Decode, Encode, HasCompact};
 use frame_support::{
-<<<<<<< HEAD
 	assert_ok,
+	dispatch::Codec,
 	pallet_prelude::*,
 	parameter_types,
 	traits::{
 		Currency, DefensiveSaturating, ExistenceRequirement, LockIdentifier, LockableCurrency,
 		UnixTime, WithdrawReasons,
-=======
-	dispatch::Codec,
-	pallet_prelude::*,
-	parameter_types,
-	traits::{
-		Currency, DefensiveSaturating, ExistenceRequirement, LockIdentifier, LockableCurrency, UnixTime, WithdrawReasons,
->>>>>>> 84ae0b20
 	},
 	BoundedVec, PalletId,
 };
 use frame_system::pallet_prelude::*;
 use scale_info::TypeInfo;
 use sp_runtime::{
-<<<<<<< HEAD
-	traits::{AccountIdConversion, AtLeast32BitUnsigned, Saturating, StaticLookup, Zero},
-=======
-	traits::{AccountIdConversion, AtLeast32BitUnsigned, CheckedSub, Saturating, StaticLookup, Zero},
->>>>>>> 84ae0b20
+	traits::{
+		AccountIdConversion, AtLeast32BitUnsigned, CheckedSub, Saturating, StaticLookup, Zero,
+	},
 	Perbill, RuntimeDebug,
 };
 use sp_staking::EraIndex;
@@ -102,8 +93,8 @@
 pub struct EraRewardPointsPerNode {
 	/// Era points accrued
 	pub era: EraIndex,
-	/// Total number of points for node 
-	pub points: RewardPoint
+	/// Total number of points for node
+	pub points: RewardPoint,
 }
 
 /// Reward paid for some era.
@@ -188,8 +179,6 @@
 			);
 
 		Self { stash: self.stash, total, active: self.active, chilling: self.chilling, unlocking }
-<<<<<<< HEAD
-=======
 	}
 }
 
@@ -218,35 +207,6 @@
 			storage_bond_size: T::DefaultStorageBondSize::get(),
 			storage_chill_delay: T::DefaultStorageChillDelay::get(),
 		}
->>>>>>> 84ae0b20
-	}
-}
-
-/// Cluster staking parameters.
-#[derive(Clone, Decode, Encode, Eq, PartialEq, RuntimeDebugNoBound, TypeInfo)]
-#[scale_info(skip_type_params(T))]
-pub struct ClusterSettings<T: Config> {
-	/// The bond size required to become and maintain the role of a CDN participant.
-	#[codec(compact)]
-	pub edge_bond_size: BalanceOf<T>,
-	/// Number of eras should pass before a CDN participant can chill.
-	pub edge_chill_delay: EraIndex,
-	/// The bond size required to become and maintain the role of a storage network participant.
-	#[codec(compact)]
-	pub storage_bond_size: BalanceOf<T>,
-	/// Number of eras should pass before a storage network participant can chill.
-	pub storage_chill_delay: EraIndex,
-}
-
-impl<T: pallet::Config> Default for ClusterSettings<T> {
-	/// Default to the values specified in the runtime config.
-	fn default() -> Self {
-		Self {
-			edge_bond_size: T::DefaultEdgeBondSize::get(),
-			edge_chill_delay: T::DefaultEdgeChillDelay::get(),
-			storage_bond_size: T::DefaultStorageBondSize::get(),
-			storage_chill_delay: T::DefaultStorageChillDelay::get(),
-		}
 	}
 }
 
@@ -279,11 +239,8 @@
 		#[pallet::constant]
 		type DefaultStorageChillDelay: Get<EraIndex>;
 
-<<<<<<< HEAD
 		type RuntimeEvent: From<Event<Self>> + IsType<<Self as frame_system::Config>::RuntimeEvent>;
-=======
 		type Event: From<Event<Self>> + IsType<<Self as frame_system::Config>::Event>;
->>>>>>> 84ae0b20
 		/// Number of eras that staked funds must remain bonded for.
 		#[pallet::constant]
 		type BondingDuration: Get<EraIndex>;
@@ -295,14 +252,10 @@
 		/// Time used for computing era index. It is guaranteed to start being called from the first
 		/// `on_finalize`.
 		type UnixTime: UnixTime;
-<<<<<<< HEAD
-=======
 
 		type TimeProvider: UnixTime;
->>>>>>> 84ae0b20
 	}
 
-	
 	/// Map from all locked "stash" accounts to the controller account.
 	#[pallet::storage]
 	#[pallet::getter(fn bonded)]
@@ -335,43 +288,30 @@
 	/// Map from all "stash" accounts to the paid out rewards
 	#[pallet::storage]
 	#[pallet::getter(fn rewards)]
-<<<<<<< HEAD
-	pub type Rewards<T: Config> = StorageMap<_, Blake2_128Concat, T::AccountId, BalanceOf<T>>;
-
-	/// The map of (wannabe) CDN participants stash keys to the DDC cluster ID they wish to
-	/// participate into.
-	#[pallet::storage]
-	#[pallet::getter(fn edges)]
-	pub type Edges<T: Config> = StorageMap<_, Twox64Concat, T::AccountId, ClusterId>;
-
-	/// The map of (wannabe) storage network participants stash keys to the DDC cluster ID they wish
-	/// to participate into..
-	#[pallet::storage]
-	#[pallet::getter(fn storages)]
-	pub type Storages<T: Config> = StorageMap<_, Twox64Concat, T::AccountId, ClusterId>;
-=======
 	pub type Rewards<T: Config> =
 		StorageMap<_, Blake2_128Concat, T::AccountId, BalanceOf<T>, ValueQuery>;
-	
+
 	/// Map from all "stash" accounts to the paid out rewards
 	#[pallet::storage]
 	#[pallet::getter(fn paideraspernode)]
-	pub type PaidErasPerNode<T: Config> =
-		StorageMap<_, Blake2_128Concat, T::AccountId, Vec<EraRewardsPaid<BalanceOf<T>>>, ValueQuery>;
-	
+	pub type PaidErasPerNode<T: Config> = StorageMap<
+		_,
+		Blake2_128Concat,
+		T::AccountId,
+		Vec<EraRewardsPaid<BalanceOf<T>>>,
+		ValueQuery,
+	>;
+
 	// Map to check if validation decision was performed for the era
 	#[pallet::storage]
 	#[pallet::getter(fn paideras)]
-	pub(super) type PaidEras<T: Config> =
-		StorageMap<_, Twox64Concat, EraIndex, bool, ValueQuery>;
+	pub(super) type PaidEras<T: Config> = StorageMap<_, Twox64Concat, EraIndex, bool, ValueQuery>;
 
 	// Map to check if validation decision was performed for the era
 	#[pallet::storage]
 	#[pallet::getter(fn contentownerscharged)]
 	pub(super) type EraContentOwnersCharged<T: Config> =
-	StorageDoubleMap<_, Twox64Concat, EraIndex, Twox64Concat, T::AccountId, bool, ValueQuery>;
-
->>>>>>> 84ae0b20
+		StorageDoubleMap<_, Twox64Concat, EraIndex, Twox64Concat, T::AccountId, bool, ValueQuery>;
 
 	/// The current era index.
 	///
@@ -498,11 +438,8 @@
 		/// An account has declared desire to stop participating in CDN or storage network soon.
 		/// \[stash, cluster, era\]
 		ChillSoon(T::AccountId, ClusterId, EraIndex),
-<<<<<<< HEAD
-=======
 		// Payout CDN nodes' stash accounts
-		PayoutNodes(EraIndex, EraRewardPoints<T::AccountId>, u128)
->>>>>>> 84ae0b20
+		PayoutNodes(EraIndex, EraRewardPoints<T::AccountId>, u128),
 	}
 
 	#[pallet::error]
@@ -528,11 +465,7 @@
 		AlreadyInRole,
 		/// Action is allowed at some point of time in future not reached yet.
 		TooEarly,
-<<<<<<< HEAD
-		/// Two or more occurrences of a staker account in rewards points list.
-=======
 		EraNotValidated,
->>>>>>> 84ae0b20
 		DuplicateRewardPoints,
 		DoubleSpendRewards,
 		PricingNotSet,
@@ -656,7 +589,6 @@
 				} else {
 					Zero::zero()
 				};
-<<<<<<< HEAD
 
 				// Make sure that the user maintains enough active bond for their role in the
 				// cluster. If a user runs into this error, they should chill first.
@@ -680,31 +612,6 @@
 
 				Self::update_ledger(&controller, &ledger);
 
-=======
-
-				// Make sure that the user maintains enough active bond for their role in the
-				// cluster. If a user runs into this error, they should chill first.
-				ensure!(ledger.active >= min_active_bond, Error::<T>::InsufficientBond);
-
-				// Note: in case there is no current era it is fine to bond one era more.
-				let era = Self::current_era().unwrap_or(0) + T::BondingDuration::get();
-				if let Some(mut chunk) =
-					ledger.unlocking.last_mut().filter(|chunk| chunk.era == era)
-				{
-					// To keep the chunk count down, we only keep one chunk per era. Since
-					// `unlocking` is a FiFo queue, if a chunk exists for `era` we know that it will
-					// be the last one.
-					chunk.value = chunk.value.defensive_saturating_add(value)
-				} else {
-					ledger
-						.unlocking
-						.try_push(UnlockChunk { value, era })
-						.map_err(|_| Error::<T>::NoMoreChunks)?;
-				};
-
-				Self::update_ledger(&controller, &ledger);
-
->>>>>>> 84ae0b20
 				Self::deposit_event(Event::<T>::Unbonded(ledger.stash, value));
 			}
 			Ok(())
@@ -941,17 +848,11 @@
 			ensure_signed(origin)?;
 			let current_era = Self::get_current_era();
 
-			ensure!(
-				!Self::paideras(era),
-				Error::<T>::DoubleSpendRewards
-			);
-
-			ensure!(
-				current_era >= era + 2,
-				Error::<T>::EraNotValidated
-			);
-
-			PaidEras::<T>::insert(era, true);			
+			ensure!(!Self::paideras(era), Error::<T>::DoubleSpendRewards);
+
+			ensure!(current_era >= era + 2, Error::<T>::EraNotValidated);
+
+			PaidEras::<T>::insert(era, true);
 			Self::do_payout_stakers(era)
 		}
 
@@ -997,35 +898,6 @@
 			<Pricing<T>>::set(Some(price_per_byte));
 			Ok(())
 		}
-<<<<<<< HEAD
-
-		/// Set custom DDC staking settings for a particular cluster.
-		///
-		/// * `settings` - The new settings for the cluster. If `None`, the settings will be removed
-		///   from the storage and default settings will be used.
-		///
-		/// RuntimeOrigin must be Root to call this function.
-		///
-		/// NOTE: Existing CDN and storage network participants will not be affected by this
-		/// settings update.
-		#[pallet::weight(10_000)]
-		pub fn set_settings(
-			origin: OriginFor<T>,
-			cluster: ClusterId,
-			settings: Option<ClusterSettings<T>>,
-		) -> DispatchResult {
-			ensure_root(origin)?;
-
-			match settings {
-				None => Settings::<T>::remove(cluster),
-				Some(settings) => Settings::<T>::insert(cluster, settings),
-			}
-
-			Ok(())
-		}
-=======
->>>>>>> 84ae0b20
-	}
 
 	impl<T: Config> Pallet<T> {
 		pub fn do_payout_stakers(era: EraIndex) -> DispatchResult {
@@ -1087,7 +959,11 @@
 					current_rewards.push(rewards);
 				});
 			}
-			Self::deposit_event(Event::<T>::PayoutNodes(era, era_reward_points.clone() ,price_per_byte));
+			Self::deposit_event(Event::<T>::PayoutNodes(
+				era,
+				era_reward_points.clone(),
+				price_per_byte,
+			));
 			log::info!("Payout event executed");
 
 			log::debug!(
@@ -1137,10 +1013,7 @@
 			});
 			Self::deposit_event(Event::<T>::ChillSoon(stash.clone(), cluster, can_chill_from));
 		}
-<<<<<<< HEAD
-
-=======
->>>>>>> 84ae0b20
+
 		/// Remove all associated data of a stash account from the staking system.
 		///
 		/// Assumes storage is upgraded before calling.
@@ -1163,17 +1036,8 @@
 		}
 
 		/// This function will add a CDN participant to the `Edges` storage map.
-<<<<<<< HEAD
 		///
 		/// If the CDN participant already exists, their cluster will be updated.
-=======
-		///
-		/// If the CDN participant already exists, their cluster will be updated.
-		///
-		/// NOTE: you must ALWAYS use this function to add a CDN participant to the system. Any
-		/// access to `Edges` outside of this function is almost certainly
-		/// wrong.
->>>>>>> 84ae0b20
 		pub fn do_add_edge(who: &T::AccountId, cluster: ClusterId) {
 			Edges::<T>::insert(who, cluster);
 		}
@@ -1181,45 +1045,42 @@
 		/// This function will remove a CDN participant from the `Edges` map.
 		///
 		/// Returns true if `who` was removed from `Edges`, otherwise false.
-<<<<<<< HEAD
-=======
-		///
-		/// NOTE: you must ALWAYS use this function to remove a storage network participant from the
-		/// system. Any access to `Edges` outside of this function is almost certainly
-		/// wrong.
->>>>>>> 84ae0b20
 		pub fn do_remove_edge(who: &T::AccountId) -> bool {
 			Edges::<T>::take(who).is_some()
 		}
 
 		/// This function will add a storage network participant to the `Storages` storage map.
-<<<<<<< HEAD
 		///
 		/// If the storage network participant already exists, their cluster will be updated.
-=======
+		pub fn do_add_storage(who: &T::AccountId, cluster: ClusterId) {
+			Storages::<T>::insert(who, cluster);
+		}
+
+		/// This function will remove a storage network participant from the `Storages` map.
+		///
+		/// Returns true if `who` was removed from `Storages`, otherwise false.
+		pub fn do_remove_storage(who: &T::AccountId) -> bool {
+			Storages::<T>::take(who).is_some()
+		}
+
+		/// This function will add a storage network participant to the `Storages` storage map.
 		///
 		/// If the storage network participant already exists, their cluster will be updated.
 		///
 		/// NOTE: you must ALWAYS use this function to add a storage network participant to the
 		/// system. Any access to `Storages` outside of this function is almost certainly
 		/// wrong.
->>>>>>> 84ae0b20
 		pub fn do_add_storage(who: &T::AccountId, cluster: ClusterId) {
 			Storages::<T>::insert(who, cluster);
 		}
 
 		/// This function will remove a storage network participant from the `Storages` map.
-<<<<<<< HEAD
-		///
-		/// Returns true if `who` was removed from `Storages`, otherwise false.
-=======
 		///
 		/// Returns true if `who` was removed from `Storages`, otherwise false.
 		///
 		/// NOTE: you must ALWAYS use this function to remove a storage network participant from the
 		/// system. Any access to `Storages` outside of this function is almost certainly
 		/// wrong.
->>>>>>> 84ae0b20
 		pub fn do_remove_storage(who: &T::AccountId) -> bool {
 			Storages::<T>::take(who).is_some()
 		}
@@ -1245,21 +1106,12 @@
 			});
 		}
 
-<<<<<<< HEAD
-		/// Reset the chilling era for a controller.
-		pub fn reset_chilling(controller: &T::AccountId) {
-			Ledger::<T>::mutate(&controller, |maybe_ledger| {
-				if let Some(ref mut ledger) = maybe_ledger {
-					ledger.chilling = None
-				}
-			});
-=======
 		// Get the current era; Shall we start era count from 0 or from 1?
 		fn get_current_era() -> EraIndex {
-			((<T as pallet::Config>::TimeProvider::now().as_millis() - DDC_ERA_START_MS) / DDC_ERA_DURATION_MS)
+			((<T as pallet::Config>::TimeProvider::now().as_millis() - DDC_ERA_START_MS) /
+				DDC_ERA_DURATION_MS)
 				.try_into()
 				.unwrap()
->>>>>>> 84ae0b20
 		}
 	}
 }