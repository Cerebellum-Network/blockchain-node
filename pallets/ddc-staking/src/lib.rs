--- conflicted
+++ resolved
@@ -521,7 +521,6 @@
 			Ok(())
 		}
 
-<<<<<<< HEAD
 		/// Pay out all the stakers for a single era.
 		#[pallet::weight(100_000)]
 		pub fn payout_stakers(origin: OriginFor<T>, era: EraIndex) -> DispatchResult {
@@ -571,7 +570,7 @@
 			<Pricing<T>>::set(Some(price_per_byte));
 			Ok(())
 		}
-=======
+
 		/// Update the DDC staking configurations .
 		///
 		/// * `bond_size`: The active bond needed to be a Storage or Edge node.
@@ -600,7 +599,6 @@
 
 			Ok(())
 		}
->>>>>>> 31b6cbb4
 	}
 
 	impl<T: Config> Pallet<T> {
