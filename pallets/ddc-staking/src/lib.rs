--- conflicted
+++ resolved
@@ -35,10 +35,6 @@
 	node::{NodeCreator, NodeVisitor},
 	staking::{StakerCreator, StakingVisitor, StakingVisitorError},
 };
-<<<<<<< HEAD
-
-=======
->>>>>>> ebb68244
 use frame_support::{
 	assert_ok,
 	pallet_prelude::*,
@@ -55,11 +51,7 @@
 };
 use sp_std::prelude::*;
 
-<<<<<<< HEAD
-pub use pallet::*;
-=======
 use crate::weights::WeightInfo;
->>>>>>> ebb68244
 
 const DDC_STAKING_ID: LockIdentifier = *b"ddcstake"; // DDC maintainer's stake
 
@@ -73,11 +65,6 @@
 }
 
 /// Just a Balance/BlockNumber tuple to encode when a chunk of funds will be unlocked.
-<<<<<<< HEAD
-#[derive(PartialEq, Eq, Clone, Encode, Decode, RuntimeDebug, TypeInfo)]
-#[scale_info(skip_type_params(T))]
-pub struct UnlockChunk<Balance: HasCompact, T: Config> {
-=======
 #[derive(PartialEq, Eq, Clone, Encode, Decode, RuntimeDebug, TypeInfo, MaxEncodedLen)]
 #[scale_info(skip_type_params(T))]
 pub struct UnlockChunk<Balance, BlockNumber>
@@ -85,20 +72,11 @@
 	Balance: HasCompact + MaxEncodedLen,
 	BlockNumber: HasCompact + MaxEncodedLen,
 {
->>>>>>> ebb68244
 	/// Amount of funds to be unlocked.
 	#[codec(compact)]
 	value: Balance,
 	/// Block number at which point it'll be unlocked.
 	#[codec(compact)]
-<<<<<<< HEAD
-	block: T::BlockNumber,
-}
-
-#[derive(PartialEq, Eq, Clone, Encode, Decode, RuntimeDebug, TypeInfo)]
-#[scale_info(skip_type_params(T))]
-pub struct StakingLedger<AccountId, Balance: HasCompact, T: Config> {
-=======
 	block: BlockNumber,
 }
 
@@ -109,7 +87,6 @@
 	Balance: HasCompact + MaxEncodedLen,
 	T: Config,
 {
->>>>>>> ebb68244
 	/// The stash account whose balance is actually locked and at stake.
 	pub stash: AccountId,
 	/// The total amount of the stash's balance that we are currently accounting for.
@@ -125,20 +102,12 @@
 	/// Any balance that is becoming free, which may eventually be transferred out of the stash
 	/// (assuming it doesn't get slashed first). It is assumed that this will be treated as a first
 	/// in, first out queue where the new (higher value) blocks get pushed on the back.
-<<<<<<< HEAD
-	pub unlocking: BoundedVec<UnlockChunk<Balance, T>, MaxUnlockingChunks>,
-=======
 	pub unlocking: BoundedVec<UnlockChunk<Balance, T::BlockNumber>, MaxUnlockingChunks>,
->>>>>>> ebb68244
 }
 
 impl<
 		AccountId,
-<<<<<<< HEAD
-		Balance: HasCompact + Copy + Saturating + AtLeast32BitUnsigned + Zero,
-=======
 		Balance: HasCompact + Copy + Saturating + AtLeast32BitUnsigned + Zero + MaxEncodedLen + Debug,
->>>>>>> ebb68244
 		T: Config,
 	> StakingLedger<AccountId, Balance, T>
 {
@@ -194,7 +163,6 @@
 		type Currency: LockableCurrency<Self::AccountId, Moment = Self::BlockNumber>;
 
 		type RuntimeEvent: From<Event<Self>> + IsType<<Self as frame_system::Config>::RuntimeEvent>;
-<<<<<<< HEAD
 
 		/// Weight information for extrinsics in this pallet.
 		type WeightInfo: WeightInfo;
@@ -205,18 +173,6 @@
 
 		type ClusterManager: ClusterManager<Self>;
 
-=======
-
-		/// Weight information for extrinsics in this pallet.
-		type WeightInfo: WeightInfo;
-
-		type ClusterVisitor: ClusterVisitor<Self>;
-
-		type ClusterCreator: ClusterCreator<Self, BalanceOf<Self>>;
-
-		type ClusterManager: ClusterManager<Self>;
-
->>>>>>> ebb68244
 		type NodeVisitor: NodeVisitor<Self>;
 
 		type NodeCreator: NodeCreator<Self>;
@@ -245,21 +201,12 @@
 	pub type Nodes<T: Config> = StorageMap<_, Twox64Concat, NodePubKey, T::AccountId>;
 
 	/// Map from operator stash account to DDC node ID.
-<<<<<<< HEAD
 	#[pallet::storage]
 	#[pallet::getter(fn providers)]
 	pub type Providers<T: Config> = StorageMap<_, Twox64Concat, T::AccountId, NodePubKey>;
 
 	/// Map of Storage node provider stash accounts that aim to leave a cluster
 	#[pallet::storage]
-=======
-	#[pallet::storage]
-	#[pallet::getter(fn providers)]
-	pub type Providers<T: Config> = StorageMap<_, Twox64Concat, T::AccountId, NodePubKey>;
-
-	/// Map of Storage node provider stash accounts that aim to leave a cluster
-	#[pallet::storage]
->>>>>>> ebb68244
 	#[pallet::getter(fn leaving_storages)]
 	pub type LeavingStorages<T: Config> = StorageMap<_, Twox64Concat, T::AccountId, ClusterId>;
 
@@ -599,7 +546,6 @@
 				let value =
 					old_total.checked_sub(&ledger.total).ok_or(Error::<T>::ArithmeticUnderflow)?;
 				Self::deposit_event(Event::<T>::Withdrawn(stash.clone(), value));
-<<<<<<< HEAD
 
 				// If provider aimed to leave the cluster and the unbonding period ends, remove
 				// the node from the cluster
@@ -610,18 +556,6 @@
 
 					<LeavingStorages<T>>::remove(&stash);
 
-=======
-
-				// If provider aimed to leave the cluster and the unbonding period ends, remove
-				// the node from the cluster
-				if let Some(cluster_id) = <LeavingStorages<T>>::get(&stash) {
-					// Cluster manager could remove the node from cluster by this moment already, so
-					// it is ok to ignore result.
-					let _ = T::ClusterManager::remove_node(&cluster_id, &node_pub_key);
-
-					<LeavingStorages<T>>::remove(&stash);
-
->>>>>>> ebb68244
 					Self::deposit_event(Event::<T>::Left(stash));
 				}
 			}
