//! Autogenerated weights for pallet_ddc_staking
//!
//! THIS FILE WAS AUTO-GENERATED USING THE SUBSTRATE BENCHMARK CLI VERSION 4.0.0-dev
//! DATE: 2023-10-10, STEPS: `50`, REPEAT: 20, LOW RANGE: `[]`, HIGH RANGE: `[]`
//! HOSTNAME: `e14`, CPU: `11th Gen Intel(R) Core(TM) i7-1165G7 @ 2.80GHz`
//! EXECUTION: Some(Wasm), WASM-EXECUTION: Compiled, CHAIN: Some("dev"), DB CACHE: 1024

// Executed Command:
// ./target/release/cere
// benchmark
// pallet
// --chain=dev
// --steps=50
// --repeat=20
// --pallet=pallet_ddc_staking
// --extrinsic=*
// --execution=wasm
// --wasm-execution=compiled
// --template=./.maintain/frame-weight-template.hbs
// --output=./pallets/ddc-staking/src

#![cfg_attr(rustfmt, rustfmt_skip)]
#![allow(unused_parens)]
#![allow(unused_imports)]

use frame_support::{traits::Get, weights::{Weight, constants::RocksDbWeight}};
use sp_std::marker::PhantomData;

/// Weight functions needed for pallet_ddc_staking.
pub trait WeightInfo {
	fn bond() -> Weight;
	fn unbond() -> Weight;
	fn withdraw_unbonded() -> Weight;
	fn store() -> Weight;
	fn serve() -> Weight;
	fn chill() -> Weight;
	fn set_controller() -> Weight;
	fn set_node() -> Weight;
}

/// Weights for pallet_ddc_staking using the Substrate node and recommended hardware.
pub struct SubstrateWeight<T>(PhantomData<T>);
impl<T: frame_system::Config> WeightInfo for SubstrateWeight<T> {
	// Storage: DdcStaking Bonded (r:1 w:1)
	// Storage: DdcStaking Ledger (r:1 w:1)
	// Storage: DdcStaking Nodes (r:1 w:1)
	// Storage: Balances Locks (r:1 w:1)
	fn bond() -> Weight {
		Weight::from_ref_time(55_007_000_u64)
			.saturating_add(T::DbWeight::get().reads(4_u64))
			.saturating_add(T::DbWeight::get().writes(4_u64))
	}
	// Storage: DdcStaking Ledger (r:1 w:1)
	// Storage: DdcStaking CDNs (r:1 w:0)
	// Storage: DdcStaking Storages (r:1 w:0)
	// Storage: DdcStaking CurrentEra (r:1 w:0)
	// Storage: Balances Locks (r:1 w:1)
	// Storage: System Account (r:1 w:1)
	fn unbond() -> Weight {
		Weight::from_ref_time(47_727_000_u64)
			.saturating_add(T::DbWeight::get().reads(6_u64))
			.saturating_add(T::DbWeight::get().writes(3_u64))
	}
	// Storage: DdcStaking Ledger (r:1 w:1)
	// Storage: DdcStaking CurrentEra (r:1 w:0)
	// Storage: Balances Locks (r:1 w:1)
	// Storage: System Account (r:1 w:1)
	fn withdraw_unbonded() -> Weight {
		Weight::from_ref_time(69_750_000_u64)
			.saturating_add(T::DbWeight::get().reads(4_u64))
			.saturating_add(T::DbWeight::get().writes(3_u64))
	}
	// Storage: DdcStaking Ledger (r:1 w:0)
	// Storage: DdcStaking Settings (r:1 w:0)
	// Storage: DdcStaking CDNs (r:1 w:0)
	// Storage: DdcStaking Storages (r:1 w:1)
	fn store() -> Weight {
		Weight::from_ref_time(26_112_000_u64)
			.saturating_add(T::DbWeight::get().reads(4_u64))
			.saturating_add(T::DbWeight::get().writes(1_u64))
	}
	// Storage: DdcStaking Ledger (r:1 w:0)
	// Storage: DdcStaking Settings (r:1 w:0)
	// Storage: DdcStaking Storages (r:1 w:0)
	// Storage: DdcStaking CDNs (r:1 w:1)
	fn serve() -> Weight {
		Weight::from_ref_time(19_892_000_u64)
			.saturating_add(T::DbWeight::get().reads(4_u64))
			.saturating_add(T::DbWeight::get().writes(1_u64))
	}
	// Storage: DdcStaking Ledger (r:1 w:1)
	// Storage: DdcStaking CurrentEra (r:1 w:0)
	// Storage: DdcStaking CDNs (r:1 w:1)
	// Storage: DdcStaking Settings (r:1 w:0)
	// Storage: DdcStaking Storages (r:1 w:0)
	fn chill() -> Weight {
		Weight::from_ref_time(77_450_000_u64)
			.saturating_add(T::DbWeight::get().reads(5_u64))
			.saturating_add(T::DbWeight::get().writes(2_u64))
	}
	// Storage: DdcStaking Bonded (r:1 w:1)
	// Storage: DdcStaking Ledger (r:2 w:2)
	fn set_controller() -> Weight {
		Weight::from_ref_time(38_521_000_u64)
			.saturating_add(T::DbWeight::get().reads(3_u64))
			.saturating_add(T::DbWeight::get().writes(3_u64))
	}
	// Storage: DdcStaking Nodes (r:1 w:1)
	fn set_node() -> Weight {
		Weight::from_ref_time(21_779_000_u64)
			.saturating_add(T::DbWeight::get().reads(1_u64))
			.saturating_add(T::DbWeight::get().writes(1_u64))
	}
<<<<<<< HEAD
	// Storage: DdcStaking ClusterManagers (r:1 w:1)
	fn allow_cluster_manager() -> Weight {
		Weight::from_ref_time(11_727_000_u64)
			.saturating_add(T::DbWeight::get().reads(1_u64))
			.saturating_add(T::DbWeight::get().writes(1_u64))
	}
	// Storage: DdcStaking ClusterManagers (r:1 w:1)
	fn disallow_cluster_manager() -> Weight {
		Weight::from_ref_time(18_006_000_u64)
			.saturating_add(T::DbWeight::get().reads(1_u64))
			.saturating_add(T::DbWeight::get().writes(1_u64))
	}
=======
>>>>>>> 958aff11
}

// For backwards compatibility and tests
impl WeightInfo for () {
	// Storage: DdcStaking Bonded (r:1 w:1)
	// Storage: DdcStaking Ledger (r:1 w:1)
	// Storage: DdcStaking Nodes (r:1 w:1)
	// Storage: Balances Locks (r:1 w:1)
	fn bond() -> Weight {
		Weight::from_ref_time(55_007_000_u64)
			.saturating_add(RocksDbWeight::get().reads(4_u64))
			.saturating_add(RocksDbWeight::get().writes(4_u64))
	}
	// Storage: DdcStaking Ledger (r:1 w:1)
	// Storage: DdcStaking CDNs (r:1 w:0)
	// Storage: DdcStaking Storages (r:1 w:0)
	// Storage: DdcStaking CurrentEra (r:1 w:0)
	// Storage: Balances Locks (r:1 w:1)
	// Storage: System Account (r:1 w:1)
	fn unbond() -> Weight {
		Weight::from_ref_time(47_727_000_u64)
			.saturating_add(RocksDbWeight::get().reads(6_u64))
			.saturating_add(RocksDbWeight::get().writes(3_u64))
	}
	// Storage: DdcStaking Ledger (r:1 w:1)
	// Storage: DdcStaking CurrentEra (r:1 w:0)
	// Storage: Balances Locks (r:1 w:1)
	// Storage: System Account (r:1 w:1)
	fn withdraw_unbonded() -> Weight {
		Weight::from_ref_time(69_750_000_u64)
			.saturating_add(RocksDbWeight::get().reads(4_u64))
			.saturating_add(RocksDbWeight::get().writes(3_u64))
	}
	// Storage: DdcStaking Ledger (r:1 w:0)
	// Storage: DdcStaking Settings (r:1 w:0)
	// Storage: DdcStaking CDNs (r:1 w:0)
	// Storage: DdcStaking Storages (r:1 w:1)
	fn store() -> Weight {
		Weight::from_ref_time(26_112_000_u64)
			.saturating_add(RocksDbWeight::get().reads(4_u64))
			.saturating_add(RocksDbWeight::get().writes(1_u64))
	}
	// Storage: DdcStaking Ledger (r:1 w:0)
	// Storage: DdcStaking Settings (r:1 w:0)
	// Storage: DdcStaking Storages (r:1 w:0)
	// Storage: DdcStaking CDNs (r:1 w:1)
	fn serve() -> Weight {
		Weight::from_ref_time(19_892_000_u64)
			.saturating_add(RocksDbWeight::get().reads(4_u64))
			.saturating_add(RocksDbWeight::get().writes(1_u64))
	}
	// Storage: DdcStaking Ledger (r:1 w:1)
	// Storage: DdcStaking CurrentEra (r:1 w:0)
	// Storage: DdcStaking CDNs (r:1 w:1)
	// Storage: DdcStaking Settings (r:1 w:0)
	// Storage: DdcStaking Storages (r:1 w:0)
	fn chill() -> Weight {
		Weight::from_ref_time(77_450_000_u64)
			.saturating_add(RocksDbWeight::get().reads(5_u64))
			.saturating_add(RocksDbWeight::get().writes(2_u64))
	}
	// Storage: DdcStaking Bonded (r:1 w:1)
	// Storage: DdcStaking Ledger (r:2 w:2)
	fn set_controller() -> Weight {
		Weight::from_ref_time(38_521_000_u64)
			.saturating_add(RocksDbWeight::get().reads(3_u64))
			.saturating_add(RocksDbWeight::get().writes(3_u64))
	}
	// Storage: DdcStaking Nodes (r:1 w:1)
	fn set_node() -> Weight {
		Weight::from_ref_time(21_779_000_u64)
			.saturating_add(RocksDbWeight::get().reads(1_u64))
			.saturating_add(RocksDbWeight::get().writes(1_u64))
	}
<<<<<<< HEAD
	// Storage: DdcStaking ClusterManagers (r:1 w:1)
	fn allow_cluster_manager() -> Weight {
		Weight::from_ref_time(11_727_000_u64)
			.saturating_add(RocksDbWeight::get().reads(1_u64))
			.saturating_add(RocksDbWeight::get().writes(1_u64))
	}
	// Storage: DdcStaking ClusterManagers (r:1 w:1)
	fn disallow_cluster_manager() -> Weight {
		Weight::from_ref_time(18_006_000_u64)
			.saturating_add(RocksDbWeight::get().reads(1_u64))
			.saturating_add(RocksDbWeight::get().writes(1_u64))
	}
=======
>>>>>>> 958aff11
}<|MERGE_RESOLUTION|>--- conflicted
+++ resolved
@@ -46,9 +46,9 @@
 	// Storage: DdcStaking Nodes (r:1 w:1)
 	// Storage: Balances Locks (r:1 w:1)
 	fn bond() -> Weight {
-		Weight::from_ref_time(55_007_000_u64)
-			.saturating_add(T::DbWeight::get().reads(4_u64))
-			.saturating_add(T::DbWeight::get().writes(4_u64))
+		Weight::from_ref_time(55_007_000 as u64)
+			.saturating_add(T::DbWeight::get().reads(4 as u64))
+			.saturating_add(T::DbWeight::get().writes(4 as u64))
 	}
 	// Storage: DdcStaking Ledger (r:1 w:1)
 	// Storage: DdcStaking CDNs (r:1 w:0)
@@ -57,36 +57,36 @@
 	// Storage: Balances Locks (r:1 w:1)
 	// Storage: System Account (r:1 w:1)
 	fn unbond() -> Weight {
-		Weight::from_ref_time(47_727_000_u64)
-			.saturating_add(T::DbWeight::get().reads(6_u64))
-			.saturating_add(T::DbWeight::get().writes(3_u64))
+		Weight::from_ref_time(47_727_000 as u64)
+			.saturating_add(T::DbWeight::get().reads(6 as u64))
+			.saturating_add(T::DbWeight::get().writes(3 as u64))
 	}
 	// Storage: DdcStaking Ledger (r:1 w:1)
 	// Storage: DdcStaking CurrentEra (r:1 w:0)
 	// Storage: Balances Locks (r:1 w:1)
 	// Storage: System Account (r:1 w:1)
 	fn withdraw_unbonded() -> Weight {
-		Weight::from_ref_time(69_750_000_u64)
-			.saturating_add(T::DbWeight::get().reads(4_u64))
-			.saturating_add(T::DbWeight::get().writes(3_u64))
+		Weight::from_ref_time(69_750_000 as u64)
+			.saturating_add(T::DbWeight::get().reads(4 as u64))
+			.saturating_add(T::DbWeight::get().writes(3 as u64))
 	}
 	// Storage: DdcStaking Ledger (r:1 w:0)
 	// Storage: DdcStaking Settings (r:1 w:0)
 	// Storage: DdcStaking CDNs (r:1 w:0)
 	// Storage: DdcStaking Storages (r:1 w:1)
 	fn store() -> Weight {
-		Weight::from_ref_time(26_112_000_u64)
-			.saturating_add(T::DbWeight::get().reads(4_u64))
-			.saturating_add(T::DbWeight::get().writes(1_u64))
+		Weight::from_ref_time(26_112_000 as u64)
+			.saturating_add(T::DbWeight::get().reads(4 as u64))
+			.saturating_add(T::DbWeight::get().writes(1 as u64))
 	}
 	// Storage: DdcStaking Ledger (r:1 w:0)
 	// Storage: DdcStaking Settings (r:1 w:0)
 	// Storage: DdcStaking Storages (r:1 w:0)
 	// Storage: DdcStaking CDNs (r:1 w:1)
 	fn serve() -> Weight {
-		Weight::from_ref_time(19_892_000_u64)
-			.saturating_add(T::DbWeight::get().reads(4_u64))
-			.saturating_add(T::DbWeight::get().writes(1_u64))
+		Weight::from_ref_time(19_892_000 as u64)
+			.saturating_add(T::DbWeight::get().reads(4 as u64))
+			.saturating_add(T::DbWeight::get().writes(1 as u64))
 	}
 	// Storage: DdcStaking Ledger (r:1 w:1)
 	// Storage: DdcStaking CurrentEra (r:1 w:0)
@@ -94,38 +94,23 @@
 	// Storage: DdcStaking Settings (r:1 w:0)
 	// Storage: DdcStaking Storages (r:1 w:0)
 	fn chill() -> Weight {
-		Weight::from_ref_time(77_450_000_u64)
-			.saturating_add(T::DbWeight::get().reads(5_u64))
-			.saturating_add(T::DbWeight::get().writes(2_u64))
+		Weight::from_ref_time(77_450_000 as u64)
+			.saturating_add(T::DbWeight::get().reads(5 as u64))
+			.saturating_add(T::DbWeight::get().writes(2 as u64))
 	}
 	// Storage: DdcStaking Bonded (r:1 w:1)
 	// Storage: DdcStaking Ledger (r:2 w:2)
 	fn set_controller() -> Weight {
-		Weight::from_ref_time(38_521_000_u64)
-			.saturating_add(T::DbWeight::get().reads(3_u64))
-			.saturating_add(T::DbWeight::get().writes(3_u64))
+		Weight::from_ref_time(38_521_000 as u64)
+			.saturating_add(T::DbWeight::get().reads(3 as u64))
+			.saturating_add(T::DbWeight::get().writes(3 as u64))
 	}
 	// Storage: DdcStaking Nodes (r:1 w:1)
 	fn set_node() -> Weight {
-		Weight::from_ref_time(21_779_000_u64)
-			.saturating_add(T::DbWeight::get().reads(1_u64))
-			.saturating_add(T::DbWeight::get().writes(1_u64))
+		Weight::from_ref_time(21_779_000 as u64)
+			.saturating_add(T::DbWeight::get().reads(1 as u64))
+			.saturating_add(T::DbWeight::get().writes(1 as u64))
 	}
-<<<<<<< HEAD
-	// Storage: DdcStaking ClusterManagers (r:1 w:1)
-	fn allow_cluster_manager() -> Weight {
-		Weight::from_ref_time(11_727_000_u64)
-			.saturating_add(T::DbWeight::get().reads(1_u64))
-			.saturating_add(T::DbWeight::get().writes(1_u64))
-	}
-	// Storage: DdcStaking ClusterManagers (r:1 w:1)
-	fn disallow_cluster_manager() -> Weight {
-		Weight::from_ref_time(18_006_000_u64)
-			.saturating_add(T::DbWeight::get().reads(1_u64))
-			.saturating_add(T::DbWeight::get().writes(1_u64))
-	}
-=======
->>>>>>> 958aff11
 }
 
 // For backwards compatibility and tests
@@ -135,9 +120,9 @@
 	// Storage: DdcStaking Nodes (r:1 w:1)
 	// Storage: Balances Locks (r:1 w:1)
 	fn bond() -> Weight {
-		Weight::from_ref_time(55_007_000_u64)
-			.saturating_add(RocksDbWeight::get().reads(4_u64))
-			.saturating_add(RocksDbWeight::get().writes(4_u64))
+		Weight::from_ref_time(55_007_000 as u64)
+			.saturating_add(RocksDbWeight::get().reads(4 as u64))
+			.saturating_add(RocksDbWeight::get().writes(4 as u64))
 	}
 	// Storage: DdcStaking Ledger (r:1 w:1)
 	// Storage: DdcStaking CDNs (r:1 w:0)
@@ -146,36 +131,36 @@
 	// Storage: Balances Locks (r:1 w:1)
 	// Storage: System Account (r:1 w:1)
 	fn unbond() -> Weight {
-		Weight::from_ref_time(47_727_000_u64)
-			.saturating_add(RocksDbWeight::get().reads(6_u64))
-			.saturating_add(RocksDbWeight::get().writes(3_u64))
+		Weight::from_ref_time(47_727_000 as u64)
+			.saturating_add(RocksDbWeight::get().reads(6 as u64))
+			.saturating_add(RocksDbWeight::get().writes(3 as u64))
 	}
 	// Storage: DdcStaking Ledger (r:1 w:1)
 	// Storage: DdcStaking CurrentEra (r:1 w:0)
 	// Storage: Balances Locks (r:1 w:1)
 	// Storage: System Account (r:1 w:1)
 	fn withdraw_unbonded() -> Weight {
-		Weight::from_ref_time(69_750_000_u64)
-			.saturating_add(RocksDbWeight::get().reads(4_u64))
-			.saturating_add(RocksDbWeight::get().writes(3_u64))
+		Weight::from_ref_time(69_750_000 as u64)
+			.saturating_add(RocksDbWeight::get().reads(4 as u64))
+			.saturating_add(RocksDbWeight::get().writes(3 as u64))
 	}
 	// Storage: DdcStaking Ledger (r:1 w:0)
 	// Storage: DdcStaking Settings (r:1 w:0)
 	// Storage: DdcStaking CDNs (r:1 w:0)
 	// Storage: DdcStaking Storages (r:1 w:1)
 	fn store() -> Weight {
-		Weight::from_ref_time(26_112_000_u64)
-			.saturating_add(RocksDbWeight::get().reads(4_u64))
-			.saturating_add(RocksDbWeight::get().writes(1_u64))
+		Weight::from_ref_time(26_112_000 as u64)
+			.saturating_add(RocksDbWeight::get().reads(4 as u64))
+			.saturating_add(RocksDbWeight::get().writes(1 as u64))
 	}
 	// Storage: DdcStaking Ledger (r:1 w:0)
 	// Storage: DdcStaking Settings (r:1 w:0)
 	// Storage: DdcStaking Storages (r:1 w:0)
 	// Storage: DdcStaking CDNs (r:1 w:1)
 	fn serve() -> Weight {
-		Weight::from_ref_time(19_892_000_u64)
-			.saturating_add(RocksDbWeight::get().reads(4_u64))
-			.saturating_add(RocksDbWeight::get().writes(1_u64))
+		Weight::from_ref_time(19_892_000 as u64)
+			.saturating_add(RocksDbWeight::get().reads(4 as u64))
+			.saturating_add(RocksDbWeight::get().writes(1 as u64))
 	}
 	// Storage: DdcStaking Ledger (r:1 w:1)
 	// Storage: DdcStaking CurrentEra (r:1 w:0)
@@ -183,36 +168,21 @@
 	// Storage: DdcStaking Settings (r:1 w:0)
 	// Storage: DdcStaking Storages (r:1 w:0)
 	fn chill() -> Weight {
-		Weight::from_ref_time(77_450_000_u64)
-			.saturating_add(RocksDbWeight::get().reads(5_u64))
-			.saturating_add(RocksDbWeight::get().writes(2_u64))
+		Weight::from_ref_time(77_450_000 as u64)
+			.saturating_add(RocksDbWeight::get().reads(5 as u64))
+			.saturating_add(RocksDbWeight::get().writes(2 as u64))
 	}
 	// Storage: DdcStaking Bonded (r:1 w:1)
 	// Storage: DdcStaking Ledger (r:2 w:2)
 	fn set_controller() -> Weight {
-		Weight::from_ref_time(38_521_000_u64)
-			.saturating_add(RocksDbWeight::get().reads(3_u64))
-			.saturating_add(RocksDbWeight::get().writes(3_u64))
+		Weight::from_ref_time(38_521_000 as u64)
+			.saturating_add(RocksDbWeight::get().reads(3 as u64))
+			.saturating_add(RocksDbWeight::get().writes(3 as u64))
 	}
 	// Storage: DdcStaking Nodes (r:1 w:1)
 	fn set_node() -> Weight {
-		Weight::from_ref_time(21_779_000_u64)
-			.saturating_add(RocksDbWeight::get().reads(1_u64))
-			.saturating_add(RocksDbWeight::get().writes(1_u64))
+		Weight::from_ref_time(21_779_000 as u64)
+			.saturating_add(RocksDbWeight::get().reads(1 as u64))
+			.saturating_add(RocksDbWeight::get().writes(1 as u64))
 	}
-<<<<<<< HEAD
-	// Storage: DdcStaking ClusterManagers (r:1 w:1)
-	fn allow_cluster_manager() -> Weight {
-		Weight::from_ref_time(11_727_000_u64)
-			.saturating_add(RocksDbWeight::get().reads(1_u64))
-			.saturating_add(RocksDbWeight::get().writes(1_u64))
-	}
-	// Storage: DdcStaking ClusterManagers (r:1 w:1)
-	fn disallow_cluster_manager() -> Weight {
-		Weight::from_ref_time(18_006_000_u64)
-			.saturating_add(RocksDbWeight::get().reads(1_u64))
-			.saturating_add(RocksDbWeight::get().writes(1_u64))
-	}
-=======
->>>>>>> 958aff11
 }