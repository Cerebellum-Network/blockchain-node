--- conflicted
+++ resolved
@@ -2,17 +2,12 @@
 
 #![allow(dead_code)]
 
-<<<<<<< HEAD
-use crate::{self as pallet_ddc_staking, *};
-use ddc_primitives::{CDNNodePubKey, ClusterFeesParams, ClusterPricingParams, StorageNodePubKey};
-=======
 use std::cell::RefCell;
 
 use ddc_primitives::{
 	CDNNodePubKey, ClusterBondingParams, ClusterFeesParams, ClusterGovParams, ClusterParams,
 	ClusterPricingParams, NodeParams, NodePubKey, StorageNodePubKey,
 };
->>>>>>> 5a5478b8
 use ddc_traits::{
 	cluster::{ClusterManager, ClusterManagerError, ClusterVisitor, ClusterVisitorError},
 	node::{NodeVisitor, NodeVisitorError},
@@ -195,8 +190,6 @@
 	) -> Result<T::AccountId, ClusterVisitorError> {
 		Err(ClusterVisitorError::ClusterDoesNotExist)
 	}
-<<<<<<< HEAD
-=======
 
 	fn get_bonding_params(
 		cluster_id: &ClusterId,
@@ -235,7 +228,6 @@
 				.unwrap_or_default(),
 		})
 	}
->>>>>>> 5a5478b8
 }
 
 pub struct TestClusterManager;
