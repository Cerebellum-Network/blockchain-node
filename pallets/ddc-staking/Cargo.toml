[package]
name = "pallet-ddc-staking"
version = "4.8.2"
edition = "2021"

[dependencies]
codec = { package = "parity-scale-codec", version = "3.1.5", default-features = false, features = ["derive"] }
ddc-primitives = { version = "0.1.0", default-features = false, path = "../../primitives" }
ddc-traits = { version = "0.1.0", default-features = false, path = "../../traits" }
frame-benchmarking = { default-features = false, git = "https://github.com/paritytech/substrate.git", branch = "polkadot-v0.9.33", optional = true }
frame-support = { default-features = false, git = "https://github.com/paritytech/substrate.git", branch = "polkadot-v0.9.33" }
frame-system = { default-features = false, git = "https://github.com/paritytech/substrate.git", branch = "polkadot-v0.9.33" }
scale-info = { version = "2.1.2", default-features = false, features = ["derive"] }
sp-io = { default-features = false, git = "https://github.com/paritytech/substrate.git", branch = "polkadot-v0.9.33" }
sp-runtime = { default-features = false, git = "https://github.com/paritytech/substrate.git", branch = "polkadot-v0.9.33" }
sp-std = { default-features = false, git = "https://github.com/paritytech/substrate.git", branch = "polkadot-v0.9.33" }

[dev-dependencies]
<<<<<<< HEAD
pallet-balances = { git = "https://github.com/paritytech/substrate.git", branch = "polkadot-v0.9.33" }
pallet-timestamp = { git = "https://github.com/paritytech/substrate.git", branch = "polkadot-v0.9.33" }
sp-core = { git = "https://github.com/paritytech/substrate.git", branch = "polkadot-v0.9.33" }
sp-tracing = { git = "https://github.com/paritytech/substrate.git", branch = "polkadot-v0.9.33" }
substrate-test-utils = { git = "https://github.com/paritytech/substrate.git", branch = "polkadot-v0.9.33" }
=======
lazy_static = "1.4.0"
pallet-balances = { git = "https://github.com/paritytech/substrate.git", branch = "polkadot-v0.9.31" }
pallet-timestamp = { git = "https://github.com/paritytech/substrate.git", branch = "polkadot-v0.9.31" }
parking_lot = "0.12.1"
sp-core = { git = "https://github.com/paritytech/substrate.git", branch = "polkadot-v0.9.31" }
sp-tracing = { git = "https://github.com/paritytech/substrate.git", branch = "polkadot-v0.9.31" }
substrate-test-utils = { git = "https://github.com/paritytech/substrate.git", branch = "polkadot-v0.9.31" }
>>>>>>> b5ae6322

[features]
default = ["std"]
std = [
  "codec/std",
  "ddc-primitives/std",
  "frame-support/std",
  "frame-system/std",
  "frame-benchmarking/std",
  "scale-info/std",
  "sp-io/std",
  "sp-runtime/std",
  "sp-std/std",
]
runtime-benchmarks = ["frame-benchmarking/runtime-benchmarks"]<|MERGE_RESOLUTION|>--- conflicted
+++ resolved
@@ -16,21 +16,13 @@
 sp-std = { default-features = false, git = "https://github.com/paritytech/substrate.git", branch = "polkadot-v0.9.33" }
 
 [dev-dependencies]
-<<<<<<< HEAD
+lazy_static = "1.4.0"
 pallet-balances = { git = "https://github.com/paritytech/substrate.git", branch = "polkadot-v0.9.33" }
 pallet-timestamp = { git = "https://github.com/paritytech/substrate.git", branch = "polkadot-v0.9.33" }
+parking_lot = "0.12.1"
 sp-core = { git = "https://github.com/paritytech/substrate.git", branch = "polkadot-v0.9.33" }
 sp-tracing = { git = "https://github.com/paritytech/substrate.git", branch = "polkadot-v0.9.33" }
 substrate-test-utils = { git = "https://github.com/paritytech/substrate.git", branch = "polkadot-v0.9.33" }
-=======
-lazy_static = "1.4.0"
-pallet-balances = { git = "https://github.com/paritytech/substrate.git", branch = "polkadot-v0.9.31" }
-pallet-timestamp = { git = "https://github.com/paritytech/substrate.git", branch = "polkadot-v0.9.31" }
-parking_lot = "0.12.1"
-sp-core = { git = "https://github.com/paritytech/substrate.git", branch = "polkadot-v0.9.31" }
-sp-tracing = { git = "https://github.com/paritytech/substrate.git", branch = "polkadot-v0.9.31" }
-substrate-test-utils = { git = "https://github.com/paritytech/substrate.git", branch = "polkadot-v0.9.31" }
->>>>>>> b5ae6322
 
 [features]
 default = ["std"]
