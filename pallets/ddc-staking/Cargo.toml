[package]
name = "pallet-ddc-staking"
version = "0.1.0"
edition = "2021"

[dependencies]
codec = { package = "parity-scale-codec", version = "3.0.0", default-features = false, features = ["derive"] }
<<<<<<< HEAD
frame-support = { version = "4.0.0-dev", default-features = false, git = "https://github.com/paritytech/substrate.git", branch = "polkadot-v0.9.22" }
frame-system = { version = "4.0.0-dev", default-features = false, git = "https://github.com/paritytech/substrate.git", branch = "polkadot-v0.9.22" }
log = { version = "0.4.17", default-features = false }
scale-info = { version = "2.0.1", default-features = false, features = ["derive"] }
sp-io = { version = "6.0.0", default-features = false, git = "https://github.com/paritytech/substrate.git", branch = "polkadot-v0.9.22" }
sp-runtime = { version = "6.0.0", default-features = false, git = "https://github.com/paritytech/substrate.git", branch = "polkadot-v0.9.22" }
sp-staking = { version = "4.0.0-dev", default-features = false, git = "https://github.com/paritytech/substrate.git", branch = "polkadot-v0.9.22" }
sp-std = { version = "4.0.0-dev", default-features = false, git = "https://github.com/paritytech/substrate.git", branch = "polkadot-v0.9.22" }
=======
frame-support = { version = "4.0.0-dev", default-features = false, git = "https://github.com/paritytech/substrate.git", branch = "polkadot-v0.9.25" }
frame-system = { version = "4.0.0-dev", default-features = false, git = "https://github.com/paritytech/substrate.git", branch = "polkadot-v0.9.25" }
scale-info = { version = "2.1.2", default-features = false, features = ["derive"] }
sp-io = { version = "6.0.0", default-features = false, git = "https://github.com/paritytech/substrate.git", branch = "polkadot-v0.9.25" }
sp-runtime = { version = "6.0.0", default-features = false, git = "https://github.com/paritytech/substrate.git", branch = "polkadot-v0.9.25" }
sp-staking = { version = "4.0.0-dev", default-features = false, git = "https://github.com/paritytech/substrate.git", branch = "polkadot-v0.9.25" }
sp-std = { version = "4.0.0-dev", default-features = false, git = "https://github.com/paritytech/substrate.git", branch = "polkadot-v0.9.25" }
>>>>>>> 0f10faf8

frame-benchmarking = { version = "4.0.0-dev", default-features = false, git = "https://github.com/paritytech/substrate.git", branch = "polkadot-v0.9.25", optional = true }

[dev-dependencies]
substrate-test-utils = { version = "4.0.0-dev", git = "https://github.com/paritytech/substrate.git", branch = "polkadot-v0.9.25" }

[features]
default = ["std"]
std = [
  "codec/std",
  "frame-support/std",
  "frame-system/std",
  "frame-benchmarking/std",
  "scale-info/std",
  "sp-io/std",
  "sp-runtime/std",
  "sp-staking/std",
  "sp-std/std",
]
runtime-benchmarks = ["frame-benchmarking/runtime-benchmarks"]<|MERGE_RESOLUTION|>--- conflicted
+++ resolved
@@ -5,26 +5,16 @@
 
 [dependencies]
 codec = { package = "parity-scale-codec", version = "3.0.0", default-features = false, features = ["derive"] }
-<<<<<<< HEAD
-frame-support = { version = "4.0.0-dev", default-features = false, git = "https://github.com/paritytech/substrate.git", branch = "polkadot-v0.9.22" }
-frame-system = { version = "4.0.0-dev", default-features = false, git = "https://github.com/paritytech/substrate.git", branch = "polkadot-v0.9.22" }
 log = { version = "0.4.17", default-features = false }
-scale-info = { version = "2.0.1", default-features = false, features = ["derive"] }
-sp-io = { version = "6.0.0", default-features = false, git = "https://github.com/paritytech/substrate.git", branch = "polkadot-v0.9.22" }
-sp-runtime = { version = "6.0.0", default-features = false, git = "https://github.com/paritytech/substrate.git", branch = "polkadot-v0.9.22" }
-sp-staking = { version = "4.0.0-dev", default-features = false, git = "https://github.com/paritytech/substrate.git", branch = "polkadot-v0.9.22" }
-sp-std = { version = "4.0.0-dev", default-features = false, git = "https://github.com/paritytech/substrate.git", branch = "polkadot-v0.9.22" }
-=======
+scale-info = { version = "2.1.2", default-features = false, features = ["derive"] }
+
+frame-benchmarking = { version = "4.0.0-dev", default-features = false, git = "https://github.com/paritytech/substrate.git", branch = "polkadot-v0.9.25", optional = true }
 frame-support = { version = "4.0.0-dev", default-features = false, git = "https://github.com/paritytech/substrate.git", branch = "polkadot-v0.9.25" }
 frame-system = { version = "4.0.0-dev", default-features = false, git = "https://github.com/paritytech/substrate.git", branch = "polkadot-v0.9.25" }
-scale-info = { version = "2.1.2", default-features = false, features = ["derive"] }
 sp-io = { version = "6.0.0", default-features = false, git = "https://github.com/paritytech/substrate.git", branch = "polkadot-v0.9.25" }
 sp-runtime = { version = "6.0.0", default-features = false, git = "https://github.com/paritytech/substrate.git", branch = "polkadot-v0.9.25" }
 sp-staking = { version = "4.0.0-dev", default-features = false, git = "https://github.com/paritytech/substrate.git", branch = "polkadot-v0.9.25" }
 sp-std = { version = "4.0.0-dev", default-features = false, git = "https://github.com/paritytech/substrate.git", branch = "polkadot-v0.9.25" }
->>>>>>> 0f10faf8
-
-frame-benchmarking = { version = "4.0.0-dev", default-features = false, git = "https://github.com/paritytech/substrate.git", branch = "polkadot-v0.9.25", optional = true }
 
 [dev-dependencies]
 substrate-test-utils = { version = "4.0.0-dev", git = "https://github.com/paritytech/substrate.git", branch = "polkadot-v0.9.25" }
@@ -33,9 +23,9 @@
 default = ["std"]
 std = [
   "codec/std",
+  "frame-benchmarking/std",
   "frame-support/std",
   "frame-system/std",
-  "frame-benchmarking/std",
   "scale-info/std",
   "sp-io/std",
   "sp-runtime/std",
