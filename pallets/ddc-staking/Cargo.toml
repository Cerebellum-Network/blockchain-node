--- conflicted
+++ resolved
@@ -4,32 +4,17 @@
 edition = "2021"
 
 [dependencies]
-<<<<<<< HEAD
-codec = { package = "parity-scale-codec", version = "3.0.0", default-features = false, features = ["derive"] }
-log = { version = "0.4.17", default-features = false }
-scale-info = { version = "2.1.2", default-features = false, features = ["derive"] }
-
-frame-benchmarking = { version = "4.0.0-dev", default-features = false, git = "https://github.com/paritytech/substrate.git", branch = "polkadot-v0.9.25", optional = true }
-frame-support = { version = "4.0.0-dev", default-features = false, git = "https://github.com/paritytech/substrate.git", branch = "polkadot-v0.9.25" }
-frame-system = { version = "4.0.0-dev", default-features = false, git = "https://github.com/paritytech/substrate.git", branch = "polkadot-v0.9.25" }
-sp-io = { version = "6.0.0", default-features = false, git = "https://github.com/paritytech/substrate.git", branch = "polkadot-v0.9.25" }
-sp-runtime = { version = "6.0.0", default-features = false, git = "https://github.com/paritytech/substrate.git", branch = "polkadot-v0.9.25" }
-sp-staking = { version = "4.0.0-dev", default-features = false, git = "https://github.com/paritytech/substrate.git", branch = "polkadot-v0.9.25" }
-sp-std = { version = "4.0.0-dev", default-features = false, git = "https://github.com/paritytech/substrate.git", branch = "polkadot-v0.9.25" }
-
-=======
 codec = { package = "parity-scale-codec", version = "3.1.5", default-features = false, features = ["derive"] }
+frame-benchmarking = { version = "4.0.0-dev", default-features = false, git = "https://github.com/paritytech/substrate.git", branch = "polkadot-v0.9.29", optional = true }
 frame-support = { version = "4.0.0-dev", default-features = false, git = "https://github.com/paritytech/substrate.git", branch = "polkadot-v0.9.29" }
 frame-system = { version = "4.0.0-dev", default-features = false, git = "https://github.com/paritytech/substrate.git", branch = "polkadot-v0.9.29" }
+log = { version = "0.4.17", default-features = false }
 scale-info = { version = "2.1.2", default-features = false, features = ["derive"] }
 sp-io = { version = "6.0.0", default-features = false, git = "https://github.com/paritytech/substrate.git", branch = "polkadot-v0.9.29" }
 sp-runtime = { version = "6.0.0", default-features = false, git = "https://github.com/paritytech/substrate.git", branch = "polkadot-v0.9.29" }
 sp-staking = { version = "4.0.0-dev", default-features = false, git = "https://github.com/paritytech/substrate.git", branch = "polkadot-v0.9.29" }
 sp-std = { version = "4.0.0-dev", default-features = false, git = "https://github.com/paritytech/substrate.git", branch = "polkadot-v0.9.29" }
 
-frame-benchmarking = { version = "4.0.0-dev", default-features = false, git = "https://github.com/paritytech/substrate.git", branch = "polkadot-v0.9.29", optional = true }
-
->>>>>>> 18daeb11
 [dev-dependencies]
 substrate-test-utils = { version = "4.0.0-dev", git = "https://github.com/paritytech/substrate.git", branch = "polkadot-v0.9.29" }
 
