--- conflicted
+++ resolved
@@ -5,22 +5,15 @@
 
 [dependencies]
 codec = { package = "parity-scale-codec", version = "3.1.5", default-features = false, features = ["derive"] }
-<<<<<<< HEAD
-frame-benchmarking = { version = "4.0.0-dev", default-features = false, git = "https://github.com/paritytech/substrate.git", branch = "polkadot-v0.9.29", optional = true }
-frame-support = { version = "4.0.0-dev", default-features = false, git = "https://github.com/paritytech/substrate.git", branch = "polkadot-v0.9.29" }
-frame-system = { version = "4.0.0-dev", default-features = false, git = "https://github.com/paritytech/substrate.git", branch = "polkadot-v0.9.29" }
-log = { version = "0.4.17", default-features = false }
-=======
+frame-benchmarking = { version = "4.0.0-dev", default-features = false, git = "https://github.com/paritytech/substrate.git", branch = "polkadot-v0.9.30", optional = true }
 frame-support = { version = "4.0.0-dev", default-features = false, git = "https://github.com/paritytech/substrate.git", branch = "polkadot-v0.9.30" }
 frame-system = { version = "4.0.0-dev", default-features = false, git = "https://github.com/paritytech/substrate.git", branch = "polkadot-v0.9.30" }
->>>>>>> 2f4caf8c
+log = { version = "0.4.17", default-features = false }
 scale-info = { version = "2.1.2", default-features = false, features = ["derive"] }
 sp-io = { version = "6.0.0", default-features = false, git = "https://github.com/paritytech/substrate.git", branch = "polkadot-v0.9.30" }
 sp-runtime = { version = "6.0.0", default-features = false, git = "https://github.com/paritytech/substrate.git", branch = "polkadot-v0.9.30" }
 sp-staking = { version = "4.0.0-dev", default-features = false, git = "https://github.com/paritytech/substrate.git", branch = "polkadot-v0.9.30" }
 sp-std = { version = "4.0.0-dev", default-features = false, git = "https://github.com/paritytech/substrate.git", branch = "polkadot-v0.9.30" }
-
-frame-benchmarking = { version = "4.0.0-dev", default-features = false, git = "https://github.com/paritytech/substrate.git", branch = "polkadot-v0.9.30", optional = true }
 
 [dev-dependencies]
 pallet-balances = { version = "4.0.0-dev", git = "https://github.com/paritytech/substrate.git", branch = "polkadot-v0.9.30" }
