--- conflicted
+++ resolved
@@ -30,13 +30,8 @@
 sp-std = { workspace = true }
 
 [dev-dependencies]
-<<<<<<< HEAD
-mockall = "0.12.1"
 sp-core = { workspace = true, features = ["std"] }
 sp-keystore = { workspace = true }
-=======
-sp-core = { workspace = true, features = ["std"] }
->>>>>>> a3e74611
 
 [features]
 default = ["std"]
