--- conflicted
+++ resolved
@@ -2178,44 +2178,44 @@
 	ext.register_extension(TransactionPoolExt::new(pool));
 
 	ext.execute_with(|| {
-		let mut offchain_state = offchain_state.write();
-		offchain_state.timestamp = Timestamp::from_unix_millis(0);
-		let host = "example1.com";
-		let port = 80;
-
-		// Mock HTTP request and response
-		let pending_request = PendingRequest {
-			method: "GET".to_string(),
-			uri: format!("http://{}:{}/activity/eras", host, port),
-			response: Some(br#"[{"id":17,"status":"PROCESSED","start":1,"end":2,"processing_time":15977,"nodes_total":9,"nodes_processed":9,"records_processed":0,"records_applied":0,"records_discarded":130755,"attempt":0},{"id":18,"status":"PROCESSED","start":1,"end":2,"processing_time":15977,"nodes_total":9,"nodes_processed":9,"records_processed":0,"records_applied":0,"records_discarded":130755,"attempt":0},{"id":19,"status":"PROCESSED","start":1,"end":2,"processing_time":15977,"nodes_total":9,"nodes_processed":9,"records_processed":0,"records_applied":0,"records_discarded":130755,"attempt":0}]"#.to_vec()),
-			sent: true,
-			..Default::default()
-		};
-		offchain_state.expect_request(pending_request);
-		drop(offchain_state);
-
-		let node_params = StorageNodeParams {
-			ssl: false,
-			host: host.as_bytes().to_vec(),
-			http_port: port,
-			mode: StorageNodeMode::DAC,
-			p2p_port: 5555,
-			grpc_port: 4444,
-			domain: b"example2.com".to_vec(),
-		};
-
-		let result = Pallet::<Test>::fetch_processed_eras(&node_params);
-		assert!(result.is_ok());
-		let activities = result.unwrap();
-
-		let era_activity1 = EraActivity { id: 17, start: 1, end: 2 };
-		let era_activity2 = EraActivity { id: 18, start: 1, end: 2 };
-		let era_activity3 = EraActivity { id: 19, start: 1, end: 2 };
-
-		assert_eq!(era_activity1, activities[0].clone().into());
-		assert_eq!(era_activity2, activities[1].clone().into());
-		assert_eq!(era_activity3, activities[2].clone().into());
-	});
+        let mut offchain_state = offchain_state.write();
+        offchain_state.timestamp = Timestamp::from_unix_millis(0);
+        let host = "example1.com";
+        let port = 80;
+
+        // Mock HTTP request and response
+        let pending_request = PendingRequest {
+            method: "GET".to_string(),
+            uri: format!("http://{}:{}/activity/eras", host, port),
+            response: Some(br#"[{"id":17,"status":"PROCESSED","start":1,"end":2,"processing_time":15977,"nodes_total":9,"nodes_processed":9,"records_processed":0,"records_applied":0,"records_discarded":130755,"attempt":0},{"id":18,"status":"PROCESSED","start":1,"end":2,"processing_time":15977,"nodes_total":9,"nodes_processed":9,"records_processed":0,"records_applied":0,"records_discarded":130755,"attempt":0},{"id":19,"status":"PROCESSED","start":1,"end":2,"processing_time":15977,"nodes_total":9,"nodes_processed":9,"records_processed":0,"records_applied":0,"records_discarded":130755,"attempt":0}]"#.to_vec()),
+            sent: true,
+            ..Default::default()
+        };
+        offchain_state.expect_request(pending_request);
+        drop(offchain_state);
+
+        let node_params = StorageNodeParams {
+            ssl: false,
+            host: host.as_bytes().to_vec(),
+            http_port: port,
+            mode: StorageNodeMode::DAC,
+            p2p_port: 5555,
+            grpc_port: 4444,
+            domain: b"example2.com".to_vec(),
+        };
+
+        let result = Pallet::<Test>::fetch_processed_eras(&node_params);
+        assert!(result.is_ok());
+        let activities = result.unwrap();
+
+        let era_activity1 = EraActivity { id: 17, start: 1, end: 2 };
+        let era_activity2 = EraActivity { id: 18, start: 1, end: 2 };
+        let era_activity3 = EraActivity { id: 19, start: 1, end: 2 };
+
+        assert_eq!(era_activity1, activities[0].clone().into());
+        assert_eq!(era_activity2, activities[1].clone().into());
+        assert_eq!(era_activity3, activities[2].clone().into());
+    });
 }
 
 #[test]
@@ -2229,108 +2229,108 @@
 	ext.register_extension(TransactionPoolExt::new(pool));
 
 	ext.execute_with(|| {
-		let key = format!("offchain::validator::{:?}", KEY_TYPE).into_bytes();
-
-		let mut offchain_state = offchain_state.write();
-		offchain_state.persistent_storage.set(
-			b"",
-			&key,
-			b"9ef98ad9c3626ba725e78d76cfcfc4b4d07e84f0388465bc7eb992e3e117234a".as_ref(),
-		);
-		offchain_state.timestamp = Timestamp::from_unix_millis(0);
-		let host1 = "example1.com";
-		let host2 = "example2.com";
-		let host3 = "example3.com";
-		let host4 = "example4.com";
-		let port = 80;
-
-		let pending_request1 = PendingRequest {
-			method: "GET".to_string(),
-			uri: format!("http://{}:{}/activity/eras", host1, port),
-			response: Some(br#"[{"id":16,"status":"PROCESSED","start":1,"end":2,"processing_time":15977,"nodes_total":9,"nodes_processed":9,"records_processed":0,"records_applied":0,"records_discarded":130755,"attempt":0},{"id":17,"status":"PROCESSED","start":1,"end":2,"processing_time":15977,"nodes_total":9,"nodes_processed":9,"records_processed":0,"records_applied":0,"records_discarded":130755,"attempt":0},{"id":18,"status":"PROCESSED","start":1,"end":2,"processing_time":15977,"nodes_total":9,"nodes_processed":9,"records_processed":0,"records_applied":0,"records_discarded":130755,"attempt":0},{"id":19,"status":"PROCESSED","start":1,"end":2,"processing_time":15977,"nodes_total":9,"nodes_processed":9,"records_processed":0,"records_applied":0,"records_discarded":130755,"attempt":0}]"#.to_vec()),
-			sent: true,
-			..Default::default()
-		};
-		let pending_request2 = PendingRequest {
-			method: "GET".to_string(),
-			uri: format!("http://{}:{}/activity/eras", host2, port),
-			response: Some(br#"[{"id":16,"status":"PROCESSED","start":1,"end":2,"processing_time":15977,"nodes_total":9,"nodes_processed":9,"records_processed":0,"records_applied":0,"records_discarded":130755,"attempt":0},{"id":17,"status":"PROCESSED","start":1,"end":2,"processing_time":15977,"nodes_total":9,"nodes_processed":9,"records_processed":0,"records_applied":0,"records_discarded":130755,"attempt":0},{"id":18,"status":"PROCESSED","start":1,"end":2,"processing_time":15977,"nodes_total":9,"nodes_processed":9,"records_processed":0,"records_applied":0,"records_discarded":130755,"attempt":0}]"#.to_vec()),
-			sent: true,
-			..Default::default()
-		};
-		let pending_request3 = PendingRequest {
-			method: "GET".to_string(),
-			uri: format!("http://{}:{}/activity/eras", host3, port),
-			response: Some(br#"[{"id":16,"status":"PROCESSED","start":1,"end":2,"processing_time":15977,"nodes_total":9,"nodes_processed":9,"records_processed":0,"records_applied":0,"records_discarded":130755,"attempt":0},{"id":17,"status":"PROCESSED","start":1,"end":2,"processing_time":15977,"nodes_total":9,"nodes_processed":9,"records_processed":0,"records_applied":0,"records_discarded":130755,"attempt":0},{"id":18,"status":"PROCESSED","start":1,"end":2,"processing_time":15977,"nodes_total":9,"nodes_processed":9,"records_processed":0,"records_applied":0,"records_discarded":130755,"attempt":0}]"#.to_vec()),
-			sent: true,
-			..Default::default()
-		};
-		let pending_request4 = PendingRequest {
-			method: "GET".to_string(),
-			uri: format!("http://{}:{}/activity/eras", host4, port),
-			response: Some(br#"[{"id":16,"status":"PROCESSED","start":1,"end":2,"processing_time":15977,"nodes_total":9,"nodes_processed":9,"records_processed":0,"records_applied":0,"records_discarded":130755,"attempt":0},{"id":17,"status":"PROCESSED","start":1,"end":2,"processing_time":15977,"nodes_total":9,"nodes_processed":9,"records_processed":0,"records_applied":0,"records_discarded":130755,"attempt":0},{"id":18,"status":"PROCESSED","start":1,"end":2,"processing_time":15977,"nodes_total":9,"nodes_processed":9,"records_processed":0,"records_applied":0,"records_discarded":130755,"attempt":0}]"#.to_vec()),
-			sent: true,
-			..Default::default()
-		};
-		offchain_state.expect_request(pending_request1);
-		offchain_state.expect_request(pending_request2);
-		offchain_state.expect_request(pending_request3);
-		offchain_state.expect_request(pending_request4);
-
-		drop(offchain_state);
-
-		let node_params1 = StorageNodeParams {
-			ssl: false,
-			host: host1.as_bytes().to_vec(),
-			http_port: port,
-			mode: StorageNodeMode::DAC,
-			p2p_port: 5555,
-			grpc_port: 4444,
-			domain: b"example2.com".to_vec(),
-		};
-
-		let node_params2 = StorageNodeParams {
-			ssl: false,
-			host: host2.as_bytes().to_vec(),
-			http_port: port,
-			mode: StorageNodeMode::DAC,
-			p2p_port: 5555,
-			grpc_port: 4444,
-			domain: b"example3.com".to_vec(),
-		};
-
-		let node_params3 = StorageNodeParams {
-			ssl: false,
-			host: host3.as_bytes().to_vec(),
-			http_port: port,
-			mode: StorageNodeMode::DAC,
-			p2p_port: 5555,
-			grpc_port: 4444,
-			domain: b"example4.com".to_vec(),
-		};
-
-		let node_params4 = StorageNodeParams {
-			ssl: false,
-			host: host4.as_bytes().to_vec(),
-			http_port: port,
-			mode: StorageNodeMode::DAC,
-			p2p_port: 5555,
-			grpc_port: 4444,
-			domain: b"example5.com".to_vec(),
-		};
-
-		let dac_nodes: Vec<(NodePubKey, StorageNodeParams)> = vec![
-			(NodePubKey::StoragePubKey(StorageNodePubKey::new([1; 32])), node_params1),
-			(NodePubKey::StoragePubKey(StorageNodePubKey::new([2; 32])), node_params2),
-			(NodePubKey::StoragePubKey(StorageNodePubKey::new([3; 32])), node_params3),
-			(NodePubKey::StoragePubKey(StorageNodePubKey::new([4; 32])), node_params4),
-		];
-
-		let cluster_id = ClusterId::from([12; 20]);
-		let result = Pallet::<Test>::get_era_for_validation(&cluster_id, &dac_nodes);
-		let era_activity = EraActivity { id: 16, start: 1, end: 2 };
-		assert_eq!(result.unwrap().unwrap(), era_activity);
-	});
+        let key = format!("offchain::validator::{:?}", KEY_TYPE).into_bytes();
+
+        let mut offchain_state = offchain_state.write();
+        offchain_state.persistent_storage.set(
+            b"",
+            &key,
+            b"9ef98ad9c3626ba725e78d76cfcfc4b4d07e84f0388465bc7eb992e3e117234a".as_ref(),
+        );
+        offchain_state.timestamp = Timestamp::from_unix_millis(0);
+        let host1 = "example1.com";
+        let host2 = "example2.com";
+        let host3 = "example3.com";
+        let host4 = "example4.com";
+        let port = 80;
+
+        let pending_request1 = PendingRequest {
+            method: "GET".to_string(),
+            uri: format!("http://{}:{}/activity/eras", host1, port),
+            response: Some(br#"[{"id":16,"status":"PROCESSED","start":1,"end":2,"processing_time":15977,"nodes_total":9,"nodes_processed":9,"records_processed":0,"records_applied":0,"records_discarded":130755,"attempt":0},{"id":17,"status":"PROCESSED","start":1,"end":2,"processing_time":15977,"nodes_total":9,"nodes_processed":9,"records_processed":0,"records_applied":0,"records_discarded":130755,"attempt":0},{"id":18,"status":"PROCESSED","start":1,"end":2,"processing_time":15977,"nodes_total":9,"nodes_processed":9,"records_processed":0,"records_applied":0,"records_discarded":130755,"attempt":0},{"id":19,"status":"PROCESSED","start":1,"end":2,"processing_time":15977,"nodes_total":9,"nodes_processed":9,"records_processed":0,"records_applied":0,"records_discarded":130755,"attempt":0}]"#.to_vec()),
+            sent: true,
+            ..Default::default()
+        };
+        let pending_request2 = PendingRequest {
+            method: "GET".to_string(),
+            uri: format!("http://{}:{}/activity/eras", host2, port),
+            response: Some(br#"[{"id":16,"status":"PROCESSED","start":1,"end":2,"processing_time":15977,"nodes_total":9,"nodes_processed":9,"records_processed":0,"records_applied":0,"records_discarded":130755,"attempt":0},{"id":17,"status":"PROCESSED","start":1,"end":2,"processing_time":15977,"nodes_total":9,"nodes_processed":9,"records_processed":0,"records_applied":0,"records_discarded":130755,"attempt":0},{"id":18,"status":"PROCESSED","start":1,"end":2,"processing_time":15977,"nodes_total":9,"nodes_processed":9,"records_processed":0,"records_applied":0,"records_discarded":130755,"attempt":0}]"#.to_vec()),
+            sent: true,
+            ..Default::default()
+        };
+        let pending_request3 = PendingRequest {
+            method: "GET".to_string(),
+            uri: format!("http://{}:{}/activity/eras", host3, port),
+            response: Some(br#"[{"id":16,"status":"PROCESSED","start":1,"end":2,"processing_time":15977,"nodes_total":9,"nodes_processed":9,"records_processed":0,"records_applied":0,"records_discarded":130755,"attempt":0},{"id":17,"status":"PROCESSED","start":1,"end":2,"processing_time":15977,"nodes_total":9,"nodes_processed":9,"records_processed":0,"records_applied":0,"records_discarded":130755,"attempt":0},{"id":18,"status":"PROCESSED","start":1,"end":2,"processing_time":15977,"nodes_total":9,"nodes_processed":9,"records_processed":0,"records_applied":0,"records_discarded":130755,"attempt":0}]"#.to_vec()),
+            sent: true,
+            ..Default::default()
+        };
+        let pending_request4 = PendingRequest {
+            method: "GET".to_string(),
+            uri: format!("http://{}:{}/activity/eras", host4, port),
+            response: Some(br#"[{"id":16,"status":"PROCESSED","start":1,"end":2,"processing_time":15977,"nodes_total":9,"nodes_processed":9,"records_processed":0,"records_applied":0,"records_discarded":130755,"attempt":0},{"id":17,"status":"PROCESSED","start":1,"end":2,"processing_time":15977,"nodes_total":9,"nodes_processed":9,"records_processed":0,"records_applied":0,"records_discarded":130755,"attempt":0},{"id":18,"status":"PROCESSED","start":1,"end":2,"processing_time":15977,"nodes_total":9,"nodes_processed":9,"records_processed":0,"records_applied":0,"records_discarded":130755,"attempt":0}]"#.to_vec()),
+            sent: true,
+            ..Default::default()
+        };
+        offchain_state.expect_request(pending_request1);
+        offchain_state.expect_request(pending_request2);
+        offchain_state.expect_request(pending_request3);
+        offchain_state.expect_request(pending_request4);
+
+        drop(offchain_state);
+
+        let node_params1 = StorageNodeParams {
+            ssl: false,
+            host: host1.as_bytes().to_vec(),
+            http_port: port,
+            mode: StorageNodeMode::DAC,
+            p2p_port: 5555,
+            grpc_port: 4444,
+            domain: b"example2.com".to_vec(),
+        };
+
+        let node_params2 = StorageNodeParams {
+            ssl: false,
+            host: host2.as_bytes().to_vec(),
+            http_port: port,
+            mode: StorageNodeMode::DAC,
+            p2p_port: 5555,
+            grpc_port: 4444,
+            domain: b"example3.com".to_vec(),
+        };
+
+        let node_params3 = StorageNodeParams {
+            ssl: false,
+            host: host3.as_bytes().to_vec(),
+            http_port: port,
+            mode: StorageNodeMode::DAC,
+            p2p_port: 5555,
+            grpc_port: 4444,
+            domain: b"example4.com".to_vec(),
+        };
+
+        let node_params4 = StorageNodeParams {
+            ssl: false,
+            host: host4.as_bytes().to_vec(),
+            http_port: port,
+            mode: StorageNodeMode::DAC,
+            p2p_port: 5555,
+            grpc_port: 4444,
+            domain: b"example5.com".to_vec(),
+        };
+
+        let dac_nodes: Vec<(NodePubKey, StorageNodeParams)> = vec![
+            (NodePubKey::StoragePubKey(StorageNodePubKey::new([1; 32])), node_params1),
+            (NodePubKey::StoragePubKey(StorageNodePubKey::new([2; 32])), node_params2),
+            (NodePubKey::StoragePubKey(StorageNodePubKey::new([3; 32])), node_params3),
+            (NodePubKey::StoragePubKey(StorageNodePubKey::new([4; 32])), node_params4),
+        ];
+
+        let cluster_id = ClusterId::from([12; 20]);
+        let result = Pallet::<Test>::get_era_for_validation(&cluster_id, &dac_nodes);
+        let era_activity = EraActivity { id: 16, start: 1, end: 2 };
+        assert_eq!(result.unwrap().unwrap(), era_activity);
+    });
 }
 
 #[test]
@@ -2559,7 +2559,6 @@
 	ext.register_extension(KeystoreExt::new(keystore));
 
 	ext.execute_with(|| {
-<<<<<<< HEAD
         let mut offchain_state = offchain_state.write();
         let key = format!("offchain::validator::{:?}", KEY_TYPE).into_bytes();
         offchain_state.persistent_storage.set(
@@ -2582,63 +2581,63 @@
         let pending_request1 = PendingRequest {
             method: "GET".to_string(),
             uri: format!("http://{}:{}/activity/eras", host1, port),
-            response: Some(br#"[{"id":476814,"start":0,"end":1716533999999,"processing_time_ms":0,"total_records":0,"total_buckets":0},{"id":476815,"start":1716534000000,"end":1716537599999,"processing_time_ms":2,"total_records":54,"total_buckets":2},{"id":476816,"start":1716537600000,"end":1716541199999,"processing_time_ms":10,"total_records":803,"total_buckets":29},{"id":476817,"start":1716541200000,"end":1716544799999,"processing_time_ms":11,"total_records":986,"total_buckets":28}]"#.to_vec()),
+            response: Some(br#"[{"id":5738616,"status":"PROCESSED","start":1721584800000,"end":1721585099999,"processing_time":15977,"nodes_total":9,"nodes_processed":9,"records_processed":0,"records_applied":0,"records_discarded":130755,"attempt":0},{"id":5738617,"status":"PROCESSED","start":1721585100000,"end":1721585399999,"processing_time":1818,"nodes_total":9,"nodes_processed":9,"records_processed":16,"records_applied":16,"records_discarded":0,"attempt":0},{"id":5738618,"status":"PROCESSED","start":1721585400000,"end":1721585699999,"processing_time":1997,"nodes_total":9,"nodes_processed":9,"records_processed":622,"records_applied":622,"records_discarded":0,"attempt":0},{"id":5738619,"status":"PROCESSED","start":1721585700000,"end":1721585999999,"processing_time":2118,"nodes_total":9,"nodes_processed":9,"records_processed":834,"records_applied":834,"records_discarded":0,"attempt":0}]"#.to_vec()),
             sent: true,
             ..Default::default()
         };
         let pending_request2 = PendingRequest {
             method: "GET".to_string(),
             uri: format!("http://{}:{}/activity/eras", host2, port),
-            response: Some(br#"[{"id":476814,"start":0,"end":1716533999999,"processing_time_ms":0,"total_records":0,"total_buckets":0},{"id":476815,"start":1716534000000,"end":1716537599999,"processing_time_ms":2,"total_records":54,"total_buckets":2},{"id":476816,"start":1716537600000,"end":1716541199999,"processing_time_ms":10,"total_records":803,"total_buckets":29},{"id":476817,"start":1716541200000,"end":1716544799999,"processing_time_ms":11,"total_records":986,"total_buckets":28}]"#.to_vec()),
+            response: Some(br#"[{"id":5738616,"status":"PROCESSED","start":1721584800000,"end":1721585099999,"processing_time":15977,"nodes_total":9,"nodes_processed":9,"records_processed":0,"records_applied":0,"records_discarded":130755,"attempt":0},{"id":5738617,"status":"PROCESSED","start":1721585100000,"end":1721585399999,"processing_time":1818,"nodes_total":9,"nodes_processed":9,"records_processed":16,"records_applied":16,"records_discarded":0,"attempt":0},{"id":5738618,"status":"PROCESSED","start":1721585400000,"end":1721585699999,"processing_time":1997,"nodes_total":9,"nodes_processed":9,"records_processed":622,"records_applied":622,"records_discarded":0,"attempt":0},{"id":5738619,"status":"PROCESSED","start":1721585700000,"end":1721585999999,"processing_time":2118,"nodes_total":9,"nodes_processed":9,"records_processed":834,"records_applied":834,"records_discarded":0,"attempt":0}]"#.to_vec()),
             sent: true,
             ..Default::default()
         };
         let pending_request3 = PendingRequest {
             method: "GET".to_string(),
             uri: format!("http://{}:{}/activity/eras", host3, port),
-            response: Some(br#"[{"id":476814,"start":0,"end":1716533999999,"processing_time_ms":0,"total_records":0,"total_buckets":0},{"id":476815,"start":1716534000000,"end":1716537599999,"processing_time_ms":2,"total_records":54,"total_buckets":2},{"id":476816,"start":1716537600000,"end":1716541199999,"processing_time_ms":10,"total_records":803,"total_buckets":29},{"id":476817,"start":1716541200000,"end":1716544799999,"processing_time_ms":11,"total_records":986,"total_buckets":28}]"#.to_vec()),
+            response: Some(br#"[{"id":5738616,"status":"PROCESSED","start":1721584800000,"end":1721585099999,"processing_time":15977,"nodes_total":9,"nodes_processed":9,"records_processed":0,"records_applied":0,"records_discarded":130755,"attempt":0},{"id":5738617,"status":"PROCESSED","start":1721585100000,"end":1721585399999,"processing_time":1818,"nodes_total":9,"nodes_processed":9,"records_processed":16,"records_applied":16,"records_discarded":0,"attempt":0},{"id":5738618,"status":"PROCESSED","start":1721585400000,"end":1721585699999,"processing_time":1997,"nodes_total":9,"nodes_processed":9,"records_processed":622,"records_applied":622,"records_discarded":0,"attempt":0},{"id":5738619,"status":"PROCESSED","start":1721585700000,"end":1721585999999,"processing_time":2118,"nodes_total":9,"nodes_processed":9,"records_processed":834,"records_applied":834,"records_discarded":0,"attempt":0}]"#.to_vec()),
             sent: true,
             ..Default::default()
         };
         let pending_request4 = PendingRequest {
             method: "GET".to_string(),
             uri: format!("http://{}:{}/activity/eras", host4, port),
-            response: Some(br#"[{"id":476814,"start":0,"end":1716533999999,"processing_time_ms":0,"total_records":0,"total_buckets":0},{"id":476815,"start":1716534000000,"end":1716537599999,"processing_time_ms":2,"total_records":54,"total_buckets":2},{"id":476816,"start":1716537600000,"end":1716541199999,"processing_time_ms":10,"total_records":803,"total_buckets":29},{"id":476817,"start":1716541200000,"end":1716544799999,"processing_time_ms":11,"total_records":986,"total_buckets":28}]"#.to_vec()),
+            response: Some(br#"[{"id":5738616,"status":"PROCESSED","start":1721584800000,"end":1721585099999,"processing_time":15977,"nodes_total":9,"nodes_processed":9,"records_processed":0,"records_applied":0,"records_discarded":130755,"attempt":0},{"id":5738617,"status":"PROCESSED","start":1721585100000,"end":1721585399999,"processing_time":1818,"nodes_total":9,"nodes_processed":9,"records_processed":16,"records_applied":16,"records_discarded":0,"attempt":0},{"id":5738618,"status":"PROCESSED","start":1721585400000,"end":1721585699999,"processing_time":1997,"nodes_total":9,"nodes_processed":9,"records_processed":622,"records_applied":622,"records_discarded":0,"attempt":0},{"id":5738619,"status":"PROCESSED","start":1721585700000,"end":1721585999999,"processing_time":2118,"nodes_total":9,"nodes_processed":9,"records_processed":834,"records_applied":834,"records_discarded":0,"attempt":0}]"#.to_vec()),
             sent: true,
             ..Default::default()
         };
         let pending_request5 = PendingRequest {
             method: "GET".to_string(),
             uri: format!("http://{}:{}/activity/eras", host5, port),
-            response: Some(br#"[{"id":476814,"start":0,"end":1716533999999,"processing_time_ms":0,"total_records":0,"total_buckets":0},{"id":476815,"start":1716534000000,"end":1716537599999,"processing_time_ms":2,"total_records":54,"total_buckets":2},{"id":476816,"start":1716537600000,"end":1716541199999,"processing_time_ms":10,"total_records":803,"total_buckets":29},{"id":476817,"start":1716541200000,"end":1716544799999,"processing_time_ms":11,"total_records":986,"total_buckets":28}]"#.to_vec()),
+            response: Some(br#"[{"id":5738616,"status":"PROCESSED","start":1721584800000,"end":1721585099999,"processing_time":15977,"nodes_total":9,"nodes_processed":9,"records_processed":0,"records_applied":0,"records_discarded":130755,"attempt":0},{"id":5738617,"status":"PROCESSED","start":1721585100000,"end":1721585399999,"processing_time":1818,"nodes_total":9,"nodes_processed":9,"records_processed":16,"records_applied":16,"records_discarded":0,"attempt":0},{"id":5738618,"status":"PROCESSED","start":1721585400000,"end":1721585699999,"processing_time":1997,"nodes_total":9,"nodes_processed":9,"records_processed":622,"records_applied":622,"records_discarded":0,"attempt":0},{"id":5738619,"status":"PROCESSED","start":1721585700000,"end":1721585999999,"processing_time":2118,"nodes_total":9,"nodes_processed":9,"records_processed":834,"records_applied":834,"records_discarded":0,"attempt":0}]"#.to_vec()),
             sent: true,
             ..Default::default()
         };
         let pending_request6 = PendingRequest {
             method: "GET".to_string(),
             uri: format!("http://{}:{}/activity/eras", host6, port),
-            response: Some(br#"[{"id":476814,"start":0,"end":1716533999999,"processing_time_ms":0,"total_records":0,"total_buckets":0},{"id":476815,"start":1716534000000,"end":1716537599999,"processing_time_ms":2,"total_records":54,"total_buckets":2},{"id":476816,"start":1716537600000,"end":1716541199999,"processing_time_ms":10,"total_records":803,"total_buckets":29},{"id":476817,"start":1716541200000,"end":1716544799999,"processing_time_ms":11,"total_records":986,"total_buckets":28}]"#.to_vec()),
+            response: Some(br#"[{"id":5738616,"status":"PROCESSED","start":1721584800000,"end":1721585099999,"processing_time":15977,"nodes_total":9,"nodes_processed":9,"records_processed":0,"records_applied":0,"records_discarded":130755,"attempt":0},{"id":5738617,"status":"PROCESSED","start":1721585100000,"end":1721585399999,"processing_time":1818,"nodes_total":9,"nodes_processed":9,"records_processed":16,"records_applied":16,"records_discarded":0,"attempt":0},{"id":5738618,"status":"PROCESSED","start":1721585400000,"end":1721585699999,"processing_time":1997,"nodes_total":9,"nodes_processed":9,"records_processed":622,"records_applied":622,"records_discarded":0,"attempt":0},{"id":5738619,"status":"PROCESSED","start":1721585700000,"end":1721585999999,"processing_time":2118,"nodes_total":9,"nodes_processed":9,"records_processed":834,"records_applied":834,"records_discarded":0,"attempt":0}]"#.to_vec()),
             sent: true,
             ..Default::default()
         };
         let pending_request7 = PendingRequest {
             method: "GET".to_string(),
             uri: format!("http://{}:{}/activity/eras", host7, port),
-            response: Some(br#"[{"id":476814,"start":0,"end":1716533999999,"processing_time_ms":0,"total_records":0,"total_buckets":0},{"id":476815,"start":1716534000000,"end":1716537599999,"processing_time_ms":2,"total_records":54,"total_buckets":2},{"id":476816,"start":1716537600000,"end":1716541199999,"processing_time_ms":10,"total_records":803,"total_buckets":29},{"id":476817,"start":1716541200000,"end":1716544799999,"processing_time_ms":11,"total_records":986,"total_buckets":28}]"#.to_vec()),
+            response: Some(br#"[{"id":5738616,"status":"PROCESSED","start":1721584800000,"end":1721585099999,"processing_time":15977,"nodes_total":9,"nodes_processed":9,"records_processed":0,"records_applied":0,"records_discarded":130755,"attempt":0},{"id":5738617,"status":"PROCESSED","start":1721585100000,"end":1721585399999,"processing_time":1818,"nodes_total":9,"nodes_processed":9,"records_processed":16,"records_applied":16,"records_discarded":0,"attempt":0},{"id":5738618,"status":"PROCESSED","start":1721585400000,"end":1721585699999,"processing_time":1997,"nodes_total":9,"nodes_processed":9,"records_processed":622,"records_applied":622,"records_discarded":0,"attempt":0},{"id":5738619,"status":"PROCESSED","start":1721585700000,"end":1721585999999,"processing_time":2118,"nodes_total":9,"nodes_processed":9,"records_processed":834,"records_applied":834,"records_discarded":0,"attempt":0}]"#.to_vec()),
             sent: true,
             ..Default::default()
         };
         let pending_request8 = PendingRequest {
             method: "GET".to_string(),
             uri: format!("http://{}:{}/activity/eras", host8, port),
-            response: Some(br#"[{"id":476814,"start":0,"end":1716533999999,"processing_time_ms":0,"total_records":0,"total_buckets":0},{"id":476815,"start":1716534000000,"end":1716537599999,"processing_time_ms":2,"total_records":54,"total_buckets":2},{"id":476816,"start":1716537600000,"end":1716541199999,"processing_time_ms":10,"total_records":803,"total_buckets":29},{"id":476817,"start":1716541200000,"end":1716544799999,"processing_time_ms":11,"total_records":986,"total_buckets":28}]"#.to_vec()),
+            response: Some(br#"[{"id":5738616,"status":"PROCESSED","start":1721584800000,"end":1721585099999,"processing_time":15977,"nodes_total":9,"nodes_processed":9,"records_processed":0,"records_applied":0,"records_discarded":130755,"attempt":0},{"id":5738617,"status":"PROCESSED","start":1721585100000,"end":1721585399999,"processing_time":1818,"nodes_total":9,"nodes_processed":9,"records_processed":16,"records_applied":16,"records_discarded":0,"attempt":0},{"id":5738618,"status":"PROCESSED","start":1721585400000,"end":1721585699999,"processing_time":1997,"nodes_total":9,"nodes_processed":9,"records_processed":622,"records_applied":622,"records_discarded":0,"attempt":0},{"id":5738619,"status":"PROCESSED","start":1721585700000,"end":1721585999999,"processing_time":2118,"nodes_total":9,"nodes_processed":9,"records_processed":834,"records_applied":834,"records_discarded":0,"attempt":0}]"#.to_vec()),
             sent: true,
             ..Default::default()
         };
         let pending_request9 = PendingRequest {
             method: "GET".to_string(),
             uri: format!("http://{}:{}/activity/eras", host9, port),
-            response: Some(br#"[{"id":476814,"start":0,"end":1716533999999,"processing_time_ms":0,"total_records":0,"total_buckets":0},{"id":476815,"start":1716534000000,"end":1716537599999,"processing_time_ms":2,"total_records":54,"total_buckets":2},{"id":476816,"start":1716537600000,"end":1716541199999,"processing_time_ms":10,"total_records":803,"total_buckets":29},{"id":476817,"start":1716541200000,"end":1716544799999,"processing_time_ms":11,"total_records":986,"total_buckets":28}]"#.to_vec()),
+            response: Some(br#"[{"id":5738616,"status":"PROCESSED","start":1721584800000,"end":1721585099999,"processing_time":15977,"nodes_total":9,"nodes_processed":9,"records_processed":0,"records_applied":0,"records_discarded":130755,"attempt":0},{"id":5738617,"status":"PROCESSED","start":1721585100000,"end":1721585399999,"processing_time":1818,"nodes_total":9,"nodes_processed":9,"records_processed":16,"records_applied":16,"records_discarded":0,"attempt":0},{"id":5738618,"status":"PROCESSED","start":1721585400000,"end":1721585699999,"processing_time":1997,"nodes_total":9,"nodes_processed":9,"records_processed":622,"records_applied":622,"records_discarded":0,"attempt":0},{"id":5738619,"status":"PROCESSED","start":1721585700000,"end":1721585999999,"processing_time":2118,"nodes_total":9,"nodes_processed":9,"records_processed":834,"records_applied":834,"records_discarded":0,"attempt":0}]"#.to_vec()),
             sent: true,
             ..Default::default()
         };
@@ -2646,7 +2645,7 @@
 
         let node_pending_request1 = PendingRequest {
             method: "GET".to_string(),
-            uri: format!("http://{}:{}/activity/nodes?eraId=476814", host1, port),
+            uri: format!("http://{}:{}/activity/nodes?eraId=5738616", host1, port),
             response: Some(br#"[{"node_id": "0x48594f1fd4f05135914c42b03e63b61f6a3e4c537ccee3dbac555ef6df371b7e","stored_bytes": 675613289,"transferred_bytes": 1097091579,"number_of_puts": 889,"number_of_gets": 97},{"node_id": "0x9ef98ad9c3626ba725e78d76cfcfc4b4d07e84f0388465bc7eb992e3e117234a","stored_bytes": 0, "transferred_bytes": 38,"number_of_puts": 0,"number_of_gets": 1}]"#.to_vec()),
             sent: true,
             ..Default::default()
@@ -2654,7 +2653,7 @@
 
         let node_pending_request2 = PendingRequest {
             method: "GET".to_string(),
-            uri: format!("http://{}:{}/activity/nodes?eraId=476814", host2, port),
+            uri: format!("http://{}:{}/activity/nodes?eraId=5738616", host2, port),
             response: Some(br#"[{"node_id": "0x48594f1fd4f05135914c42b03e63b61f6a3e4c537ccee3dbac555ef6df371b7e","stored_bytes": 675613289,"transferred_bytes": 1097091579,"number_of_puts": 889,"number_of_gets": 97},{"node_id": "0x9ef98ad9c3626ba725e78d76cfcfc4b4d07e84f0388465bc7eb992e3e117234a","stored_bytes": 0, "transferred_bytes": 38,"number_of_puts": 0,"number_of_gets": 1}]"#.to_vec()),
             sent: true,
             ..Default::default()
@@ -2662,7 +2661,7 @@
 
         let node_pending_request3 = PendingRequest {
             method: "GET".to_string(),
-            uri: format!("http://{}:{}/activity/nodes?eraId=476814", host3, port),
+            uri: format!("http://{}:{}/activity/nodes?eraId=5738616", host3, port),
             response: Some(br#"[{"node_id": "0x48594f1fd4f05135914c42b03e63b61f6a3e4c537ccee3dbac555ef6df371b7e","stored_bytes": 675613289,"transferred_bytes": 1097091579,"number_of_puts": 889,"number_of_gets": 97},{"node_id": "0x9ef98ad9c3626ba725e78d76cfcfc4b4d07e84f0388465bc7eb992e3e117234a","stored_bytes": 0, "transferred_bytes": 38,"number_of_puts": 0,"number_of_gets": 1}]"#.to_vec()),
             sent: true,
             ..Default::default()
@@ -2670,7 +2669,7 @@
 
         let node_pending_request4 = PendingRequest {
             method: "GET".to_string(),
-            uri: format!("http://{}:{}/activity/nodes?eraId=476814", host4, port),
+            uri: format!("http://{}:{}/activity/nodes?eraId=5738616", host4, port),
             response: Some(br#"[{"node_id": "0x48594f1fd4f05135914c42b03e63b61f6a3e4c537ccee3dbac555ef6df371b7e","stored_bytes": 675613289,"transferred_bytes": 1097091579,"number_of_puts": 889,"number_of_gets": 97},{"node_id": "0x9ef98ad9c3626ba725e78d76cfcfc4b4d07e84f0388465bc7eb992e3e117234a","stored_bytes": 0, "transferred_bytes": 38,"number_of_puts": 0,"number_of_gets": 1}]"#.to_vec()),
             sent: true,
             ..Default::default()
@@ -2678,7 +2677,7 @@
 
         let node_pending_request5 = PendingRequest {
             method: "GET".to_string(),
-            uri: format!("http://{}:{}/activity/nodes?eraId=476814", host5, port),
+            uri: format!("http://{}:{}/activity/nodes?eraId=5738616", host5, port),
             response: Some(br#"[{"node_id": "0x48594f1fd4f05135914c42b03e63b61f6a3e4c537ccee3dbac555ef6df371b7e","stored_bytes": 675613289,"transferred_bytes": 1097091579,"number_of_puts": 889,"number_of_gets": 97},{"node_id": "0x9ef98ad9c3626ba725e78d76cfcfc4b4d07e84f0388465bc7eb992e3e117234a","stored_bytes": 0, "transferred_bytes": 38,"number_of_puts": 0,"number_of_gets": 1}]"#.to_vec()),
             sent: true,
             ..Default::default()
@@ -2686,7 +2685,7 @@
 
         let node_pending_request6 = PendingRequest {
             method: "GET".to_string(),
-            uri: format!("http://{}:{}/activity/nodes?eraId=476814", host6, port),
+            uri: format!("http://{}:{}/activity/nodes?eraId=5738616", host6, port),
             response: Some(br#"[{"node_id": "0x48594f1fd4f05135914c42b03e63b61f6a3e4c537ccee3dbac555ef6df371b7e","stored_bytes": 675613289,"transferred_bytes": 1097091579,"number_of_puts": 889,"number_of_gets": 97},{"node_id": "0x9ef98ad9c3626ba725e78d76cfcfc4b4d07e84f0388465bc7eb992e3e117234a","stored_bytes": 0, "transferred_bytes": 38,"number_of_puts": 0,"number_of_gets": 1}]"#.to_vec()),
             sent: true,
             ..Default::default()
@@ -2694,7 +2693,7 @@
 
         let node_pending_request7 = PendingRequest {
             method: "GET".to_string(),
-            uri: format!("http://{}:{}/activity/nodes?eraId=476814", host7, port),
+            uri: format!("http://{}:{}/activity/nodes?eraId=5738616", host7, port),
             response: Some(br#"[{"node_id": "0x48594f1fd4f05135914c42b03e63b61f6a3e4c537ccee3dbac555ef6df371b7e","stored_bytes": 675613289,"transferred_bytes": 1097091579,"number_of_puts": 889,"number_of_gets": 97},{"node_id": "0x9ef98ad9c3626ba725e78d76cfcfc4b4d07e84f0388465bc7eb992e3e117234a","stored_bytes": 0, "transferred_bytes": 38,"number_of_puts": 0,"number_of_gets": 1}]"#.to_vec()),
             sent: true,
             ..Default::default()
@@ -2702,7 +2701,7 @@
 
         let node_pending_request8 = PendingRequest {
             method: "GET".to_string(),
-            uri: format!("http://{}:{}/activity/nodes?eraId=476814", host8, port),
+            uri: format!("http://{}:{}/activity/nodes?eraId=5738616", host8, port),
             response: Some(br#"[{"node_id": "0x48594f1fd4f05135914c42b03e63b61f6a3e4c537ccee3dbac555ef6df371b7e","stored_bytes": 675613289,"transferred_bytes": 1097091579,"number_of_puts": 889,"number_of_gets": 97},{"node_id": "0x9ef98ad9c3626ba725e78d76cfcfc4b4d07e84f0388465bc7eb992e3e117234a","stored_bytes": 0, "transferred_bytes": 38,"number_of_puts": 0,"number_of_gets": 1}]"#.to_vec()),
             sent: true,
             ..Default::default()
@@ -2710,7 +2709,7 @@
 
         let node_pending_request9 = PendingRequest {
             method: "GET".to_string(),
-            uri: format!("http://{}:{}/activity/nodes?eraId=476814", host9, port),
+            uri: format!("http://{}:{}/activity/nodes?eraId=5738616", host9, port),
             response: Some(br#"[{"node_id": "0x48594f1fd4f05135914c42b03e63b61f6a3e4c537ccee3dbac555ef6df371b7e","stored_bytes": 675613289,"transferred_bytes": 1097091579,"number_of_puts": 889,"number_of_gets": 97},{"node_id": "0x9ef98ad9c3626ba725e78d76cfcfc4b4d07e84f0388465bc7eb992e3e117234a","stored_bytes": 0, "transferred_bytes": 38,"number_of_puts": 0,"number_of_gets": 1}]"#.to_vec()),
             sent: true,
             ..Default::default()
@@ -2718,7 +2717,7 @@
 
         let bucket_pending_request1 = PendingRequest {
             method: "GET".to_string(),
-            uri: format!("http://{}:{}/activity/buckets?eraId=476814", host1, port),
+            uri: format!("http://{}:{}/activity/buckets?eraId=5738616", host1, port),
             response: Some(br#"[{"bucket_id": 90235,"stored_bytes": 0,"transferred_bytes": 38,"number_of_puts": 0,"number_of_gets": 1,"sub_aggregates": [{"NodeID": "0xbe26b2458fb0c9df4ec26ec5ba083051402b2a3b9d4a7fe6106fe9f8b5efde2c","stored_bytes": 0,"transferred_bytes": 38,"number_of_puts": 0,"number_of_gets": 1}]}]"#.to_vec()),
             sent: true,
             ..Default::default()
@@ -2726,7 +2725,7 @@
 
         let bucket_pending_request2 = PendingRequest {
             method: "GET".to_string(),
-            uri: format!("http://{}:{}/activity/buckets?eraId=476814", host2, port),
+            uri: format!("http://{}:{}/activity/buckets?eraId=5738616", host2, port),
             response: Some(br#"[{"stored_bytes": 0,"transferred_bytes": 38,"number_of_puts": 0,"number_of_gets": 1,"bucket_id": 90235,"sub_aggregates": [{"NodeID": "0xbe26b2458fb0c9df4ec26ec5ba083051402b2a3b9d4a7fe6106fe9f8b5efde2c","stored_bytes": 0,"transferred_bytes": 38,"number_of_puts": 0,"number_of_gets": 1}]}]"#.to_vec()),
             sent: true,
             ..Default::default()
@@ -2734,7 +2733,7 @@
 
         let bucket_pending_request3 = PendingRequest {
             method: "GET".to_string(),
-            uri: format!("http://{}:{}/activity/buckets?eraId=476814", host3, port),
+            uri: format!("http://{}:{}/activity/buckets?eraId=5738616", host3, port),
             response: Some(br#"[{"stored_bytes": 0,"transferred_bytes": 38,"number_of_puts": 0,"number_of_gets": 1,"bucket_id": 90235,"sub_aggregates": [{"NodeID": "0xbe26b2458fb0c9df4ec26ec5ba083051402b2a3b9d4a7fe6106fe9f8b5efde2c","stored_bytes": 0,"transferred_bytes": 38,"number_of_puts": 0,"number_of_gets": 1}]}]"#.to_vec()),
             sent: true,
             ..Default::default()
@@ -2742,7 +2741,7 @@
 
         let bucket_pending_request4 = PendingRequest {
             method: "GET".to_string(),
-            uri: format!("http://{}:{}/activity/buckets?eraId=476814", host4, port),
+            uri: format!("http://{}:{}/activity/buckets?eraId=5738616", host4, port),
             response: Some(br#"[{"stored_bytes": 0,"transferred_bytes": 38,"number_of_puts": 0,"number_of_gets": 1,"bucket_id": 90235,"sub_aggregates": [{"NodeID": "0xbe26b2458fb0c9df4ec26ec5ba083051402b2a3b9d4a7fe6106fe9f8b5efde2c","stored_bytes": 0,"transferred_bytes": 38,"number_of_puts": 0,"number_of_gets": 1}]}]"#.to_vec()),
             sent: true,
             ..Default::default()
@@ -2750,7 +2749,7 @@
 
         let bucket_pending_request5 = PendingRequest {
             method: "GET".to_string(),
-            uri: format!("http://{}:{}/activity/buckets?eraId=476814", host5, port),
+            uri: format!("http://{}:{}/activity/buckets?eraId=5738616", host5, port),
             response: Some(br#"[{"stored_bytes": 0,"transferred_bytes": 38,"number_of_puts": 0,"number_of_gets": 1,"bucket_id": 90235,"sub_aggregates": [{"NodeID": "0xbe26b2458fb0c9df4ec26ec5ba083051402b2a3b9d4a7fe6106fe9f8b5efde2c","stored_bytes": 0,"transferred_bytes": 38,"number_of_puts": 0,"number_of_gets": 1}]}]"#.to_vec()),
             sent: true,
             ..Default::default()
@@ -2758,7 +2757,7 @@
 
         let bucket_pending_request6 = PendingRequest {
             method: "GET".to_string(),
-            uri: format!("http://{}:{}/activity/buckets?eraId=476814", host6, port),
+            uri: format!("http://{}:{}/activity/buckets?eraId=5738616", host6, port),
             response: Some(br#"[{"stored_bytes": 0,"transferred_bytes": 38,"number_of_puts": 0,"number_of_gets": 1,"bucket_id": 90235,"sub_aggregates": [{"NodeID": "0xbe26b2458fb0c9df4ec26ec5ba083051402b2a3b9d4a7fe6106fe9f8b5efde2c","stored_bytes": 0,"transferred_bytes": 38,"number_of_puts": 0,"number_of_gets": 1}]}]"#.to_vec()),
             sent: true,
             ..Default::default()
@@ -2766,7 +2765,7 @@
 
         let bucket_pending_request7 = PendingRequest {
             method: "GET".to_string(),
-            uri: format!("http://{}:{}/activity/buckets?eraId=476814", host7, port),
+            uri: format!("http://{}:{}/activity/buckets?eraId=5738616", host7, port),
             response: Some(br#"[{"stored_bytes": 0,"transferred_bytes": 38,"number_of_puts": 0,"number_of_gets": 1,"bucket_id": 90235,"sub_aggregates": [{"NodeID": "0xbe26b2458fb0c9df4ec26ec5ba083051402b2a3b9d4a7fe6106fe9f8b5efde2c","stored_bytes": 0,"transferred_bytes": 38,"number_of_puts": 0,"number_of_gets": 1}]}]"#.to_vec()),
             sent: true,
             ..Default::default()
@@ -2774,7 +2773,7 @@
 
         let bucket_pending_request8 = PendingRequest {
             method: "GET".to_string(),
-            uri: format!("http://{}:{}/activity/buckets?eraId=476814", host8, port),
+            uri: format!("http://{}:{}/activity/buckets?eraId=5738616", host8, port),
             response: Some(br#"[{"bucket_id": 90235,"stored_bytes": 0,"transferred_bytes": 38,"number_of_puts": 0,"number_of_gets": 1,"sub_aggregates": [{"NodeID": "0xbe26b2458fb0c9df4ec26ec5ba083051402b2a3b9d4a7fe6106fe9f8b5efde2c","stored_bytes": 0,"transferred_bytes": 38,"number_of_puts": 0,"number_of_gets": 1}]}]"#.to_vec()),
             sent: true,
             ..Default::default()
@@ -2782,7 +2781,7 @@
 
         let bucket_pending_request9 = PendingRequest {
             method: "GET".to_string(),
-            uri: format!("http://{}:{}/activity/buckets?eraId=476814", host9, port),
+            uri: format!("http://{}:{}/activity/buckets?eraId=5738616", host9, port),
             response: Some(br#"[{"bucket_id": 90235,"stored_bytes": 0,"transferred_bytes": 38,"number_of_puts": 0,"number_of_gets": 1,"sub_aggregates": [{"NodeID": "0xbe26b2458fb0c9df4ec26ec5ba083051402b2a3b9d4a7fe6106fe9f8b5efde2c","stored_bytes": 0,"transferred_bytes": 38,"number_of_puts": 0,"number_of_gets": 1}]}]"#.to_vec()),
             sent: true,
             ..Default::default()
@@ -2817,279 +2816,12 @@
         offchain_state.expect_request(bucket_pending_request9);
         drop(offchain_state);
 
-        // // Offchain worker should be triggered if block number is  divided by 100
+        // Offchain worker should be triggered if block number is  divided by 100
         let block = 500;
         System::set_block_number(block);
-        let cluster_id = ClusterId::from([12; 20]);
-
-        ClusterToValidate::<Test>::put(cluster_id);
+
         DdcVerification::offchain_worker(block);
     });
-=======
-		let mut offchain_state = offchain_state.write();
-		let key = format!("offchain::validator::{:?}", KEY_TYPE).into_bytes();
-		offchain_state.persistent_storage.set(
-			b"",
-			&key,
-			b"9ef98ad9c3626ba725e78d76cfcfc4b4d07e84f0388465bc7eb992e3e117234a".as_ref(),
-		);
-		offchain_state.timestamp = Timestamp::from_unix_millis(0);
-		let host1 = "178.251.228.236";
-		let host2 = "95.217.8.119";
-		let host3 = "178.251.228.42";
-		let host4 = "37.27.30.47";
-		let host5 = "178.251.228.49";
-		let host6 = "159.69.207.65";
-		let host7 = "178.251.228.165";
-		let host8 = "49.13.211.157";
-		let host9 = "178.251.228.44";
-		let port = 8080;
-
-		let pending_request1 = PendingRequest {
-			method: "GET".to_string(),
-			uri: format!("http://{}:{}/activity/eras", host1, port),
-			response: Some(br#"[{"id":5738616,"status":"PROCESSED","start":1721584800000,"end":1721585099999,"processing_time":15977,"nodes_total":9,"nodes_processed":9,"records_processed":0,"records_applied":0,"records_discarded":130755,"attempt":0},{"id":5738617,"status":"PROCESSED","start":1721585100000,"end":1721585399999,"processing_time":1818,"nodes_total":9,"nodes_processed":9,"records_processed":16,"records_applied":16,"records_discarded":0,"attempt":0},{"id":5738618,"status":"PROCESSED","start":1721585400000,"end":1721585699999,"processing_time":1997,"nodes_total":9,"nodes_processed":9,"records_processed":622,"records_applied":622,"records_discarded":0,"attempt":0},{"id":5738619,"status":"PROCESSED","start":1721585700000,"end":1721585999999,"processing_time":2118,"nodes_total":9,"nodes_processed":9,"records_processed":834,"records_applied":834,"records_discarded":0,"attempt":0}]"#.to_vec()),
-			sent: true,
-			..Default::default()
-		};
-		let pending_request2 = PendingRequest {
-			method: "GET".to_string(),
-			uri: format!("http://{}:{}/activity/eras", host2, port),
-			response: Some(br#"[{"id":5738616,"status":"PROCESSED","start":1721584800000,"end":1721585099999,"processing_time":15977,"nodes_total":9,"nodes_processed":9,"records_processed":0,"records_applied":0,"records_discarded":130755,"attempt":0},{"id":5738617,"status":"PROCESSED","start":1721585100000,"end":1721585399999,"processing_time":1818,"nodes_total":9,"nodes_processed":9,"records_processed":16,"records_applied":16,"records_discarded":0,"attempt":0},{"id":5738618,"status":"PROCESSED","start":1721585400000,"end":1721585699999,"processing_time":1997,"nodes_total":9,"nodes_processed":9,"records_processed":622,"records_applied":622,"records_discarded":0,"attempt":0},{"id":5738619,"status":"PROCESSED","start":1721585700000,"end":1721585999999,"processing_time":2118,"nodes_total":9,"nodes_processed":9,"records_processed":834,"records_applied":834,"records_discarded":0,"attempt":0}]"#.to_vec()),
-			sent: true,
-			..Default::default()
-		};
-		let pending_request3 = PendingRequest {
-			method: "GET".to_string(),
-			uri: format!("http://{}:{}/activity/eras", host3, port),
-			response: Some(br#"[{"id":5738616,"status":"PROCESSED","start":1721584800000,"end":1721585099999,"processing_time":15977,"nodes_total":9,"nodes_processed":9,"records_processed":0,"records_applied":0,"records_discarded":130755,"attempt":0},{"id":5738617,"status":"PROCESSED","start":1721585100000,"end":1721585399999,"processing_time":1818,"nodes_total":9,"nodes_processed":9,"records_processed":16,"records_applied":16,"records_discarded":0,"attempt":0},{"id":5738618,"status":"PROCESSED","start":1721585400000,"end":1721585699999,"processing_time":1997,"nodes_total":9,"nodes_processed":9,"records_processed":622,"records_applied":622,"records_discarded":0,"attempt":0},{"id":5738619,"status":"PROCESSED","start":1721585700000,"end":1721585999999,"processing_time":2118,"nodes_total":9,"nodes_processed":9,"records_processed":834,"records_applied":834,"records_discarded":0,"attempt":0}]"#.to_vec()),
-			sent: true,
-			..Default::default()
-		};
-		let pending_request4 = PendingRequest {
-			method: "GET".to_string(),
-			uri: format!("http://{}:{}/activity/eras", host4, port),
-			response: Some(br#"[{"id":5738616,"status":"PROCESSED","start":1721584800000,"end":1721585099999,"processing_time":15977,"nodes_total":9,"nodes_processed":9,"records_processed":0,"records_applied":0,"records_discarded":130755,"attempt":0},{"id":5738617,"status":"PROCESSED","start":1721585100000,"end":1721585399999,"processing_time":1818,"nodes_total":9,"nodes_processed":9,"records_processed":16,"records_applied":16,"records_discarded":0,"attempt":0},{"id":5738618,"status":"PROCESSED","start":1721585400000,"end":1721585699999,"processing_time":1997,"nodes_total":9,"nodes_processed":9,"records_processed":622,"records_applied":622,"records_discarded":0,"attempt":0},{"id":5738619,"status":"PROCESSED","start":1721585700000,"end":1721585999999,"processing_time":2118,"nodes_total":9,"nodes_processed":9,"records_processed":834,"records_applied":834,"records_discarded":0,"attempt":0}]"#.to_vec()),
-			sent: true,
-			..Default::default()
-		};
-		let pending_request5 = PendingRequest {
-			method: "GET".to_string(),
-			uri: format!("http://{}:{}/activity/eras", host5, port),
-			response: Some(br#"[{"id":5738616,"status":"PROCESSED","start":1721584800000,"end":1721585099999,"processing_time":15977,"nodes_total":9,"nodes_processed":9,"records_processed":0,"records_applied":0,"records_discarded":130755,"attempt":0},{"id":5738617,"status":"PROCESSED","start":1721585100000,"end":1721585399999,"processing_time":1818,"nodes_total":9,"nodes_processed":9,"records_processed":16,"records_applied":16,"records_discarded":0,"attempt":0},{"id":5738618,"status":"PROCESSED","start":1721585400000,"end":1721585699999,"processing_time":1997,"nodes_total":9,"nodes_processed":9,"records_processed":622,"records_applied":622,"records_discarded":0,"attempt":0},{"id":5738619,"status":"PROCESSED","start":1721585700000,"end":1721585999999,"processing_time":2118,"nodes_total":9,"nodes_processed":9,"records_processed":834,"records_applied":834,"records_discarded":0,"attempt":0}]"#.to_vec()),
-			sent: true,
-			..Default::default()
-		};
-		let pending_request6 = PendingRequest {
-			method: "GET".to_string(),
-			uri: format!("http://{}:{}/activity/eras", host6, port),
-			response: Some(br#"[{"id":5738616,"status":"PROCESSED","start":1721584800000,"end":1721585099999,"processing_time":15977,"nodes_total":9,"nodes_processed":9,"records_processed":0,"records_applied":0,"records_discarded":130755,"attempt":0},{"id":5738617,"status":"PROCESSED","start":1721585100000,"end":1721585399999,"processing_time":1818,"nodes_total":9,"nodes_processed":9,"records_processed":16,"records_applied":16,"records_discarded":0,"attempt":0},{"id":5738618,"status":"PROCESSED","start":1721585400000,"end":1721585699999,"processing_time":1997,"nodes_total":9,"nodes_processed":9,"records_processed":622,"records_applied":622,"records_discarded":0,"attempt":0},{"id":5738619,"status":"PROCESSED","start":1721585700000,"end":1721585999999,"processing_time":2118,"nodes_total":9,"nodes_processed":9,"records_processed":834,"records_applied":834,"records_discarded":0,"attempt":0}]"#.to_vec()),
-			sent: true,
-			..Default::default()
-		};
-		let pending_request7 = PendingRequest {
-			method: "GET".to_string(),
-			uri: format!("http://{}:{}/activity/eras", host7, port),
-			response: Some(br#"[{"id":5738616,"status":"PROCESSED","start":1721584800000,"end":1721585099999,"processing_time":15977,"nodes_total":9,"nodes_processed":9,"records_processed":0,"records_applied":0,"records_discarded":130755,"attempt":0},{"id":5738617,"status":"PROCESSED","start":1721585100000,"end":1721585399999,"processing_time":1818,"nodes_total":9,"nodes_processed":9,"records_processed":16,"records_applied":16,"records_discarded":0,"attempt":0},{"id":5738618,"status":"PROCESSED","start":1721585400000,"end":1721585699999,"processing_time":1997,"nodes_total":9,"nodes_processed":9,"records_processed":622,"records_applied":622,"records_discarded":0,"attempt":0},{"id":5738619,"status":"PROCESSED","start":1721585700000,"end":1721585999999,"processing_time":2118,"nodes_total":9,"nodes_processed":9,"records_processed":834,"records_applied":834,"records_discarded":0,"attempt":0}]"#.to_vec()),
-			sent: true,
-			..Default::default()
-		};
-		let pending_request8 = PendingRequest {
-			method: "GET".to_string(),
-			uri: format!("http://{}:{}/activity/eras", host8, port),
-			response: Some(br#"[{"id":5738616,"status":"PROCESSED","start":1721584800000,"end":1721585099999,"processing_time":15977,"nodes_total":9,"nodes_processed":9,"records_processed":0,"records_applied":0,"records_discarded":130755,"attempt":0},{"id":5738617,"status":"PROCESSED","start":1721585100000,"end":1721585399999,"processing_time":1818,"nodes_total":9,"nodes_processed":9,"records_processed":16,"records_applied":16,"records_discarded":0,"attempt":0},{"id":5738618,"status":"PROCESSED","start":1721585400000,"end":1721585699999,"processing_time":1997,"nodes_total":9,"nodes_processed":9,"records_processed":622,"records_applied":622,"records_discarded":0,"attempt":0},{"id":5738619,"status":"PROCESSED","start":1721585700000,"end":1721585999999,"processing_time":2118,"nodes_total":9,"nodes_processed":9,"records_processed":834,"records_applied":834,"records_discarded":0,"attempt":0}]"#.to_vec()),
-			sent: true,
-			..Default::default()
-		};
-		let pending_request9 = PendingRequest {
-			method: "GET".to_string(),
-			uri: format!("http://{}:{}/activity/eras", host9, port),
-			response: Some(br#"[{"id":5738616,"status":"PROCESSED","start":1721584800000,"end":1721585099999,"processing_time":15977,"nodes_total":9,"nodes_processed":9,"records_processed":0,"records_applied":0,"records_discarded":130755,"attempt":0},{"id":5738617,"status":"PROCESSED","start":1721585100000,"end":1721585399999,"processing_time":1818,"nodes_total":9,"nodes_processed":9,"records_processed":16,"records_applied":16,"records_discarded":0,"attempt":0},{"id":5738618,"status":"PROCESSED","start":1721585400000,"end":1721585699999,"processing_time":1997,"nodes_total":9,"nodes_processed":9,"records_processed":622,"records_applied":622,"records_discarded":0,"attempt":0},{"id":5738619,"status":"PROCESSED","start":1721585700000,"end":1721585999999,"processing_time":2118,"nodes_total":9,"nodes_processed":9,"records_processed":834,"records_applied":834,"records_discarded":0,"attempt":0}]"#.to_vec()),
-			sent: true,
-			..Default::default()
-		};
-
-
-		let node_pending_request1 = PendingRequest {
-			method: "GET".to_string(),
-			uri: format!("http://{}:{}/activity/nodes?eraId=5738616", host1, port),
-			response: Some(br#"[{"node_id": "0x48594f1fd4f05135914c42b03e63b61f6a3e4c537ccee3dbac555ef6df371b7e","stored_bytes": 675613289,"transferred_bytes": 1097091579,"number_of_puts": 889,"number_of_gets": 97},{"node_id": "0x9ef98ad9c3626ba725e78d76cfcfc4b4d07e84f0388465bc7eb992e3e117234a","stored_bytes": 0, "transferred_bytes": 38,"number_of_puts": 0,"number_of_gets": 1}]"#.to_vec()),
-			sent: true,
-			..Default::default()
-		};
-
-		let node_pending_request2 = PendingRequest {
-			method: "GET".to_string(),
-			uri: format!("http://{}:{}/activity/nodes?eraId=5738616", host2, port),
-			response: Some(br#"[{"node_id": "0x48594f1fd4f05135914c42b03e63b61f6a3e4c537ccee3dbac555ef6df371b7e","stored_bytes": 675613289,"transferred_bytes": 1097091579,"number_of_puts": 889,"number_of_gets": 97},{"node_id": "0x9ef98ad9c3626ba725e78d76cfcfc4b4d07e84f0388465bc7eb992e3e117234a","stored_bytes": 0, "transferred_bytes": 38,"number_of_puts": 0,"number_of_gets": 1}]"#.to_vec()),
-			sent: true,
-			..Default::default()
-		};
-
-		let node_pending_request3 = PendingRequest {
-			method: "GET".to_string(),
-			uri: format!("http://{}:{}/activity/nodes?eraId=5738616", host3, port),
-			response: Some(br#"[{"node_id": "0x48594f1fd4f05135914c42b03e63b61f6a3e4c537ccee3dbac555ef6df371b7e","stored_bytes": 675613289,"transferred_bytes": 1097091579,"number_of_puts": 889,"number_of_gets": 97},{"node_id": "0x9ef98ad9c3626ba725e78d76cfcfc4b4d07e84f0388465bc7eb992e3e117234a","stored_bytes": 0, "transferred_bytes": 38,"number_of_puts": 0,"number_of_gets": 1}]"#.to_vec()),
-			sent: true,
-			..Default::default()
-		};
-
-		let node_pending_request4 = PendingRequest {
-			method: "GET".to_string(),
-			uri: format!("http://{}:{}/activity/nodes?eraId=5738616", host4, port),
-			response: Some(br#"[{"node_id": "0x48594f1fd4f05135914c42b03e63b61f6a3e4c537ccee3dbac555ef6df371b7e","stored_bytes": 675613289,"transferred_bytes": 1097091579,"number_of_puts": 889,"number_of_gets": 97},{"node_id": "0x9ef98ad9c3626ba725e78d76cfcfc4b4d07e84f0388465bc7eb992e3e117234a","stored_bytes": 0, "transferred_bytes": 38,"number_of_puts": 0,"number_of_gets": 1}]"#.to_vec()),
-			sent: true,
-			..Default::default()
-		};
-
-		let node_pending_request5 = PendingRequest {
-			method: "GET".to_string(),
-			uri: format!("http://{}:{}/activity/nodes?eraId=5738616", host5, port),
-			response: Some(br#"[{"node_id": "0x48594f1fd4f05135914c42b03e63b61f6a3e4c537ccee3dbac555ef6df371b7e","stored_bytes": 675613289,"transferred_bytes": 1097091579,"number_of_puts": 889,"number_of_gets": 97},{"node_id": "0x9ef98ad9c3626ba725e78d76cfcfc4b4d07e84f0388465bc7eb992e3e117234a","stored_bytes": 0, "transferred_bytes": 38,"number_of_puts": 0,"number_of_gets": 1}]"#.to_vec()),
-			sent: true,
-			..Default::default()
-		};
-
-		let node_pending_request6 = PendingRequest {
-			method: "GET".to_string(),
-			uri: format!("http://{}:{}/activity/nodes?eraId=5738616", host6, port),
-			response: Some(br#"[{"node_id": "0x48594f1fd4f05135914c42b03e63b61f6a3e4c537ccee3dbac555ef6df371b7e","stored_bytes": 675613289,"transferred_bytes": 1097091579,"number_of_puts": 889,"number_of_gets": 97},{"node_id": "0x9ef98ad9c3626ba725e78d76cfcfc4b4d07e84f0388465bc7eb992e3e117234a","stored_bytes": 0, "transferred_bytes": 38,"number_of_puts": 0,"number_of_gets": 1}]"#.to_vec()),
-			sent: true,
-			..Default::default()
-		};
-
-		let node_pending_request7 = PendingRequest {
-			method: "GET".to_string(),
-			uri: format!("http://{}:{}/activity/nodes?eraId=5738616", host7, port),
-			response: Some(br#"[{"node_id": "0x48594f1fd4f05135914c42b03e63b61f6a3e4c537ccee3dbac555ef6df371b7e","stored_bytes": 675613289,"transferred_bytes": 1097091579,"number_of_puts": 889,"number_of_gets": 97},{"node_id": "0x9ef98ad9c3626ba725e78d76cfcfc4b4d07e84f0388465bc7eb992e3e117234a","stored_bytes": 0, "transferred_bytes": 38,"number_of_puts": 0,"number_of_gets": 1}]"#.to_vec()),
-			sent: true,
-			..Default::default()
-		};
-
-		let node_pending_request8 = PendingRequest {
-			method: "GET".to_string(),
-			uri: format!("http://{}:{}/activity/nodes?eraId=5738616", host8, port),
-			response: Some(br#"[{"node_id": "0x48594f1fd4f05135914c42b03e63b61f6a3e4c537ccee3dbac555ef6df371b7e","stored_bytes": 675613289,"transferred_bytes": 1097091579,"number_of_puts": 889,"number_of_gets": 97},{"node_id": "0x9ef98ad9c3626ba725e78d76cfcfc4b4d07e84f0388465bc7eb992e3e117234a","stored_bytes": 0, "transferred_bytes": 38,"number_of_puts": 0,"number_of_gets": 1}]"#.to_vec()),
-			sent: true,
-			..Default::default()
-		};
-
-		let node_pending_request9 = PendingRequest {
-			method: "GET".to_string(),
-			uri: format!("http://{}:{}/activity/nodes?eraId=5738616", host9, port),
-			response: Some(br#"[{"node_id": "0x48594f1fd4f05135914c42b03e63b61f6a3e4c537ccee3dbac555ef6df371b7e","stored_bytes": 675613289,"transferred_bytes": 1097091579,"number_of_puts": 889,"number_of_gets": 97},{"node_id": "0x9ef98ad9c3626ba725e78d76cfcfc4b4d07e84f0388465bc7eb992e3e117234a","stored_bytes": 0, "transferred_bytes": 38,"number_of_puts": 0,"number_of_gets": 1}]"#.to_vec()),
-			sent: true,
-			..Default::default()
-		};
-
-		let bucket_pending_request1 = PendingRequest {
-			method: "GET".to_string(),
-			uri: format!("http://{}:{}/activity/buckets?eraId=5738616", host1, port),
-			response: Some(br#"[{"bucket_id": 90235,"stored_bytes": 0,"transferred_bytes": 38,"number_of_puts": 0,"number_of_gets": 1,"sub_aggregates": [{"NodeID": "0xbe26b2458fb0c9df4ec26ec5ba083051402b2a3b9d4a7fe6106fe9f8b5efde2c","stored_bytes": 0,"transferred_bytes": 38,"number_of_puts": 0,"number_of_gets": 1}]}]"#.to_vec()),
-			sent: true,
-			..Default::default()
-		};
-
-		let bucket_pending_request2 = PendingRequest {
-			method: "GET".to_string(),
-			uri: format!("http://{}:{}/activity/buckets?eraId=5738616", host2, port),
-			response: Some(br#"[{"stored_bytes": 0,"transferred_bytes": 38,"number_of_puts": 0,"number_of_gets": 1,"bucket_id": 90235,"sub_aggregates": [{"NodeID": "0xbe26b2458fb0c9df4ec26ec5ba083051402b2a3b9d4a7fe6106fe9f8b5efde2c","stored_bytes": 0,"transferred_bytes": 38,"number_of_puts": 0,"number_of_gets": 1}]}]"#.to_vec()),
-			sent: true,
-			..Default::default()
-		};
-
-		let bucket_pending_request3 = PendingRequest {
-			method: "GET".to_string(),
-			uri: format!("http://{}:{}/activity/buckets?eraId=5738616", host3, port),
-			response: Some(br#"[{"stored_bytes": 0,"transferred_bytes": 38,"number_of_puts": 0,"number_of_gets": 1,"bucket_id": 90235,"sub_aggregates": [{"NodeID": "0xbe26b2458fb0c9df4ec26ec5ba083051402b2a3b9d4a7fe6106fe9f8b5efde2c","stored_bytes": 0,"transferred_bytes": 38,"number_of_puts": 0,"number_of_gets": 1}]}]"#.to_vec()),
-			sent: true,
-			..Default::default()
-		};
-
-		let bucket_pending_request4 = PendingRequest {
-			method: "GET".to_string(),
-			uri: format!("http://{}:{}/activity/buckets?eraId=5738616", host4, port),
-			response: Some(br#"[{"stored_bytes": 0,"transferred_bytes": 38,"number_of_puts": 0,"number_of_gets": 1,"bucket_id": 90235,"sub_aggregates": [{"NodeID": "0xbe26b2458fb0c9df4ec26ec5ba083051402b2a3b9d4a7fe6106fe9f8b5efde2c","stored_bytes": 0,"transferred_bytes": 38,"number_of_puts": 0,"number_of_gets": 1}]}]"#.to_vec()),
-			sent: true,
-			..Default::default()
-		};
-
-		let bucket_pending_request5 = PendingRequest {
-			method: "GET".to_string(),
-			uri: format!("http://{}:{}/activity/buckets?eraId=5738616", host5, port),
-			response: Some(br#"[{"stored_bytes": 0,"transferred_bytes": 38,"number_of_puts": 0,"number_of_gets": 1,"bucket_id": 90235,"sub_aggregates": [{"NodeID": "0xbe26b2458fb0c9df4ec26ec5ba083051402b2a3b9d4a7fe6106fe9f8b5efde2c","stored_bytes": 0,"transferred_bytes": 38,"number_of_puts": 0,"number_of_gets": 1}]}]"#.to_vec()),
-			sent: true,
-			..Default::default()
-		};
-
-		let bucket_pending_request6 = PendingRequest {
-			method: "GET".to_string(),
-			uri: format!("http://{}:{}/activity/buckets?eraId=5738616", host6, port),
-			response: Some(br#"[{"stored_bytes": 0,"transferred_bytes": 38,"number_of_puts": 0,"number_of_gets": 1,"bucket_id": 90235,"sub_aggregates": [{"NodeID": "0xbe26b2458fb0c9df4ec26ec5ba083051402b2a3b9d4a7fe6106fe9f8b5efde2c","stored_bytes": 0,"transferred_bytes": 38,"number_of_puts": 0,"number_of_gets": 1}]}]"#.to_vec()),
-			sent: true,
-			..Default::default()
-		};
-
-		let bucket_pending_request7 = PendingRequest {
-			method: "GET".to_string(),
-			uri: format!("http://{}:{}/activity/buckets?eraId=5738616", host7, port),
-			response: Some(br#"[{"stored_bytes": 0,"transferred_bytes": 38,"number_of_puts": 0,"number_of_gets": 1,"bucket_id": 90235,"sub_aggregates": [{"NodeID": "0xbe26b2458fb0c9df4ec26ec5ba083051402b2a3b9d4a7fe6106fe9f8b5efde2c","stored_bytes": 0,"transferred_bytes": 38,"number_of_puts": 0,"number_of_gets": 1}]}]"#.to_vec()),
-			sent: true,
-			..Default::default()
-		};
-
-		let bucket_pending_request8 = PendingRequest {
-			method: "GET".to_string(),
-			uri: format!("http://{}:{}/activity/buckets?eraId=5738616", host8, port),
-			response: Some(br#"[{"bucket_id": 90235,"stored_bytes": 0,"transferred_bytes": 38,"number_of_puts": 0,"number_of_gets": 1,"sub_aggregates": [{"NodeID": "0xbe26b2458fb0c9df4ec26ec5ba083051402b2a3b9d4a7fe6106fe9f8b5efde2c","stored_bytes": 0,"transferred_bytes": 38,"number_of_puts": 0,"number_of_gets": 1}]}]"#.to_vec()),
-			sent: true,
-			..Default::default()
-		};
-
-		let bucket_pending_request9 = PendingRequest {
-			method: "GET".to_string(),
-			uri: format!("http://{}:{}/activity/buckets?eraId=5738616", host9, port),
-			response: Some(br#"[{"bucket_id": 90235,"stored_bytes": 0,"transferred_bytes": 38,"number_of_puts": 0,"number_of_gets": 1,"sub_aggregates": [{"NodeID": "0xbe26b2458fb0c9df4ec26ec5ba083051402b2a3b9d4a7fe6106fe9f8b5efde2c","stored_bytes": 0,"transferred_bytes": 38,"number_of_puts": 0,"number_of_gets": 1}]}]"#.to_vec()),
-			sent: true,
-			..Default::default()
-		};
-
-		offchain_state.expect_request(pending_request1);
-		offchain_state.expect_request(pending_request2);
-		offchain_state.expect_request(pending_request3);
-		offchain_state.expect_request(pending_request4);
-		offchain_state.expect_request(pending_request5);
-		offchain_state.expect_request(pending_request6);
-		offchain_state.expect_request(pending_request7);
-		offchain_state.expect_request(pending_request8);
-		offchain_state.expect_request(pending_request9);
-		offchain_state.expect_request(node_pending_request1);
-		offchain_state.expect_request(node_pending_request2);
-		offchain_state.expect_request(node_pending_request3);
-		offchain_state.expect_request(node_pending_request4);
-		offchain_state.expect_request(node_pending_request5);
-		offchain_state.expect_request(node_pending_request6);
-		offchain_state.expect_request(node_pending_request7);
-		offchain_state.expect_request(node_pending_request8);
-		offchain_state.expect_request(node_pending_request9);
-		offchain_state.expect_request(bucket_pending_request1);
-		offchain_state.expect_request(bucket_pending_request2);
-		offchain_state.expect_request(bucket_pending_request3);
-		offchain_state.expect_request(bucket_pending_request4);
-		offchain_state.expect_request(bucket_pending_request5);
-		offchain_state.expect_request(bucket_pending_request6);
-		offchain_state.expect_request(bucket_pending_request7);
-		offchain_state.expect_request(bucket_pending_request8);
-		offchain_state.expect_request(bucket_pending_request9);
-		drop(offchain_state);
-
-		// Offchain worker should be triggered if block number is  divided by 100
-		let block = 500;
-		System::set_block_number(block);
-
-		DdcVerification::offchain_worker(block);
-	});
->>>>>>> 710b1494
 }
 
 #[test]
