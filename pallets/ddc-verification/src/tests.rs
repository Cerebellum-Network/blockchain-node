use ddc_primitives::{ClusterId, StorageNodeParams, StorageNodePubKey, KEY_TYPE};
use frame_support::{assert_noop, assert_ok};
use sp_core::{
	offchain::{
		testing::{PendingRequest, TestOffchainExt, TestTransactionPoolExt},
		OffchainDbExt, OffchainWorkerExt, Timestamp, TransactionPoolExt,
	},
	Pair, H256,
};
use sp_io::TestExternalities;
<<<<<<< HEAD
use sp_keystore::{testing::MemoryKeystore, Keystore, KeystoreExt};
=======
use sp_runtime::AccountId32;
>>>>>>> a3e74611

use crate::{mock::*, ConsensusError, Error, Event, NodeActivity, *};

#[test]
fn create_billing_reports_works() {
	new_test_ext().execute_with(|| {
		System::set_block_number(1);

		let dac_account = AccountId::from([1; 32]);
		let cluster_id = ClusterId::from([12; 20]);
		let era = 100;
		let merkel_root_hash: H256 = array_bytes::hex_n_into_unchecked(
			"95803defe6ea9f41e7ec6afa497064f21bfded027d8812efacbdf984e630cbdc",
		);

		assert_ok!(DdcVerification::create_billing_reports(
			RuntimeOrigin::signed(dac_account.clone()),
			cluster_id,
			era,
			merkel_root_hash,
			merkel_root_hash,
		));

		System::assert_last_event(Event::BillingReportCreated { cluster_id, era }.into());

		let report =
			DdcVerification::active_billing_reports(cluster_id, dac_account.clone()).unwrap();
		assert_eq!(report.payers_merkle_root_hash, merkel_root_hash);

		assert_noop!(
			DdcVerification::create_billing_reports(
				RuntimeOrigin::signed(dac_account),
				cluster_id,
				era,
				merkel_root_hash,
				merkel_root_hash
			),
			Error::<Test>::BillingReportAlreadyExist
		);
	})
}

#[test]
fn set_validate_payout_batch_works() {
	new_test_ext().execute_with(|| {
		System::set_block_number(1);

		let (pair1, _seed) = sp_core::sr25519::Pair::from_phrase(
			"spider sell nice animal border success square soda stem charge caution echo",
			None,
		)
		.unwrap();
		let (pair2, _seed) = sp_core::sr25519::Pair::from_phrase(
			"ketchup route purchase humble harsh true glide chef buyer crane infant sponsor",
			None,
		)
		.unwrap();
		let (pair3, _seed) = sp_core::sr25519::Pair::from_phrase(
			"hamster diamond design extra december body action relax front sustain heavy gaze",
			None,
		)
		.unwrap();
		let (pair4, _seed) = sp_core::sr25519::Pair::from_phrase(
			"clip olympic snack fringe critic claim chaos mother twist shy rule violin",
			None,
		)
		.unwrap();
		let (pair5, _seed) = sp_core::sr25519::Pair::from_phrase(
			"bamboo fish such plug arrive vague umbrella today glass venture hour ginger",
			None,
		)
		.unwrap();
		let (pair6, _seed) = sp_core::sr25519::Pair::from_phrase(
			"shallow radio below sudden unlock apology brisk shiver hill amateur tiny judge",
			None,
		)
		.unwrap();

		let account_id1 = AccountId::from(pair1.public().0);
		let account_id2 = AccountId::from(pair2.public().0);
		let account_id3 = AccountId::from(pair3.public().0);
		let account_id4 = AccountId::from(pair4.public().0);
		let account_id6 = AccountId::from(pair6.public().0);

		ValidatorSet::<Test>::put(vec![
			account_id1.clone(),
			account_id2.clone(),
			account_id3.clone(),
			account_id4.clone(),
			account_id6.clone(),
		]);
		let cluster_id = ClusterId::from([12; 20]);
		let era = 100;
		let payout_data = PayoutData { hash: MmrRootHash::default() };
		let payout_data1 = PayoutData { hash: MmrRootHash::from_low_u64_ne(1) };

		// 1. If user is not part of validator, he/she won't be able to sign extrinsic
		assert_noop!(
			DdcVerification::set_validate_payout_batch(
				RuntimeOrigin::signed(AccountId::from(pair5.public().0)),
				cluster_id,
				era,
				payout_data.clone(),
			),
			Error::<Test>::NotAValidator
		);

		// 2. send signed transaction from valid validator
		assert_ok!(DdcVerification::set_validate_payout_batch(
			RuntimeOrigin::signed(account_id1.clone()),
			cluster_id,
			era,
			payout_data.clone(),
		));

		// 3. If validator already sent the data, he/she won't be able to submit same transaction
		assert_noop!(
			DdcVerification::set_validate_payout_batch(
				RuntimeOrigin::signed(AccountId::from(account_id1)),
				cluster_id,
				era,
				payout_data.clone(),
			),
			Error::<Test>::AlreadySigned
		);

		// 4. send signed transaction from second valid validator
		assert_ok!(DdcVerification::set_validate_payout_batch(
			RuntimeOrigin::signed(account_id2.clone()),
			cluster_id,
			era,
			payout_data.clone(),
		));

		// 5. 2/3 rd validators have not signed yet the same data
		assert_eq!(DdcVerification::payout_batch(cluster_id, era), None);

		assert_ok!(DdcVerification::set_validate_payout_batch(
			RuntimeOrigin::signed(account_id3.clone()),
			cluster_id,
			era,
			payout_data.clone(),
		));

		// 6. send signed transaction from third valid validator but different hash
		assert_ok!(DdcVerification::set_validate_payout_batch(
			RuntimeOrigin::signed(account_id6.clone()),
			cluster_id,
			era,
			payout_data1.clone(),
		));

		// 7. 2/3 rd validators have not signed yet the same data
		assert_eq!(DdcVerification::payout_batch(cluster_id, era), None);

		// 8. send signed transaction from fourth valid validator
		assert_ok!(DdcVerification::set_validate_payout_batch(
			RuntimeOrigin::signed(account_id4.clone()),
			cluster_id,
			era,
			payout_data.clone(),
		));

		// 9. 2/3rd validators have sent the same data with same hash
		assert_eq!(DdcVerification::payout_batch(cluster_id, era).unwrap(), payout_data);
	})
}

#[test]
fn fetch_node_usage_works() {
	let mut ext = TestExternalities::default();
	let (offchain, offchain_state) = TestOffchainExt::new();
	let (pool, _) = TestTransactionPoolExt::new();

	ext.register_extension(OffchainWorkerExt::new(offchain.clone()));
	ext.register_extension(OffchainDbExt::new(Box::new(offchain)));
	ext.register_extension(TransactionPoolExt::new(pool));

	ext.execute_with(|| {
		let mut offchain_state = offchain_state.write();
		offchain_state.timestamp = Timestamp::from_unix_millis(0);
		let host = "example.com";
		let port = 80;
		let era_id = 1;

		// Create a sample NodeActivity instance
		let node_activity1 = NodeActivity {
			provider_id: [1; 32],
			node_id: [1; 32],
			stored_bytes: 100,
			transferred_bytes: 50,
			number_of_puts: 10,
			number_of_gets: 20,
		};
		let node_activity2 = NodeActivity {
			provider_id: [2; 32],
			node_id: [2; 32],
			stored_bytes: 110,
			transferred_bytes: 510,
			number_of_puts: 110,
			number_of_gets: 210,
		};
		let nodes_activity_json =
			serde_json::to_string(&vec![node_activity1.clone(), node_activity2.clone()]).unwrap();

		// Mock HTTP request and response
		let pending_request = PendingRequest {
			method: "GET".to_string(),
			uri: format!("http://{}:{}/activity/node?eraId={}", host, port, era_id),
			response: Some(nodes_activity_json.as_bytes().to_vec()),
			sent: true,
			..Default::default()
		};
		offchain_state.expect_request(pending_request);
		drop(offchain_state);

		let era_id = 1;
		let cluster_id = ClusterId::from([1; 20]);
		let node_params = StorageNodeParams {
			ssl: false,
			host: host.as_bytes().to_vec(),
			http_port: port,
			mode: StorageNodeMode::DAC,
			p2p_port: 5555,
			grpc_port: 4444,
			domain: b"example2.com".to_vec(),
		};

		let result = Pallet::<Test>::fetch_node_usage(&cluster_id, era_id, &node_params);
		assert!(result.is_ok());
		let activities = result.unwrap();
		assert_eq!(activities[0].number_of_gets, node_activity1.number_of_gets);
		assert_eq!(activities[0].number_of_puts, node_activity1.number_of_puts);
		assert_eq!(activities[0].transferred_bytes, node_activity1.transferred_bytes);
		assert_eq!(activities[0].stored_bytes, node_activity1.stored_bytes);

		assert_eq!(activities[1].number_of_gets, node_activity2.number_of_gets);
		assert_eq!(activities[1].number_of_puts, node_activity2.number_of_puts);
		assert_eq!(activities[1].transferred_bytes, node_activity2.transferred_bytes);
		assert_eq!(activities[1].stored_bytes, node_activity2.stored_bytes);
	});
}

#[test]
fn fetch_customers_usage_works() {
	let mut ext = TestExternalities::default();
	let (offchain, offchain_state) = TestOffchainExt::new();
	let (pool, _) = TestTransactionPoolExt::new();

	ext.register_extension(OffchainWorkerExt::new(offchain.clone()));
	ext.register_extension(OffchainDbExt::new(Box::new(offchain)));
	ext.register_extension(TransactionPoolExt::new(pool));

	ext.execute_with(|| {
		let mut offchain_state = offchain_state.write();
		offchain_state.timestamp = Timestamp::from_unix_millis(0);
		let host = "example.com";
		let port = 80;
		let era_id = 1;

		// Create a sample NodeActivity instance
		let customer_activity1 = CustomerActivity {
			bucket_id: 111,
			customer_id: [1; 32],
			stored_bytes: 100,
			transferred_bytes: 50,
			number_of_puts: 10,
			number_of_gets: 20,
		};
		let customer_activity2 = CustomerActivity {
			bucket_id: 222,
			customer_id: [2; 32],
			stored_bytes: 1000,
			transferred_bytes: 500,
			number_of_puts: 100,
			number_of_gets: 200,
		};
		let customers_activity_json =
			serde_json::to_string(&vec![customer_activity1.clone(), customer_activity2.clone()])
				.unwrap();

		// Mock HTTP request and response
		let pending_request = PendingRequest {
			method: "GET".to_string(),
			uri: format!("http://{}:{}/activity/buckets?eraId={}", host, port, era_id),
			response: Some(customers_activity_json.as_bytes().to_vec()),
			sent: true,
			..Default::default()
		};
		offchain_state.expect_request(pending_request);
		drop(offchain_state);

		let era_id = 1;
		let cluster_id = ClusterId::from([1; 20]);
		let node_params = StorageNodeParams {
			ssl: false,
			host: host.as_bytes().to_vec(),
			http_port: port,
			mode: StorageNodeMode::DAC,
			p2p_port: 5555,
			grpc_port: 4444,
			domain: b"example2.com".to_vec(),
		};

		let result = Pallet::<Test>::fetch_customers_usage(&cluster_id, era_id, &node_params);
		assert!(result.is_ok());
		let activities = result.unwrap();
		assert_eq!(activities[0].number_of_gets, customer_activity1.number_of_gets);
		assert_eq!(activities[0].number_of_puts, customer_activity1.number_of_puts);
		assert_eq!(activities[0].transferred_bytes, customer_activity1.transferred_bytes);
		assert_eq!(activities[0].stored_bytes, customer_activity1.stored_bytes);

		assert_eq!(activities[1].number_of_gets, customer_activity2.number_of_gets);
		assert_eq!(activities[1].number_of_puts, customer_activity2.number_of_puts);
		assert_eq!(activities[1].transferred_bytes, customer_activity2.transferred_bytes);
		assert_eq!(activities[1].stored_bytes, customer_activity2.stored_bytes);
	});
}

#[test]
<<<<<<< HEAD
fn fetch_processed_era_works() {
	let mut ext = TestExternalities::default();
	let (offchain, offchain_state) = TestOffchainExt::new();
	let (pool, _) = TestTransactionPoolExt::new();

	ext.register_extension(OffchainWorkerExt::new(offchain.clone()));
	ext.register_extension(OffchainDbExt::new(Box::new(offchain)));
	ext.register_extension(TransactionPoolExt::new(pool));

	ext.execute_with(|| {
		let mut offchain_state = offchain_state.write();
		offchain_state.timestamp = Timestamp::from_unix_millis(0);
		let host = "example1.com";
		let port = 80;

		// Create a sample EraActivity instance
		let era_activity1 = EraActivity { id: 17 };
		let era_activity2 = EraActivity { id: 18 };
		let era_activity3 = EraActivity { id: 19 };
		let era_activity_json =
			serde_json::to_string(&vec![era_activity1, era_activity2, era_activity3]).unwrap();

		// Mock HTTP request and response
		let pending_request = PendingRequest {
			method: "GET".to_string(),
			uri: format!("http://{}:{}/activity/era", host, port),
			response: Some(era_activity_json.as_bytes().to_vec()),
			sent: true,
			..Default::default()
		};
		offchain_state.expect_request(pending_request);
		drop(offchain_state);

		let node_params = StorageNodeParams {
			ssl: false,
			host: host.as_bytes().to_vec(),
			http_port: port,
			mode: StorageNodeMode::DAC,
			p2p_port: 5555,
			grpc_port: 4444,
			domain: b"example2.com".to_vec(),
		};

		let result = Pallet::<Test>::fetch_processed_era(node_params);
		assert!(result.is_ok());
		let activities = result.unwrap();
		assert_eq!(activities[0].id, era_activity1.id);
		assert_eq!(activities[1].id, era_activity2.id);
	});
}

#[test]
fn get_era_to_validate_works() {
	let mut ext = TestExternalities::default();
	let (offchain, offchain_state) = TestOffchainExt::new();
	let (pool, _) = TestTransactionPoolExt::new();

	ext.register_extension(OffchainWorkerExt::new(offchain.clone()));
	ext.register_extension(OffchainDbExt::new(Box::new(offchain)));
	ext.register_extension(TransactionPoolExt::new(pool));

	ext.execute_with(|| {
		let mut offchain_state = offchain_state.write();
		offchain_state.timestamp = Timestamp::from_unix_millis(0);
		let host1 = "example1.com";
		let host2 = "example2.com";
		let host3 = "example3.com";
		let host4 = "example4.com";
		let port = 80;
		let era_activity1 = EraActivity { id: 16 };
		let era_activity2 = EraActivity { id: 17 };
		let era_activity3 = EraActivity { id: 18 };
		let era_activity4 = EraActivity { id: 19 };
		let era_activity_json1 = serde_json::to_string(&vec![
			era_activity1, //16
			era_activity2, //17
			era_activity3, //18
			era_activity4, //19
		])
		.unwrap();
		let era_activity_json2 = serde_json::to_string(&vec![
			era_activity1, //16
			era_activity2, //17
			era_activity3, //18
		])
		.unwrap();
		let era_activity_json3 = serde_json::to_string(&vec![
			era_activity1, //16
			era_activity2, //17
			era_activity3, //18
		])
		.unwrap();
		let era_activity_json4 = serde_json::to_string(&vec![
			era_activity1, //16
			era_activity2, //17
			era_activity3, //18
		])
		.unwrap();
		let pending_request1 = PendingRequest {
			method: "GET".to_string(),
			uri: format!("http://{}:{}/activity/era", host1, port),
			response: Some(era_activity_json1.as_bytes().to_vec()),
			sent: true,
			..Default::default()
		};
		let pending_request2 = PendingRequest {
			method: "GET".to_string(),
			uri: format!("http://{}:{}/activity/era", host2, port),
			response: Some(era_activity_json2.as_bytes().to_vec()),
			sent: true,
			..Default::default()
		};
		let pending_request3 = PendingRequest {
			method: "GET".to_string(),
			uri: format!("http://{}:{}/activity/era", host3, port),
			response: Some(era_activity_json3.as_bytes().to_vec()),
			sent: true,
			..Default::default()
		};
		let pending_request4 = PendingRequest {
			method: "GET".to_string(),
			uri: format!("http://{}:{}/activity/era", host4, port),
			response: Some(era_activity_json4.as_bytes().to_vec()),
			sent: true,
			..Default::default()
		};
		offchain_state.expect_request(pending_request1);
		offchain_state.expect_request(pending_request2);
		offchain_state.expect_request(pending_request3);
		offchain_state.expect_request(pending_request4);

		drop(offchain_state);

		let node_params1 = StorageNodeParams {
			ssl: false,
			host: host1.as_bytes().to_vec(),
			http_port: port,
			mode: StorageNodeMode::DAC,
			p2p_port: 5555,
			grpc_port: 4444,
			domain: b"example2.com".to_vec(),
		};

		let node_params2 = StorageNodeParams {
			ssl: false,
			host: host2.as_bytes().to_vec(),
			http_port: port,
			mode: StorageNodeMode::DAC,
			p2p_port: 5555,
			grpc_port: 4444,
			domain: b"example3.com".to_vec(),
		};

		let node_params3 = StorageNodeParams {
			ssl: false,
			host: host3.as_bytes().to_vec(),
			http_port: port,
			mode: StorageNodeMode::DAC,
			p2p_port: 5555,
			grpc_port: 4444,
			domain: b"example4.com".to_vec(),
		};

		let node_params4 = StorageNodeParams {
			ssl: false,
			host: host4.as_bytes().to_vec(),
			http_port: port,
			mode: StorageNodeMode::DAC,
			p2p_port: 5555,
			grpc_port: 4444,
			domain: b"example5.com".to_vec(),
		};

		let dac_nodes: Vec<(NodePubKey, StorageNodeParams)> = vec![
			(NodePubKey::StoragePubKey(StorageNodePubKey::new([1; 32])), node_params1),
			(NodePubKey::StoragePubKey(StorageNodePubKey::new([2; 32])), node_params2),
			(NodePubKey::StoragePubKey(StorageNodePubKey::new([3; 32])), node_params3),
			(NodePubKey::StoragePubKey(StorageNodePubKey::new([4; 32])), node_params4),
		];

		let dac_account = AccountId::from([1; 32]);
		let cluster_id = ClusterId::from([12; 20]);
		let era = 16;
		let merkel_root_hash: H256 = array_bytes::hex_n_into_unchecked(
			"95803defe6ea9f41e7ec6afa497064f21bfded027d8812efacbdf984e630cbdc",
		);

		assert_noop!(
			Pallet::<Test>::get_era_to_validate(cluster_id, dac_nodes.clone()),
			Error::<Test>::NoValidatorExist
		);

		ValidatorSet::<Test>::put(vec![dac_account.clone()]);

		assert_ok!(DdcVerification::set_current_validator(RuntimeOrigin::signed(
			dac_account.clone()
		),));

		assert_noop!(
			Pallet::<Test>::get_era_to_validate(cluster_id, dac_nodes.clone()),
			Error::<Test>::EraToValidateRetrievalError
		);

		assert_ok!(DdcVerification::create_billing_reports(
			RuntimeOrigin::signed(dac_account.clone()),
			cluster_id,
			era,
			merkel_root_hash,
			merkel_root_hash,
		));

		let result = Pallet::<Test>::get_era_to_validate(cluster_id, dac_nodes.clone());
		assert!(result.is_ok());
		assert_eq!(result.unwrap().unwrap(), era_activity2.id); //17
	});
}

#[test]
fn off_chain_worker_works() {
	let mut ext = TestExternalities::default();
	let (offchain, _offchain_state) = TestOffchainExt::new();
	let (pool, pool_state) = TestTransactionPoolExt::new();
	let cluster_id = ClusterId::from([12; 20]);
	let era = 16;
	let merkel_root_hash: H256 = array_bytes::hex_n_into_unchecked(
		"95803defe6ea9f41e7ec6afa497064f21bfded027d8812efacbdf984e630cbdc",
	);
	let (pair, _seed) = sp_core::sr25519::Pair::from_phrase(
		"spider sell nice animal border success square soda stem charge caution echo",
		None,
	)
	.unwrap();
	let keystore = MemoryKeystore::new();
	keystore
		.insert(
			KEY_TYPE,
			"0xb6186f80dce7190294665ab53860de2841383bb202c562bb8b81a624351fa318",
			pair.public().as_ref(),
		)
		.unwrap();

	ext.register_extension(OffchainWorkerExt::new(offchain.clone()));
	ext.register_extension(OffchainDbExt::new(offchain));
	ext.register_extension(TransactionPoolExt::new(pool));
	ext.register_extension(KeystoreExt::new(keystore));

	ext.execute_with(|| {
		// Offchain worker should not be triggered if block number is not divided by 100
		let block = 102;
		System::set_block_number(block);

		DdcVerification::offchain_worker(block);
		assert_eq!(pool_state.write().transactions.pop(), None);

		// // Offchain worker should be triggered if block number is  divided by 100
		let block = 500;
		System::set_block_number(block);
		let validator: AccountId = AccountId::from(pair.public().0);
		<ValidatorSet<Test>>::put(vec![validator.clone()]);

		ClusterToValidate::<Test>::put(cluster_id);
		CurrentValidator::<Test>::put(validator.clone());
		assert_ok!(DdcVerification::create_billing_reports(
			RuntimeOrigin::signed(validator.clone()),
			cluster_id,
			era,
			merkel_root_hash,
			merkel_root_hash,
		));
		DdcVerification::offchain_worker(block);

		let tx = pool_state.write().transactions.pop().unwrap();

		let tx = Extrinsic::decode(&mut &*tx).unwrap();
		assert_eq!(tx.signature.unwrap().0, 1);
		assert_eq!(tx.call, RuntimeCall::DdcVerification(Call::set_current_validator {}));
	});
=======
fn test_reach_consensus_empty() {
	let activities: Vec<CustomerActivity> = Vec::new();
	let result = DdcVerification::reach_consensus(&activities, 3);
	assert!(result.is_none());
}

#[test]
fn test_reach_consensus_success() {
	let activities = vec![
		CustomerActivity {
			customer_id: [0; 32],
			bucket_id: 1,
			stored_bytes: 100,
			transferred_bytes: 50,
			number_of_puts: 10,
			number_of_gets: 20,
		},
		CustomerActivity {
			customer_id: [0; 32],
			bucket_id: 1,
			stored_bytes: 100,
			transferred_bytes: 50,
			number_of_puts: 10,
			number_of_gets: 20,
		},
		CustomerActivity {
			customer_id: [0; 32],
			bucket_id: 1,
			stored_bytes: 100,
			transferred_bytes: 50,
			number_of_puts: 10,
			number_of_gets: 20,
		},
	];
	let result = DdcVerification::reach_consensus(&activities, 3);
	assert!(result.is_some());
	assert_eq!(result.unwrap().stored_bytes, 100);
}

#[test]
fn test_reach_consensus_failure() {
	let activities = vec![
		CustomerActivity {
			customer_id: [0; 32],
			bucket_id: 1,
			stored_bytes: 100,
			transferred_bytes: 50,
			number_of_puts: 10,
			number_of_gets: 20,
		},
		CustomerActivity {
			customer_id: [0; 32],
			bucket_id: 1,
			stored_bytes: 200,
			transferred_bytes: 100,
			number_of_puts: 20,
			number_of_gets: 40,
		},
		CustomerActivity {
			customer_id: [0; 32],
			bucket_id: 1,
			stored_bytes: 300,
			transferred_bytes: 150,
			number_of_puts: 30,
			number_of_gets: 60,
		},
	];
	let result = DdcVerification::reach_consensus(&activities, 3);
	assert!(result.is_none());
}

#[test]
fn test_reach_consensus_threshold() {
	let activities = vec![
		CustomerActivity {
			customer_id: [0; 32],
			bucket_id: 1,
			stored_bytes: 100,
			transferred_bytes: 50,
			number_of_puts: 10,
			number_of_gets: 20,
		},
		CustomerActivity {
			customer_id: [0; 32],
			bucket_id: 1,
			stored_bytes: 100,
			transferred_bytes: 50,
			number_of_puts: 10,
			number_of_gets: 20,
		},
		CustomerActivity {
			customer_id: [0; 32],
			bucket_id: 1,
			stored_bytes: 200,
			transferred_bytes: 100,
			number_of_puts: 20,
			number_of_gets: 40,
		},
	];

	let mut result = DdcVerification::reach_consensus(&activities, 2);
	assert!(result.is_some());
	assert_eq!(result.unwrap().stored_bytes, 100);
	result = DdcVerification::reach_consensus(&activities, 3);
	assert!(result.is_none());
}

#[test]
fn test_reach_consensus_exact_threshold() {
	let activities = vec![
		CustomerActivity {
			customer_id: [0; 32],
			bucket_id: 1,
			stored_bytes: 100,
			transferred_bytes: 50,
			number_of_puts: 10,
			number_of_gets: 20,
		},
		CustomerActivity {
			customer_id: [0; 32],
			bucket_id: 1,
			stored_bytes: 100,
			transferred_bytes: 50,
			number_of_puts: 10,
			number_of_gets: 20,
		},
	];
	let result = DdcVerification::reach_consensus(&activities, 3);
	assert!(result.is_none());
}

#[test]
fn test_get_consensus_customers_activity_success() {
	let cluster_id = ClusterId::from([1; 20]);
	let era_id = 1;
	let min_nodes = 3;
	let threshold = Percent::from_percent(67);

	let node_pubkey_0 = NodePubKey::StoragePubKey(AccountId32::new([0; 32]));
	let node_pubkey_1 = NodePubKey::StoragePubKey(AccountId32::new([1; 32]));
	let node_pubkey_2 = NodePubKey::StoragePubKey(AccountId32::new([2; 32]));

	let customers_activity = vec![
		(
			node_pubkey_0,
			vec![CustomerActivity {
				customer_id: [0; 32],
				bucket_id: 1,
				stored_bytes: 100,
				transferred_bytes: 50,
				number_of_puts: 10,
				number_of_gets: 20,
			}],
		),
		(
			node_pubkey_1,
			vec![CustomerActivity {
				customer_id: [0; 32],
				bucket_id: 1,
				stored_bytes: 100,
				transferred_bytes: 50,
				number_of_puts: 10,
				number_of_gets: 20,
			}],
		),
		(
			node_pubkey_2,
			vec![CustomerActivity {
				customer_id: [0; 32],
				bucket_id: 1,
				stored_bytes: 100,
				transferred_bytes: 50,
				number_of_puts: 10,
				number_of_gets: 20,
			}],
		),
	];

	let result = DdcVerification::get_consensus_for_activities(
		&cluster_id,
		era_id,
		&customers_activity,
		min_nodes,
		threshold,
	);
	assert!(result.is_ok());
	let consensus_activities = result.unwrap();
	assert_eq!(consensus_activities.len(), 1);
	assert_eq!(consensus_activities[0].stored_bytes, 100);
}

#[test]
fn test_get_consensus_nodes_activity_success() {
	let cluster_id = ClusterId::from([1; 20]);
	let era_id = 1;
	let min_nodes = 3;
	let threshold = Percent::from_percent(67);

	let node_pubkey_0 = NodePubKey::StoragePubKey(AccountId32::new([0; 32]));
	let node_pubkey_1 = NodePubKey::StoragePubKey(AccountId32::new([1; 32]));
	let node_pubkey_2 = NodePubKey::StoragePubKey(AccountId32::new([2; 32]));

	let customers_activity = vec![
		(
			node_pubkey_0,
			vec![NodeActivity {
				provider_id: [0; 32],
				node_id: [0; 32],
				stored_bytes: 100,
				transferred_bytes: 50,
				number_of_puts: 10,
				number_of_gets: 20,
			}],
		),
		(
			node_pubkey_1,
			vec![NodeActivity {
				provider_id: [0; 32],
				node_id: [0; 32],
				stored_bytes: 100,
				transferred_bytes: 50,
				number_of_puts: 10,
				number_of_gets: 20,
			}],
		),
		(
			node_pubkey_2,
			vec![NodeActivity {
				provider_id: [0; 32],
				node_id: [0; 32],
				stored_bytes: 100,
				transferred_bytes: 50,
				number_of_puts: 10,
				number_of_gets: 20,
			}],
		),
	];

	let result = DdcVerification::get_consensus_for_activities(
		&cluster_id,
		era_id,
		&customers_activity,
		min_nodes,
		threshold,
	);
	assert!(result.is_ok());
	let consensus_activities = result.unwrap();
	assert_eq!(consensus_activities.len(), 1);
	assert_eq!(consensus_activities[0].stored_bytes, 100);
}

#[test]
fn test_get_consensus_customers_activity_not_enough_nodes() {
	let cluster_id1 = ClusterId::from([1; 20]);
	let era_id1 = 1;
	let min_nodes = 3;
	let threshold = Percent::from_percent(67);
	let node_pubkey_0 = NodePubKey::StoragePubKey(AccountId32::new([0; 32]));
	let node_pubkey_1 = NodePubKey::StoragePubKey(AccountId32::new([1; 32]));

	let customers_activity = vec![
		(
			node_pubkey_0,
			vec![CustomerActivity {
				customer_id: [0; 32],
				bucket_id: 1,
				stored_bytes: 100,
				transferred_bytes: 50,
				number_of_puts: 10,
				number_of_gets: 20,
			}],
		),
		(
			node_pubkey_1,
			vec![CustomerActivity {
				customer_id: [0; 32],
				bucket_id: 1,
				stored_bytes: 100,
				transferred_bytes: 50,
				number_of_puts: 10,
				number_of_gets: 20,
			}],
		),
	];

	let result = DdcVerification::get_consensus_for_activities(
		&cluster_id1,
		era_id1,
		&customers_activity,
		min_nodes,
		threshold,
	);
	assert!(result.is_err());
	let errors = result.err().unwrap();
	assert_eq!(errors.len(), 1);
	match &errors[0] {
		ConsensusError::NotEnoughNodesForConsensus { cluster_id, era_id, id } => {
			assert_eq!(*id, customers_activity[0].1[0].get_id::<mock::Test>());
			assert_eq!(*cluster_id, cluster_id1);
			assert_eq!(*era_id, era_id1);
		},
		_ => panic!("Expected NotEnoughNodes error"),
	}
}

#[test]
fn test_get_consensus_nodes_activity_not_enough_nodes() {
	let cluster_id1 = ClusterId::from([1; 20]);
	let era_id1 = 1;
	let min_nodes = 3;
	let threshold = Percent::from_percent(67);
	let node_pubkey_0 = NodePubKey::StoragePubKey(AccountId32::new([0; 32]));
	let node_pubkey_1 = NodePubKey::StoragePubKey(AccountId32::new([1; 32]));

	let nodes_activity = vec![
		(
			node_pubkey_0,
			vec![NodeActivity {
				provider_id: [0; 32],
				node_id: [0; 32],
				stored_bytes: 100,
				transferred_bytes: 50,
				number_of_puts: 10,
				number_of_gets: 20,
			}],
		),
		(
			node_pubkey_1,
			vec![NodeActivity {
				provider_id: [0; 32],
				node_id: [0; 32],
				stored_bytes: 100,
				transferred_bytes: 50,
				number_of_puts: 10,
				number_of_gets: 20,
			}],
		),
	];

	let result = DdcVerification::get_consensus_for_activities(
		&cluster_id1,
		era_id1,
		&nodes_activity,
		min_nodes,
		threshold,
	);
	assert!(result.is_err());
	let errors = result.err().unwrap();
	assert_eq!(errors.len(), 1);
	match &errors[0] {
		ConsensusError::NotEnoughNodesForConsensus { cluster_id, era_id, id } => {
			assert_eq!(*id, nodes_activity[0].1[0].get_id::<mock::Test>());
			assert_eq!(*cluster_id, cluster_id1);
			assert_eq!(*era_id, era_id1);
		},
		_ => panic!("Expected NotEnoughNodes error"),
	}
}

#[test]
fn test_get_consensus_customers_activity_not_in_consensus() {
	let cluster_id1 = ClusterId::from([1; 20]);
	let era_id1 = 1;
	let min_nodes = 3;
	let threshold = Percent::from_percent(67);

	let node_pubkey_0 = NodePubKey::StoragePubKey(AccountId32::new([0; 32]));
	let node_pubkey_1 = NodePubKey::StoragePubKey(AccountId32::new([1; 32]));
	let node_pubkey_2 = NodePubKey::StoragePubKey(AccountId32::new([2; 32]));

	let customers_activity = vec![
		(
			node_pubkey_0,
			vec![CustomerActivity {
				customer_id: [0; 32],
				bucket_id: 1,
				stored_bytes: 100,
				transferred_bytes: 50,
				number_of_puts: 10,
				number_of_gets: 20,
			}],
		),
		(
			node_pubkey_1,
			vec![CustomerActivity {
				customer_id: [0; 32],
				bucket_id: 1,
				stored_bytes: 200,
				transferred_bytes: 100,
				number_of_puts: 20,
				number_of_gets: 40,
			}],
		),
		(
			node_pubkey_2,
			vec![CustomerActivity {
				customer_id: [0; 32],
				bucket_id: 1,
				stored_bytes: 300,
				transferred_bytes: 150,
				number_of_puts: 30,
				number_of_gets: 60,
			}],
		),
	];

	let result = DdcVerification::get_consensus_for_activities(
		&cluster_id1,
		era_id1,
		&customers_activity,
		min_nodes,
		threshold,
	);
	assert!(result.is_err());
	let errors = result.err().unwrap();
	assert_eq!(errors.len(), 1);
	match &errors[0] {
		ConsensusError::ActivityNotInConsensus { cluster_id, era_id, id } => {
			assert_eq!(*id, customers_activity[0].1[0].get_id::<mock::Test>());
			assert_eq!(*cluster_id, cluster_id1);
			assert_eq!(*era_id, era_id1);
		},
		_ => panic!("Expected CustomerActivityNotInConsensus error"),
	}
}

#[test]
fn test_get_consensus_customers_activity_not_in_consensus_2() {
	let cluster_id1 = ClusterId::from([1; 20]);
	let era_id1 = 1;
	let min_nodes = 3;
	let threshold = Percent::from_percent(67);

	let node_pubkey_0 = NodePubKey::StoragePubKey(AccountId32::new([0; 32]));
	let node_pubkey_1 = NodePubKey::StoragePubKey(AccountId32::new([1; 32]));
	let node_pubkey_2 = NodePubKey::StoragePubKey(AccountId32::new([2; 32]));

	let customers_activity = vec![
		(
			node_pubkey_0.clone(),
			vec![CustomerActivity {
				customer_id: [0; 32],
				bucket_id: 1,
				stored_bytes: 100,
				transferred_bytes: 50,
				number_of_puts: 10,
				number_of_gets: 20,
			}],
		),
		(
			node_pubkey_1.clone(),
			vec![CustomerActivity {
				customer_id: [0; 32],
				bucket_id: 1,
				stored_bytes: 200,
				transferred_bytes: 100,
				number_of_puts: 20,
				number_of_gets: 40,
			}],
		),
		(
			node_pubkey_2.clone(),
			vec![CustomerActivity {
				customer_id: [0; 32],
				bucket_id: 1,
				stored_bytes: 300,
				transferred_bytes: 150,
				number_of_puts: 30,
				number_of_gets: 60,
			}],
		),
		(
			node_pubkey_0,
			vec![CustomerActivity {
				customer_id: [0; 32],
				bucket_id: 2,
				stored_bytes: 100,
				transferred_bytes: 50,
				number_of_puts: 10,
				number_of_gets: 20,
			}],
		),
		(
			node_pubkey_1,
			vec![CustomerActivity {
				customer_id: [0; 32],
				bucket_id: 2,
				stored_bytes: 200,
				transferred_bytes: 100,
				number_of_puts: 20,
				number_of_gets: 40,
			}],
		),
		(
			node_pubkey_2,
			vec![CustomerActivity {
				customer_id: [0; 32],
				bucket_id: 2,
				stored_bytes: 300,
				transferred_bytes: 150,
				number_of_puts: 30,
				number_of_gets: 60,
			}],
		),
	];

	let result = DdcVerification::get_consensus_for_activities(
		&cluster_id1,
		era_id1,
		&customers_activity,
		min_nodes,
		threshold,
	);
	assert!(result.is_err());
	let errors = result.err().unwrap();
	assert_eq!(errors.len(), 2);
	match &errors[0] {
		ConsensusError::ActivityNotInConsensus { cluster_id, era_id, id } => {
			assert_eq!(*id, customers_activity[0].1[0].get_id::<mock::Test>());
			assert_eq!(*cluster_id, cluster_id1);
			assert_eq!(*era_id, era_id1);
		},
		_ => panic!("Expected CustomerActivityNotInConsensus error"),
	}
	match &errors[1] {
		ConsensusError::ActivityNotInConsensus { cluster_id, era_id, id } => {
			assert_eq!(*id, customers_activity[3].1[0].get_id::<mock::Test>());
			assert_eq!(*cluster_id, cluster_id1);
			assert_eq!(*era_id, era_id1);
		},
		_ => panic!("Expected CustomerActivityNotInConsensus error"),
	}
}

#[test]
fn test_get_consensus_customers_activity_diff_errors() {
	let cluster_id1 = ClusterId::from([1; 20]);
	let era_id1 = 1;
	let min_nodes = 3;
	let threshold = Percent::from_percent(67);

	let node_pubkey_0 = NodePubKey::StoragePubKey(AccountId32::new([0; 32]));
	let node_pubkey_1 = NodePubKey::StoragePubKey(AccountId32::new([1; 32]));
	let node_pubkey_2 = NodePubKey::StoragePubKey(AccountId32::new([2; 32]));

	let customers_activity = vec![
		(
			node_pubkey_0.clone(),
			vec![CustomerActivity {
				customer_id: [0; 32],
				bucket_id: 1,
				stored_bytes: 100,
				transferred_bytes: 50,
				number_of_puts: 10,
				number_of_gets: 20,
			}],
		),
		(
			node_pubkey_1.clone(),
			vec![CustomerActivity {
				customer_id: [0; 32],
				bucket_id: 1,
				stored_bytes: 200,
				transferred_bytes: 100,
				number_of_puts: 20,
				number_of_gets: 40,
			}],
		),
		(
			node_pubkey_2.clone(),
			vec![CustomerActivity {
				customer_id: [0; 32],
				bucket_id: 1,
				stored_bytes: 300,
				transferred_bytes: 150,
				number_of_puts: 30,
				number_of_gets: 60,
			}],
		),
		(
			node_pubkey_0,
			vec![CustomerActivity {
				customer_id: [0; 32],
				bucket_id: 2,
				stored_bytes: 100,
				transferred_bytes: 50,
				number_of_puts: 10,
				number_of_gets: 20,
			}],
		),
		(
			node_pubkey_1,
			vec![CustomerActivity {
				customer_id: [0; 32],
				bucket_id: 2,
				stored_bytes: 200,
				transferred_bytes: 100,
				number_of_puts: 20,
				number_of_gets: 40,
			}],
		),
	];

	let result = DdcVerification::get_consensus_for_activities(
		&cluster_id1,
		era_id1,
		&customers_activity,
		min_nodes,
		threshold,
	);
	assert!(result.is_err());
	let errors = result.err().unwrap();
	assert_eq!(errors.len(), 2);
	match &errors[0] {
		ConsensusError::ActivityNotInConsensus { cluster_id, era_id, id } => {
			assert_eq!(*id, customers_activity[0].1[0].get_id::<mock::Test>());
			assert_eq!(*cluster_id, cluster_id1);
			assert_eq!(*era_id, era_id1);
		},
		_ => panic!("Expected CustomerActivityNotInConsensus error"),
	}
	match &errors[1] {
		ConsensusError::NotEnoughNodesForConsensus { cluster_id, era_id, id } => {
			assert_eq!(*id, customers_activity[3].1[0].get_id::<mock::Test>());
			assert_eq!(*cluster_id, cluster_id1);
			assert_eq!(*era_id, era_id1);
		},
		_ => panic!("Expected CustomerActivityNotInConsensus error"),
	}
}

#[test]
fn test_get_consensus_nodes_activity_not_in_consensus() {
	let cluster_id1 = ClusterId::from([1; 20]);
	let era_id1 = 1;
	let min_nodes = 3;
	let threshold = Percent::from_percent(67);

	let node_pubkey_0 = NodePubKey::StoragePubKey(AccountId32::new([0; 32]));
	let node_pubkey_1 = NodePubKey::StoragePubKey(AccountId32::new([1; 32]));
	let node_pubkey_2 = NodePubKey::StoragePubKey(AccountId32::new([2; 32]));

	let nodes_activity = vec![
		(
			node_pubkey_0,
			vec![NodeActivity {
				node_id: [0; 32],
				provider_id: [0; 32],
				stored_bytes: 100,
				transferred_bytes: 50,
				number_of_puts: 10,
				number_of_gets: 20,
			}],
		),
		(
			node_pubkey_1,
			vec![NodeActivity {
				node_id: [0; 32],
				provider_id: [0; 32],
				stored_bytes: 200,
				transferred_bytes: 100,
				number_of_puts: 20,
				number_of_gets: 40,
			}],
		),
		(
			node_pubkey_2,
			vec![NodeActivity {
				node_id: [0; 32],
				provider_id: [0; 32],
				stored_bytes: 300,
				transferred_bytes: 150,
				number_of_puts: 30,
				number_of_gets: 60,
			}],
		),
	];

	let result = DdcVerification::get_consensus_for_activities(
		&cluster_id1,
		era_id1,
		&nodes_activity,
		min_nodes,
		threshold,
	);
	assert!(result.is_err());
	let errors = result.err().unwrap();
	assert_eq!(errors.len(), 1);
	match &errors[0] {
		ConsensusError::ActivityNotInConsensus { cluster_id, era_id, id } => {
			assert_eq!(*id, nodes_activity[0].1[0].get_id::<mock::Test>());
			assert_eq!(*cluster_id, cluster_id1);
			assert_eq!(*era_id, era_id1);
		},
		_ => panic!("Expected CustomerActivityNotInConsensus error"),
	}
}

#[test]
fn test_get_consensus_nodes_activity_not_in_consensus_2() {
	let cluster_id1 = ClusterId::from([1; 20]);
	let era_id1 = 1;
	let min_nodes = 3;
	let threshold = Percent::from_percent(67);

	let node_pubkey_0 = NodePubKey::StoragePubKey(AccountId32::new([0; 32]));
	let node_pubkey_1 = NodePubKey::StoragePubKey(AccountId32::new([1; 32]));
	let node_pubkey_2 = NodePubKey::StoragePubKey(AccountId32::new([2; 32]));

	let nodes_activity = vec![
		(
			node_pubkey_0.clone(),
			vec![NodeActivity {
				node_id: [0; 32],
				provider_id: [0; 32],
				stored_bytes: 100,
				transferred_bytes: 50,
				number_of_puts: 10,
				number_of_gets: 20,
			}],
		),
		(
			node_pubkey_1.clone(),
			vec![NodeActivity {
				node_id: [0; 32],
				provider_id: [0; 32],
				stored_bytes: 200,
				transferred_bytes: 100,
				number_of_puts: 20,
				number_of_gets: 40,
			}],
		),
		(
			node_pubkey_2.clone(),
			vec![NodeActivity {
				node_id: [0; 32],
				provider_id: [0; 32],
				stored_bytes: 300,
				transferred_bytes: 150,
				number_of_puts: 30,
				number_of_gets: 60,
			}],
		),
		(
			node_pubkey_0,
			vec![NodeActivity {
				node_id: [1; 32],
				provider_id: [0; 32],
				stored_bytes: 100,
				transferred_bytes: 50,
				number_of_puts: 10,
				number_of_gets: 20,
			}],
		),
		(
			node_pubkey_1,
			vec![NodeActivity {
				node_id: [1; 32],
				provider_id: [0; 32],
				stored_bytes: 200,
				transferred_bytes: 100,
				number_of_puts: 20,
				number_of_gets: 40,
			}],
		),
		(
			node_pubkey_2,
			vec![NodeActivity {
				node_id: [1; 32],
				provider_id: [0; 32],
				stored_bytes: 300,
				transferred_bytes: 150,
				number_of_puts: 30,
				number_of_gets: 60,
			}],
		),
	];

	let result = DdcVerification::get_consensus_for_activities(
		&cluster_id1,
		era_id1,
		&nodes_activity,
		min_nodes,
		threshold,
	);
	assert!(result.is_err());
	let errors = result.err().unwrap();
	assert_eq!(errors.len(), 2);
	match &errors[1] {
		ConsensusError::ActivityNotInConsensus { cluster_id, era_id, id } => {
			assert_eq!(*id, nodes_activity[0].1[0].get_id::<mock::Test>());
			assert_eq!(*cluster_id, cluster_id1);
			assert_eq!(*era_id, era_id1);
		},
		_ => panic!("Expected CustomerActivityNotInConsensus error"),
	}
	match &errors[0] {
		ConsensusError::ActivityNotInConsensus { cluster_id, era_id, id } => {
			assert_eq!(*id, nodes_activity[3].1[0].get_id::<mock::Test>());
			assert_eq!(*cluster_id, cluster_id1);
			assert_eq!(*era_id, era_id1);
		},
		_ => panic!("Expected CustomerActivityNotInConsensus error"),
	}
}

#[test]
fn test_get_consensus_nodes_activity_diff_errors() {
	let cluster_id1 = ClusterId::from([1; 20]);
	let era_id1 = 1;
	let min_nodes = 3;
	let threshold = Percent::from_percent(67);

	let node_pubkey_0 = NodePubKey::StoragePubKey(AccountId32::new([0; 32]));
	let node_pubkey_1 = NodePubKey::StoragePubKey(AccountId32::new([1; 32]));
	let node_pubkey_2 = NodePubKey::StoragePubKey(AccountId32::new([2; 32]));

	let nodes_activity = vec![
		(
			node_pubkey_0.clone(),
			vec![NodeActivity {
				node_id: [0; 32],
				provider_id: [0; 32],
				stored_bytes: 100,
				transferred_bytes: 50,
				number_of_puts: 10,
				number_of_gets: 20,
			}],
		),
		(
			node_pubkey_1.clone(),
			vec![NodeActivity {
				node_id: [0; 32],
				provider_id: [0; 32],
				stored_bytes: 200,
				transferred_bytes: 100,
				number_of_puts: 20,
				number_of_gets: 40,
			}],
		),
		(
			node_pubkey_2.clone(),
			vec![NodeActivity {
				node_id: [0; 32],
				provider_id: [0; 32],
				stored_bytes: 300,
				transferred_bytes: 150,
				number_of_puts: 30,
				number_of_gets: 60,
			}],
		),
		(
			node_pubkey_0,
			vec![NodeActivity {
				node_id: [1; 32],
				provider_id: [0; 32],
				stored_bytes: 100,
				transferred_bytes: 50,
				number_of_puts: 10,
				number_of_gets: 20,
			}],
		),
		(
			node_pubkey_1,
			vec![NodeActivity {
				node_id: [1; 32],
				provider_id: [0; 32],
				stored_bytes: 200,
				transferred_bytes: 100,
				number_of_puts: 20,
				number_of_gets: 40,
			}],
		),
	];

	let result = DdcVerification::get_consensus_for_activities(
		&cluster_id1,
		era_id1,
		&nodes_activity,
		min_nodes,
		threshold,
	);
	assert!(result.is_err());
	let errors = result.err().unwrap();
	assert_eq!(errors.len(), 2);
	match &errors[1] {
		ConsensusError::ActivityNotInConsensus { cluster_id, era_id, id } => {
			assert_eq!(*id, nodes_activity[0].1[0].get_id::<mock::Test>());
			assert_eq!(*cluster_id, cluster_id1);
			assert_eq!(*era_id, era_id1);
		},
		_ => panic!("Expected CustomerActivityNotInConsensus error"),
	}
	match &errors[0] {
		ConsensusError::NotEnoughNodesForConsensus { cluster_id, era_id, id } => {
			assert_eq!(*id, nodes_activity[3].1[0].get_id::<mock::Test>());
			assert_eq!(*cluster_id, cluster_id1);
			assert_eq!(*era_id, era_id1);
		},
		_ => panic!("Expected CustomerActivityNotInConsensus error"),
	}
>>>>>>> a3e74611
}<|MERGE_RESOLUTION|>--- conflicted
+++ resolved
@@ -8,11 +8,8 @@
 	Pair, H256,
 };
 use sp_io::TestExternalities;
-<<<<<<< HEAD
 use sp_keystore::{testing::MemoryKeystore, Keystore, KeystoreExt};
-=======
 use sp_runtime::AccountId32;
->>>>>>> a3e74611
 
 use crate::{mock::*, ConsensusError, Error, Event, NodeActivity, *};
 
@@ -333,7 +330,910 @@
 }
 
 #[test]
-<<<<<<< HEAD
+fn test_reach_consensus_empty() {
+	let activities: Vec<CustomerActivity> = Vec::new();
+	let result = DdcVerification::reach_consensus(&activities, 3);
+	assert!(result.is_none());
+}
+
+#[test]
+fn test_reach_consensus_success() {
+	let activities = vec![
+		CustomerActivity {
+			customer_id: [0; 32],
+			bucket_id: 1,
+			stored_bytes: 100,
+			transferred_bytes: 50,
+			number_of_puts: 10,
+			number_of_gets: 20,
+		},
+		CustomerActivity {
+			customer_id: [0; 32],
+			bucket_id: 1,
+			stored_bytes: 100,
+			transferred_bytes: 50,
+			number_of_puts: 10,
+			number_of_gets: 20,
+		},
+		CustomerActivity {
+			customer_id: [0; 32],
+			bucket_id: 1,
+			stored_bytes: 100,
+			transferred_bytes: 50,
+			number_of_puts: 10,
+			number_of_gets: 20,
+		},
+	];
+	let result = DdcVerification::reach_consensus(&activities, 3);
+	assert!(result.is_some());
+	assert_eq!(result.unwrap().stored_bytes, 100);
+}
+
+#[test]
+fn test_reach_consensus_failure() {
+	let activities = vec![
+		CustomerActivity {
+			customer_id: [0; 32],
+			bucket_id: 1,
+			stored_bytes: 100,
+			transferred_bytes: 50,
+			number_of_puts: 10,
+			number_of_gets: 20,
+		},
+		CustomerActivity {
+			customer_id: [0; 32],
+			bucket_id: 1,
+			stored_bytes: 200,
+			transferred_bytes: 100,
+			number_of_puts: 20,
+			number_of_gets: 40,
+		},
+		CustomerActivity {
+			customer_id: [0; 32],
+			bucket_id: 1,
+			stored_bytes: 300,
+			transferred_bytes: 150,
+			number_of_puts: 30,
+			number_of_gets: 60,
+		},
+	];
+	let result = DdcVerification::reach_consensus(&activities, 3);
+	assert!(result.is_none());
+}
+
+#[test]
+fn test_reach_consensus_threshold() {
+	let activities = vec![
+		CustomerActivity {
+			customer_id: [0; 32],
+			bucket_id: 1,
+			stored_bytes: 100,
+			transferred_bytes: 50,
+			number_of_puts: 10,
+			number_of_gets: 20,
+		},
+		CustomerActivity {
+			customer_id: [0; 32],
+			bucket_id: 1,
+			stored_bytes: 100,
+			transferred_bytes: 50,
+			number_of_puts: 10,
+			number_of_gets: 20,
+		},
+		CustomerActivity {
+			customer_id: [0; 32],
+			bucket_id: 1,
+			stored_bytes: 200,
+			transferred_bytes: 100,
+			number_of_puts: 20,
+			number_of_gets: 40,
+		},
+	];
+
+	let mut result = DdcVerification::reach_consensus(&activities, 2);
+	assert!(result.is_some());
+	assert_eq!(result.unwrap().stored_bytes, 100);
+	result = DdcVerification::reach_consensus(&activities, 3);
+	assert!(result.is_none());
+}
+
+#[test]
+fn test_reach_consensus_exact_threshold() {
+	let activities = vec![
+		CustomerActivity {
+			customer_id: [0; 32],
+			bucket_id: 1,
+			stored_bytes: 100,
+			transferred_bytes: 50,
+			number_of_puts: 10,
+			number_of_gets: 20,
+		},
+		CustomerActivity {
+			customer_id: [0; 32],
+			bucket_id: 1,
+			stored_bytes: 100,
+			transferred_bytes: 50,
+			number_of_puts: 10,
+			number_of_gets: 20,
+		},
+	];
+	let result = DdcVerification::reach_consensus(&activities, 3);
+	assert!(result.is_none());
+}
+
+#[test]
+fn test_get_consensus_customers_activity_success() {
+	let cluster_id = ClusterId::from([1; 20]);
+	let era_id = 1;
+	let min_nodes = 3;
+	let threshold = Percent::from_percent(67);
+
+	let node_pubkey_0 = NodePubKey::StoragePubKey(AccountId32::new([0; 32]));
+	let node_pubkey_1 = NodePubKey::StoragePubKey(AccountId32::new([1; 32]));
+	let node_pubkey_2 = NodePubKey::StoragePubKey(AccountId32::new([2; 32]));
+
+	let customers_activity = vec![
+		(
+			node_pubkey_0,
+			vec![CustomerActivity {
+				customer_id: [0; 32],
+				bucket_id: 1,
+				stored_bytes: 100,
+				transferred_bytes: 50,
+				number_of_puts: 10,
+				number_of_gets: 20,
+			}],
+		),
+		(
+			node_pubkey_1,
+			vec![CustomerActivity {
+				customer_id: [0; 32],
+				bucket_id: 1,
+				stored_bytes: 100,
+				transferred_bytes: 50,
+				number_of_puts: 10,
+				number_of_gets: 20,
+			}],
+		),
+		(
+			node_pubkey_2,
+			vec![CustomerActivity {
+				customer_id: [0; 32],
+				bucket_id: 1,
+				stored_bytes: 100,
+				transferred_bytes: 50,
+				number_of_puts: 10,
+				number_of_gets: 20,
+			}],
+		),
+	];
+
+	let result = DdcVerification::get_consensus_for_activities(
+		&cluster_id,
+		era_id,
+		&customers_activity,
+		min_nodes,
+		threshold,
+	);
+	assert!(result.is_ok());
+	let consensus_activities = result.unwrap();
+	assert_eq!(consensus_activities.len(), 1);
+	assert_eq!(consensus_activities[0].stored_bytes, 100);
+}
+
+#[test]
+fn test_get_consensus_nodes_activity_success() {
+	let cluster_id = ClusterId::from([1; 20]);
+	let era_id = 1;
+	let min_nodes = 3;
+	let threshold = Percent::from_percent(67);
+
+	let node_pubkey_0 = NodePubKey::StoragePubKey(AccountId32::new([0; 32]));
+	let node_pubkey_1 = NodePubKey::StoragePubKey(AccountId32::new([1; 32]));
+	let node_pubkey_2 = NodePubKey::StoragePubKey(AccountId32::new([2; 32]));
+
+	let customers_activity = vec![
+		(
+			node_pubkey_0,
+			vec![NodeActivity {
+				provider_id: [0; 32],
+				node_id: [0; 32],
+				stored_bytes: 100,
+				transferred_bytes: 50,
+				number_of_puts: 10,
+				number_of_gets: 20,
+			}],
+		),
+		(
+			node_pubkey_1,
+			vec![NodeActivity {
+				provider_id: [0; 32],
+				node_id: [0; 32],
+				stored_bytes: 100,
+				transferred_bytes: 50,
+				number_of_puts: 10,
+				number_of_gets: 20,
+			}],
+		),
+		(
+			node_pubkey_2,
+			vec![NodeActivity {
+				provider_id: [0; 32],
+				node_id: [0; 32],
+				stored_bytes: 100,
+				transferred_bytes: 50,
+				number_of_puts: 10,
+				number_of_gets: 20,
+			}],
+		),
+	];
+
+	let result = DdcVerification::get_consensus_for_activities(
+		&cluster_id,
+		era_id,
+		&customers_activity,
+		min_nodes,
+		threshold,
+	);
+	assert!(result.is_ok());
+	let consensus_activities = result.unwrap();
+	assert_eq!(consensus_activities.len(), 1);
+	assert_eq!(consensus_activities[0].stored_bytes, 100);
+}
+
+#[test]
+fn test_get_consensus_customers_activity_not_enough_nodes() {
+	let cluster_id1 = ClusterId::from([1; 20]);
+	let era_id1 = 1;
+	let min_nodes = 3;
+	let threshold = Percent::from_percent(67);
+	let node_pubkey_0 = NodePubKey::StoragePubKey(AccountId32::new([0; 32]));
+	let node_pubkey_1 = NodePubKey::StoragePubKey(AccountId32::new([1; 32]));
+
+	let customers_activity = vec![
+		(
+			node_pubkey_0,
+			vec![CustomerActivity {
+				customer_id: [0; 32],
+				bucket_id: 1,
+				stored_bytes: 100,
+				transferred_bytes: 50,
+				number_of_puts: 10,
+				number_of_gets: 20,
+			}],
+		),
+		(
+			node_pubkey_1,
+			vec![CustomerActivity {
+				customer_id: [0; 32],
+				bucket_id: 1,
+				stored_bytes: 100,
+				transferred_bytes: 50,
+				number_of_puts: 10,
+				number_of_gets: 20,
+			}],
+		),
+	];
+
+	let result = DdcVerification::get_consensus_for_activities(
+		&cluster_id1,
+		era_id1,
+		&customers_activity,
+		min_nodes,
+		threshold,
+	);
+	assert!(result.is_err());
+	let errors = result.err().unwrap();
+	assert_eq!(errors.len(), 1);
+	match &errors[0] {
+		ConsensusError::NotEnoughNodesForConsensus { cluster_id, era_id, id } => {
+			assert_eq!(*id, customers_activity[0].1[0].get_id::<mock::Test>());
+			assert_eq!(*cluster_id, cluster_id1);
+			assert_eq!(*era_id, era_id1);
+		},
+		_ => panic!("Expected NotEnoughNodes error"),
+	}
+}
+
+#[test]
+fn test_get_consensus_nodes_activity_not_enough_nodes() {
+	let cluster_id1 = ClusterId::from([1; 20]);
+	let era_id1 = 1;
+	let min_nodes = 3;
+	let threshold = Percent::from_percent(67);
+	let node_pubkey_0 = NodePubKey::StoragePubKey(AccountId32::new([0; 32]));
+	let node_pubkey_1 = NodePubKey::StoragePubKey(AccountId32::new([1; 32]));
+
+	let nodes_activity = vec![
+		(
+			node_pubkey_0,
+			vec![NodeActivity {
+				provider_id: [0; 32],
+				node_id: [0; 32],
+				stored_bytes: 100,
+				transferred_bytes: 50,
+				number_of_puts: 10,
+				number_of_gets: 20,
+			}],
+		),
+		(
+			node_pubkey_1,
+			vec![NodeActivity {
+				provider_id: [0; 32],
+				node_id: [0; 32],
+				stored_bytes: 100,
+				transferred_bytes: 50,
+				number_of_puts: 10,
+				number_of_gets: 20,
+			}],
+		),
+	];
+
+	let result = DdcVerification::get_consensus_for_activities(
+		&cluster_id1,
+		era_id1,
+		&nodes_activity,
+		min_nodes,
+		threshold,
+	);
+	assert!(result.is_err());
+	let errors = result.err().unwrap();
+	assert_eq!(errors.len(), 1);
+	match &errors[0] {
+		ConsensusError::NotEnoughNodesForConsensus { cluster_id, era_id, id } => {
+			assert_eq!(*id, nodes_activity[0].1[0].get_id::<mock::Test>());
+			assert_eq!(*cluster_id, cluster_id1);
+			assert_eq!(*era_id, era_id1);
+		},
+		_ => panic!("Expected NotEnoughNodes error"),
+	}
+}
+
+#[test]
+fn test_get_consensus_customers_activity_not_in_consensus() {
+	let cluster_id1 = ClusterId::from([1; 20]);
+	let era_id1 = 1;
+	let min_nodes = 3;
+	let threshold = Percent::from_percent(67);
+
+	let node_pubkey_0 = NodePubKey::StoragePubKey(AccountId32::new([0; 32]));
+	let node_pubkey_1 = NodePubKey::StoragePubKey(AccountId32::new([1; 32]));
+	let node_pubkey_2 = NodePubKey::StoragePubKey(AccountId32::new([2; 32]));
+
+	let customers_activity = vec![
+		(
+			node_pubkey_0,
+			vec![CustomerActivity {
+				customer_id: [0; 32],
+				bucket_id: 1,
+				stored_bytes: 100,
+				transferred_bytes: 50,
+				number_of_puts: 10,
+				number_of_gets: 20,
+			}],
+		),
+		(
+			node_pubkey_1,
+			vec![CustomerActivity {
+				customer_id: [0; 32],
+				bucket_id: 1,
+				stored_bytes: 200,
+				transferred_bytes: 100,
+				number_of_puts: 20,
+				number_of_gets: 40,
+			}],
+		),
+		(
+			node_pubkey_2,
+			vec![CustomerActivity {
+				customer_id: [0; 32],
+				bucket_id: 1,
+				stored_bytes: 300,
+				transferred_bytes: 150,
+				number_of_puts: 30,
+				number_of_gets: 60,
+			}],
+		),
+	];
+
+	let result = DdcVerification::get_consensus_for_activities(
+		&cluster_id1,
+		era_id1,
+		&customers_activity,
+		min_nodes,
+		threshold,
+	);
+	assert!(result.is_err());
+	let errors = result.err().unwrap();
+	assert_eq!(errors.len(), 1);
+	match &errors[0] {
+		ConsensusError::ActivityNotInConsensus { cluster_id, era_id, id } => {
+			assert_eq!(*id, customers_activity[0].1[0].get_id::<mock::Test>());
+			assert_eq!(*cluster_id, cluster_id1);
+			assert_eq!(*era_id, era_id1);
+		},
+		_ => panic!("Expected CustomerActivityNotInConsensus error"),
+	}
+}
+
+#[test]
+fn test_get_consensus_customers_activity_not_in_consensus_2() {
+	let cluster_id1 = ClusterId::from([1; 20]);
+	let era_id1 = 1;
+	let min_nodes = 3;
+	let threshold = Percent::from_percent(67);
+
+	let node_pubkey_0 = NodePubKey::StoragePubKey(AccountId32::new([0; 32]));
+	let node_pubkey_1 = NodePubKey::StoragePubKey(AccountId32::new([1; 32]));
+	let node_pubkey_2 = NodePubKey::StoragePubKey(AccountId32::new([2; 32]));
+
+	let customers_activity = vec![
+		(
+			node_pubkey_0.clone(),
+			vec![CustomerActivity {
+				customer_id: [0; 32],
+				bucket_id: 1,
+				stored_bytes: 100,
+				transferred_bytes: 50,
+				number_of_puts: 10,
+				number_of_gets: 20,
+			}],
+		),
+		(
+			node_pubkey_1.clone(),
+			vec![CustomerActivity {
+				customer_id: [0; 32],
+				bucket_id: 1,
+				stored_bytes: 200,
+				transferred_bytes: 100,
+				number_of_puts: 20,
+				number_of_gets: 40,
+			}],
+		),
+		(
+			node_pubkey_2.clone(),
+			vec![CustomerActivity {
+				customer_id: [0; 32],
+				bucket_id: 1,
+				stored_bytes: 300,
+				transferred_bytes: 150,
+				number_of_puts: 30,
+				number_of_gets: 60,
+			}],
+		),
+		(
+			node_pubkey_0,
+			vec![CustomerActivity {
+				customer_id: [0; 32],
+				bucket_id: 2,
+				stored_bytes: 100,
+				transferred_bytes: 50,
+				number_of_puts: 10,
+				number_of_gets: 20,
+			}],
+		),
+		(
+			node_pubkey_1,
+			vec![CustomerActivity {
+				customer_id: [0; 32],
+				bucket_id: 2,
+				stored_bytes: 200,
+				transferred_bytes: 100,
+				number_of_puts: 20,
+				number_of_gets: 40,
+			}],
+		),
+		(
+			node_pubkey_2,
+			vec![CustomerActivity {
+				customer_id: [0; 32],
+				bucket_id: 2,
+				stored_bytes: 300,
+				transferred_bytes: 150,
+				number_of_puts: 30,
+				number_of_gets: 60,
+			}],
+		),
+	];
+
+	let result = DdcVerification::get_consensus_for_activities(
+		&cluster_id1,
+		era_id1,
+		&customers_activity,
+		min_nodes,
+		threshold,
+	);
+	assert!(result.is_err());
+	let errors = result.err().unwrap();
+	assert_eq!(errors.len(), 2);
+	match &errors[0] {
+		ConsensusError::ActivityNotInConsensus { cluster_id, era_id, id } => {
+			assert_eq!(*id, customers_activity[0].1[0].get_id::<mock::Test>());
+			assert_eq!(*cluster_id, cluster_id1);
+			assert_eq!(*era_id, era_id1);
+		},
+		_ => panic!("Expected CustomerActivityNotInConsensus error"),
+	}
+	match &errors[1] {
+		ConsensusError::ActivityNotInConsensus { cluster_id, era_id, id } => {
+			assert_eq!(*id, customers_activity[3].1[0].get_id::<mock::Test>());
+			assert_eq!(*cluster_id, cluster_id1);
+			assert_eq!(*era_id, era_id1);
+		},
+		_ => panic!("Expected CustomerActivityNotInConsensus error"),
+	}
+}
+
+#[test]
+fn test_get_consensus_customers_activity_diff_errors() {
+	let cluster_id1 = ClusterId::from([1; 20]);
+	let era_id1 = 1;
+	let min_nodes = 3;
+	let threshold = Percent::from_percent(67);
+
+	let node_pubkey_0 = NodePubKey::StoragePubKey(AccountId32::new([0; 32]));
+	let node_pubkey_1 = NodePubKey::StoragePubKey(AccountId32::new([1; 32]));
+	let node_pubkey_2 = NodePubKey::StoragePubKey(AccountId32::new([2; 32]));
+
+	let customers_activity = vec![
+		(
+			node_pubkey_0.clone(),
+			vec![CustomerActivity {
+				customer_id: [0; 32],
+				bucket_id: 1,
+				stored_bytes: 100,
+				transferred_bytes: 50,
+				number_of_puts: 10,
+				number_of_gets: 20,
+			}],
+		),
+		(
+			node_pubkey_1.clone(),
+			vec![CustomerActivity {
+				customer_id: [0; 32],
+				bucket_id: 1,
+				stored_bytes: 200,
+				transferred_bytes: 100,
+				number_of_puts: 20,
+				number_of_gets: 40,
+			}],
+		),
+		(
+			node_pubkey_2.clone(),
+			vec![CustomerActivity {
+				customer_id: [0; 32],
+				bucket_id: 1,
+				stored_bytes: 300,
+				transferred_bytes: 150,
+				number_of_puts: 30,
+				number_of_gets: 60,
+			}],
+		),
+		(
+			node_pubkey_0,
+			vec![CustomerActivity {
+				customer_id: [0; 32],
+				bucket_id: 2,
+				stored_bytes: 100,
+				transferred_bytes: 50,
+				number_of_puts: 10,
+				number_of_gets: 20,
+			}],
+		),
+		(
+			node_pubkey_1,
+			vec![CustomerActivity {
+				customer_id: [0; 32],
+				bucket_id: 2,
+				stored_bytes: 200,
+				transferred_bytes: 100,
+				number_of_puts: 20,
+				number_of_gets: 40,
+			}],
+		),
+	];
+
+	let result = DdcVerification::get_consensus_for_activities(
+		&cluster_id1,
+		era_id1,
+		&customers_activity,
+		min_nodes,
+		threshold,
+	);
+	assert!(result.is_err());
+	let errors = result.err().unwrap();
+	assert_eq!(errors.len(), 2);
+	match &errors[0] {
+		ConsensusError::ActivityNotInConsensus { cluster_id, era_id, id } => {
+			assert_eq!(*id, customers_activity[0].1[0].get_id::<mock::Test>());
+			assert_eq!(*cluster_id, cluster_id1);
+			assert_eq!(*era_id, era_id1);
+		},
+		_ => panic!("Expected CustomerActivityNotInConsensus error"),
+	}
+	match &errors[1] {
+		ConsensusError::NotEnoughNodesForConsensus { cluster_id, era_id, id } => {
+			assert_eq!(*id, customers_activity[3].1[0].get_id::<mock::Test>());
+			assert_eq!(*cluster_id, cluster_id1);
+			assert_eq!(*era_id, era_id1);
+		},
+		_ => panic!("Expected CustomerActivityNotInConsensus error"),
+	}
+}
+
+#[test]
+fn test_get_consensus_nodes_activity_not_in_consensus() {
+	let cluster_id1 = ClusterId::from([1; 20]);
+	let era_id1 = 1;
+	let min_nodes = 3;
+	let threshold = Percent::from_percent(67);
+
+	let node_pubkey_0 = NodePubKey::StoragePubKey(AccountId32::new([0; 32]));
+	let node_pubkey_1 = NodePubKey::StoragePubKey(AccountId32::new([1; 32]));
+	let node_pubkey_2 = NodePubKey::StoragePubKey(AccountId32::new([2; 32]));
+
+	let nodes_activity = vec![
+		(
+			node_pubkey_0,
+			vec![NodeActivity {
+				node_id: [0; 32],
+				provider_id: [0; 32],
+				stored_bytes: 100,
+				transferred_bytes: 50,
+				number_of_puts: 10,
+				number_of_gets: 20,
+			}],
+		),
+		(
+			node_pubkey_1,
+			vec![NodeActivity {
+				node_id: [0; 32],
+				provider_id: [0; 32],
+				stored_bytes: 200,
+				transferred_bytes: 100,
+				number_of_puts: 20,
+				number_of_gets: 40,
+			}],
+		),
+		(
+			node_pubkey_2,
+			vec![NodeActivity {
+				node_id: [0; 32],
+				provider_id: [0; 32],
+				stored_bytes: 300,
+				transferred_bytes: 150,
+				number_of_puts: 30,
+				number_of_gets: 60,
+			}],
+		),
+	];
+
+	let result = DdcVerification::get_consensus_for_activities(
+		&cluster_id1,
+		era_id1,
+		&nodes_activity,
+		min_nodes,
+		threshold,
+	);
+	assert!(result.is_err());
+	let errors = result.err().unwrap();
+	assert_eq!(errors.len(), 1);
+	match &errors[0] {
+		ConsensusError::ActivityNotInConsensus { cluster_id, era_id, id } => {
+			assert_eq!(*id, nodes_activity[0].1[0].get_id::<mock::Test>());
+			assert_eq!(*cluster_id, cluster_id1);
+			assert_eq!(*era_id, era_id1);
+		},
+		_ => panic!("Expected CustomerActivityNotInConsensus error"),
+	}
+}
+
+#[test]
+fn test_get_consensus_nodes_activity_not_in_consensus_2() {
+	let cluster_id1 = ClusterId::from([1; 20]);
+	let era_id1 = 1;
+	let min_nodes = 3;
+	let threshold = Percent::from_percent(67);
+
+	let node_pubkey_0 = NodePubKey::StoragePubKey(AccountId32::new([0; 32]));
+	let node_pubkey_1 = NodePubKey::StoragePubKey(AccountId32::new([1; 32]));
+	let node_pubkey_2 = NodePubKey::StoragePubKey(AccountId32::new([2; 32]));
+
+	let nodes_activity = vec![
+		(
+			node_pubkey_0.clone(),
+			vec![NodeActivity {
+				node_id: [0; 32],
+				provider_id: [0; 32],
+				stored_bytes: 100,
+				transferred_bytes: 50,
+				number_of_puts: 10,
+				number_of_gets: 20,
+			}],
+		),
+		(
+			node_pubkey_1.clone(),
+			vec![NodeActivity {
+				node_id: [0; 32],
+				provider_id: [0; 32],
+				stored_bytes: 200,
+				transferred_bytes: 100,
+				number_of_puts: 20,
+				number_of_gets: 40,
+			}],
+		),
+		(
+			node_pubkey_2.clone(),
+			vec![NodeActivity {
+				node_id: [0; 32],
+				provider_id: [0; 32],
+				stored_bytes: 300,
+				transferred_bytes: 150,
+				number_of_puts: 30,
+				number_of_gets: 60,
+			}],
+		),
+		(
+			node_pubkey_0,
+			vec![NodeActivity {
+				node_id: [1; 32],
+				provider_id: [0; 32],
+				stored_bytes: 100,
+				transferred_bytes: 50,
+				number_of_puts: 10,
+				number_of_gets: 20,
+			}],
+		),
+		(
+			node_pubkey_1,
+			vec![NodeActivity {
+				node_id: [1; 32],
+				provider_id: [0; 32],
+				stored_bytes: 200,
+				transferred_bytes: 100,
+				number_of_puts: 20,
+				number_of_gets: 40,
+			}],
+		),
+		(
+			node_pubkey_2,
+			vec![NodeActivity {
+				node_id: [1; 32],
+				provider_id: [0; 32],
+				stored_bytes: 300,
+				transferred_bytes: 150,
+				number_of_puts: 30,
+				number_of_gets: 60,
+			}],
+		),
+	];
+
+	let result = DdcVerification::get_consensus_for_activities(
+		&cluster_id1,
+		era_id1,
+		&nodes_activity,
+		min_nodes,
+		threshold,
+	);
+	assert!(result.is_err());
+	let errors = result.err().unwrap();
+	assert_eq!(errors.len(), 2);
+	match &errors[1] {
+		ConsensusError::ActivityNotInConsensus { cluster_id, era_id, id } => {
+			assert_eq!(*id, nodes_activity[0].1[0].get_id::<mock::Test>());
+			assert_eq!(*cluster_id, cluster_id1);
+			assert_eq!(*era_id, era_id1);
+		},
+		_ => panic!("Expected CustomerActivityNotInConsensus error"),
+	}
+	match &errors[0] {
+		ConsensusError::ActivityNotInConsensus { cluster_id, era_id, id } => {
+			assert_eq!(*id, nodes_activity[3].1[0].get_id::<mock::Test>());
+			assert_eq!(*cluster_id, cluster_id1);
+			assert_eq!(*era_id, era_id1);
+		},
+		_ => panic!("Expected CustomerActivityNotInConsensus error"),
+	}
+}
+
+#[test]
+fn test_get_consensus_nodes_activity_diff_errors() {
+	let cluster_id1 = ClusterId::from([1; 20]);
+	let era_id1 = 1;
+	let min_nodes = 3;
+	let threshold = Percent::from_percent(67);
+
+	let node_pubkey_0 = NodePubKey::StoragePubKey(AccountId32::new([0; 32]));
+	let node_pubkey_1 = NodePubKey::StoragePubKey(AccountId32::new([1; 32]));
+	let node_pubkey_2 = NodePubKey::StoragePubKey(AccountId32::new([2; 32]));
+
+	let nodes_activity = vec![
+		(
+			node_pubkey_0.clone(),
+			vec![NodeActivity {
+				node_id: [0; 32],
+				provider_id: [0; 32],
+				stored_bytes: 100,
+				transferred_bytes: 50,
+				number_of_puts: 10,
+				number_of_gets: 20,
+			}],
+		),
+		(
+			node_pubkey_1.clone(),
+			vec![NodeActivity {
+				node_id: [0; 32],
+				provider_id: [0; 32],
+				stored_bytes: 200,
+				transferred_bytes: 100,
+				number_of_puts: 20,
+				number_of_gets: 40,
+			}],
+		),
+		(
+			node_pubkey_2.clone(),
+			vec![NodeActivity {
+				node_id: [0; 32],
+				provider_id: [0; 32],
+				stored_bytes: 300,
+				transferred_bytes: 150,
+				number_of_puts: 30,
+				number_of_gets: 60,
+			}],
+		),
+		(
+			node_pubkey_0,
+			vec![NodeActivity {
+				node_id: [1; 32],
+				provider_id: [0; 32],
+				stored_bytes: 100,
+				transferred_bytes: 50,
+				number_of_puts: 10,
+				number_of_gets: 20,
+			}],
+		),
+		(
+			node_pubkey_1,
+			vec![NodeActivity {
+				node_id: [1; 32],
+				provider_id: [0; 32],
+				stored_bytes: 200,
+				transferred_bytes: 100,
+				number_of_puts: 20,
+				number_of_gets: 40,
+			}],
+		),
+	];
+
+	let result = DdcVerification::get_consensus_for_activities(
+		&cluster_id1,
+		era_id1,
+		&nodes_activity,
+		min_nodes,
+		threshold,
+	);
+	assert!(result.is_err());
+	let errors = result.err().unwrap();
+	assert_eq!(errors.len(), 2);
+	match &errors[1] {
+		ConsensusError::ActivityNotInConsensus { cluster_id, era_id, id } => {
+			assert_eq!(*id, nodes_activity[0].1[0].get_id::<mock::Test>());
+			assert_eq!(*cluster_id, cluster_id1);
+			assert_eq!(*era_id, era_id1);
+		},
+		_ => panic!("Expected CustomerActivityNotInConsensus error"),
+	}
+	match &errors[0] {
+		ConsensusError::NotEnoughNodesForConsensus { cluster_id, era_id, id } => {
+			assert_eq!(*id, nodes_activity[3].1[0].get_id::<mock::Test>());
+			assert_eq!(*cluster_id, cluster_id1);
+			assert_eq!(*era_id, era_id1);
+		},
+		_ => panic!("Expected CustomerActivityNotInConsensus error"),
+	}
+}
+
+#[test]
 fn fetch_processed_era_works() {
 	let mut ext = TestExternalities::default();
 	let (offchain, offchain_state) = TestOffchainExt::new();
@@ -611,907 +1511,4 @@
 		assert_eq!(tx.signature.unwrap().0, 1);
 		assert_eq!(tx.call, RuntimeCall::DdcVerification(Call::set_current_validator {}));
 	});
-=======
-fn test_reach_consensus_empty() {
-	let activities: Vec<CustomerActivity> = Vec::new();
-	let result = DdcVerification::reach_consensus(&activities, 3);
-	assert!(result.is_none());
-}
-
-#[test]
-fn test_reach_consensus_success() {
-	let activities = vec![
-		CustomerActivity {
-			customer_id: [0; 32],
-			bucket_id: 1,
-			stored_bytes: 100,
-			transferred_bytes: 50,
-			number_of_puts: 10,
-			number_of_gets: 20,
-		},
-		CustomerActivity {
-			customer_id: [0; 32],
-			bucket_id: 1,
-			stored_bytes: 100,
-			transferred_bytes: 50,
-			number_of_puts: 10,
-			number_of_gets: 20,
-		},
-		CustomerActivity {
-			customer_id: [0; 32],
-			bucket_id: 1,
-			stored_bytes: 100,
-			transferred_bytes: 50,
-			number_of_puts: 10,
-			number_of_gets: 20,
-		},
-	];
-	let result = DdcVerification::reach_consensus(&activities, 3);
-	assert!(result.is_some());
-	assert_eq!(result.unwrap().stored_bytes, 100);
-}
-
-#[test]
-fn test_reach_consensus_failure() {
-	let activities = vec![
-		CustomerActivity {
-			customer_id: [0; 32],
-			bucket_id: 1,
-			stored_bytes: 100,
-			transferred_bytes: 50,
-			number_of_puts: 10,
-			number_of_gets: 20,
-		},
-		CustomerActivity {
-			customer_id: [0; 32],
-			bucket_id: 1,
-			stored_bytes: 200,
-			transferred_bytes: 100,
-			number_of_puts: 20,
-			number_of_gets: 40,
-		},
-		CustomerActivity {
-			customer_id: [0; 32],
-			bucket_id: 1,
-			stored_bytes: 300,
-			transferred_bytes: 150,
-			number_of_puts: 30,
-			number_of_gets: 60,
-		},
-	];
-	let result = DdcVerification::reach_consensus(&activities, 3);
-	assert!(result.is_none());
-}
-
-#[test]
-fn test_reach_consensus_threshold() {
-	let activities = vec![
-		CustomerActivity {
-			customer_id: [0; 32],
-			bucket_id: 1,
-			stored_bytes: 100,
-			transferred_bytes: 50,
-			number_of_puts: 10,
-			number_of_gets: 20,
-		},
-		CustomerActivity {
-			customer_id: [0; 32],
-			bucket_id: 1,
-			stored_bytes: 100,
-			transferred_bytes: 50,
-			number_of_puts: 10,
-			number_of_gets: 20,
-		},
-		CustomerActivity {
-			customer_id: [0; 32],
-			bucket_id: 1,
-			stored_bytes: 200,
-			transferred_bytes: 100,
-			number_of_puts: 20,
-			number_of_gets: 40,
-		},
-	];
-
-	let mut result = DdcVerification::reach_consensus(&activities, 2);
-	assert!(result.is_some());
-	assert_eq!(result.unwrap().stored_bytes, 100);
-	result = DdcVerification::reach_consensus(&activities, 3);
-	assert!(result.is_none());
-}
-
-#[test]
-fn test_reach_consensus_exact_threshold() {
-	let activities = vec![
-		CustomerActivity {
-			customer_id: [0; 32],
-			bucket_id: 1,
-			stored_bytes: 100,
-			transferred_bytes: 50,
-			number_of_puts: 10,
-			number_of_gets: 20,
-		},
-		CustomerActivity {
-			customer_id: [0; 32],
-			bucket_id: 1,
-			stored_bytes: 100,
-			transferred_bytes: 50,
-			number_of_puts: 10,
-			number_of_gets: 20,
-		},
-	];
-	let result = DdcVerification::reach_consensus(&activities, 3);
-	assert!(result.is_none());
-}
-
-#[test]
-fn test_get_consensus_customers_activity_success() {
-	let cluster_id = ClusterId::from([1; 20]);
-	let era_id = 1;
-	let min_nodes = 3;
-	let threshold = Percent::from_percent(67);
-
-	let node_pubkey_0 = NodePubKey::StoragePubKey(AccountId32::new([0; 32]));
-	let node_pubkey_1 = NodePubKey::StoragePubKey(AccountId32::new([1; 32]));
-	let node_pubkey_2 = NodePubKey::StoragePubKey(AccountId32::new([2; 32]));
-
-	let customers_activity = vec![
-		(
-			node_pubkey_0,
-			vec![CustomerActivity {
-				customer_id: [0; 32],
-				bucket_id: 1,
-				stored_bytes: 100,
-				transferred_bytes: 50,
-				number_of_puts: 10,
-				number_of_gets: 20,
-			}],
-		),
-		(
-			node_pubkey_1,
-			vec![CustomerActivity {
-				customer_id: [0; 32],
-				bucket_id: 1,
-				stored_bytes: 100,
-				transferred_bytes: 50,
-				number_of_puts: 10,
-				number_of_gets: 20,
-			}],
-		),
-		(
-			node_pubkey_2,
-			vec![CustomerActivity {
-				customer_id: [0; 32],
-				bucket_id: 1,
-				stored_bytes: 100,
-				transferred_bytes: 50,
-				number_of_puts: 10,
-				number_of_gets: 20,
-			}],
-		),
-	];
-
-	let result = DdcVerification::get_consensus_for_activities(
-		&cluster_id,
-		era_id,
-		&customers_activity,
-		min_nodes,
-		threshold,
-	);
-	assert!(result.is_ok());
-	let consensus_activities = result.unwrap();
-	assert_eq!(consensus_activities.len(), 1);
-	assert_eq!(consensus_activities[0].stored_bytes, 100);
-}
-
-#[test]
-fn test_get_consensus_nodes_activity_success() {
-	let cluster_id = ClusterId::from([1; 20]);
-	let era_id = 1;
-	let min_nodes = 3;
-	let threshold = Percent::from_percent(67);
-
-	let node_pubkey_0 = NodePubKey::StoragePubKey(AccountId32::new([0; 32]));
-	let node_pubkey_1 = NodePubKey::StoragePubKey(AccountId32::new([1; 32]));
-	let node_pubkey_2 = NodePubKey::StoragePubKey(AccountId32::new([2; 32]));
-
-	let customers_activity = vec![
-		(
-			node_pubkey_0,
-			vec![NodeActivity {
-				provider_id: [0; 32],
-				node_id: [0; 32],
-				stored_bytes: 100,
-				transferred_bytes: 50,
-				number_of_puts: 10,
-				number_of_gets: 20,
-			}],
-		),
-		(
-			node_pubkey_1,
-			vec![NodeActivity {
-				provider_id: [0; 32],
-				node_id: [0; 32],
-				stored_bytes: 100,
-				transferred_bytes: 50,
-				number_of_puts: 10,
-				number_of_gets: 20,
-			}],
-		),
-		(
-			node_pubkey_2,
-			vec![NodeActivity {
-				provider_id: [0; 32],
-				node_id: [0; 32],
-				stored_bytes: 100,
-				transferred_bytes: 50,
-				number_of_puts: 10,
-				number_of_gets: 20,
-			}],
-		),
-	];
-
-	let result = DdcVerification::get_consensus_for_activities(
-		&cluster_id,
-		era_id,
-		&customers_activity,
-		min_nodes,
-		threshold,
-	);
-	assert!(result.is_ok());
-	let consensus_activities = result.unwrap();
-	assert_eq!(consensus_activities.len(), 1);
-	assert_eq!(consensus_activities[0].stored_bytes, 100);
-}
-
-#[test]
-fn test_get_consensus_customers_activity_not_enough_nodes() {
-	let cluster_id1 = ClusterId::from([1; 20]);
-	let era_id1 = 1;
-	let min_nodes = 3;
-	let threshold = Percent::from_percent(67);
-	let node_pubkey_0 = NodePubKey::StoragePubKey(AccountId32::new([0; 32]));
-	let node_pubkey_1 = NodePubKey::StoragePubKey(AccountId32::new([1; 32]));
-
-	let customers_activity = vec![
-		(
-			node_pubkey_0,
-			vec![CustomerActivity {
-				customer_id: [0; 32],
-				bucket_id: 1,
-				stored_bytes: 100,
-				transferred_bytes: 50,
-				number_of_puts: 10,
-				number_of_gets: 20,
-			}],
-		),
-		(
-			node_pubkey_1,
-			vec![CustomerActivity {
-				customer_id: [0; 32],
-				bucket_id: 1,
-				stored_bytes: 100,
-				transferred_bytes: 50,
-				number_of_puts: 10,
-				number_of_gets: 20,
-			}],
-		),
-	];
-
-	let result = DdcVerification::get_consensus_for_activities(
-		&cluster_id1,
-		era_id1,
-		&customers_activity,
-		min_nodes,
-		threshold,
-	);
-	assert!(result.is_err());
-	let errors = result.err().unwrap();
-	assert_eq!(errors.len(), 1);
-	match &errors[0] {
-		ConsensusError::NotEnoughNodesForConsensus { cluster_id, era_id, id } => {
-			assert_eq!(*id, customers_activity[0].1[0].get_id::<mock::Test>());
-			assert_eq!(*cluster_id, cluster_id1);
-			assert_eq!(*era_id, era_id1);
-		},
-		_ => panic!("Expected NotEnoughNodes error"),
-	}
-}
-
-#[test]
-fn test_get_consensus_nodes_activity_not_enough_nodes() {
-	let cluster_id1 = ClusterId::from([1; 20]);
-	let era_id1 = 1;
-	let min_nodes = 3;
-	let threshold = Percent::from_percent(67);
-	let node_pubkey_0 = NodePubKey::StoragePubKey(AccountId32::new([0; 32]));
-	let node_pubkey_1 = NodePubKey::StoragePubKey(AccountId32::new([1; 32]));
-
-	let nodes_activity = vec![
-		(
-			node_pubkey_0,
-			vec![NodeActivity {
-				provider_id: [0; 32],
-				node_id: [0; 32],
-				stored_bytes: 100,
-				transferred_bytes: 50,
-				number_of_puts: 10,
-				number_of_gets: 20,
-			}],
-		),
-		(
-			node_pubkey_1,
-			vec![NodeActivity {
-				provider_id: [0; 32],
-				node_id: [0; 32],
-				stored_bytes: 100,
-				transferred_bytes: 50,
-				number_of_puts: 10,
-				number_of_gets: 20,
-			}],
-		),
-	];
-
-	let result = DdcVerification::get_consensus_for_activities(
-		&cluster_id1,
-		era_id1,
-		&nodes_activity,
-		min_nodes,
-		threshold,
-	);
-	assert!(result.is_err());
-	let errors = result.err().unwrap();
-	assert_eq!(errors.len(), 1);
-	match &errors[0] {
-		ConsensusError::NotEnoughNodesForConsensus { cluster_id, era_id, id } => {
-			assert_eq!(*id, nodes_activity[0].1[0].get_id::<mock::Test>());
-			assert_eq!(*cluster_id, cluster_id1);
-			assert_eq!(*era_id, era_id1);
-		},
-		_ => panic!("Expected NotEnoughNodes error"),
-	}
-}
-
-#[test]
-fn test_get_consensus_customers_activity_not_in_consensus() {
-	let cluster_id1 = ClusterId::from([1; 20]);
-	let era_id1 = 1;
-	let min_nodes = 3;
-	let threshold = Percent::from_percent(67);
-
-	let node_pubkey_0 = NodePubKey::StoragePubKey(AccountId32::new([0; 32]));
-	let node_pubkey_1 = NodePubKey::StoragePubKey(AccountId32::new([1; 32]));
-	let node_pubkey_2 = NodePubKey::StoragePubKey(AccountId32::new([2; 32]));
-
-	let customers_activity = vec![
-		(
-			node_pubkey_0,
-			vec![CustomerActivity {
-				customer_id: [0; 32],
-				bucket_id: 1,
-				stored_bytes: 100,
-				transferred_bytes: 50,
-				number_of_puts: 10,
-				number_of_gets: 20,
-			}],
-		),
-		(
-			node_pubkey_1,
-			vec![CustomerActivity {
-				customer_id: [0; 32],
-				bucket_id: 1,
-				stored_bytes: 200,
-				transferred_bytes: 100,
-				number_of_puts: 20,
-				number_of_gets: 40,
-			}],
-		),
-		(
-			node_pubkey_2,
-			vec![CustomerActivity {
-				customer_id: [0; 32],
-				bucket_id: 1,
-				stored_bytes: 300,
-				transferred_bytes: 150,
-				number_of_puts: 30,
-				number_of_gets: 60,
-			}],
-		),
-	];
-
-	let result = DdcVerification::get_consensus_for_activities(
-		&cluster_id1,
-		era_id1,
-		&customers_activity,
-		min_nodes,
-		threshold,
-	);
-	assert!(result.is_err());
-	let errors = result.err().unwrap();
-	assert_eq!(errors.len(), 1);
-	match &errors[0] {
-		ConsensusError::ActivityNotInConsensus { cluster_id, era_id, id } => {
-			assert_eq!(*id, customers_activity[0].1[0].get_id::<mock::Test>());
-			assert_eq!(*cluster_id, cluster_id1);
-			assert_eq!(*era_id, era_id1);
-		},
-		_ => panic!("Expected CustomerActivityNotInConsensus error"),
-	}
-}
-
-#[test]
-fn test_get_consensus_customers_activity_not_in_consensus_2() {
-	let cluster_id1 = ClusterId::from([1; 20]);
-	let era_id1 = 1;
-	let min_nodes = 3;
-	let threshold = Percent::from_percent(67);
-
-	let node_pubkey_0 = NodePubKey::StoragePubKey(AccountId32::new([0; 32]));
-	let node_pubkey_1 = NodePubKey::StoragePubKey(AccountId32::new([1; 32]));
-	let node_pubkey_2 = NodePubKey::StoragePubKey(AccountId32::new([2; 32]));
-
-	let customers_activity = vec![
-		(
-			node_pubkey_0.clone(),
-			vec![CustomerActivity {
-				customer_id: [0; 32],
-				bucket_id: 1,
-				stored_bytes: 100,
-				transferred_bytes: 50,
-				number_of_puts: 10,
-				number_of_gets: 20,
-			}],
-		),
-		(
-			node_pubkey_1.clone(),
-			vec![CustomerActivity {
-				customer_id: [0; 32],
-				bucket_id: 1,
-				stored_bytes: 200,
-				transferred_bytes: 100,
-				number_of_puts: 20,
-				number_of_gets: 40,
-			}],
-		),
-		(
-			node_pubkey_2.clone(),
-			vec![CustomerActivity {
-				customer_id: [0; 32],
-				bucket_id: 1,
-				stored_bytes: 300,
-				transferred_bytes: 150,
-				number_of_puts: 30,
-				number_of_gets: 60,
-			}],
-		),
-		(
-			node_pubkey_0,
-			vec![CustomerActivity {
-				customer_id: [0; 32],
-				bucket_id: 2,
-				stored_bytes: 100,
-				transferred_bytes: 50,
-				number_of_puts: 10,
-				number_of_gets: 20,
-			}],
-		),
-		(
-			node_pubkey_1,
-			vec![CustomerActivity {
-				customer_id: [0; 32],
-				bucket_id: 2,
-				stored_bytes: 200,
-				transferred_bytes: 100,
-				number_of_puts: 20,
-				number_of_gets: 40,
-			}],
-		),
-		(
-			node_pubkey_2,
-			vec![CustomerActivity {
-				customer_id: [0; 32],
-				bucket_id: 2,
-				stored_bytes: 300,
-				transferred_bytes: 150,
-				number_of_puts: 30,
-				number_of_gets: 60,
-			}],
-		),
-	];
-
-	let result = DdcVerification::get_consensus_for_activities(
-		&cluster_id1,
-		era_id1,
-		&customers_activity,
-		min_nodes,
-		threshold,
-	);
-	assert!(result.is_err());
-	let errors = result.err().unwrap();
-	assert_eq!(errors.len(), 2);
-	match &errors[0] {
-		ConsensusError::ActivityNotInConsensus { cluster_id, era_id, id } => {
-			assert_eq!(*id, customers_activity[0].1[0].get_id::<mock::Test>());
-			assert_eq!(*cluster_id, cluster_id1);
-			assert_eq!(*era_id, era_id1);
-		},
-		_ => panic!("Expected CustomerActivityNotInConsensus error"),
-	}
-	match &errors[1] {
-		ConsensusError::ActivityNotInConsensus { cluster_id, era_id, id } => {
-			assert_eq!(*id, customers_activity[3].1[0].get_id::<mock::Test>());
-			assert_eq!(*cluster_id, cluster_id1);
-			assert_eq!(*era_id, era_id1);
-		},
-		_ => panic!("Expected CustomerActivityNotInConsensus error"),
-	}
-}
-
-#[test]
-fn test_get_consensus_customers_activity_diff_errors() {
-	let cluster_id1 = ClusterId::from([1; 20]);
-	let era_id1 = 1;
-	let min_nodes = 3;
-	let threshold = Percent::from_percent(67);
-
-	let node_pubkey_0 = NodePubKey::StoragePubKey(AccountId32::new([0; 32]));
-	let node_pubkey_1 = NodePubKey::StoragePubKey(AccountId32::new([1; 32]));
-	let node_pubkey_2 = NodePubKey::StoragePubKey(AccountId32::new([2; 32]));
-
-	let customers_activity = vec![
-		(
-			node_pubkey_0.clone(),
-			vec![CustomerActivity {
-				customer_id: [0; 32],
-				bucket_id: 1,
-				stored_bytes: 100,
-				transferred_bytes: 50,
-				number_of_puts: 10,
-				number_of_gets: 20,
-			}],
-		),
-		(
-			node_pubkey_1.clone(),
-			vec![CustomerActivity {
-				customer_id: [0; 32],
-				bucket_id: 1,
-				stored_bytes: 200,
-				transferred_bytes: 100,
-				number_of_puts: 20,
-				number_of_gets: 40,
-			}],
-		),
-		(
-			node_pubkey_2.clone(),
-			vec![CustomerActivity {
-				customer_id: [0; 32],
-				bucket_id: 1,
-				stored_bytes: 300,
-				transferred_bytes: 150,
-				number_of_puts: 30,
-				number_of_gets: 60,
-			}],
-		),
-		(
-			node_pubkey_0,
-			vec![CustomerActivity {
-				customer_id: [0; 32],
-				bucket_id: 2,
-				stored_bytes: 100,
-				transferred_bytes: 50,
-				number_of_puts: 10,
-				number_of_gets: 20,
-			}],
-		),
-		(
-			node_pubkey_1,
-			vec![CustomerActivity {
-				customer_id: [0; 32],
-				bucket_id: 2,
-				stored_bytes: 200,
-				transferred_bytes: 100,
-				number_of_puts: 20,
-				number_of_gets: 40,
-			}],
-		),
-	];
-
-	let result = DdcVerification::get_consensus_for_activities(
-		&cluster_id1,
-		era_id1,
-		&customers_activity,
-		min_nodes,
-		threshold,
-	);
-	assert!(result.is_err());
-	let errors = result.err().unwrap();
-	assert_eq!(errors.len(), 2);
-	match &errors[0] {
-		ConsensusError::ActivityNotInConsensus { cluster_id, era_id, id } => {
-			assert_eq!(*id, customers_activity[0].1[0].get_id::<mock::Test>());
-			assert_eq!(*cluster_id, cluster_id1);
-			assert_eq!(*era_id, era_id1);
-		},
-		_ => panic!("Expected CustomerActivityNotInConsensus error"),
-	}
-	match &errors[1] {
-		ConsensusError::NotEnoughNodesForConsensus { cluster_id, era_id, id } => {
-			assert_eq!(*id, customers_activity[3].1[0].get_id::<mock::Test>());
-			assert_eq!(*cluster_id, cluster_id1);
-			assert_eq!(*era_id, era_id1);
-		},
-		_ => panic!("Expected CustomerActivityNotInConsensus error"),
-	}
-}
-
-#[test]
-fn test_get_consensus_nodes_activity_not_in_consensus() {
-	let cluster_id1 = ClusterId::from([1; 20]);
-	let era_id1 = 1;
-	let min_nodes = 3;
-	let threshold = Percent::from_percent(67);
-
-	let node_pubkey_0 = NodePubKey::StoragePubKey(AccountId32::new([0; 32]));
-	let node_pubkey_1 = NodePubKey::StoragePubKey(AccountId32::new([1; 32]));
-	let node_pubkey_2 = NodePubKey::StoragePubKey(AccountId32::new([2; 32]));
-
-	let nodes_activity = vec![
-		(
-			node_pubkey_0,
-			vec![NodeActivity {
-				node_id: [0; 32],
-				provider_id: [0; 32],
-				stored_bytes: 100,
-				transferred_bytes: 50,
-				number_of_puts: 10,
-				number_of_gets: 20,
-			}],
-		),
-		(
-			node_pubkey_1,
-			vec![NodeActivity {
-				node_id: [0; 32],
-				provider_id: [0; 32],
-				stored_bytes: 200,
-				transferred_bytes: 100,
-				number_of_puts: 20,
-				number_of_gets: 40,
-			}],
-		),
-		(
-			node_pubkey_2,
-			vec![NodeActivity {
-				node_id: [0; 32],
-				provider_id: [0; 32],
-				stored_bytes: 300,
-				transferred_bytes: 150,
-				number_of_puts: 30,
-				number_of_gets: 60,
-			}],
-		),
-	];
-
-	let result = DdcVerification::get_consensus_for_activities(
-		&cluster_id1,
-		era_id1,
-		&nodes_activity,
-		min_nodes,
-		threshold,
-	);
-	assert!(result.is_err());
-	let errors = result.err().unwrap();
-	assert_eq!(errors.len(), 1);
-	match &errors[0] {
-		ConsensusError::ActivityNotInConsensus { cluster_id, era_id, id } => {
-			assert_eq!(*id, nodes_activity[0].1[0].get_id::<mock::Test>());
-			assert_eq!(*cluster_id, cluster_id1);
-			assert_eq!(*era_id, era_id1);
-		},
-		_ => panic!("Expected CustomerActivityNotInConsensus error"),
-	}
-}
-
-#[test]
-fn test_get_consensus_nodes_activity_not_in_consensus_2() {
-	let cluster_id1 = ClusterId::from([1; 20]);
-	let era_id1 = 1;
-	let min_nodes = 3;
-	let threshold = Percent::from_percent(67);
-
-	let node_pubkey_0 = NodePubKey::StoragePubKey(AccountId32::new([0; 32]));
-	let node_pubkey_1 = NodePubKey::StoragePubKey(AccountId32::new([1; 32]));
-	let node_pubkey_2 = NodePubKey::StoragePubKey(AccountId32::new([2; 32]));
-
-	let nodes_activity = vec![
-		(
-			node_pubkey_0.clone(),
-			vec![NodeActivity {
-				node_id: [0; 32],
-				provider_id: [0; 32],
-				stored_bytes: 100,
-				transferred_bytes: 50,
-				number_of_puts: 10,
-				number_of_gets: 20,
-			}],
-		),
-		(
-			node_pubkey_1.clone(),
-			vec![NodeActivity {
-				node_id: [0; 32],
-				provider_id: [0; 32],
-				stored_bytes: 200,
-				transferred_bytes: 100,
-				number_of_puts: 20,
-				number_of_gets: 40,
-			}],
-		),
-		(
-			node_pubkey_2.clone(),
-			vec![NodeActivity {
-				node_id: [0; 32],
-				provider_id: [0; 32],
-				stored_bytes: 300,
-				transferred_bytes: 150,
-				number_of_puts: 30,
-				number_of_gets: 60,
-			}],
-		),
-		(
-			node_pubkey_0,
-			vec![NodeActivity {
-				node_id: [1; 32],
-				provider_id: [0; 32],
-				stored_bytes: 100,
-				transferred_bytes: 50,
-				number_of_puts: 10,
-				number_of_gets: 20,
-			}],
-		),
-		(
-			node_pubkey_1,
-			vec![NodeActivity {
-				node_id: [1; 32],
-				provider_id: [0; 32],
-				stored_bytes: 200,
-				transferred_bytes: 100,
-				number_of_puts: 20,
-				number_of_gets: 40,
-			}],
-		),
-		(
-			node_pubkey_2,
-			vec![NodeActivity {
-				node_id: [1; 32],
-				provider_id: [0; 32],
-				stored_bytes: 300,
-				transferred_bytes: 150,
-				number_of_puts: 30,
-				number_of_gets: 60,
-			}],
-		),
-	];
-
-	let result = DdcVerification::get_consensus_for_activities(
-		&cluster_id1,
-		era_id1,
-		&nodes_activity,
-		min_nodes,
-		threshold,
-	);
-	assert!(result.is_err());
-	let errors = result.err().unwrap();
-	assert_eq!(errors.len(), 2);
-	match &errors[1] {
-		ConsensusError::ActivityNotInConsensus { cluster_id, era_id, id } => {
-			assert_eq!(*id, nodes_activity[0].1[0].get_id::<mock::Test>());
-			assert_eq!(*cluster_id, cluster_id1);
-			assert_eq!(*era_id, era_id1);
-		},
-		_ => panic!("Expected CustomerActivityNotInConsensus error"),
-	}
-	match &errors[0] {
-		ConsensusError::ActivityNotInConsensus { cluster_id, era_id, id } => {
-			assert_eq!(*id, nodes_activity[3].1[0].get_id::<mock::Test>());
-			assert_eq!(*cluster_id, cluster_id1);
-			assert_eq!(*era_id, era_id1);
-		},
-		_ => panic!("Expected CustomerActivityNotInConsensus error"),
-	}
-}
-
-#[test]
-fn test_get_consensus_nodes_activity_diff_errors() {
-	let cluster_id1 = ClusterId::from([1; 20]);
-	let era_id1 = 1;
-	let min_nodes = 3;
-	let threshold = Percent::from_percent(67);
-
-	let node_pubkey_0 = NodePubKey::StoragePubKey(AccountId32::new([0; 32]));
-	let node_pubkey_1 = NodePubKey::StoragePubKey(AccountId32::new([1; 32]));
-	let node_pubkey_2 = NodePubKey::StoragePubKey(AccountId32::new([2; 32]));
-
-	let nodes_activity = vec![
-		(
-			node_pubkey_0.clone(),
-			vec![NodeActivity {
-				node_id: [0; 32],
-				provider_id: [0; 32],
-				stored_bytes: 100,
-				transferred_bytes: 50,
-				number_of_puts: 10,
-				number_of_gets: 20,
-			}],
-		),
-		(
-			node_pubkey_1.clone(),
-			vec![NodeActivity {
-				node_id: [0; 32],
-				provider_id: [0; 32],
-				stored_bytes: 200,
-				transferred_bytes: 100,
-				number_of_puts: 20,
-				number_of_gets: 40,
-			}],
-		),
-		(
-			node_pubkey_2.clone(),
-			vec![NodeActivity {
-				node_id: [0; 32],
-				provider_id: [0; 32],
-				stored_bytes: 300,
-				transferred_bytes: 150,
-				number_of_puts: 30,
-				number_of_gets: 60,
-			}],
-		),
-		(
-			node_pubkey_0,
-			vec![NodeActivity {
-				node_id: [1; 32],
-				provider_id: [0; 32],
-				stored_bytes: 100,
-				transferred_bytes: 50,
-				number_of_puts: 10,
-				number_of_gets: 20,
-			}],
-		),
-		(
-			node_pubkey_1,
-			vec![NodeActivity {
-				node_id: [1; 32],
-				provider_id: [0; 32],
-				stored_bytes: 200,
-				transferred_bytes: 100,
-				number_of_puts: 20,
-				number_of_gets: 40,
-			}],
-		),
-	];
-
-	let result = DdcVerification::get_consensus_for_activities(
-		&cluster_id1,
-		era_id1,
-		&nodes_activity,
-		min_nodes,
-		threshold,
-	);
-	assert!(result.is_err());
-	let errors = result.err().unwrap();
-	assert_eq!(errors.len(), 2);
-	match &errors[1] {
-		ConsensusError::ActivityNotInConsensus { cluster_id, era_id, id } => {
-			assert_eq!(*id, nodes_activity[0].1[0].get_id::<mock::Test>());
-			assert_eq!(*cluster_id, cluster_id1);
-			assert_eq!(*era_id, era_id1);
-		},
-		_ => panic!("Expected CustomerActivityNotInConsensus error"),
-	}
-	match &errors[0] {
-		ConsensusError::NotEnoughNodesForConsensus { cluster_id, era_id, id } => {
-			assert_eq!(*id, nodes_activity[3].1[0].get_id::<mock::Test>());
-			assert_eq!(*cluster_id, cluster_id1);
-			assert_eq!(*era_id, era_id1);
-		},
-		_ => panic!("Expected CustomerActivityNotInConsensus error"),
-	}
->>>>>>> a3e74611
 }