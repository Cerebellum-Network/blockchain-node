--- conflicted
+++ resolved
@@ -137,7 +137,13 @@
 		// Mock HTTP request and response
 		let pending_request = PendingRequest {
 			method: "GET".to_string(),
-			uri: format!("http://{}:{}/activity/nodes?eraId={}&limit={}", host, port, era_id, pallet::NODES_AGGREGATES_FETCH_BATCH_SIZE),
+			uri: format!(
+				"http://{}:{}/activity/nodes?eraId={}&limit={}",
+				host,
+				port,
+				era_id,
+				pallet::NODES_AGGREGATES_FETCH_BATCH_SIZE
+			),
 			response: Some(nodes_activity_json.as_bytes().to_vec()),
 			sent: true,
 			..Default::default()
@@ -225,7 +231,13 @@
 		// Mock HTTP request and response
 		let pending_request = PendingRequest {
 			method: "GET".to_string(),
-			uri: format!("http://{}:{}/activity/buckets?eraId={}&limit={}", host, port, era_id, pallet::BUCKETS_AGGREGATES_FETCH_BATCH_SIZE),
+			uri: format!(
+				"http://{}:{}/activity/buckets?eraId={}&limit={}",
+				host,
+				port,
+				era_id,
+				pallet::BUCKETS_AGGREGATES_FETCH_BATCH_SIZE
+			),
 			response: Some(customers_activity_json.as_bytes().to_vec()),
 			sent: true,
 			..Default::default()
@@ -1578,195 +1590,6 @@
 	ext.register_extension(KeystoreExt::new(keystore));
 
 	ext.execute_with(|| {
-<<<<<<< HEAD
-		let mut offchain_state = offchain_state.write();
-		let key = format!("offchain::validator::{:?}", KEY_TYPE).into_bytes();
-		offchain_state.persistent_storage.set(
-			b"",
-			&key,
-			b"9ef98ad9c3626ba725e78d76cfcfc4b4d07e84f0388465bc7eb992e3e117234a".as_ref(),
-		);
-		offchain_state.timestamp = Timestamp::from_unix_millis(0);
-		let host1 = "178.251.228.236";
-		let host2 = "95.217.8.119";
-		let host3 = "178.251.228.42";
-		let host4 = "37.27.30.47";
-		let host5 = "178.251.228.49";
-
-		let port = 8080;
-
-		let pending_request1 = PendingRequest {
-			method: "GET".to_string(),
-			uri: format!("http://{}:{}/activity/buckets?eraId=476817&limit={}", host1, port, pallet::BUCKETS_AGGREGATES_FETCH_BATCH_SIZE),
-			response: Some(br#"[{"bucket_id":90235,"stored_bytes":0,"transferred_bytes":38,"number_of_puts":0,"number_of_gets":1,"sub_aggregates":[{"NodeID":"0xb6186f80dce7190294665ab53860de2841383bb202c562bb8b81a624351fa318","stored_bytes":578,"transferred_bytes":578,"number_of_puts":2,"number_of_gets":0}]},{"bucket_id":90235,"stored_bytes":0,"transferred_bytes":38,"number_of_puts":0,"number_of_gets":1,"sub_aggregates":[{"NodeID":"0xb6186f80dce7190294665ab53860de2841383bb202c562bb8b81a624351fa319","stored_bytes":0,"transferred_bytes":505,"number_of_puts":0,"number_of_gets":1}]}]"#.to_vec()),
-			sent: true,
-			..Default::default()
-		};
-
-		let pending_request2 = PendingRequest {
-			method: "GET".to_string(),
-			uri: format!("http://{}:{}/activity/buckets?eraId=476817&limit={}", host2, port, pallet::BUCKETS_AGGREGATES_FETCH_BATCH_SIZE),
-			response: Some(br#"[{"bucket_id":90235,"stored_bytes":0,"transferred_bytes":38,"number_of_puts":0,"number_of_gets":1,"sub_aggregates":[{"NodeID":"0xb6186f80dce7190294665ab53860de2841383bb202c562bb8b81a624351fa318","stored_bytes":578,"transferred_bytes":578,"number_of_puts":2,"number_of_gets":0}]},{"bucket_id":90235,"stored_bytes":0,"transferred_bytes":38,"number_of_puts":0,"number_of_gets":1,"sub_aggregates":[{"NodeID":"0xb6186f80dce7190294665ab53860de2841383bb202c562bb8b81a624351fa319","stored_bytes":0,"transferred_bytes":506,"number_of_puts":0,"number_of_gets":1}]}]"#.to_vec()),
-			sent: true,
-			..Default::default()
-		};
-
-		let pending_request3 = PendingRequest {
-			method: "GET".to_string(),
-			uri: format!("http://{}:{}/activity/buckets?eraId=476817&limit={}", host3, port, pallet::BUCKETS_AGGREGATES_FETCH_BATCH_SIZE),
-			response: Some(br#"[{"bucket_id":90235,"stored_bytes":0,"transferred_bytes":38,"number_of_puts":0,"number_of_gets":1,"sub_aggregates":[{"NodeID":"0xb6186f80dce7190294665ab53860de2841383bb202c562bb8b81a624351fa318","stored_bytes":578,"transferred_bytes":578,"number_of_puts":2,"number_of_gets":0}]},{"bucket_id":90235,"stored_bytes":0,"transferred_bytes":38,"number_of_puts":0,"number_of_gets":1,"sub_aggregates":[{"NodeID":"0xb6186f80dce7190294665ab53860de2841383bb202c562bb8b81a624351fa319","stored_bytes":0,"transferred_bytes":505,"number_of_puts":0,"number_of_gets":1}]}]"#.to_vec()),
-			sent: true,
-			..Default::default()
-		};
-
-		let pending_request4 = PendingRequest {
-			method: "GET".to_string(),
-			uri: format!("http://{}:{}/activity/buckets?eraId=476817&limit={}", host4, port, pallet::BUCKETS_AGGREGATES_FETCH_BATCH_SIZE),
-			response: Some(br#"[{"bucket_id":90235,"stored_bytes":0,"transferred_bytes":38,"number_of_puts":0,"number_of_gets":1,"sub_aggregates":[]}]"#.to_vec()),
-			sent: true,
-			..Default::default()
-		};
-
-		let pending_request5 = PendingRequest {
-			method: "GET".to_string(),
-			uri: format!("http://{}:{}/activity/buckets?eraId=476817&limit={}", host5, port, pallet::BUCKETS_AGGREGATES_FETCH_BATCH_SIZE),
-			response: Some(br#"[{"bucket_id":90235,"stored_bytes":0,"transferred_bytes":38,"number_of_puts":0,"number_of_gets":1,"sub_aggregates":[{"NodeID":"0xb6186f80dce7190294665ab53860de2841383bb202c562bb8b81a624351fa320","stored_bytes":578,"transferred_bytes":578,"number_of_puts":2,"number_of_gets":0}]}]"#.to_vec()),
-			sent: true,
-			..Default::default()
-		};
-
-		offchain_state.expect_request(pending_request1);
-		offchain_state.expect_request(pending_request2);
-		offchain_state.expect_request(pending_request3);
-		offchain_state.expect_request(pending_request4);
-		offchain_state.expect_request(pending_request5);
-
-		drop(offchain_state);
-
-		let cluster_id = ClusterId::from([1; 20]);
-		let era_id = 476817;
-		let redundancy_factor = 3;
-		let aggregators_quorum = Percent::from_percent(67);
-
-		let node_params1 = StorageNodeParams {
-			ssl: false,
-			host: host1.as_bytes().to_vec(),
-			http_port: port,
-			mode: StorageNodeMode::DAC,
-			p2p_port: 5555,
-			grpc_port: 4444,
-			domain: b"example2.com".to_vec(),
-		};
-
-		let node_params2 = StorageNodeParams {
-			ssl: false,
-			host: host2.as_bytes().to_vec(),
-			http_port: port,
-			mode: StorageNodeMode::DAC,
-			p2p_port: 5555,
-			grpc_port: 4444,
-			domain: b"example3.com".to_vec(),
-		};
-
-		let node_params3 = StorageNodeParams {
-			ssl: false,
-			host: host3.as_bytes().to_vec(),
-			http_port: port,
-			mode: StorageNodeMode::DAC,
-			p2p_port: 5555,
-			grpc_port: 4444,
-			domain: b"example4.com".to_vec(),
-		};
-
-		let node_params4 = StorageNodeParams {
-			ssl: false,
-			host: host4.as_bytes().to_vec(),
-			http_port: port,
-			mode: StorageNodeMode::DAC,
-			p2p_port: 5555,
-			grpc_port: 4444,
-			domain: b"example5.com".to_vec(),
-		};
-
-		let node_params5 = StorageNodeParams {
-			ssl: false,
-			host: host5.as_bytes().to_vec(),
-			http_port: port,
-			mode: StorageNodeMode::DAC,
-			p2p_port: 5555,
-			grpc_port: 4444,
-			domain: b"example6.com".to_vec(),
-		};
-
-		let dac_nodes: Vec<(NodePubKey, StorageNodeParams)> = vec![
-			(NodePubKey::StoragePubKey(StorageNodePubKey::new([1; 32])), node_params1.clone()),
-			(NodePubKey::StoragePubKey(StorageNodePubKey::new([2; 32])), node_params2.clone()),
-			(NodePubKey::StoragePubKey(StorageNodePubKey::new([3; 32])), node_params3.clone()),
-			(NodePubKey::StoragePubKey(StorageNodePubKey::new([4; 32])), node_params4.clone()),
-			(NodePubKey::StoragePubKey(StorageNodePubKey::new([5; 32])), node_params5.clone()),
-		];
-
-		let bucket_aggregates_by_aggregator =
-			DdcVerification::fetch_buckets_aggregates_for_era(&cluster_id, era_id, &dac_nodes)
-				.unwrap();
-
-		let groups =
-			DdcVerification::group_buckets_sub_aggregates_by_consistency(&cluster_id, era_id, bucket_aggregates_by_aggregator, redundancy_factor, aggregators_quorum);
-
-
-		// Sub aggregates which are in consensus
-		let bucket_sub_aggregate_in_consensus = BucketSubAggregate {
-			bucket_id: 90235,
-			node_id: "0xb6186f80dce7190294665ab53860de2841383bb202c562bb8b81a624351fa318"
-				.to_string(),
-			stored_bytes: 578,
-			transferred_bytes: 578,
-			number_of_puts: 2,
-			number_of_gets: 0,
-			aggregator: AggregatorInfo {
-				node_pub_key: NodePubKey::StoragePubKey(AccountId32::new([1; 32])),
-				node_params: node_params1.clone(),
-			},
-		};
-
-		assert_eq!(
-			groups.consensus,
-			vec![
-				ConsolidatedAggregate::new(bucket_sub_aggregate_in_consensus, 3, vec![AggregatorInfo {
-					node_pub_key: NodePubKey::StoragePubKey(AccountId32::new([1; 32])),
-					node_params: node_params1.clone(),
-				}, AggregatorInfo {
-					node_pub_key: NodePubKey::StoragePubKey(AccountId32::new([2; 32])),
-					node_params: node_params2.clone(),
-				}, AggregatorInfo {
-					node_pub_key: NodePubKey::StoragePubKey(AccountId32::new([3; 32])),
-					node_params: node_params3.clone(),
-				}])
-			]
-		);
-
-		// Sub aggregates which are in quorum
-		let bucket_sub_aggregate_in_quorum = BucketSubAggregate {
-			bucket_id: 90235,
-			node_id: "0xb6186f80dce7190294665ab53860de2841383bb202c562bb8b81a624351fa319"
-				.to_string(),
-			stored_bytes: 0,
-			transferred_bytes: 505,
-			number_of_puts: 0,
-			number_of_gets: 1,
-			aggregator: AggregatorInfo {
-				node_pub_key: NodePubKey::StoragePubKey(AccountId32::new([1; 32])),
-				node_params: node_params1.clone(),
-			},
-		};
-
-		assert_eq!(
-			groups.quorum,
-			vec![
-				ConsolidatedAggregate::new(bucket_sub_aggregate_in_quorum, 2, vec![AggregatorInfo {
-					node_pub_key: NodePubKey::StoragePubKey(AccountId32::new([1; 32])),
-					node_params: node_params1.clone(),
-=======
         let mut offchain_state = offchain_state.write();
         let key = format!("offchain::validator::{:?}", KEY_TYPE).into_bytes();
         offchain_state.persistent_storage.set(
@@ -1783,45 +1606,46 @@
 
         let port = 8080;
 
-        let pending_request1 = PendingRequest {
-            method: "GET".to_string(),
-            uri: format!("http://{}:{}/activity/buckets?eraId=476817", host1, port),
-            response: Some(br#"[{"bucket_id":90235,"stored_bytes":0,"transferred_bytes":38,"number_of_puts":0,"number_of_gets":1,"sub_aggregates":[{"NodeID":"0xb6186f80dce7190294665ab53860de2841383bb202c562bb8b81a624351fa318","stored_bytes":578,"transferred_bytes":578,"number_of_puts":2,"number_of_gets":0}]},{"bucket_id":90235,"stored_bytes":0,"transferred_bytes":38,"number_of_puts":0,"number_of_gets":1,"sub_aggregates":[{"NodeID":"0xb6186f80dce7190294665ab53860de2841383bb202c562bb8b81a624351fa319","stored_bytes":0,"transferred_bytes":505,"number_of_puts":0,"number_of_gets":1}]}]"#.to_vec()),
-            sent: true,
-            ..Default::default()
-        };
-
-        let pending_request2 = PendingRequest {
-            method: "GET".to_string(),
-            uri: format!("http://{}:{}/activity/buckets?eraId=476817", host2, port),
-            response: Some(br#"[{"bucket_id":90235,"stored_bytes":0,"transferred_bytes":38,"number_of_puts":0,"number_of_gets":1,"sub_aggregates":[{"NodeID":"0xb6186f80dce7190294665ab53860de2841383bb202c562bb8b81a624351fa318","stored_bytes":578,"transferred_bytes":578,"number_of_puts":2,"number_of_gets":0}]},{"bucket_id":90235,"stored_bytes":0,"transferred_bytes":38,"number_of_puts":0,"number_of_gets":1,"sub_aggregates":[{"NodeID":"0xb6186f80dce7190294665ab53860de2841383bb202c562bb8b81a624351fa319","stored_bytes":0,"transferred_bytes":506,"number_of_puts":0,"number_of_gets":1}]}]"#.to_vec()),
-            sent: true,
-            ..Default::default()
-        };
-
-        let pending_request3 = PendingRequest {
-            method: "GET".to_string(),
-            uri: format!("http://{}:{}/activity/buckets?eraId=476817", host3, port),
-            response: Some(br#"[{"bucket_id":90235,"stored_bytes":0,"transferred_bytes":38,"number_of_puts":0,"number_of_gets":1,"sub_aggregates":[{"NodeID":"0xb6186f80dce7190294665ab53860de2841383bb202c562bb8b81a624351fa318","stored_bytes":578,"transferred_bytes":578,"number_of_puts":2,"number_of_gets":0}]},{"bucket_id":90235,"stored_bytes":0,"transferred_bytes":38,"number_of_puts":0,"number_of_gets":1,"sub_aggregates":[{"NodeID":"0xb6186f80dce7190294665ab53860de2841383bb202c562bb8b81a624351fa319","stored_bytes":0,"transferred_bytes":505,"number_of_puts":0,"number_of_gets":1}]}]"#.to_vec()),
-            sent: true,
-            ..Default::default()
-        };
-
-        let pending_request4 = PendingRequest {
-            method: "GET".to_string(),
-            uri: format!("http://{}:{}/activity/buckets?eraId=476817", host4, port),
-            response: Some(br#"[{"bucket_id":90235,"stored_bytes":0,"transferred_bytes":38,"number_of_puts":0,"number_of_gets":1,"sub_aggregates":[]}]"#.to_vec()),
-            sent: true,
-            ..Default::default()
-        };
-
-        let pending_request5 = PendingRequest {
-            method: "GET".to_string(),
-            uri: format!("http://{}:{}/activity/buckets?eraId=476817", host5, port),
-            response: Some(br#"[{"bucket_id":90235,"stored_bytes":0,"transferred_bytes":38,"number_of_puts":0,"number_of_gets":1,"sub_aggregates":[{"NodeID":"0xb6186f80dce7190294665ab53860de2841383bb202c562bb8b81a624351fa320","stored_bytes":578,"transferred_bytes":578,"number_of_puts":2,"number_of_gets":0}]}]"#.to_vec()),
-            sent: true,
-            ..Default::default()
-        };
+		let pending_request1 = PendingRequest {
+			method: "GET".to_string(),
+			uri: format!("http://{}:{}/activity/buckets?eraId=476817&limit={}", host1, port, pallet::BUCKETS_AGGREGATES_FETCH_BATCH_SIZE),
+			response: Some(br#"[{"bucket_id":90235,"stored_bytes":0,"transferred_bytes":38,"number_of_puts":0,"number_of_gets":1,"sub_aggregates":[{"NodeID":"0xb6186f80dce7190294665ab53860de2841383bb202c562bb8b81a624351fa318","stored_bytes":578,"transferred_bytes":578,"number_of_puts":2,"number_of_gets":0}]},{"bucket_id":90235,"stored_bytes":0,"transferred_bytes":38,"number_of_puts":0,"number_of_gets":1,"sub_aggregates":[{"NodeID":"0xb6186f80dce7190294665ab53860de2841383bb202c562bb8b81a624351fa319","stored_bytes":0,"transferred_bytes":505,"number_of_puts":0,"number_of_gets":1}]}]"#.to_vec()),
+			sent: true,
+			..Default::default()
+		};
+
+		let pending_request2 = PendingRequest {
+			method: "GET".to_string(),
+			uri: format!("http://{}:{}/activity/buckets?eraId=476817&limit={}", host2, port, pallet::BUCKETS_AGGREGATES_FETCH_BATCH_SIZE),
+			response: Some(br#"[{"bucket_id":90235,"stored_bytes":0,"transferred_bytes":38,"number_of_puts":0,"number_of_gets":1,"sub_aggregates":[{"NodeID":"0xb6186f80dce7190294665ab53860de2841383bb202c562bb8b81a624351fa318","stored_bytes":578,"transferred_bytes":578,"number_of_puts":2,"number_of_gets":0}]},{"bucket_id":90235,"stored_bytes":0,"transferred_bytes":38,"number_of_puts":0,"number_of_gets":1,"sub_aggregates":[{"NodeID":"0xb6186f80dce7190294665ab53860de2841383bb202c562bb8b81a624351fa319","stored_bytes":0,"transferred_bytes":506,"number_of_puts":0,"number_of_gets":1}]}]"#.to_vec()),
+			sent: true,
+			..Default::default()
+		};
+
+		let pending_request3 = PendingRequest {
+			method: "GET".to_string(),
+			uri: format!("http://{}:{}/activity/buckets?eraId=476817&limit={}", host3, port, pallet::BUCKETS_AGGREGATES_FETCH_BATCH_SIZE),
+			response: Some(br#"[{"bucket_id":90235,"stored_bytes":0,"transferred_bytes":38,"number_of_puts":0,"number_of_gets":1,"sub_aggregates":[{"NodeID":"0xb6186f80dce7190294665ab53860de2841383bb202c562bb8b81a624351fa318","stored_bytes":578,"transferred_bytes":578,"number_of_puts":2,"number_of_gets":0}]},{"bucket_id":90235,"stored_bytes":0,"transferred_bytes":38,"number_of_puts":0,"number_of_gets":1,"sub_aggregates":[{"NodeID":"0xb6186f80dce7190294665ab53860de2841383bb202c562bb8b81a624351fa319","stored_bytes":0,"transferred_bytes":505,"number_of_puts":0,"number_of_gets":1}]}]"#.to_vec()),
+			sent: true,
+			..Default::default()
+		};
+
+		let pending_request4 = PendingRequest {
+			method: "GET".to_string(),
+			uri: format!("http://{}:{}/activity/buckets?eraId=476817&limit={}", host4, port, pallet::BUCKETS_AGGREGATES_FETCH_BATCH_SIZE),
+			response: Some(br#"[{"bucket_id":90235,"stored_bytes":0,"transferred_bytes":38,"number_of_puts":0,"number_of_gets":1,"sub_aggregates":[]}]"#.to_vec()),
+			sent: true,
+			..Default::default()
+		};
+
+		let pending_request5 = PendingRequest {
+			method: "GET".to_string(),
+			uri: format!("http://{}:{}/activity/buckets?eraId=476817&limit={}", host5, port, pallet::BUCKETS_AGGREGATES_FETCH_BATCH_SIZE),
+			response: Some(br#"[{"bucket_id":90235,"stored_bytes":0,"transferred_bytes":38,"number_of_puts":0,"number_of_gets":1,"sub_aggregates":[{"NodeID":"0xb6186f80dce7190294665ab53860de2841383bb202c562bb8b81a624351fa320","stored_bytes":578,"transferred_bytes":578,"number_of_puts":2,"number_of_gets":0}]}]"#.to_vec()),
+			sent: true,
+			..Default::default()
+		};
+
 
         offchain_state.expect_request(pending_request1);
         offchain_state.expect_request(pending_request2);
@@ -1923,7 +1747,6 @@
                 ConsolidatedAggregate::new(bucket_sub_aggregate_in_consensus, 3, vec![AggregatorInfo {
                     node_pub_key: NodePubKey::StoragePubKey(AccountId32::new([1; 32])),
                     node_params: node_params1.clone(),
->>>>>>> 23c91ba9
                 }, AggregatorInfo {
                     node_pub_key: NodePubKey::StoragePubKey(AccountId32::new([2; 32])),
                     node_params: node_params2.clone(),
@@ -2033,222 +1856,6 @@
 	ext.register_extension(KeystoreExt::new(keystore));
 
 	ext.execute_with(|| {
-<<<<<<< HEAD
-		let mut offchain_state = offchain_state.write();
-		let key = format!("offchain::validator::{:?}", KEY_TYPE).into_bytes();
-		offchain_state.persistent_storage.set(
-			b"",
-			&key,
-			b"9ef98ad9c3626ba725e78d76cfcfc4b4d07e84f0388465bc7eb992e3e117234a".as_ref(),
-		);
-		offchain_state.timestamp = Timestamp::from_unix_millis(0);
-		let host1 = "178.251.228.236";
-		let host2 = "95.217.8.119";
-		let host3 = "178.251.228.42";
-		let host4 = "37.27.30.47";
-		let host5 = "178.251.228.49";
-
-		let port = 8080;
-
-		let pending_request1 = PendingRequest {
-			method: "GET".to_string(),
-			uri: format!("http://{}:{}/activity/nodes?eraId=476817&limit={}", host1, port, pallet::NODES_AGGREGATES_FETCH_BATCH_SIZE),
-			response: Some(br#"[{"node_id": "0x48594f1fd4f05135914c42b03e63b61f6a3e4c537ccee3dbac555ef6df371b7e","stored_bytes": 675613289,"transferred_bytes": 1097091579,"number_of_puts": 889,"number_of_gets": 97},{"node_id": "0x9ef98ad9c3626ba725e78d76cfcfc4b4d07e84f0388465bc7eb992e3e117234a","stored_bytes": 0, "transferred_bytes": 38,"number_of_puts": 0,"number_of_gets": 1}]"#.to_vec()),
-			sent: true,
-			..Default::default()
-		};
-
-		let pending_request2 = PendingRequest {
-			method: "GET".to_string(),
-			uri: format!("http://{}:{}/activity/nodes?eraId=476817&limit={}", host2, port, pallet::NODES_AGGREGATES_FETCH_BATCH_SIZE),
-			response: Some(br#"[{"node_id": "0x48594f1fd4f05135914c42b03e63b61f6a3e4c537ccee3dbac555ef6df371b7e","stored_bytes": 675613289,"transferred_bytes": 1097091579,"number_of_puts": 889,"number_of_gets": 97},{"node_id": "0x9ef98ad9c3626ba725e78d76cfcfc4b4d07e84f0388465bc7eb992e3e117234a","stored_bytes": 0, "transferred_bytes": 48,"number_of_puts": 0,"number_of_gets": 1}]"#.to_vec()),
-			sent: true,
-			..Default::default()
-		};
-
-		let pending_request3 = PendingRequest {
-			method: "GET".to_string(),
-			uri: format!("http://{}:{}/activity/nodes?eraId=476817&limit={}", host3, port, pallet::NODES_AGGREGATES_FETCH_BATCH_SIZE),
-			response: Some(br#"[{"node_id": "0x48594f1fd4f05135914c42b03e63b61f6a3e4c537ccee3dbac555ef6df371b7e","stored_bytes": 675613289,"transferred_bytes": 1097091579,"number_of_puts": 889,"number_of_gets": 97}]"#.to_vec()),
-			sent: true,
-			..Default::default()
-		};
-
-		let pending_request4 = PendingRequest {
-			method: "GET".to_string(),
-			uri: format!("http://{}:{}/activity/nodes?eraId=476817&limit={}", host4, port, pallet::NODES_AGGREGATES_FETCH_BATCH_SIZE),
-			response: Some(br#"[{"node_id": "0x9ef98ad9c3626ba725e78d76cfcfc4b4d07e84f0388465bc7eb992e3e117234a","stored_bytes": 0, "transferred_bytes": 38,"number_of_puts": 0,"number_of_gets": 1}]"#.to_vec()),
-			sent: true,
-			..Default::default()
-		};
-
-		let pending_request5 = PendingRequest {
-			method: "GET".to_string(),
-			uri: format!("http://{}:{}/activity/nodes?eraId=476817&limit={}", host5, port, pallet::NODES_AGGREGATES_FETCH_BATCH_SIZE),
-			response: Some(br#"[{"node_id": "0xfc28d5f5bb10212077a8654f62c4f8f0b5ab985fc322a51f5a3c75943b29194b","stored_bytes": 675613289,"transferred_bytes": 1097091579,"number_of_puts": 889,"number_of_gets": 97}]"#.to_vec()),
-			sent: true,
-			..Default::default()
-		};
-
-		offchain_state.expect_request(pending_request1);
-		offchain_state.expect_request(pending_request2);
-		offchain_state.expect_request(pending_request3);
-		offchain_state.expect_request(pending_request4);
-		offchain_state.expect_request(pending_request5);
-
-		drop(offchain_state);
-
-		let cluster_id = ClusterId::from([1; 20]);
-		let era_id = 476817;
-		let redundancy_factor = 3;
-		let aggregators_quorum = Percent::from_percent(67);
-
-		let node_params1 = StorageNodeParams {
-			ssl: false,
-			host: host1.as_bytes().to_vec(),
-			http_port: port,
-			mode: StorageNodeMode::DAC,
-			p2p_port: 5555,
-			grpc_port: 4444,
-			domain: b"example2.com".to_vec(),
-		};
-
-		let node_params2 = StorageNodeParams {
-			ssl: false,
-			host: host2.as_bytes().to_vec(),
-			http_port: port,
-			mode: StorageNodeMode::DAC,
-			p2p_port: 5555,
-			grpc_port: 4444,
-			domain: b"example3.com".to_vec(),
-		};
-
-		let node_params3 = StorageNodeParams {
-			ssl: false,
-			host: host3.as_bytes().to_vec(),
-			http_port: port,
-			mode: StorageNodeMode::DAC,
-			p2p_port: 5555,
-			grpc_port: 4444,
-			domain: b"example4.com".to_vec(),
-		};
-
-		let node_params4 = StorageNodeParams {
-			ssl: false,
-			host: host4.as_bytes().to_vec(),
-			http_port: port,
-			mode: StorageNodeMode::DAC,
-			p2p_port: 5555,
-			grpc_port: 4444,
-			domain: b"example5.com".to_vec(),
-		};
-
-		let node_params5 = StorageNodeParams {
-			ssl: false,
-			host: host5.as_bytes().to_vec(),
-			http_port: port,
-			mode: StorageNodeMode::DAC,
-			p2p_port: 5555,
-			grpc_port: 4444,
-			domain: b"example6.com".to_vec(),
-		};
-
-		let dac_nodes: Vec<(NodePubKey, StorageNodeParams)> = vec![
-			(NodePubKey::StoragePubKey(StorageNodePubKey::new([1; 32])), node_params1.clone()),
-			(NodePubKey::StoragePubKey(StorageNodePubKey::new([2; 32])), node_params2.clone()),
-			(NodePubKey::StoragePubKey(StorageNodePubKey::new([3; 32])), node_params3.clone()),
-			(NodePubKey::StoragePubKey(StorageNodePubKey::new([4; 32])), node_params4.clone()),
-			(NodePubKey::StoragePubKey(StorageNodePubKey::new([5; 32])), node_params5.clone()),
-		];
-
-		let aggregates_by_aggregator =
-			DdcVerification::fetch_nodes_aggregates_for_era(&cluster_id, era_id, &dac_nodes)
-				.unwrap();
-
-		let groups =
-			DdcVerification::group_nodes_aggregates_by_consistency(&cluster_id, era_id, aggregates_by_aggregator, redundancy_factor, aggregators_quorum);
-		// Node aggregates which are in consensus
-		let node_aggregate_in_consensus = NodeAggregate {
-			node_id: "0x48594f1fd4f05135914c42b03e63b61f6a3e4c537ccee3dbac555ef6df371b7e"
-				.to_string(),
-			stored_bytes: 675613289,
-			transferred_bytes: 1097091579,
-			number_of_puts: 889,
-			number_of_gets: 97,
-			aggregator: AggregatorInfo {
-				node_pub_key: NodePubKey::StoragePubKey(AccountId32::new([1; 32])),
-				node_params: node_params1.clone(),
-			},
-		};
-
-		assert_eq!(
-			groups.consensus,
-			vec![ConsolidatedAggregate::new(node_aggregate_in_consensus.clone(), 3, vec![
-				AggregatorInfo { node_pub_key: NodePubKey::StoragePubKey(AccountId32::new([1; 32])), node_params: node_params1.clone() },
-				AggregatorInfo { node_pub_key: NodePubKey::StoragePubKey(AccountId32::new([2; 32])), node_params: node_params2.clone() },
-				AggregatorInfo { node_pub_key: NodePubKey::StoragePubKey(AccountId32::new([3; 32])), node_params: node_params3.clone() }])]
-		);
-
-		// Node aggregates which are in quorum
-		let node_aggregate_in_quorum = NodeAggregate {
-			node_id: "0x9ef98ad9c3626ba725e78d76cfcfc4b4d07e84f0388465bc7eb992e3e117234a"
-				.to_string(),
-			stored_bytes: 0,
-			transferred_bytes: 38,
-			number_of_puts: 0,
-			number_of_gets: 1,
-			aggregator: AggregatorInfo {
-				node_pub_key: NodePubKey::StoragePubKey(AccountId32::new([1; 32])),
-				node_params: node_params1.clone(),
-			},
-		};
-
-		assert_eq!(
-			groups.quorum, vec![ConsolidatedAggregate::new(node_aggregate_in_quorum.clone(), 2, vec![
-				AggregatorInfo { node_pub_key: NodePubKey::StoragePubKey(AccountId32::new([1; 32])), node_params: node_params1.clone() },
-				AggregatorInfo { node_pub_key: NodePubKey::StoragePubKey(AccountId32::new([4; 32])), node_params: node_params4.clone() }
-			])]
-		);
-
-		// Others nodes aggregates
-		let node_aggregate1_in_others = NodeAggregate {
-			node_id: "0x9ef98ad9c3626ba725e78d76cfcfc4b4d07e84f0388465bc7eb992e3e117234a"
-				.to_string(),
-			stored_bytes: 0,
-			transferred_bytes: 48,
-			number_of_puts: 0,
-			number_of_gets: 1,
-			aggregator: AggregatorInfo {
-				node_pub_key: NodePubKey::StoragePubKey(AccountId32::new([2; 32])),
-				node_params: node_params2.clone(),
-			},
-		};
-
-		let node_aggregate2_in_others = NodeAggregate {
-			node_id: "0xfc28d5f5bb10212077a8654f62c4f8f0b5ab985fc322a51f5a3c75943b29194b"
-				.to_string(),
-			stored_bytes: 675613289,
-			transferred_bytes: 1097091579,
-			number_of_puts: 889,
-			number_of_gets: 97,
-			aggregator: AggregatorInfo {
-				node_pub_key: NodePubKey::StoragePubKey(AccountId32::new([5; 32])),
-				node_params: node_params5.clone(),
-			},
-		};
-
-		assert_eq!(
-			groups.others, vec![
-				ConsolidatedAggregate::new(node_aggregate2_in_others.clone(), 1, vec![AggregatorInfo {
-				node_pub_key: NodePubKey::StoragePubKey(AccountId32::new([5; 32])),
-				node_params: node_params5.clone(),
-			}]), ConsolidatedAggregate::new(node_aggregate1_in_others.clone(), 1, vec![AggregatorInfo {
-				node_pub_key: NodePubKey::StoragePubKey(AccountId32::new([2; 32])),
-				node_params: node_params2.clone(),
-			}])]
-		);
-	});
-=======
         let mut offchain_state = offchain_state.write();
         let key = format!("offchain::validator::{:?}", KEY_TYPE).into_bytes();
         offchain_state.persistent_storage.set(
@@ -2265,45 +1872,45 @@
 
         let port = 8080;
 
-        let pending_request1 = PendingRequest {
-            method: "GET".to_string(),
-            uri: format!("http://{}:{}/activity/nodes?eraId=476817", host1, port),
-            response: Some(br#"[{"node_id": "0x48594f1fd4f05135914c42b03e63b61f6a3e4c537ccee3dbac555ef6df371b7e","stored_bytes": 675613289,"transferred_bytes": 1097091579,"number_of_puts": 889,"number_of_gets": 97},{"node_id": "0x9ef98ad9c3626ba725e78d76cfcfc4b4d07e84f0388465bc7eb992e3e117234a","stored_bytes": 0, "transferred_bytes": 38,"number_of_puts": 0,"number_of_gets": 1}]"#.to_vec()),
-            sent: true,
-            ..Default::default()
-        };
-
-        let pending_request2 = PendingRequest {
-            method: "GET".to_string(),
-            uri: format!("http://{}:{}/activity/nodes?eraId=476817", host2, port),
-            response: Some(br#"[{"node_id": "0x48594f1fd4f05135914c42b03e63b61f6a3e4c537ccee3dbac555ef6df371b7e","stored_bytes": 675613289,"transferred_bytes": 1097091579,"number_of_puts": 889,"number_of_gets": 97},{"node_id": "0x9ef98ad9c3626ba725e78d76cfcfc4b4d07e84f0388465bc7eb992e3e117234a","stored_bytes": 0, "transferred_bytes": 48,"number_of_puts": 0,"number_of_gets": 1}]"#.to_vec()),
-            sent: true,
-            ..Default::default()
-        };
-
-        let pending_request3 = PendingRequest {
-            method: "GET".to_string(),
-            uri: format!("http://{}:{}/activity/nodes?eraId=476817", host3, port),
-            response: Some(br#"[{"node_id": "0x48594f1fd4f05135914c42b03e63b61f6a3e4c537ccee3dbac555ef6df371b7e","stored_bytes": 675613289,"transferred_bytes": 1097091579,"number_of_puts": 889,"number_of_gets": 97}]"#.to_vec()),
-            sent: true,
-            ..Default::default()
-        };
-
-        let pending_request4 = PendingRequest {
-            method: "GET".to_string(),
-            uri: format!("http://{}:{}/activity/nodes?eraId=476817", host4, port),
-            response: Some(br#"[{"node_id": "0x9ef98ad9c3626ba725e78d76cfcfc4b4d07e84f0388465bc7eb992e3e117234a","stored_bytes": 0, "transferred_bytes": 38,"number_of_puts": 0,"number_of_gets": 1}]"#.to_vec()),
-            sent: true,
-            ..Default::default()
-        };
-
-        let pending_request5 = PendingRequest {
-            method: "GET".to_string(),
-            uri: format!("http://{}:{}/activity/nodes?eraId=476817", host5, port),
-            response: Some(br#"[{"node_id": "0xfc28d5f5bb10212077a8654f62c4f8f0b5ab985fc322a51f5a3c75943b29194b","stored_bytes": 675613289,"transferred_bytes": 1097091579,"number_of_puts": 889,"number_of_gets": 97}]"#.to_vec()),
-            sent: true,
-            ..Default::default()
-        };
+		let pending_request1 = PendingRequest {
+			method: "GET".to_string(),
+			uri: format!("http://{}:{}/activity/nodes?eraId=476817&limit={}", host1, port, pallet::NODES_AGGREGATES_FETCH_BATCH_SIZE),
+			response: Some(br#"[{"node_id": "0x48594f1fd4f05135914c42b03e63b61f6a3e4c537ccee3dbac555ef6df371b7e","stored_bytes": 675613289,"transferred_bytes": 1097091579,"number_of_puts": 889,"number_of_gets": 97},{"node_id": "0x9ef98ad9c3626ba725e78d76cfcfc4b4d07e84f0388465bc7eb992e3e117234a","stored_bytes": 0, "transferred_bytes": 38,"number_of_puts": 0,"number_of_gets": 1}]"#.to_vec()),
+			sent: true,
+			..Default::default()
+		};
+
+		let pending_request2 = PendingRequest {
+			method: "GET".to_string(),
+			uri: format!("http://{}:{}/activity/nodes?eraId=476817&limit={}", host2, port, pallet::NODES_AGGREGATES_FETCH_BATCH_SIZE),
+			response: Some(br#"[{"node_id": "0x48594f1fd4f05135914c42b03e63b61f6a3e4c537ccee3dbac555ef6df371b7e","stored_bytes": 675613289,"transferred_bytes": 1097091579,"number_of_puts": 889,"number_of_gets": 97},{"node_id": "0x9ef98ad9c3626ba725e78d76cfcfc4b4d07e84f0388465bc7eb992e3e117234a","stored_bytes": 0, "transferred_bytes": 48,"number_of_puts": 0,"number_of_gets": 1}]"#.to_vec()),
+			sent: true,
+			..Default::default()
+		};
+
+		let pending_request3 = PendingRequest {
+			method: "GET".to_string(),
+			uri: format!("http://{}:{}/activity/nodes?eraId=476817&limit={}", host3, port, pallet::NODES_AGGREGATES_FETCH_BATCH_SIZE),
+			response: Some(br#"[{"node_id": "0x48594f1fd4f05135914c42b03e63b61f6a3e4c537ccee3dbac555ef6df371b7e","stored_bytes": 675613289,"transferred_bytes": 1097091579,"number_of_puts": 889,"number_of_gets": 97}]"#.to_vec()),
+			sent: true,
+			..Default::default()
+		};
+
+		let pending_request4 = PendingRequest {
+			method: "GET".to_string(),
+			uri: format!("http://{}:{}/activity/nodes?eraId=476817&limit={}", host4, port, pallet::NODES_AGGREGATES_FETCH_BATCH_SIZE),
+			response: Some(br#"[{"node_id": "0x9ef98ad9c3626ba725e78d76cfcfc4b4d07e84f0388465bc7eb992e3e117234a","stored_bytes": 0, "transferred_bytes": 38,"number_of_puts": 0,"number_of_gets": 1}]"#.to_vec()),
+			sent: true,
+			..Default::default()
+		};
+
+		let pending_request5 = PendingRequest {
+			method: "GET".to_string(),
+			uri: format!("http://{}:{}/activity/nodes?eraId=476817&limit={}", host5, port, pallet::NODES_AGGREGATES_FETCH_BATCH_SIZE),
+			response: Some(br#"[{"node_id": "0xfc28d5f5bb10212077a8654f62c4f8f0b5ab985fc322a51f5a3c75943b29194b","stored_bytes": 675613289,"transferred_bytes": 1097091579,"number_of_puts": 889,"number_of_gets": 97}]"#.to_vec()),
+			sent: true,
+			..Default::default()
+		};
 
         offchain_state.expect_request(pending_request1);
         offchain_state.expect_request(pending_request2);
@@ -2463,7 +2070,6 @@
                 }])]
         );
     });
->>>>>>> 23c91ba9
 }
 
 #[test]
@@ -2967,271 +2573,6 @@
 	ext.register_extension(KeystoreExt::new(keystore));
 
 	ext.execute_with(|| {
-<<<<<<< HEAD
-		let mut offchain_state = offchain_state.write();
-		let key = format!("offchain::validator::{:?}", KEY_TYPE).into_bytes();
-		offchain_state.persistent_storage.set(
-			b"",
-			&key,
-			b"9ef98ad9c3626ba725e78d76cfcfc4b4d07e84f0388465bc7eb992e3e117234a".as_ref(),
-		);
-		offchain_state.timestamp = Timestamp::from_unix_millis(0);
-		let host1 = "178.251.228.236";
-		let host2 = "95.217.8.119";
-		let host3 = "178.251.228.42";
-		let host4 = "37.27.30.47";
-		let host5 = "178.251.228.49";
-		let host6 = "159.69.207.65";
-		let host7 = "178.251.228.165";
-		let host8 = "49.13.211.157";
-		let host9 = "178.251.228.44";
-		let port = 8080;
-
-		let pending_request1 = PendingRequest {
-			method: "GET".to_string(),
-			uri: format!("http://{}:{}/activity/eras", host1, port),
-			response: Some(br#"[{"id":5738616,"status":"PROCESSED","start":1721584800000,"end":1721585099999,"processing_time":15977,"nodes_total":9,"nodes_processed":9,"records_processed":0,"records_applied":0,"records_discarded":130755,"attempt":0},{"id":5738617,"status":"PROCESSED","start":1721585100000,"end":1721585399999,"processing_time":1818,"nodes_total":9,"nodes_processed":9,"records_processed":16,"records_applied":16,"records_discarded":0,"attempt":0},{"id":5738618,"status":"PROCESSED","start":1721585400000,"end":1721585699999,"processing_time":1997,"nodes_total":9,"nodes_processed":9,"records_processed":622,"records_applied":622,"records_discarded":0,"attempt":0},{"id":5738619,"status":"PROCESSED","start":1721585700000,"end":1721585999999,"processing_time":2118,"nodes_total":9,"nodes_processed":9,"records_processed":834,"records_applied":834,"records_discarded":0,"attempt":0}]"#.to_vec()),
-			sent: true,
-			..Default::default()
-		};
-		let pending_request2 = PendingRequest {
-			method: "GET".to_string(),
-			uri: format!("http://{}:{}/activity/eras", host2, port),
-			response: Some(br#"[{"id":5738616,"status":"PROCESSED","start":1721584800000,"end":1721585099999,"processing_time":15977,"nodes_total":9,"nodes_processed":9,"records_processed":0,"records_applied":0,"records_discarded":130755,"attempt":0},{"id":5738617,"status":"PROCESSED","start":1721585100000,"end":1721585399999,"processing_time":1818,"nodes_total":9,"nodes_processed":9,"records_processed":16,"records_applied":16,"records_discarded":0,"attempt":0},{"id":5738618,"status":"PROCESSED","start":1721585400000,"end":1721585699999,"processing_time":1997,"nodes_total":9,"nodes_processed":9,"records_processed":622,"records_applied":622,"records_discarded":0,"attempt":0},{"id":5738619,"status":"PROCESSED","start":1721585700000,"end":1721585999999,"processing_time":2118,"nodes_total":9,"nodes_processed":9,"records_processed":834,"records_applied":834,"records_discarded":0,"attempt":0}]"#.to_vec()),
-			sent: true,
-			..Default::default()
-		};
-		let pending_request3 = PendingRequest {
-			method: "GET".to_string(),
-			uri: format!("http://{}:{}/activity/eras", host3, port),
-			response: Some(br#"[{"id":5738616,"status":"PROCESSED","start":1721584800000,"end":1721585099999,"processing_time":15977,"nodes_total":9,"nodes_processed":9,"records_processed":0,"records_applied":0,"records_discarded":130755,"attempt":0},{"id":5738617,"status":"PROCESSED","start":1721585100000,"end":1721585399999,"processing_time":1818,"nodes_total":9,"nodes_processed":9,"records_processed":16,"records_applied":16,"records_discarded":0,"attempt":0},{"id":5738618,"status":"PROCESSED","start":1721585400000,"end":1721585699999,"processing_time":1997,"nodes_total":9,"nodes_processed":9,"records_processed":622,"records_applied":622,"records_discarded":0,"attempt":0},{"id":5738619,"status":"PROCESSED","start":1721585700000,"end":1721585999999,"processing_time":2118,"nodes_total":9,"nodes_processed":9,"records_processed":834,"records_applied":834,"records_discarded":0,"attempt":0}]"#.to_vec()),
-			sent: true,
-			..Default::default()
-		};
-		let pending_request4 = PendingRequest {
-			method: "GET".to_string(),
-			uri: format!("http://{}:{}/activity/eras", host4, port),
-			response: Some(br#"[{"id":5738616,"status":"PROCESSED","start":1721584800000,"end":1721585099999,"processing_time":15977,"nodes_total":9,"nodes_processed":9,"records_processed":0,"records_applied":0,"records_discarded":130755,"attempt":0},{"id":5738617,"status":"PROCESSED","start":1721585100000,"end":1721585399999,"processing_time":1818,"nodes_total":9,"nodes_processed":9,"records_processed":16,"records_applied":16,"records_discarded":0,"attempt":0},{"id":5738618,"status":"PROCESSED","start":1721585400000,"end":1721585699999,"processing_time":1997,"nodes_total":9,"nodes_processed":9,"records_processed":622,"records_applied":622,"records_discarded":0,"attempt":0},{"id":5738619,"status":"PROCESSED","start":1721585700000,"end":1721585999999,"processing_time":2118,"nodes_total":9,"nodes_processed":9,"records_processed":834,"records_applied":834,"records_discarded":0,"attempt":0}]"#.to_vec()),
-			sent: true,
-			..Default::default()
-		};
-		let pending_request5 = PendingRequest {
-			method: "GET".to_string(),
-			uri: format!("http://{}:{}/activity/eras", host5, port),
-			response: Some(br#"[{"id":5738616,"status":"PROCESSED","start":1721584800000,"end":1721585099999,"processing_time":15977,"nodes_total":9,"nodes_processed":9,"records_processed":0,"records_applied":0,"records_discarded":130755,"attempt":0},{"id":5738617,"status":"PROCESSED","start":1721585100000,"end":1721585399999,"processing_time":1818,"nodes_total":9,"nodes_processed":9,"records_processed":16,"records_applied":16,"records_discarded":0,"attempt":0},{"id":5738618,"status":"PROCESSED","start":1721585400000,"end":1721585699999,"processing_time":1997,"nodes_total":9,"nodes_processed":9,"records_processed":622,"records_applied":622,"records_discarded":0,"attempt":0},{"id":5738619,"status":"PROCESSED","start":1721585700000,"end":1721585999999,"processing_time":2118,"nodes_total":9,"nodes_processed":9,"records_processed":834,"records_applied":834,"records_discarded":0,"attempt":0}]"#.to_vec()),
-			sent: true,
-			..Default::default()
-		};
-		let pending_request6 = PendingRequest {
-			method: "GET".to_string(),
-			uri: format!("http://{}:{}/activity/eras", host6, port),
-			response: Some(br#"[{"id":5738616,"status":"PROCESSED","start":1721584800000,"end":1721585099999,"processing_time":15977,"nodes_total":9,"nodes_processed":9,"records_processed":0,"records_applied":0,"records_discarded":130755,"attempt":0},{"id":5738617,"status":"PROCESSED","start":1721585100000,"end":1721585399999,"processing_time":1818,"nodes_total":9,"nodes_processed":9,"records_processed":16,"records_applied":16,"records_discarded":0,"attempt":0},{"id":5738618,"status":"PROCESSED","start":1721585400000,"end":1721585699999,"processing_time":1997,"nodes_total":9,"nodes_processed":9,"records_processed":622,"records_applied":622,"records_discarded":0,"attempt":0},{"id":5738619,"status":"PROCESSED","start":1721585700000,"end":1721585999999,"processing_time":2118,"nodes_total":9,"nodes_processed":9,"records_processed":834,"records_applied":834,"records_discarded":0,"attempt":0}]"#.to_vec()),
-			sent: true,
-			..Default::default()
-		};
-		let pending_request7 = PendingRequest {
-			method: "GET".to_string(),
-			uri: format!("http://{}:{}/activity/eras", host7, port),
-			response: Some(br#"[{"id":5738616,"status":"PROCESSED","start":1721584800000,"end":1721585099999,"processing_time":15977,"nodes_total":9,"nodes_processed":9,"records_processed":0,"records_applied":0,"records_discarded":130755,"attempt":0},{"id":5738617,"status":"PROCESSED","start":1721585100000,"end":1721585399999,"processing_time":1818,"nodes_total":9,"nodes_processed":9,"records_processed":16,"records_applied":16,"records_discarded":0,"attempt":0},{"id":5738618,"status":"PROCESSED","start":1721585400000,"end":1721585699999,"processing_time":1997,"nodes_total":9,"nodes_processed":9,"records_processed":622,"records_applied":622,"records_discarded":0,"attempt":0},{"id":5738619,"status":"PROCESSED","start":1721585700000,"end":1721585999999,"processing_time":2118,"nodes_total":9,"nodes_processed":9,"records_processed":834,"records_applied":834,"records_discarded":0,"attempt":0}]"#.to_vec()),
-			sent: true,
-			..Default::default()
-		};
-		let pending_request8 = PendingRequest {
-			method: "GET".to_string(),
-			uri: format!("http://{}:{}/activity/eras", host8, port),
-			response: Some(br#"[{"id":5738616,"status":"PROCESSED","start":1721584800000,"end":1721585099999,"processing_time":15977,"nodes_total":9,"nodes_processed":9,"records_processed":0,"records_applied":0,"records_discarded":130755,"attempt":0},{"id":5738617,"status":"PROCESSED","start":1721585100000,"end":1721585399999,"processing_time":1818,"nodes_total":9,"nodes_processed":9,"records_processed":16,"records_applied":16,"records_discarded":0,"attempt":0},{"id":5738618,"status":"PROCESSED","start":1721585400000,"end":1721585699999,"processing_time":1997,"nodes_total":9,"nodes_processed":9,"records_processed":622,"records_applied":622,"records_discarded":0,"attempt":0},{"id":5738619,"status":"PROCESSED","start":1721585700000,"end":1721585999999,"processing_time":2118,"nodes_total":9,"nodes_processed":9,"records_processed":834,"records_applied":834,"records_discarded":0,"attempt":0}]"#.to_vec()),
-			sent: true,
-			..Default::default()
-		};
-		let pending_request9 = PendingRequest {
-			method: "GET".to_string(),
-			uri: format!("http://{}:{}/activity/eras", host9, port),
-			response: Some(br#"[{"id":5738616,"status":"PROCESSED","start":1721584800000,"end":1721585099999,"processing_time":15977,"nodes_total":9,"nodes_processed":9,"records_processed":0,"records_applied":0,"records_discarded":130755,"attempt":0},{"id":5738617,"status":"PROCESSED","start":1721585100000,"end":1721585399999,"processing_time":1818,"nodes_total":9,"nodes_processed":9,"records_processed":16,"records_applied":16,"records_discarded":0,"attempt":0},{"id":5738618,"status":"PROCESSED","start":1721585400000,"end":1721585699999,"processing_time":1997,"nodes_total":9,"nodes_processed":9,"records_processed":622,"records_applied":622,"records_discarded":0,"attempt":0},{"id":5738619,"status":"PROCESSED","start":1721585700000,"end":1721585999999,"processing_time":2118,"nodes_total":9,"nodes_processed":9,"records_processed":834,"records_applied":834,"records_discarded":0,"attempt":0}]"#.to_vec()),
-			sent: true,
-			..Default::default()
-		};
-
-
-		let node_pending_request1 = PendingRequest {
-			method: "GET".to_string(),
-			uri: format!("http://{}:{}/activity/nodes?eraId=5738616&limit={}", host1, port, pallet::NODES_AGGREGATES_FETCH_BATCH_SIZE),
-			response: Some(br#"[{"node_id": "0x48594f1fd4f05135914c42b03e63b61f6a3e4c537ccee3dbac555ef6df371b7e","stored_bytes": 675613289,"transferred_bytes": 1097091579,"number_of_puts": 889,"number_of_gets": 97},{"node_id": "0x9ef98ad9c3626ba725e78d76cfcfc4b4d07e84f0388465bc7eb992e3e117234a","stored_bytes": 0, "transferred_bytes": 38,"number_of_puts": 0,"number_of_gets": 1}]"#.to_vec()),
-			sent: true,
-			..Default::default()
-		};
-
-		let node_pending_request2 = PendingRequest {
-			method: "GET".to_string(),
-			uri: format!("http://{}:{}/activity/nodes?eraId=5738616&limit={}", host2, port, pallet::NODES_AGGREGATES_FETCH_BATCH_SIZE),
-			response: Some(br#"[{"node_id": "0x48594f1fd4f05135914c42b03e63b61f6a3e4c537ccee3dbac555ef6df371b7e","stored_bytes": 675613289,"transferred_bytes": 1097091579,"number_of_puts": 889,"number_of_gets": 97},{"node_id": "0x9ef98ad9c3626ba725e78d76cfcfc4b4d07e84f0388465bc7eb992e3e117234a","stored_bytes": 0, "transferred_bytes": 38,"number_of_puts": 0,"number_of_gets": 1}]"#.to_vec()),
-			sent: true,
-			..Default::default()
-		};
-
-		let node_pending_request3 = PendingRequest {
-			method: "GET".to_string(),
-			uri: format!("http://{}:{}/activity/nodes?eraId=5738616&limit={}", host3, port, pallet::NODES_AGGREGATES_FETCH_BATCH_SIZE),
-			response: Some(br#"[{"node_id": "0x48594f1fd4f05135914c42b03e63b61f6a3e4c537ccee3dbac555ef6df371b7e","stored_bytes": 675613289,"transferred_bytes": 1097091579,"number_of_puts": 889,"number_of_gets": 97},{"node_id": "0x9ef98ad9c3626ba725e78d76cfcfc4b4d07e84f0388465bc7eb992e3e117234a","stored_bytes": 0, "transferred_bytes": 38,"number_of_puts": 0,"number_of_gets": 1}]"#.to_vec()),
-			sent: true,
-			..Default::default()
-		};
-
-		let node_pending_request4 = PendingRequest {
-			method: "GET".to_string(),
-			uri: format!("http://{}:{}/activity/nodes?eraId=5738616&limit={}", host4, port, pallet::NODES_AGGREGATES_FETCH_BATCH_SIZE),
-			response: Some(br#"[{"node_id": "0x48594f1fd4f05135914c42b03e63b61f6a3e4c537ccee3dbac555ef6df371b7e","stored_bytes": 675613289,"transferred_bytes": 1097091579,"number_of_puts": 889,"number_of_gets": 97},{"node_id": "0x9ef98ad9c3626ba725e78d76cfcfc4b4d07e84f0388465bc7eb992e3e117234a","stored_bytes": 0, "transferred_bytes": 38,"number_of_puts": 0,"number_of_gets": 1}]"#.to_vec()),
-			sent: true,
-			..Default::default()
-		};
-
-		let node_pending_request5 = PendingRequest {
-			method: "GET".to_string(),
-			uri: format!("http://{}:{}/activity/nodes?eraId=5738616&limit={}", host5, port, pallet::NODES_AGGREGATES_FETCH_BATCH_SIZE),
-			response: Some(br#"[{"node_id": "0x48594f1fd4f05135914c42b03e63b61f6a3e4c537ccee3dbac555ef6df371b7e","stored_bytes": 675613289,"transferred_bytes": 1097091579,"number_of_puts": 889,"number_of_gets": 97},{"node_id": "0x9ef98ad9c3626ba725e78d76cfcfc4b4d07e84f0388465bc7eb992e3e117234a","stored_bytes": 0, "transferred_bytes": 38,"number_of_puts": 0,"number_of_gets": 1}]"#.to_vec()),
-			sent: true,
-			..Default::default()
-		};
-
-		let node_pending_request6 = PendingRequest {
-			method: "GET".to_string(),
-			uri: format!("http://{}:{}/activity/nodes?eraId=5738616&limit={}", host6, port, pallet::NODES_AGGREGATES_FETCH_BATCH_SIZE),
-			response: Some(br#"[{"node_id": "0x48594f1fd4f05135914c42b03e63b61f6a3e4c537ccee3dbac555ef6df371b7e","stored_bytes": 675613289,"transferred_bytes": 1097091579,"number_of_puts": 889,"number_of_gets": 97},{"node_id": "0x9ef98ad9c3626ba725e78d76cfcfc4b4d07e84f0388465bc7eb992e3e117234a","stored_bytes": 0, "transferred_bytes": 38,"number_of_puts": 0,"number_of_gets": 1}]"#.to_vec()),
-			sent: true,
-			..Default::default()
-		};
-
-		let node_pending_request7 = PendingRequest {
-			method: "GET".to_string(),
-			uri: format!("http://{}:{}/activity/nodes?eraId=5738616&limit={}", host7, port, pallet::NODES_AGGREGATES_FETCH_BATCH_SIZE),
-			response: Some(br#"[{"node_id": "0x48594f1fd4f05135914c42b03e63b61f6a3e4c537ccee3dbac555ef6df371b7e","stored_bytes": 675613289,"transferred_bytes": 1097091579,"number_of_puts": 889,"number_of_gets": 97},{"node_id": "0x9ef98ad9c3626ba725e78d76cfcfc4b4d07e84f0388465bc7eb992e3e117234a","stored_bytes": 0, "transferred_bytes": 38,"number_of_puts": 0,"number_of_gets": 1}]"#.to_vec()),
-			sent: true,
-			..Default::default()
-		};
-
-		let node_pending_request8 = PendingRequest {
-			method: "GET".to_string(),
-			uri: format!("http://{}:{}/activity/nodes?eraId=5738616&limit={}", host8, port, pallet::NODES_AGGREGATES_FETCH_BATCH_SIZE),
-			response: Some(br#"[{"node_id": "0x48594f1fd4f05135914c42b03e63b61f6a3e4c537ccee3dbac555ef6df371b7e","stored_bytes": 675613289,"transferred_bytes": 1097091579,"number_of_puts": 889,"number_of_gets": 97},{"node_id": "0x9ef98ad9c3626ba725e78d76cfcfc4b4d07e84f0388465bc7eb992e3e117234a","stored_bytes": 0, "transferred_bytes": 38,"number_of_puts": 0,"number_of_gets": 1}]"#.to_vec()),
-			sent: true,
-			..Default::default()
-		};
-
-		let node_pending_request9 = PendingRequest {
-			method: "GET".to_string(),
-			uri: format!("http://{}:{}/activity/nodes?eraId=5738616&limit={}", host9, port, pallet::NODES_AGGREGATES_FETCH_BATCH_SIZE),
-			response: Some(br#"[{"node_id": "0x48594f1fd4f05135914c42b03e63b61f6a3e4c537ccee3dbac555ef6df371b7e","stored_bytes": 675613289,"transferred_bytes": 1097091579,"number_of_puts": 889,"number_of_gets": 97},{"node_id": "0x9ef98ad9c3626ba725e78d76cfcfc4b4d07e84f0388465bc7eb992e3e117234a","stored_bytes": 0, "transferred_bytes": 38,"number_of_puts": 0,"number_of_gets": 1}]"#.to_vec()),
-			sent: true,
-			..Default::default()
-		};
-
-		let bucket_pending_request1 = PendingRequest {
-			method: "GET".to_string(),
-			uri: format!("http://{}:{}/activity/buckets?eraId=5738616&limit={}", host1, port, pallet::BUCKETS_AGGREGATES_FETCH_BATCH_SIZE),
-			response: Some(br#"[{"bucket_id": 90235,"stored_bytes": 0,"transferred_bytes": 38,"number_of_puts": 0,"number_of_gets": 1,"sub_aggregates": [{"NodeID": "0xbe26b2458fb0c9df4ec26ec5ba083051402b2a3b9d4a7fe6106fe9f8b5efde2c","stored_bytes": 0,"transferred_bytes": 38,"number_of_puts": 0,"number_of_gets": 1}]}]"#.to_vec()),
-			sent: true,
-			..Default::default()
-		};
-
-		let bucket_pending_request2 = PendingRequest {
-			method: "GET".to_string(),
-			uri: format!("http://{}:{}/activity/buckets?eraId=5738616&limit={}", host2, port, pallet::BUCKETS_AGGREGATES_FETCH_BATCH_SIZE),
-			response: Some(br#"[{"stored_bytes": 0,"transferred_bytes": 38,"number_of_puts": 0,"number_of_gets": 1,"bucket_id": 90235,"sub_aggregates": [{"NodeID": "0xbe26b2458fb0c9df4ec26ec5ba083051402b2a3b9d4a7fe6106fe9f8b5efde2c","stored_bytes": 0,"transferred_bytes": 38,"number_of_puts": 0,"number_of_gets": 1}]}]"#.to_vec()),
-			sent: true,
-			..Default::default()
-		};
-
-		let bucket_pending_request3 = PendingRequest {
-			method: "GET".to_string(),
-			uri: format!("http://{}:{}/activity/buckets?eraId=5738616&limit={}", host3, port, pallet::BUCKETS_AGGREGATES_FETCH_BATCH_SIZE),
-			response: Some(br#"[{"stored_bytes": 0,"transferred_bytes": 38,"number_of_puts": 0,"number_of_gets": 1,"bucket_id": 90235,"sub_aggregates": [{"NodeID": "0xbe26b2458fb0c9df4ec26ec5ba083051402b2a3b9d4a7fe6106fe9f8b5efde2c","stored_bytes": 0,"transferred_bytes": 38,"number_of_puts": 0,"number_of_gets": 1}]}]"#.to_vec()),
-			sent: true,
-			..Default::default()
-		};
-
-		let bucket_pending_request4 = PendingRequest {
-			method: "GET".to_string(),
-			uri: format!("http://{}:{}/activity/buckets?eraId=5738616&limit={}", host4, port, pallet::BUCKETS_AGGREGATES_FETCH_BATCH_SIZE),
-			response: Some(br#"[{"stored_bytes": 0,"transferred_bytes": 38,"number_of_puts": 0,"number_of_gets": 1,"bucket_id": 90235,"sub_aggregates": [{"NodeID": "0xbe26b2458fb0c9df4ec26ec5ba083051402b2a3b9d4a7fe6106fe9f8b5efde2c","stored_bytes": 0,"transferred_bytes": 38,"number_of_puts": 0,"number_of_gets": 1}]}]"#.to_vec()),
-			sent: true,
-			..Default::default()
-		};
-
-		let bucket_pending_request5 = PendingRequest {
-			method: "GET".to_string(),
-			uri: format!("http://{}:{}/activity/buckets?eraId=5738616&limit={}", host5, port, pallet::BUCKETS_AGGREGATES_FETCH_BATCH_SIZE),
-			response: Some(br#"[{"stored_bytes": 0,"transferred_bytes": 38,"number_of_puts": 0,"number_of_gets": 1,"bucket_id": 90235,"sub_aggregates": [{"NodeID": "0xbe26b2458fb0c9df4ec26ec5ba083051402b2a3b9d4a7fe6106fe9f8b5efde2c","stored_bytes": 0,"transferred_bytes": 38,"number_of_puts": 0,"number_of_gets": 1}]}]"#.to_vec()),
-			sent: true,
-			..Default::default()
-		};
-
-		let bucket_pending_request6 = PendingRequest {
-			method: "GET".to_string(),
-			uri: format!("http://{}:{}/activity/buckets?eraId=5738616&limit={}", host6, port, pallet::BUCKETS_AGGREGATES_FETCH_BATCH_SIZE),
-			response: Some(br#"[{"stored_bytes": 0,"transferred_bytes": 38,"number_of_puts": 0,"number_of_gets": 1,"bucket_id": 90235,"sub_aggregates": [{"NodeID": "0xbe26b2458fb0c9df4ec26ec5ba083051402b2a3b9d4a7fe6106fe9f8b5efde2c","stored_bytes": 0,"transferred_bytes": 38,"number_of_puts": 0,"number_of_gets": 1}]}]"#.to_vec()),
-			sent: true,
-			..Default::default()
-		};
-
-		let bucket_pending_request7 = PendingRequest {
-			method: "GET".to_string(),
-			uri: format!("http://{}:{}/activity/buckets?eraId=5738616&limit={}", host7, port, pallet::BUCKETS_AGGREGATES_FETCH_BATCH_SIZE),
-			response: Some(br#"[{"stored_bytes": 0,"transferred_bytes": 38,"number_of_puts": 0,"number_of_gets": 1,"bucket_id": 90235,"sub_aggregates": [{"NodeID": "0xbe26b2458fb0c9df4ec26ec5ba083051402b2a3b9d4a7fe6106fe9f8b5efde2c","stored_bytes": 0,"transferred_bytes": 38,"number_of_puts": 0,"number_of_gets": 1}]}]"#.to_vec()),
-			sent: true,
-			..Default::default()
-		};
-
-		let bucket_pending_request8 = PendingRequest {
-			method: "GET".to_string(),
-			uri: format!("http://{}:{}/activity/buckets?eraId=5738616&limit={}", host8, port, pallet::BUCKETS_AGGREGATES_FETCH_BATCH_SIZE),
-			response: Some(br#"[{"bucket_id": 90235,"stored_bytes": 0,"transferred_bytes": 38,"number_of_puts": 0,"number_of_gets": 1,"sub_aggregates": [{"NodeID": "0xbe26b2458fb0c9df4ec26ec5ba083051402b2a3b9d4a7fe6106fe9f8b5efde2c","stored_bytes": 0,"transferred_bytes": 38,"number_of_puts": 0,"number_of_gets": 1}]}]"#.to_vec()),
-			sent: true,
-			..Default::default()
-		};
-
-		let bucket_pending_request9 = PendingRequest {
-			method: "GET".to_string(),
-			uri: format!("http://{}:{}/activity/buckets?eraId=5738616&limit={}", host9, port, pallet::BUCKETS_AGGREGATES_FETCH_BATCH_SIZE),
-			response: Some(br#"[{"bucket_id": 90235,"stored_bytes": 0,"transferred_bytes": 38,"number_of_puts": 0,"number_of_gets": 1,"sub_aggregates": [{"NodeID": "0xbe26b2458fb0c9df4ec26ec5ba083051402b2a3b9d4a7fe6106fe9f8b5efde2c","stored_bytes": 0,"transferred_bytes": 38,"number_of_puts": 0,"number_of_gets": 1}]}]"#.to_vec()),
-			sent: true,
-			..Default::default()
-		};
-
-		offchain_state.expect_request(pending_request1);
-		offchain_state.expect_request(pending_request2);
-		offchain_state.expect_request(pending_request3);
-		offchain_state.expect_request(pending_request4);
-		offchain_state.expect_request(pending_request5);
-		offchain_state.expect_request(pending_request6);
-		offchain_state.expect_request(pending_request7);
-		offchain_state.expect_request(pending_request8);
-		offchain_state.expect_request(pending_request9);
-		offchain_state.expect_request(node_pending_request1);
-		offchain_state.expect_request(node_pending_request2);
-		offchain_state.expect_request(node_pending_request3);
-		offchain_state.expect_request(node_pending_request4);
-		offchain_state.expect_request(node_pending_request5);
-		offchain_state.expect_request(node_pending_request6);
-		offchain_state.expect_request(node_pending_request7);
-		offchain_state.expect_request(node_pending_request8);
-		offchain_state.expect_request(node_pending_request9);
-		offchain_state.expect_request(bucket_pending_request1);
-		offchain_state.expect_request(bucket_pending_request2);
-		offchain_state.expect_request(bucket_pending_request3);
-		offchain_state.expect_request(bucket_pending_request4);
-		offchain_state.expect_request(bucket_pending_request5);
-		offchain_state.expect_request(bucket_pending_request6);
-		offchain_state.expect_request(bucket_pending_request7);
-		offchain_state.expect_request(bucket_pending_request8);
-		offchain_state.expect_request(bucket_pending_request9);
-		drop(offchain_state);
-
-		// Offchain worker should be triggered if block number is  divided by 100
-		let block = 500;
-		System::set_block_number(block);
-
-		DdcVerification::offchain_worker(block);
-	});
-=======
         let mut offchain_state = offchain_state.write();
         let key = format!("offchain::validator::{:?}", KEY_TYPE).into_bytes();
         offchain_state.persistent_storage.set(
@@ -3316,149 +2657,149 @@
         };
 
 
-        let node_pending_request1 = PendingRequest {
-            method: "GET".to_string(),
-            uri: format!("http://{}:{}/activity/nodes?eraId=5738616", host1, port),
-            response: Some(br#"[{"node_id": "0x48594f1fd4f05135914c42b03e63b61f6a3e4c537ccee3dbac555ef6df371b7e","stored_bytes": 675613289,"transferred_bytes": 1097091579,"number_of_puts": 889,"number_of_gets": 97},{"node_id": "0x9ef98ad9c3626ba725e78d76cfcfc4b4d07e84f0388465bc7eb992e3e117234a","stored_bytes": 0, "transferred_bytes": 38,"number_of_puts": 0,"number_of_gets": 1}]"#.to_vec()),
-            sent: true,
-            ..Default::default()
-        };
-
-        let node_pending_request2 = PendingRequest {
-            method: "GET".to_string(),
-            uri: format!("http://{}:{}/activity/nodes?eraId=5738616", host2, port),
-            response: Some(br#"[{"node_id": "0x48594f1fd4f05135914c42b03e63b61f6a3e4c537ccee3dbac555ef6df371b7e","stored_bytes": 675613289,"transferred_bytes": 1097091579,"number_of_puts": 889,"number_of_gets": 97},{"node_id": "0x9ef98ad9c3626ba725e78d76cfcfc4b4d07e84f0388465bc7eb992e3e117234a","stored_bytes": 0, "transferred_bytes": 38,"number_of_puts": 0,"number_of_gets": 1}]"#.to_vec()),
-            sent: true,
-            ..Default::default()
-        };
-
-        let node_pending_request3 = PendingRequest {
-            method: "GET".to_string(),
-            uri: format!("http://{}:{}/activity/nodes?eraId=5738616", host3, port),
-            response: Some(br#"[{"node_id": "0x48594f1fd4f05135914c42b03e63b61f6a3e4c537ccee3dbac555ef6df371b7e","stored_bytes": 675613289,"transferred_bytes": 1097091579,"number_of_puts": 889,"number_of_gets": 97},{"node_id": "0x9ef98ad9c3626ba725e78d76cfcfc4b4d07e84f0388465bc7eb992e3e117234a","stored_bytes": 0, "transferred_bytes": 38,"number_of_puts": 0,"number_of_gets": 1}]"#.to_vec()),
-            sent: true,
-            ..Default::default()
-        };
-
-        let node_pending_request4 = PendingRequest {
-            method: "GET".to_string(),
-            uri: format!("http://{}:{}/activity/nodes?eraId=5738616", host4, port),
-            response: Some(br#"[{"node_id": "0x48594f1fd4f05135914c42b03e63b61f6a3e4c537ccee3dbac555ef6df371b7e","stored_bytes": 675613289,"transferred_bytes": 1097091579,"number_of_puts": 889,"number_of_gets": 97},{"node_id": "0x9ef98ad9c3626ba725e78d76cfcfc4b4d07e84f0388465bc7eb992e3e117234a","stored_bytes": 0, "transferred_bytes": 38,"number_of_puts": 0,"number_of_gets": 1}]"#.to_vec()),
-            sent: true,
-            ..Default::default()
-        };
-
-        let node_pending_request5 = PendingRequest {
-            method: "GET".to_string(),
-            uri: format!("http://{}:{}/activity/nodes?eraId=5738616", host5, port),
-            response: Some(br#"[{"node_id": "0x48594f1fd4f05135914c42b03e63b61f6a3e4c537ccee3dbac555ef6df371b7e","stored_bytes": 675613289,"transferred_bytes": 1097091579,"number_of_puts": 889,"number_of_gets": 97},{"node_id": "0x9ef98ad9c3626ba725e78d76cfcfc4b4d07e84f0388465bc7eb992e3e117234a","stored_bytes": 0, "transferred_bytes": 38,"number_of_puts": 0,"number_of_gets": 1}]"#.to_vec()),
-            sent: true,
-            ..Default::default()
-        };
-
-        let node_pending_request6 = PendingRequest {
-            method: "GET".to_string(),
-            uri: format!("http://{}:{}/activity/nodes?eraId=5738616", host6, port),
-            response: Some(br#"[{"node_id": "0x48594f1fd4f05135914c42b03e63b61f6a3e4c537ccee3dbac555ef6df371b7e","stored_bytes": 675613289,"transferred_bytes": 1097091579,"number_of_puts": 889,"number_of_gets": 97},{"node_id": "0x9ef98ad9c3626ba725e78d76cfcfc4b4d07e84f0388465bc7eb992e3e117234a","stored_bytes": 0, "transferred_bytes": 38,"number_of_puts": 0,"number_of_gets": 1}]"#.to_vec()),
-            sent: true,
-            ..Default::default()
-        };
-
-        let node_pending_request7 = PendingRequest {
-            method: "GET".to_string(),
-            uri: format!("http://{}:{}/activity/nodes?eraId=5738616", host7, port),
-            response: Some(br#"[{"node_id": "0x48594f1fd4f05135914c42b03e63b61f6a3e4c537ccee3dbac555ef6df371b7e","stored_bytes": 675613289,"transferred_bytes": 1097091579,"number_of_puts": 889,"number_of_gets": 97},{"node_id": "0x9ef98ad9c3626ba725e78d76cfcfc4b4d07e84f0388465bc7eb992e3e117234a","stored_bytes": 0, "transferred_bytes": 38,"number_of_puts": 0,"number_of_gets": 1}]"#.to_vec()),
-            sent: true,
-            ..Default::default()
-        };
-
-        let node_pending_request8 = PendingRequest {
-            method: "GET".to_string(),
-            uri: format!("http://{}:{}/activity/nodes?eraId=5738616", host8, port),
-            response: Some(br#"[{"node_id": "0x48594f1fd4f05135914c42b03e63b61f6a3e4c537ccee3dbac555ef6df371b7e","stored_bytes": 675613289,"transferred_bytes": 1097091579,"number_of_puts": 889,"number_of_gets": 97},{"node_id": "0x9ef98ad9c3626ba725e78d76cfcfc4b4d07e84f0388465bc7eb992e3e117234a","stored_bytes": 0, "transferred_bytes": 38,"number_of_puts": 0,"number_of_gets": 1}]"#.to_vec()),
-            sent: true,
-            ..Default::default()
-        };
-
-        let node_pending_request9 = PendingRequest {
-            method: "GET".to_string(),
-            uri: format!("http://{}:{}/activity/nodes?eraId=5738616", host9, port),
-            response: Some(br#"[{"node_id": "0x48594f1fd4f05135914c42b03e63b61f6a3e4c537ccee3dbac555ef6df371b7e","stored_bytes": 675613289,"transferred_bytes": 1097091579,"number_of_puts": 889,"number_of_gets": 97},{"node_id": "0x9ef98ad9c3626ba725e78d76cfcfc4b4d07e84f0388465bc7eb992e3e117234a","stored_bytes": 0, "transferred_bytes": 38,"number_of_puts": 0,"number_of_gets": 1}]"#.to_vec()),
-            sent: true,
-            ..Default::default()
-        };
-
-        let bucket_pending_request1 = PendingRequest {
-            method: "GET".to_string(),
-            uri: format!("http://{}:{}/activity/buckets?eraId=5738616", host1, port),
-            response: Some(br#"[{"bucket_id": 90235,"stored_bytes": 0,"transferred_bytes": 38,"number_of_puts": 0,"number_of_gets": 1,"sub_aggregates": [{"NodeID": "0xbe26b2458fb0c9df4ec26ec5ba083051402b2a3b9d4a7fe6106fe9f8b5efde2c","stored_bytes": 0,"transferred_bytes": 38,"number_of_puts": 0,"number_of_gets": 1}]}]"#.to_vec()),
-            sent: true,
-            ..Default::default()
-        };
-
-        let bucket_pending_request2 = PendingRequest {
-            method: "GET".to_string(),
-            uri: format!("http://{}:{}/activity/buckets?eraId=5738616", host2, port),
-            response: Some(br#"[{"stored_bytes": 0,"transferred_bytes": 38,"number_of_puts": 0,"number_of_gets": 1,"bucket_id": 90235,"sub_aggregates": [{"NodeID": "0xbe26b2458fb0c9df4ec26ec5ba083051402b2a3b9d4a7fe6106fe9f8b5efde2c","stored_bytes": 0,"transferred_bytes": 38,"number_of_puts": 0,"number_of_gets": 1}]}]"#.to_vec()),
-            sent: true,
-            ..Default::default()
-        };
-
-        let bucket_pending_request3 = PendingRequest {
-            method: "GET".to_string(),
-            uri: format!("http://{}:{}/activity/buckets?eraId=5738616", host3, port),
-            response: Some(br#"[{"stored_bytes": 0,"transferred_bytes": 38,"number_of_puts": 0,"number_of_gets": 1,"bucket_id": 90235,"sub_aggregates": [{"NodeID": "0xbe26b2458fb0c9df4ec26ec5ba083051402b2a3b9d4a7fe6106fe9f8b5efde2c","stored_bytes": 0,"transferred_bytes": 38,"number_of_puts": 0,"number_of_gets": 1}]}]"#.to_vec()),
-            sent: true,
-            ..Default::default()
-        };
-
-        let bucket_pending_request4 = PendingRequest {
-            method: "GET".to_string(),
-            uri: format!("http://{}:{}/activity/buckets?eraId=5738616", host4, port),
-            response: Some(br#"[{"stored_bytes": 0,"transferred_bytes": 38,"number_of_puts": 0,"number_of_gets": 1,"bucket_id": 90235,"sub_aggregates": [{"NodeID": "0xbe26b2458fb0c9df4ec26ec5ba083051402b2a3b9d4a7fe6106fe9f8b5efde2c","stored_bytes": 0,"transferred_bytes": 38,"number_of_puts": 0,"number_of_gets": 1}]}]"#.to_vec()),
-            sent: true,
-            ..Default::default()
-        };
-
-        let bucket_pending_request5 = PendingRequest {
-            method: "GET".to_string(),
-            uri: format!("http://{}:{}/activity/buckets?eraId=5738616", host5, port),
-            response: Some(br#"[{"stored_bytes": 0,"transferred_bytes": 38,"number_of_puts": 0,"number_of_gets": 1,"bucket_id": 90235,"sub_aggregates": [{"NodeID": "0xbe26b2458fb0c9df4ec26ec5ba083051402b2a3b9d4a7fe6106fe9f8b5efde2c","stored_bytes": 0,"transferred_bytes": 38,"number_of_puts": 0,"number_of_gets": 1}]}]"#.to_vec()),
-            sent: true,
-            ..Default::default()
-        };
-
-        let bucket_pending_request6 = PendingRequest {
-            method: "GET".to_string(),
-            uri: format!("http://{}:{}/activity/buckets?eraId=5738616", host6, port),
-            response: Some(br#"[{"stored_bytes": 0,"transferred_bytes": 38,"number_of_puts": 0,"number_of_gets": 1,"bucket_id": 90235,"sub_aggregates": [{"NodeID": "0xbe26b2458fb0c9df4ec26ec5ba083051402b2a3b9d4a7fe6106fe9f8b5efde2c","stored_bytes": 0,"transferred_bytes": 38,"number_of_puts": 0,"number_of_gets": 1}]}]"#.to_vec()),
-            sent: true,
-            ..Default::default()
-        };
-
-        let bucket_pending_request7 = PendingRequest {
-            method: "GET".to_string(),
-            uri: format!("http://{}:{}/activity/buckets?eraId=5738616", host7, port),
-            response: Some(br#"[{"stored_bytes": 0,"transferred_bytes": 38,"number_of_puts": 0,"number_of_gets": 1,"bucket_id": 90235,"sub_aggregates": [{"NodeID": "0xbe26b2458fb0c9df4ec26ec5ba083051402b2a3b9d4a7fe6106fe9f8b5efde2c","stored_bytes": 0,"transferred_bytes": 38,"number_of_puts": 0,"number_of_gets": 1}]}]"#.to_vec()),
-            sent: true,
-            ..Default::default()
-        };
-
-        let bucket_pending_request8 = PendingRequest {
-            method: "GET".to_string(),
-            uri: format!("http://{}:{}/activity/buckets?eraId=5738616", host8, port),
-            response: Some(br#"[{"bucket_id": 90235,"stored_bytes": 0,"transferred_bytes": 38,"number_of_puts": 0,"number_of_gets": 1,"sub_aggregates": [{"NodeID": "0xbe26b2458fb0c9df4ec26ec5ba083051402b2a3b9d4a7fe6106fe9f8b5efde2c","stored_bytes": 0,"transferred_bytes": 38,"number_of_puts": 0,"number_of_gets": 1}]}]"#.to_vec()),
-            sent: true,
-            ..Default::default()
-        };
-
-        let bucket_pending_request9 = PendingRequest {
-            method: "GET".to_string(),
-            uri: format!("http://{}:{}/activity/buckets?eraId=5738616", host9, port),
-            response: Some(br#"[{"bucket_id": 90235,"stored_bytes": 0,"transferred_bytes": 38,"number_of_puts": 0,"number_of_gets": 1,"sub_aggregates": [{"NodeID": "0xbe26b2458fb0c9df4ec26ec5ba083051402b2a3b9d4a7fe6106fe9f8b5efde2c","stored_bytes": 0,"transferred_bytes": 38,"number_of_puts": 0,"number_of_gets": 1}]}]"#.to_vec()),
-            sent: true,
-            ..Default::default()
-        };
+		let node_pending_request1 = PendingRequest {
+			method: "GET".to_string(),
+			uri: format!("http://{}:{}/activity/nodes?eraId=5738616&limit={}", host1, port, pallet::NODES_AGGREGATES_FETCH_BATCH_SIZE),
+			response: Some(br#"[{"node_id": "0x48594f1fd4f05135914c42b03e63b61f6a3e4c537ccee3dbac555ef6df371b7e","stored_bytes": 675613289,"transferred_bytes": 1097091579,"number_of_puts": 889,"number_of_gets": 97},{"node_id": "0x9ef98ad9c3626ba725e78d76cfcfc4b4d07e84f0388465bc7eb992e3e117234a","stored_bytes": 0, "transferred_bytes": 38,"number_of_puts": 0,"number_of_gets": 1}]"#.to_vec()),
+			sent: true,
+			..Default::default()
+		};
+
+		let node_pending_request2 = PendingRequest {
+			method: "GET".to_string(),
+			uri: format!("http://{}:{}/activity/nodes?eraId=5738616&limit={}", host2, port, pallet::NODES_AGGREGATES_FETCH_BATCH_SIZE),
+			response: Some(br#"[{"node_id": "0x48594f1fd4f05135914c42b03e63b61f6a3e4c537ccee3dbac555ef6df371b7e","stored_bytes": 675613289,"transferred_bytes": 1097091579,"number_of_puts": 889,"number_of_gets": 97},{"node_id": "0x9ef98ad9c3626ba725e78d76cfcfc4b4d07e84f0388465bc7eb992e3e117234a","stored_bytes": 0, "transferred_bytes": 38,"number_of_puts": 0,"number_of_gets": 1}]"#.to_vec()),
+			sent: true,
+			..Default::default()
+		};
+
+		let node_pending_request3 = PendingRequest {
+			method: "GET".to_string(),
+			uri: format!("http://{}:{}/activity/nodes?eraId=5738616&limit={}", host3, port, pallet::NODES_AGGREGATES_FETCH_BATCH_SIZE),
+			response: Some(br#"[{"node_id": "0x48594f1fd4f05135914c42b03e63b61f6a3e4c537ccee3dbac555ef6df371b7e","stored_bytes": 675613289,"transferred_bytes": 1097091579,"number_of_puts": 889,"number_of_gets": 97},{"node_id": "0x9ef98ad9c3626ba725e78d76cfcfc4b4d07e84f0388465bc7eb992e3e117234a","stored_bytes": 0, "transferred_bytes": 38,"number_of_puts": 0,"number_of_gets": 1}]"#.to_vec()),
+			sent: true,
+			..Default::default()
+		};
+
+		let node_pending_request4 = PendingRequest {
+			method: "GET".to_string(),
+			uri: format!("http://{}:{}/activity/nodes?eraId=5738616&limit={}", host4, port, pallet::NODES_AGGREGATES_FETCH_BATCH_SIZE),
+			response: Some(br#"[{"node_id": "0x48594f1fd4f05135914c42b03e63b61f6a3e4c537ccee3dbac555ef6df371b7e","stored_bytes": 675613289,"transferred_bytes": 1097091579,"number_of_puts": 889,"number_of_gets": 97},{"node_id": "0x9ef98ad9c3626ba725e78d76cfcfc4b4d07e84f0388465bc7eb992e3e117234a","stored_bytes": 0, "transferred_bytes": 38,"number_of_puts": 0,"number_of_gets": 1}]"#.to_vec()),
+			sent: true,
+			..Default::default()
+		};
+
+		let node_pending_request5 = PendingRequest {
+			method: "GET".to_string(),
+			uri: format!("http://{}:{}/activity/nodes?eraId=5738616&limit={}", host5, port, pallet::NODES_AGGREGATES_FETCH_BATCH_SIZE),
+			response: Some(br#"[{"node_id": "0x48594f1fd4f05135914c42b03e63b61f6a3e4c537ccee3dbac555ef6df371b7e","stored_bytes": 675613289,"transferred_bytes": 1097091579,"number_of_puts": 889,"number_of_gets": 97},{"node_id": "0x9ef98ad9c3626ba725e78d76cfcfc4b4d07e84f0388465bc7eb992e3e117234a","stored_bytes": 0, "transferred_bytes": 38,"number_of_puts": 0,"number_of_gets": 1}]"#.to_vec()),
+			sent: true,
+			..Default::default()
+		};
+
+		let node_pending_request6 = PendingRequest {
+			method: "GET".to_string(),
+			uri: format!("http://{}:{}/activity/nodes?eraId=5738616&limit={}", host6, port, pallet::NODES_AGGREGATES_FETCH_BATCH_SIZE),
+			response: Some(br#"[{"node_id": "0x48594f1fd4f05135914c42b03e63b61f6a3e4c537ccee3dbac555ef6df371b7e","stored_bytes": 675613289,"transferred_bytes": 1097091579,"number_of_puts": 889,"number_of_gets": 97},{"node_id": "0x9ef98ad9c3626ba725e78d76cfcfc4b4d07e84f0388465bc7eb992e3e117234a","stored_bytes": 0, "transferred_bytes": 38,"number_of_puts": 0,"number_of_gets": 1}]"#.to_vec()),
+			sent: true,
+			..Default::default()
+		};
+
+		let node_pending_request7 = PendingRequest {
+			method: "GET".to_string(),
+			uri: format!("http://{}:{}/activity/nodes?eraId=5738616&limit={}", host7, port, pallet::NODES_AGGREGATES_FETCH_BATCH_SIZE),
+			response: Some(br#"[{"node_id": "0x48594f1fd4f05135914c42b03e63b61f6a3e4c537ccee3dbac555ef6df371b7e","stored_bytes": 675613289,"transferred_bytes": 1097091579,"number_of_puts": 889,"number_of_gets": 97},{"node_id": "0x9ef98ad9c3626ba725e78d76cfcfc4b4d07e84f0388465bc7eb992e3e117234a","stored_bytes": 0, "transferred_bytes": 38,"number_of_puts": 0,"number_of_gets": 1}]"#.to_vec()),
+			sent: true,
+			..Default::default()
+		};
+
+		let node_pending_request8 = PendingRequest {
+			method: "GET".to_string(),
+			uri: format!("http://{}:{}/activity/nodes?eraId=5738616&limit={}", host8, port, pallet::NODES_AGGREGATES_FETCH_BATCH_SIZE),
+			response: Some(br#"[{"node_id": "0x48594f1fd4f05135914c42b03e63b61f6a3e4c537ccee3dbac555ef6df371b7e","stored_bytes": 675613289,"transferred_bytes": 1097091579,"number_of_puts": 889,"number_of_gets": 97},{"node_id": "0x9ef98ad9c3626ba725e78d76cfcfc4b4d07e84f0388465bc7eb992e3e117234a","stored_bytes": 0, "transferred_bytes": 38,"number_of_puts": 0,"number_of_gets": 1}]"#.to_vec()),
+			sent: true,
+			..Default::default()
+		};
+
+		let node_pending_request9 = PendingRequest {
+			method: "GET".to_string(),
+			uri: format!("http://{}:{}/activity/nodes?eraId=5738616&limit={}", host9, port, pallet::NODES_AGGREGATES_FETCH_BATCH_SIZE),
+			response: Some(br#"[{"node_id": "0x48594f1fd4f05135914c42b03e63b61f6a3e4c537ccee3dbac555ef6df371b7e","stored_bytes": 675613289,"transferred_bytes": 1097091579,"number_of_puts": 889,"number_of_gets": 97},{"node_id": "0x9ef98ad9c3626ba725e78d76cfcfc4b4d07e84f0388465bc7eb992e3e117234a","stored_bytes": 0, "transferred_bytes": 38,"number_of_puts": 0,"number_of_gets": 1}]"#.to_vec()),
+			sent: true,
+			..Default::default()
+		};
+
+		let bucket_pending_request1 = PendingRequest {
+			method: "GET".to_string(),
+			uri: format!("http://{}:{}/activity/buckets?eraId=5738616&limit={}", host1, port, pallet::BUCKETS_AGGREGATES_FETCH_BATCH_SIZE),
+			response: Some(br#"[{"bucket_id": 90235,"stored_bytes": 0,"transferred_bytes": 38,"number_of_puts": 0,"number_of_gets": 1,"sub_aggregates": [{"NodeID": "0xbe26b2458fb0c9df4ec26ec5ba083051402b2a3b9d4a7fe6106fe9f8b5efde2c","stored_bytes": 0,"transferred_bytes": 38,"number_of_puts": 0,"number_of_gets": 1}]}]"#.to_vec()),
+			sent: true,
+			..Default::default()
+		};
+
+		let bucket_pending_request2 = PendingRequest {
+			method: "GET".to_string(),
+			uri: format!("http://{}:{}/activity/buckets?eraId=5738616&limit={}", host2, port, pallet::BUCKETS_AGGREGATES_FETCH_BATCH_SIZE),
+			response: Some(br#"[{"stored_bytes": 0,"transferred_bytes": 38,"number_of_puts": 0,"number_of_gets": 1,"bucket_id": 90235,"sub_aggregates": [{"NodeID": "0xbe26b2458fb0c9df4ec26ec5ba083051402b2a3b9d4a7fe6106fe9f8b5efde2c","stored_bytes": 0,"transferred_bytes": 38,"number_of_puts": 0,"number_of_gets": 1}]}]"#.to_vec()),
+			sent: true,
+			..Default::default()
+		};
+
+		let bucket_pending_request3 = PendingRequest {
+			method: "GET".to_string(),
+			uri: format!("http://{}:{}/activity/buckets?eraId=5738616&limit={}", host3, port, pallet::BUCKETS_AGGREGATES_FETCH_BATCH_SIZE),
+			response: Some(br#"[{"stored_bytes": 0,"transferred_bytes": 38,"number_of_puts": 0,"number_of_gets": 1,"bucket_id": 90235,"sub_aggregates": [{"NodeID": "0xbe26b2458fb0c9df4ec26ec5ba083051402b2a3b9d4a7fe6106fe9f8b5efde2c","stored_bytes": 0,"transferred_bytes": 38,"number_of_puts": 0,"number_of_gets": 1}]}]"#.to_vec()),
+			sent: true,
+			..Default::default()
+		};
+
+		let bucket_pending_request4 = PendingRequest {
+			method: "GET".to_string(),
+			uri: format!("http://{}:{}/activity/buckets?eraId=5738616&limit={}", host4, port, pallet::BUCKETS_AGGREGATES_FETCH_BATCH_SIZE),
+			response: Some(br#"[{"stored_bytes": 0,"transferred_bytes": 38,"number_of_puts": 0,"number_of_gets": 1,"bucket_id": 90235,"sub_aggregates": [{"NodeID": "0xbe26b2458fb0c9df4ec26ec5ba083051402b2a3b9d4a7fe6106fe9f8b5efde2c","stored_bytes": 0,"transferred_bytes": 38,"number_of_puts": 0,"number_of_gets": 1}]}]"#.to_vec()),
+			sent: true,
+			..Default::default()
+		};
+
+		let bucket_pending_request5 = PendingRequest {
+			method: "GET".to_string(),
+			uri: format!("http://{}:{}/activity/buckets?eraId=5738616&limit={}", host5, port, pallet::BUCKETS_AGGREGATES_FETCH_BATCH_SIZE),
+			response: Some(br#"[{"stored_bytes": 0,"transferred_bytes": 38,"number_of_puts": 0,"number_of_gets": 1,"bucket_id": 90235,"sub_aggregates": [{"NodeID": "0xbe26b2458fb0c9df4ec26ec5ba083051402b2a3b9d4a7fe6106fe9f8b5efde2c","stored_bytes": 0,"transferred_bytes": 38,"number_of_puts": 0,"number_of_gets": 1}]}]"#.to_vec()),
+			sent: true,
+			..Default::default()
+		};
+
+		let bucket_pending_request6 = PendingRequest {
+			method: "GET".to_string(),
+			uri: format!("http://{}:{}/activity/buckets?eraId=5738616&limit={}", host6, port, pallet::BUCKETS_AGGREGATES_FETCH_BATCH_SIZE),
+			response: Some(br#"[{"stored_bytes": 0,"transferred_bytes": 38,"number_of_puts": 0,"number_of_gets": 1,"bucket_id": 90235,"sub_aggregates": [{"NodeID": "0xbe26b2458fb0c9df4ec26ec5ba083051402b2a3b9d4a7fe6106fe9f8b5efde2c","stored_bytes": 0,"transferred_bytes": 38,"number_of_puts": 0,"number_of_gets": 1}]}]"#.to_vec()),
+			sent: true,
+			..Default::default()
+		};
+
+		let bucket_pending_request7 = PendingRequest {
+			method: "GET".to_string(),
+			uri: format!("http://{}:{}/activity/buckets?eraId=5738616&limit={}", host7, port, pallet::BUCKETS_AGGREGATES_FETCH_BATCH_SIZE),
+			response: Some(br#"[{"stored_bytes": 0,"transferred_bytes": 38,"number_of_puts": 0,"number_of_gets": 1,"bucket_id": 90235,"sub_aggregates": [{"NodeID": "0xbe26b2458fb0c9df4ec26ec5ba083051402b2a3b9d4a7fe6106fe9f8b5efde2c","stored_bytes": 0,"transferred_bytes": 38,"number_of_puts": 0,"number_of_gets": 1}]}]"#.to_vec()),
+			sent: true,
+			..Default::default()
+		};
+
+		let bucket_pending_request8 = PendingRequest {
+			method: "GET".to_string(),
+			uri: format!("http://{}:{}/activity/buckets?eraId=5738616&limit={}", host8, port, pallet::BUCKETS_AGGREGATES_FETCH_BATCH_SIZE),
+			response: Some(br#"[{"bucket_id": 90235,"stored_bytes": 0,"transferred_bytes": 38,"number_of_puts": 0,"number_of_gets": 1,"sub_aggregates": [{"NodeID": "0xbe26b2458fb0c9df4ec26ec5ba083051402b2a3b9d4a7fe6106fe9f8b5efde2c","stored_bytes": 0,"transferred_bytes": 38,"number_of_puts": 0,"number_of_gets": 1}]}]"#.to_vec()),
+			sent: true,
+			..Default::default()
+		};
+
+		let bucket_pending_request9 = PendingRequest {
+			method: "GET".to_string(),
+			uri: format!("http://{}:{}/activity/buckets?eraId=5738616&limit={}", host9, port, pallet::BUCKETS_AGGREGATES_FETCH_BATCH_SIZE),
+			response: Some(br#"[{"bucket_id": 90235,"stored_bytes": 0,"transferred_bytes": 38,"number_of_puts": 0,"number_of_gets": 1,"sub_aggregates": [{"NodeID": "0xbe26b2458fb0c9df4ec26ec5ba083051402b2a3b9d4a7fe6106fe9f8b5efde2c","stored_bytes": 0,"transferred_bytes": 38,"number_of_puts": 0,"number_of_gets": 1}]}]"#.to_vec()),
+			sent: true,
+			..Default::default()
+		};
 
         offchain_state.expect_request(pending_request1);
         offchain_state.expect_request(pending_request2);
@@ -3495,7 +2836,6 @@
 
         DdcVerification::offchain_worker(block);
     });
->>>>>>> 23c91ba9
 }
 
 #[test]
@@ -3683,27 +3023,26 @@
 	ext.register_extension(KeystoreExt::new(keystore));
 
 	ext.execute_with(|| {
-<<<<<<< HEAD
-		let mut offchain_state = offchain_state.write();
-		let key = format!("offchain::validator::{:?}", KEY_TYPE).into_bytes();
-		offchain_state.persistent_storage.set(
-			b"",
-			&key,
-			b"9ef98ad9c3626ba725e78d76cfcfc4b4d07e84f0388465bc7eb992e3e117234a".as_ref(),
-		);
-		offchain_state.timestamp = Timestamp::from_unix_millis(0);
-		let host1 = "178.251.228.165";
-
-		let port = 8080;
-
-		//todo! put them in resource file
-		let pending_request1 = PendingRequest {
-			method: "GET".to_string(),
-			uri: format!("http://{}:{}/activity/buckets/123229/challenge?eraId=5757773&nodeId=0x1f50f1455f60f5774564233d321a116ca45ae3188b2200999445706d04839d72&merkleTreeNodeId=0,2,1,3", host1, port),
-			response: Some(br#"{"proofs":[{"merkle_tree_node_id":3,"usage":{"stored_bytes":2097152,"transferred_bytes":1048576,"number_of_puts":1,"number_of_gets":1},"path":["hFnZfjnS5bAzgm5tHcWTxuJa5waDcaiU7OhBRofylhQ="],"leafs":[{"record":{"id":"17Z3vSjjRm6mWN3Swpw3Cw==","upstream":{"request":{"requestId":"e9920157-6c6a-485e-9f5a-1685ea6d4ef5","requestType":"REQUEST_TYPE_GET","contentType":"CONTENT_TYPE_PIECE","bucketId":"1","pieceCid":"AQIeIKLbs3OibO5qbLJ/PLCo1m02oFHWCl4s7S59GWgxDUbk","offset":"0","size":"0","timestamp":"1727346880632","signature":{"algorithm":"ED_25519","signer":"iNw0F9UFjsS0UD4MEuoaCom+IA/piSJCPUM0AU+msO4=","value":"KPDnQH5KZZQ2hksJ8F/w3GHwWloAm1QKoLt+SuUNYt3HxsGrh3r3q77COiu0jrwQ7mEsp/FFJp4pDp2Y1j2sDA=="}}},"downstream":[{"request":{"requestId":"a5bcaa37-97a4-45d2-beb9-c11cc955fb78","requestType":"REQUEST_TYPE_GET","contentType":"CONTENT_TYPE_MERKLE_TREE","bucketId":"0","pieceCid":"AQIeIKLbs3OibO5qbLJ/PLCo1m02oFHWCl4s7S59GWgxDUbk","offset":"0","size":"0","timestamp":"1727346880633","signature":{"algorithm":"ED_25519","signer":"CsfLnFNZTp9TjZlQxrzyjwwMe4OF3uouviQGK8ZA574=","value":"ulpjaksvopDDRRfYnrccUg5spkoRpfZlDARbjgfL4Y/X4HZNUp2cL5qQMHUosREB6PSMXr9rQvXYGA9kmrUBDg=="}}},{"request":{"requestId":"8af9ba14-4c49-438c-957d-d1a108a58b85","requestType":"REQUEST_TYPE_GET","contentType":"CONTENT_TYPE_SEGMENT","bucketId":"0","pieceCid":"AQIeIKLbs3OibO5qbLJ/PLCo1m02oFHWCl4s7S59GWgxDUbk","offset":"0","size":"524288","timestamp":"1727346880633","signature":{"algorithm":"ED_25519","signer":"CsfLnFNZTp9TjZlQxrzyjwwMe4OF3uouviQGK8ZA574=","value":"CLdw3HaQWVWdDHeog2SZjiEA4NZN6PD8vyw58JuQI7gMDpDXLFslMOcI7p/uNEyeDfNoKTAgNZpWbNR4vSZ/AA=="}}},{"request":{"requestId":"b3dc8833-d5aa-4e33-9afa-54584da29cda","requestType":"REQUEST_TYPE_GET","contentType":"CONTENT_TYPE_SEGMENT","bucketId":"0","pieceCid":"AQIeIKLbs3OibO5qbLJ/PLCo1m02oFHWCl4s7S59GWgxDUbk","offset":"0","size":"524288","timestamp":"1727346880633","signature":{"algorithm":"ED_25519","signer":"CsfLnFNZTp9TjZlQxrzyjwwMe4OF3uouviQGK8ZA574=","value":"5XTnDU/85DqWWpMy1kGRVK6ZHe/EYDeg2p07UbFnIr6xLX7n50k9MslwuF8jMl2/QoBrPnndHdCd5ssqV90kDg=="}}}],"timestamp":"1727346880633","signature":{"algorithm":"ED_25519","signer":"CsfLnFNZTp9TjZlQxrzyjwwMe4OF3uouviQGK8ZA574=","value":"8WWGHaL3n8+bkuYQhTua3l+i3W//XXhlnzCpQ7VJ/BmfXQPFGEjIZsXw0kKr4+VXh/kWAncF3VrvW9nEi6G2CQ=="}},"transferred_bytes":1048576,"stored_bytes":0},{"record":{"id":"8Rg6VlRrSE65NsCY02OnlA==","upstream":{"request":{"requestId":"aacf30c4-b2e9-4f37-826d-0016c280f39b","requestType":"REQUEST_TYPE_PUT","contentType":"CONTENT_TYPE_METADATA","bucketId":"0","pieceCid":"AAAAAAAAAAEBAh4gaLfPG3AA1QwNFQc3VvJYsMAINAN6mMkvo5vk5HP8g/0=","offset":"0","size":"385","timestamp":"1727346880673","signature":{"algorithm":"ED_25519","signer":"xHUfclv0KTLyCz1NjsLAdMrEBfKdlta130WiEBvB14s=","value":"yPZt7Fyfp1aiJL+hYOg5rRtPPTNDMZwgReX2RX4bWbP8+ivreh1cNvSwnM5ln0EFqxTn53iVQpZeMWXUSiJeCw=="}}},"downstream":[],"timestamp":"1727346880673","signature":{"algorithm":"ED_25519","signer":"CsfLnFNZTp9TjZlQxrzyjwwMe4OF3uouviQGK8ZA574=","value":"zX0aGW/FuhddMAtGvN4Gjf6P1JaFGasrwf5yCrQPFv4qUB1GyACynb1s1+Mv0zpMAGOtIOcwaemoPu4fnOByBA=="}},"transferred_bytes":1048576,"stored_bytes":1048576}]}]}"#.to_vec()),
-			sent: true,
-			..Default::default()
-		};
+        let mut offchain_state = offchain_state.write();
+        let key = format!("offchain::validator::{:?}", KEY_TYPE).into_bytes();
+        offchain_state.persistent_storage.set(
+            b"",
+            &key,
+            b"9ef98ad9c3626ba725e78d76cfcfc4b4d07e84f0388465bc7eb992e3e117234a".as_ref(),
+        );
+        offchain_state.timestamp = Timestamp::from_unix_millis(0);
+        let host1 = "178.251.228.165";
+
+        let port = 8080;
+
+        //todo! put them in resource file
+        let pending_request1 = PendingRequest {
+            method: "GET".to_string(),
+            uri: format!("http://{}:{}/activity/buckets/123229/challenge?eraId=5757773&nodeId=0x1f50f1455f60f5774564233d321a116ca45ae3188b2200999445706d04839d72&merkleTreeNodeId=0,2,1,3", host1, port),
+            response: Some(br#"{"proofs":[{"merkle_tree_node_id":3,"usage":{"stored_bytes":2097152,"transferred_bytes":1048576,"number_of_puts":1,"number_of_gets":1},"path":["hFnZfjnS5bAzgm5tHcWTxuJa5waDcaiU7OhBRofylhQ="],"leafs":[{"record":{"id":"17Z3vSjjRm6mWN3Swpw3Cw==","upstream":{"request":{"requestId":"e9920157-6c6a-485e-9f5a-1685ea6d4ef5","requestType":"REQUEST_TYPE_GET","contentType":"CONTENT_TYPE_PIECE","bucketId":"1","pieceCid":"AQIeIKLbs3OibO5qbLJ/PLCo1m02oFHWCl4s7S59GWgxDUbk","offset":"0","size":"0","timestamp":"1727346880632","signature":{"algorithm":"ED_25519","signer":"iNw0F9UFjsS0UD4MEuoaCom+IA/piSJCPUM0AU+msO4=","value":"KPDnQH5KZZQ2hksJ8F/w3GHwWloAm1QKoLt+SuUNYt3HxsGrh3r3q77COiu0jrwQ7mEsp/FFJp4pDp2Y1j2sDA=="}}},"downstream":[{"request":{"requestId":"a5bcaa37-97a4-45d2-beb9-c11cc955fb78","requestType":"REQUEST_TYPE_GET","contentType":"CONTENT_TYPE_MERKLE_TREE","bucketId":"0","pieceCid":"AQIeIKLbs3OibO5qbLJ/PLCo1m02oFHWCl4s7S59GWgxDUbk","offset":"0","size":"0","timestamp":"1727346880633","signature":{"algorithm":"ED_25519","signer":"CsfLnFNZTp9TjZlQxrzyjwwMe4OF3uouviQGK8ZA574=","value":"ulpjaksvopDDRRfYnrccUg5spkoRpfZlDARbjgfL4Y/X4HZNUp2cL5qQMHUosREB6PSMXr9rQvXYGA9kmrUBDg=="}}},{"request":{"requestId":"8af9ba14-4c49-438c-957d-d1a108a58b85","requestType":"REQUEST_TYPE_GET","contentType":"CONTENT_TYPE_SEGMENT","bucketId":"0","pieceCid":"AQIeIKLbs3OibO5qbLJ/PLCo1m02oFHWCl4s7S59GWgxDUbk","offset":"0","size":"524288","timestamp":"1727346880633","signature":{"algorithm":"ED_25519","signer":"CsfLnFNZTp9TjZlQxrzyjwwMe4OF3uouviQGK8ZA574=","value":"CLdw3HaQWVWdDHeog2SZjiEA4NZN6PD8vyw58JuQI7gMDpDXLFslMOcI7p/uNEyeDfNoKTAgNZpWbNR4vSZ/AA=="}}},{"request":{"requestId":"b3dc8833-d5aa-4e33-9afa-54584da29cda","requestType":"REQUEST_TYPE_GET","contentType":"CONTENT_TYPE_SEGMENT","bucketId":"0","pieceCid":"AQIeIKLbs3OibO5qbLJ/PLCo1m02oFHWCl4s7S59GWgxDUbk","offset":"0","size":"524288","timestamp":"1727346880633","signature":{"algorithm":"ED_25519","signer":"CsfLnFNZTp9TjZlQxrzyjwwMe4OF3uouviQGK8ZA574=","value":"5XTnDU/85DqWWpMy1kGRVK6ZHe/EYDeg2p07UbFnIr6xLX7n50k9MslwuF8jMl2/QoBrPnndHdCd5ssqV90kDg=="}}}],"timestamp":"1727346880633","signature":{"algorithm":"ED_25519","signer":"CsfLnFNZTp9TjZlQxrzyjwwMe4OF3uouviQGK8ZA574=","value":"8WWGHaL3n8+bkuYQhTua3l+i3W//XXhlnzCpQ7VJ/BmfXQPFGEjIZsXw0kKr4+VXh/kWAncF3VrvW9nEi6G2CQ=="}},"transferred_bytes":1048576,"stored_bytes":0},{"record":{"id":"8Rg6VlRrSE65NsCY02OnlA==","upstream":{"request":{"requestId":"aacf30c4-b2e9-4f37-826d-0016c280f39b","requestType":"REQUEST_TYPE_PUT","contentType":"CONTENT_TYPE_METADATA","bucketId":"0","pieceCid":"AAAAAAAAAAEBAh4gaLfPG3AA1QwNFQc3VvJYsMAINAN6mMkvo5vk5HP8g/0=","offset":"0","size":"385","timestamp":"1727346880673","signature":{"algorithm":"ED_25519","signer":"xHUfclv0KTLyCz1NjsLAdMrEBfKdlta130WiEBvB14s=","value":"yPZt7Fyfp1aiJL+hYOg5rRtPPTNDMZwgReX2RX4bWbP8+ivreh1cNvSwnM5ln0EFqxTn53iVQpZeMWXUSiJeCw=="}}},"downstream":[],"timestamp":"1727346880673","signature":{"algorithm":"ED_25519","signer":"CsfLnFNZTp9TjZlQxrzyjwwMe4OF3uouviQGK8ZA574=","value":"zX0aGW/FuhddMAtGvN4Gjf6P1JaFGasrwf5yCrQPFv4qUB1GyACynb1s1+Mv0zpMAGOtIOcwaemoPu4fnOByBA=="}},"transferred_bytes":1048576,"stored_bytes":1048576}]}]}"#.to_vec()),
+            sent: true,
+            ..Default::default()
+        };
 
 		let pending_request2 = PendingRequest {
 			method: "GET".to_string(),
@@ -3713,47 +3052,47 @@
 			..Default::default()
 		};
 
-		offchain_state.expect_request(pending_request1);
-		offchain_state.expect_request(pending_request2);
-
-		drop(offchain_state);
-
-		let cluster_id = ClusterId::from([1; 20]);
-		let era_id = 5757773;
-		let host1 = "178.251.228.165";
-
-
-		let port = 8080;
-		let node_params1 = StorageNodeParams {
-			ssl: false,
-			host: host1.as_bytes().to_vec(),
-			http_port: port,
-			mode: StorageNodeMode::DAC,
-			p2p_port: 5555,
-			grpc_port: 4444,
-			domain: b"example2.com".to_vec(),
-		};
-
-		let deffective_bucket_sub_aggregate = BucketSubAggregate {
-			bucket_id: 123229,
-			node_id: "0x1f50f1455f60f5774564233d321a116ca45ae3188b2200999445706d04839d72"
-				.to_string(),
-			stored_bytes: 0,
-			transferred_bytes: 25143977,
-			number_of_puts: 0,
-			number_of_gets: 10,
-			aggregator: AggregatorInfo {
-				node_pub_key: NodePubKey::StoragePubKey(AccountId32::new([0; 32])),
-				node_params: node_params1.clone(),
-			},
-		};
-
-		let result =
-			DdcVerification::_challenge_aggregate(&cluster_id, era_id, &deffective_bucket_sub_aggregate);
-
-		assert!(result.is_ok());
-
-	});
+        offchain_state.expect_request(pending_request1);
+        offchain_state.expect_request(pending_request2);
+
+        drop(offchain_state);
+
+        let cluster_id = ClusterId::from([1; 20]);
+        let era_id = 5757773;
+        let host1 = "178.251.228.165";
+
+
+        let port = 8080;
+        let node_params1 = StorageNodeParams {
+            ssl: false,
+            host: host1.as_bytes().to_vec(),
+            http_port: port,
+            mode: StorageNodeMode::DAC,
+            p2p_port: 5555,
+            grpc_port: 4444,
+            domain: b"example2.com".to_vec(),
+        };
+
+        let deffective_bucket_sub_aggregate = BucketSubAggregate {
+            bucket_id: 123229,
+            node_id: "0x1f50f1455f60f5774564233d321a116ca45ae3188b2200999445706d04839d72"
+                .to_string(),
+            stored_bytes: 0,
+            transferred_bytes: 25143977,
+            number_of_puts: 0,
+            number_of_gets: 10,
+            aggregator: AggregatorInfo {
+                node_pub_key: NodePubKey::StoragePubKey(AccountId32::new([0; 32])),
+                node_params: node_params1.clone(),
+            },
+        };
+
+        let result =
+            DdcVerification::_challenge_aggregate(&cluster_id, era_id, &deffective_bucket_sub_aggregate);
+
+        assert!(result.is_ok());
+
+    });
 }
 
 use crate::aggregator_client::AggregatorClient;
@@ -3867,76 +3206,4 @@
 		let result = client.challenge_node_aggregate(era_id, node_id, vec![2, 6]);
 		assert_eq!(result, Ok(expected_response));
 	})
-=======
-        let mut offchain_state = offchain_state.write();
-        let key = format!("offchain::validator::{:?}", KEY_TYPE).into_bytes();
-        offchain_state.persistent_storage.set(
-            b"",
-            &key,
-            b"9ef98ad9c3626ba725e78d76cfcfc4b4d07e84f0388465bc7eb992e3e117234a".as_ref(),
-        );
-        offchain_state.timestamp = Timestamp::from_unix_millis(0);
-        let host1 = "178.251.228.165";
-
-        let port = 8080;
-
-        //todo! put them in resource file
-        let pending_request1 = PendingRequest {
-            method: "GET".to_string(),
-            uri: format!("http://{}:{}/activity/buckets/123229/challenge?eraId=5757773&nodeId=0x1f50f1455f60f5774564233d321a116ca45ae3188b2200999445706d04839d72&merkleTreeNodeId=0,2,1,3", host1, port),
-            response: Some(br#"{"proofs":[{"merkle_tree_node_id":3,"usage":{"stored_bytes":2097152,"transferred_bytes":1048576,"number_of_puts":1,"number_of_gets":1},"path":["hFnZfjnS5bAzgm5tHcWTxuJa5waDcaiU7OhBRofylhQ="],"leafs":[{"record":{"id":"17Z3vSjjRm6mWN3Swpw3Cw==","upstream":{"request":{"requestId":"e9920157-6c6a-485e-9f5a-1685ea6d4ef5","requestType":"REQUEST_TYPE_GET","contentType":"CONTENT_TYPE_PIECE","bucketId":"1","pieceCid":"AQIeIKLbs3OibO5qbLJ/PLCo1m02oFHWCl4s7S59GWgxDUbk","offset":"0","size":"0","timestamp":"1727346880632","signature":{"algorithm":"ED_25519","signer":"iNw0F9UFjsS0UD4MEuoaCom+IA/piSJCPUM0AU+msO4=","value":"KPDnQH5KZZQ2hksJ8F/w3GHwWloAm1QKoLt+SuUNYt3HxsGrh3r3q77COiu0jrwQ7mEsp/FFJp4pDp2Y1j2sDA=="}}},"downstream":[{"request":{"requestId":"a5bcaa37-97a4-45d2-beb9-c11cc955fb78","requestType":"REQUEST_TYPE_GET","contentType":"CONTENT_TYPE_MERKLE_TREE","bucketId":"0","pieceCid":"AQIeIKLbs3OibO5qbLJ/PLCo1m02oFHWCl4s7S59GWgxDUbk","offset":"0","size":"0","timestamp":"1727346880633","signature":{"algorithm":"ED_25519","signer":"CsfLnFNZTp9TjZlQxrzyjwwMe4OF3uouviQGK8ZA574=","value":"ulpjaksvopDDRRfYnrccUg5spkoRpfZlDARbjgfL4Y/X4HZNUp2cL5qQMHUosREB6PSMXr9rQvXYGA9kmrUBDg=="}}},{"request":{"requestId":"8af9ba14-4c49-438c-957d-d1a108a58b85","requestType":"REQUEST_TYPE_GET","contentType":"CONTENT_TYPE_SEGMENT","bucketId":"0","pieceCid":"AQIeIKLbs3OibO5qbLJ/PLCo1m02oFHWCl4s7S59GWgxDUbk","offset":"0","size":"524288","timestamp":"1727346880633","signature":{"algorithm":"ED_25519","signer":"CsfLnFNZTp9TjZlQxrzyjwwMe4OF3uouviQGK8ZA574=","value":"CLdw3HaQWVWdDHeog2SZjiEA4NZN6PD8vyw58JuQI7gMDpDXLFslMOcI7p/uNEyeDfNoKTAgNZpWbNR4vSZ/AA=="}}},{"request":{"requestId":"b3dc8833-d5aa-4e33-9afa-54584da29cda","requestType":"REQUEST_TYPE_GET","contentType":"CONTENT_TYPE_SEGMENT","bucketId":"0","pieceCid":"AQIeIKLbs3OibO5qbLJ/PLCo1m02oFHWCl4s7S59GWgxDUbk","offset":"0","size":"524288","timestamp":"1727346880633","signature":{"algorithm":"ED_25519","signer":"CsfLnFNZTp9TjZlQxrzyjwwMe4OF3uouviQGK8ZA574=","value":"5XTnDU/85DqWWpMy1kGRVK6ZHe/EYDeg2p07UbFnIr6xLX7n50k9MslwuF8jMl2/QoBrPnndHdCd5ssqV90kDg=="}}}],"timestamp":"1727346880633","signature":{"algorithm":"ED_25519","signer":"CsfLnFNZTp9TjZlQxrzyjwwMe4OF3uouviQGK8ZA574=","value":"8WWGHaL3n8+bkuYQhTua3l+i3W//XXhlnzCpQ7VJ/BmfXQPFGEjIZsXw0kKr4+VXh/kWAncF3VrvW9nEi6G2CQ=="}},"transferred_bytes":1048576,"stored_bytes":0},{"record":{"id":"8Rg6VlRrSE65NsCY02OnlA==","upstream":{"request":{"requestId":"aacf30c4-b2e9-4f37-826d-0016c280f39b","requestType":"REQUEST_TYPE_PUT","contentType":"CONTENT_TYPE_METADATA","bucketId":"0","pieceCid":"AAAAAAAAAAEBAh4gaLfPG3AA1QwNFQc3VvJYsMAINAN6mMkvo5vk5HP8g/0=","offset":"0","size":"385","timestamp":"1727346880673","signature":{"algorithm":"ED_25519","signer":"xHUfclv0KTLyCz1NjsLAdMrEBfKdlta130WiEBvB14s=","value":"yPZt7Fyfp1aiJL+hYOg5rRtPPTNDMZwgReX2RX4bWbP8+ivreh1cNvSwnM5ln0EFqxTn53iVQpZeMWXUSiJeCw=="}}},"downstream":[],"timestamp":"1727346880673","signature":{"algorithm":"ED_25519","signer":"CsfLnFNZTp9TjZlQxrzyjwwMe4OF3uouviQGK8ZA574=","value":"zX0aGW/FuhddMAtGvN4Gjf6P1JaFGasrwf5yCrQPFv4qUB1GyACynb1s1+Mv0zpMAGOtIOcwaemoPu4fnOByBA=="}},"transferred_bytes":1048576,"stored_bytes":1048576}]}]}"#.to_vec()),
-            sent: true,
-            ..Default::default()
-        };
-
-        let pending_request2 = PendingRequest {
-            method: "GET".to_string(),
-            uri: format!("http://{}:{}/activity/buckets/123229/traverse?eraId=5757773&nodeId=0x1f50f1455f60f5774564233d321a116ca45ae3188b2200999445706d04839d72&merkleTreeNodeId=1&levels=1", host1, port),
-            response: Some(br#"[{"merkle_tree_node_id":2,"hash":"hkujtYgWP21CrXdRP1rhRPrYR2ooIYCnP5zwCERTePI=","stored_bytes":20913291,"transferred_bytes":20913291,"number_of_puts":61,"number_of_gets":3},{"merkle_tree_node_id":3,"hash":"ZgWwK2LgWkHpx5JlXZn/Rouq6uE9DhOnRH6EA1+QO6o=","stored_bytes":23778084,"transferred_bytes":23778084,"number_of_puts":46,"number_of_gets":2}]"#.to_vec()),
-            sent: true,
-            ..Default::default()
-        };
-
-        offchain_state.expect_request(pending_request1);
-        offchain_state.expect_request(pending_request2);
-
-        drop(offchain_state);
-
-        let cluster_id = ClusterId::from([1; 20]);
-        let era_id = 5757773;
-        let host1 = "178.251.228.165";
-
-
-        let port = 8080;
-        let node_params1 = StorageNodeParams {
-            ssl: false,
-            host: host1.as_bytes().to_vec(),
-            http_port: port,
-            mode: StorageNodeMode::DAC,
-            p2p_port: 5555,
-            grpc_port: 4444,
-            domain: b"example2.com".to_vec(),
-        };
-
-        let deffective_bucket_sub_aggregate = BucketSubAggregate {
-            bucket_id: 123229,
-            node_id: "0x1f50f1455f60f5774564233d321a116ca45ae3188b2200999445706d04839d72"
-                .to_string(),
-            stored_bytes: 0,
-            transferred_bytes: 25143977,
-            number_of_puts: 0,
-            number_of_gets: 10,
-            aggregator: AggregatorInfo {
-                node_pub_key: NodePubKey::StoragePubKey(AccountId32::new([0; 32])),
-                node_params: node_params1.clone(),
-            },
-        };
-
-        let result =
-            DdcVerification::_challenge_aggregate(&cluster_id, era_id, &deffective_bucket_sub_aggregate);
-
-        assert!(result.is_ok());
-
-    });
->>>>>>> 23c91ba9
 }