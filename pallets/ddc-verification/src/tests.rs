use ddc_primitives::{
<<<<<<< HEAD
	AggregatorInfo, ClusterId, MergeActivityHash, StorageNodeMode, StorageNodeParams,
=======
	AggregatorInfo, ClusterId, DeltaUsageHash, MergeMMRHash, StorageNodeMode, StorageNodeParams,
>>>>>>> d4e234f2
	StorageNodePubKey, DAC_VERIFICATION_KEY_TYPE,
};
use frame_support::{assert_noop, assert_ok};
use prost::Message;
use sp_core::{
	offchain::{
		testing::{PendingRequest, TestOffchainExt, TestTransactionPoolExt},
		OffchainDbExt, OffchainStorage, OffchainWorkerExt, Timestamp, TransactionPoolExt,
	},
	Pair, H256,
};
use sp_io::TestExternalities;
use sp_keystore::{testing::MemoryKeystore, Keystore, KeystoreExt};
use sp_runtime::{offchain::Duration, AccountId32};

use crate::{mock::*, Error, *};

#[allow(dead_code)]
fn register_validators(validators: Vec<AccountId32>) {
	ValidatorSet::<Test>::put(validators.clone());

	for validator in validators {
		assert_noop!(
			DdcVerification::set_validator_key(
				RuntimeOrigin::signed(validator.clone()),
				validator.clone(),
			),
			Error::<Test>::NotController
		);
	}
}

fn get_validators() -> Vec<AccountId32> {
	let validator1: AccountId32 = [1; 32].into();
	let validator2: AccountId32 = [2; 32].into();
	let validator3: AccountId32 = [3; 32].into();
	let validator4: AccountId32 = [4; 32].into();
	let validator5: AccountId32 = [5; 32].into();

	vec![validator1, validator2, validator3, validator4, validator5]
}

fn get_node_activities() -> Vec<aggregator_client::json::NodeAggregate> {
	let aggregator = AggregatorInfo {
		node_pub_key: NodePubKey::StoragePubKey(AccountId32::new([1; 32])),
		node_params: StorageNodeParams {
			ssl: false,
			host: "178.251.228.236".as_bytes().to_vec(),
			http_port: 8080,
			mode: StorageNodeMode::DAC,
			p2p_port: 5555,
			grpc_port: 4444,
			domain: b"example.com".to_vec(),
		},
	};

	let node1 = aggregator_client::json::NodeAggregate {
		node_id: "0".to_string(),
		stored_bytes: -100,
		transferred_bytes: 50,
		number_of_puts: 10,
		number_of_gets: 20,
		aggregator: aggregator.clone(),
	};
	let node2 = aggregator_client::json::NodeAggregate {
		node_id: "1".to_string(),
		stored_bytes: -101,
		transferred_bytes: 51,
		number_of_puts: 11,
		number_of_gets: 21,
		aggregator: aggregator.clone(),
	};
	let node3 = aggregator_client::json::NodeAggregate {
		node_id: "2".to_string(),
		stored_bytes: 102,
		transferred_bytes: 52,
		number_of_puts: 12,
		number_of_gets: 22,
		aggregator: aggregator.clone(),
	};
	let node4 = aggregator_client::json::NodeAggregate {
		node_id: "3".to_string(),
		stored_bytes: 103,
		transferred_bytes: 53,
		number_of_puts: 13,
		number_of_gets: 23,
		aggregator: aggregator.clone(),
	};
	let node5 = aggregator_client::json::NodeAggregate {
		node_id: "4".to_string(),
		stored_bytes: 104,
		transferred_bytes: 54,
		number_of_puts: 14,
		number_of_gets: 24,
		aggregator: aggregator.clone(),
	};
	vec![node1, node2, node3, node4, node5]
}

#[test]
fn fetch_node_aggregates_works() {
	let mut ext = TestExternalities::default();
	let (offchain, offchain_state) = TestOffchainExt::new();
	let (pool, _) = TestTransactionPoolExt::new();

	ext.register_extension(OffchainWorkerExt::new(offchain.clone()));
	ext.register_extension(OffchainDbExt::new(Box::new(offchain)));
	ext.register_extension(TransactionPoolExt::new(pool));

	ext.execute_with(|| {
		let mut offchain_state = offchain_state.write();
		offchain_state.timestamp = Timestamp::from_unix_millis(0);
		let host = "example.com";
		let port = 80;
		let era_id = 1;

		// Create a sample aggregator_client::json::NodeAggregateResponse instance
		let node_activity1 = aggregator_client::json::NodeAggregateResponse {
			node_id: "1".to_string(),
			stored_bytes: 100,
			transferred_bytes: 50,
			number_of_puts: 10,
			number_of_gets: 20,
		};
		let node_activity2 = aggregator_client::json::NodeAggregateResponse {
			node_id: "2".to_string(),
			stored_bytes: 110,
			transferred_bytes: 510,
			number_of_puts: 110,
			number_of_gets: 210,
		};
		let nodes_activity_json =
			serde_json::to_string(&vec![node_activity1.clone(), node_activity2.clone()]).unwrap();

		// Mock HTTP request and response
		let pending_request = PendingRequest {
			method: "GET".to_string(),
			uri: format!(
				"http://{}:{}/activity/nodes?eraId={}&limit={}",
				host,
				port,
				era_id,
				pallet::NODES_AGGREGATES_FETCH_BATCH_SIZE
			),
			response: Some(nodes_activity_json.as_bytes().to_vec()),
			sent: true,
			..Default::default()
		};
		offchain_state.expect_request(pending_request);
		drop(offchain_state);

		let era_id = 1;
		let cluster_id = ClusterId::from([1; 20]);
		let node_params = StorageNodeParams {
			ssl: false,
			host: host.as_bytes().to_vec(),
			http_port: port,
			mode: StorageNodeMode::DAC,
			p2p_port: 5555,
			grpc_port: 4444,
			domain: b"example2.com".to_vec(),
		};

		let result = Pallet::<Test>::fetch_node_aggregates(&cluster_id, era_id, &node_params);
		assert!(result.is_ok());
		let activities = result.unwrap();
		assert_eq!(activities[0].number_of_gets, node_activity1.number_of_gets);
		assert_eq!(activities[0].number_of_puts, node_activity1.number_of_puts);
		assert_eq!(activities[0].transferred_bytes, node_activity1.transferred_bytes);
		assert_eq!(activities[0].stored_bytes, node_activity1.stored_bytes);

		assert_eq!(activities[1].number_of_gets, node_activity2.number_of_gets);
		assert_eq!(activities[1].number_of_puts, node_activity2.number_of_puts);
		assert_eq!(activities[1].transferred_bytes, node_activity2.transferred_bytes);
		assert_eq!(activities[1].stored_bytes, node_activity2.stored_bytes);
	});
}

#[test]
fn fetch_bucket_aggregates_works() {
	let mut ext = TestExternalities::default();
	let (offchain, offchain_state) = TestOffchainExt::new();
	let (pool, _) = TestTransactionPoolExt::new();

	ext.register_extension(OffchainWorkerExt::new(offchain.clone()));
	ext.register_extension(OffchainDbExt::new(Box::new(offchain)));
	ext.register_extension(TransactionPoolExt::new(pool));

	ext.execute_with(|| {
		let mut offchain_state = offchain_state.write();
		offchain_state.timestamp = Timestamp::from_unix_millis(0);
		let host = "example.com";
		let port = 80;
		let era_id = 1;

		// Create a sample aggregator_client::json::NodeAggregateResponse instance
		let bucket_aggregate1 = aggregator_client::json::BucketAggregateResponse {
			stored_bytes: 100,
			transferred_bytes: 50,
			number_of_puts: 10,
			number_of_gets: 20,
			bucket_id: 111,
			sub_aggregates: vec![aggregator_client::json::BucketSubAggregateResponse {
				NodeID: "1".to_string(),
				stored_bytes: 100,
				transferred_bytes: 50,
				number_of_puts: 10,
				number_of_gets: 20,
			}],
		};
		let bucket_aggregate2 = aggregator_client::json::BucketAggregateResponse {
			stored_bytes: 1000,
			transferred_bytes: 500,
			number_of_puts: 100,
			number_of_gets: 200,
			bucket_id: 222,
			sub_aggregates: vec![aggregator_client::json::BucketSubAggregateResponse {
				NodeID: "1".to_string(),
				stored_bytes: 1000,
				transferred_bytes: 500,
				number_of_puts: 100,
				number_of_gets: 200,
			}],
		};
		let customers_activity_json =
			serde_json::to_string(&vec![bucket_aggregate1.clone(), bucket_aggregate2.clone()])
				.unwrap();

		// Mock HTTP request and response
		let pending_request = PendingRequest {
			method: "GET".to_string(),
			uri: format!(
				"http://{}:{}/activity/buckets?eraId={}&limit={}",
				host,
				port,
				era_id,
				pallet::BUCKETS_AGGREGATES_FETCH_BATCH_SIZE
			),
			response: Some(customers_activity_json.as_bytes().to_vec()),
			sent: true,
			..Default::default()
		};
		offchain_state.expect_request(pending_request);
		drop(offchain_state);

		let era_id = 1;
		let cluster_id = ClusterId::from([1; 20]);
		let node_params = StorageNodeParams {
			ssl: false,
			host: host.as_bytes().to_vec(),
			http_port: port,
			mode: StorageNodeMode::DAC,
			p2p_port: 5555,
			grpc_port: 4444,
			domain: b"example2.com".to_vec(),
		};

		let result = Pallet::<Test>::fetch_bucket_aggregates(&cluster_id, era_id, &node_params);
		assert!(result.is_ok());
		let activities = result.unwrap();
		assert_eq!(
			activities[0].sub_aggregates[0].number_of_gets,
			bucket_aggregate1.sub_aggregates[0].number_of_gets
		);
		assert_eq!(
			activities[0].sub_aggregates[0].number_of_puts,
			bucket_aggregate1.sub_aggregates[0].number_of_puts
		);
		assert_eq!(
			activities[0].sub_aggregates[0].transferred_bytes,
			bucket_aggregate1.sub_aggregates[0].transferred_bytes
		);
		assert_eq!(
			activities[0].sub_aggregates[0].stored_bytes,
			bucket_aggregate1.sub_aggregates[0].stored_bytes
		);

		assert_eq!(
			activities[1].sub_aggregates[0].number_of_gets,
			bucket_aggregate2.sub_aggregates[0].number_of_gets
		);
		assert_eq!(
			activities[1].sub_aggregates[0].number_of_puts,
			bucket_aggregate2.sub_aggregates[0].number_of_puts
		);
		assert_eq!(
			activities[1].sub_aggregates[0].transferred_bytes,
			bucket_aggregate2.sub_aggregates[0].transferred_bytes
		);
		assert_eq!(
			activities[1].sub_aggregates[0].stored_bytes,
			bucket_aggregate2.sub_aggregates[0].stored_bytes
		);
	});
}

#[test]
fn buckets_sub_aggregates_in_consensus_merged() {
	let redundancy_factor = 3;
	let quorum = Percent::from_percent(67);
	let cluster_id = ClusterId::from([1; 20]);
	let era_id = 476817;

	let aggregator1 = AggregatorInfo {
		node_pub_key: NodePubKey::StoragePubKey(AccountId32::new([1; 32])),
		node_params: StorageNodeParams {
			ssl: false,
			host: "178.251.228.236".as_bytes().to_vec(),
			http_port: 8080,
			mode: StorageNodeMode::DAC,
			p2p_port: 5555,
			grpc_port: 4444,
			domain: b"example1.com".to_vec(),
		},
	};

	let aggregator2 = AggregatorInfo {
		node_pub_key: NodePubKey::StoragePubKey(AccountId32::new([2; 32])),
		node_params: StorageNodeParams {
			ssl: false,
			host: "95.217.8.119".as_bytes().to_vec(),
			http_port: 8080,
			mode: StorageNodeMode::DAC,
			p2p_port: 5555,
			grpc_port: 4444,
			domain: b"example2.com".to_vec(),
		},
	};

	let aggregator3 = AggregatorInfo {
		node_pub_key: NodePubKey::StoragePubKey(AccountId32::new([3; 32])),
		node_params: StorageNodeParams {
			ssl: false,
			host: "178.251.228.42".as_bytes().to_vec(),
			http_port: 8080,
			mode: StorageNodeMode::DAC,
			p2p_port: 5555,
			grpc_port: 4444,
			domain: b"example3.com".to_vec(),
		},
	};

	let resp1 = (
		aggregator1,
		vec![aggregator_client::json::BucketAggregateResponse {
			stored_bytes: 100,
			transferred_bytes: 50,
			number_of_puts: 10,
			number_of_gets: 20,
			bucket_id: 1,
			sub_aggregates: vec![aggregator_client::json::BucketSubAggregateResponse {
				NodeID: "1".to_string(),
				stored_bytes: 100,
				transferred_bytes: 50,
				number_of_puts: 10,
				number_of_gets: 20,
			}],
		}],
	);

	let resp2 = (
		aggregator2,
		vec![aggregator_client::json::BucketAggregateResponse {
			stored_bytes: 100,
			transferred_bytes: 50,
			number_of_puts: 10,
			number_of_gets: 20,
			bucket_id: 1,
			sub_aggregates: vec![aggregator_client::json::BucketSubAggregateResponse {
				NodeID: "1".to_string(),
				stored_bytes: 100,
				transferred_bytes: 50,
				number_of_puts: 10,
				number_of_gets: 20,
			}],
		}],
	);

	let resp3 = (
		aggregator3,
		vec![aggregator_client::json::BucketAggregateResponse {
			stored_bytes: 100,
			transferred_bytes: 50,
			number_of_puts: 10,
			number_of_gets: 20,
			bucket_id: 1,
			sub_aggregates: vec![aggregator_client::json::BucketSubAggregateResponse {
				NodeID: "1".to_string(),
				stored_bytes: 100,
				transferred_bytes: 50,
				number_of_puts: 10,
				number_of_gets: 20,
			}],
		}],
	);

	let groups = DdcVerification::group_buckets_sub_aggregates_by_consistency(
		&cluster_id,
		era_id,
		vec![resp1, resp2, resp3],
		redundancy_factor,
		quorum,
	);
	assert_eq!(groups.consensus.len(), 1);
	assert_eq!(groups.quorum.len(), 0);
	assert_eq!(groups.others.len(), 0);

	let result = DdcVerification::get_total_usage(&cluster_id, era_id, groups, false);

	assert!(result.is_ok());
	let usages = result.unwrap();
	assert_eq!(usages.len(), 1); // 1 consolidated aggregate per 1 aggregation key

	let usage = usages.first().unwrap();
	assert_eq!(usage.stored_bytes, 100);
	assert_eq!(usage.transferred_bytes, 50);
	assert_eq!(usage.number_of_puts, 10);
	assert_eq!(usage.number_of_gets, 20);
}

#[test]
fn buckets_sub_aggregates_in_quorum_merged() {
	let redundancy_factor = 3;
	let quorum = Percent::from_percent(67);
	let cluster_id = ClusterId::from([1; 20]);
	let era_id = 476817;

	let aggregator1 = AggregatorInfo {
		node_pub_key: NodePubKey::StoragePubKey(AccountId32::new([1; 32])),
		node_params: StorageNodeParams {
			ssl: false,
			host: "178.251.228.236".as_bytes().to_vec(),
			http_port: 8080,
			mode: StorageNodeMode::DAC,
			p2p_port: 5555,
			grpc_port: 4444,
			domain: b"example1.com".to_vec(),
		},
	};

	let aggregator2 = AggregatorInfo {
		node_pub_key: NodePubKey::StoragePubKey(AccountId32::new([2; 32])),
		node_params: StorageNodeParams {
			ssl: false,
			host: "95.217.8.119".as_bytes().to_vec(),
			http_port: 8080,
			mode: StorageNodeMode::DAC,
			p2p_port: 5555,
			grpc_port: 4444,
			domain: b"example2.com".to_vec(),
		},
	};

	let aggregator3 = AggregatorInfo {
		node_pub_key: NodePubKey::StoragePubKey(AccountId32::new([3; 32])),
		node_params: StorageNodeParams {
			ssl: false,
			host: "178.251.228.42".as_bytes().to_vec(),
			http_port: 8080,
			mode: StorageNodeMode::DAC,
			p2p_port: 5555,
			grpc_port: 4444,
			domain: b"example3.com".to_vec(),
		},
	};

	let resp1 = (
		aggregator1,
		vec![aggregator_client::json::BucketAggregateResponse {
			stored_bytes: 100,
			transferred_bytes: 50,
			number_of_puts: 10,
			number_of_gets: 20,
			bucket_id: 1,
			sub_aggregates: vec![aggregator_client::json::BucketSubAggregateResponse {
				NodeID: "1".to_string(),
				stored_bytes: 100,
				transferred_bytes: 50,
				number_of_puts: 10,
				number_of_gets: 20,
			}],
		}],
	);

	let resp2 = (
		aggregator2,
		vec![aggregator_client::json::BucketAggregateResponse {
			stored_bytes: 200,
			transferred_bytes: 50,
			number_of_puts: 10,
			number_of_gets: 20,
			bucket_id: 1,
			sub_aggregates: vec![aggregator_client::json::BucketSubAggregateResponse {
				NodeID: "1".to_string(),
				stored_bytes: 200,
				transferred_bytes: 50,
				number_of_puts: 10,
				number_of_gets: 20,
			}],
		}],
	);

	let resp3 = (
		aggregator3,
		vec![aggregator_client::json::BucketAggregateResponse {
			stored_bytes: 100,
			transferred_bytes: 50,
			number_of_puts: 10,
			number_of_gets: 20,
			bucket_id: 1,
			sub_aggregates: vec![aggregator_client::json::BucketSubAggregateResponse {
				NodeID: "1".to_string(),
				stored_bytes: 100,
				transferred_bytes: 50,
				number_of_puts: 10,
				number_of_gets: 20,
			}],
		}],
	);

	let groups = DdcVerification::group_buckets_sub_aggregates_by_consistency(
		&cluster_id,
		era_id,
		vec![resp1, resp2, resp3],
		redundancy_factor,
		quorum,
	);
	assert_eq!(groups.consensus.len(), 0);
	assert_eq!(groups.quorum.len(), 1); // 2 consistent aggregates merged into 1 in 'quorum'
	assert_eq!(groups.others.len(), 1); // 1 inconsistent aggregate goes to 'others'

	let result = DdcVerification::get_total_usage(&cluster_id, era_id, groups, false);

	assert!(result.is_ok());
	let usages = result.unwrap();
	assert_eq!(usages.len(), 1); // 1 consolidated aggregate per 1 aggregation key

	let usage = usages.first().unwrap();
	assert_eq!(usage.stored_bytes, 100);
	assert_eq!(usage.transferred_bytes, 50);
	assert_eq!(usage.number_of_puts, 10);
	assert_eq!(usage.number_of_gets, 20);
}

#[test]
fn buckets_sub_aggregates_in_others_merged() {
	let redundancy_factor = 3;
	let quorum = Percent::from_percent(100);
	let cluster_id = ClusterId::from([1; 20]);
	let era_id = 476817;

	let aggregator1 = AggregatorInfo {
		node_pub_key: NodePubKey::StoragePubKey(AccountId32::new([1; 32])),
		node_params: StorageNodeParams {
			ssl: false,
			host: "178.251.228.236".as_bytes().to_vec(),
			http_port: 8080,
			mode: StorageNodeMode::DAC,
			p2p_port: 5555,
			grpc_port: 4444,
			domain: b"example1.com".to_vec(),
		},
	};

	let aggregator2 = AggregatorInfo {
		node_pub_key: NodePubKey::StoragePubKey(AccountId32::new([2; 32])),
		node_params: StorageNodeParams {
			ssl: false,
			host: "95.217.8.119".as_bytes().to_vec(),
			http_port: 8080,
			mode: StorageNodeMode::DAC,
			p2p_port: 5555,
			grpc_port: 4444,
			domain: b"example2.com".to_vec(),
		},
	};

	let aggregator3 = AggregatorInfo {
		node_pub_key: NodePubKey::StoragePubKey(AccountId32::new([3; 32])),
		node_params: StorageNodeParams {
			ssl: false,
			host: "178.251.228.42".as_bytes().to_vec(),
			http_port: 8080,
			mode: StorageNodeMode::DAC,
			p2p_port: 5555,
			grpc_port: 4444,
			domain: b"example3.com".to_vec(),
		},
	};

	let resp1 = (
		aggregator1,
		vec![aggregator_client::json::BucketAggregateResponse {
			stored_bytes: 100,
			transferred_bytes: 50,
			number_of_puts: 10,
			number_of_gets: 20,
			bucket_id: 1,
			sub_aggregates: vec![aggregator_client::json::BucketSubAggregateResponse {
				NodeID: "1".to_string(),
				stored_bytes: 100,
				transferred_bytes: 50,
				number_of_puts: 10,
				number_of_gets: 20,
			}],
		}],
	);

	let resp2 = (
		aggregator2,
		vec![aggregator_client::json::BucketAggregateResponse {
			stored_bytes: 200,
			transferred_bytes: 50,
			number_of_puts: 10,
			number_of_gets: 20,
			bucket_id: 1,
			sub_aggregates: vec![aggregator_client::json::BucketSubAggregateResponse {
				NodeID: "1".to_string(),
				stored_bytes: 200,
				transferred_bytes: 50,
				number_of_puts: 10,
				number_of_gets: 20,
			}],
		}],
	);

	let resp3 = (
		aggregator3,
		vec![aggregator_client::json::BucketAggregateResponse {
			stored_bytes: 100,
			transferred_bytes: 50,
			number_of_puts: 10,
			number_of_gets: 20,
			bucket_id: 1,
			sub_aggregates: vec![aggregator_client::json::BucketSubAggregateResponse {
				NodeID: "1".to_string(),
				stored_bytes: 100,
				transferred_bytes: 50,
				number_of_puts: 10,
				number_of_gets: 20,
			}],
		}],
	);

	let groups = DdcVerification::group_buckets_sub_aggregates_by_consistency(
		&cluster_id,
		era_id,
		vec![resp1, resp2, resp3],
		redundancy_factor,
		quorum,
	);

	assert_eq!(groups.consensus.len(), 0);
	assert_eq!(groups.quorum.len(), 0);
	assert_eq!(groups.others.len(), 2);

	let result = DdcVerification::get_total_usage(&cluster_id, era_id, groups, false);

	assert!(result.is_ok());
	let usages = result.unwrap();
	assert_eq!(usages.len(), 1); // 1 consolidated aggregate per 1 aggregation key

	let usage = usages.first().unwrap();
	assert_eq!(usage.stored_bytes, 100);
	assert_eq!(usage.transferred_bytes, 50);
	assert_eq!(usage.number_of_puts, 10);
	assert_eq!(usage.number_of_gets, 20);
}

#[test]
fn buckets_sub_aggregates_in_others_merged_2() {
	let redundancy_factor = 3;
	let quorum = Percent::from_percent(100);
	let cluster_id = ClusterId::from([1; 20]);
	let era_id = 476817;

	let aggregator1 = AggregatorInfo {
		node_pub_key: NodePubKey::StoragePubKey(AccountId32::new([1; 32])),
		node_params: StorageNodeParams {
			ssl: false,
			host: "178.251.228.236".as_bytes().to_vec(),
			http_port: 8080,
			mode: StorageNodeMode::DAC,
			p2p_port: 5555,
			grpc_port: 4444,
			domain: b"example1.com".to_vec(),
		},
	};

	let aggregator2 = AggregatorInfo {
		node_pub_key: NodePubKey::StoragePubKey(AccountId32::new([2; 32])),
		node_params: StorageNodeParams {
			ssl: false,
			host: "95.217.8.119".as_bytes().to_vec(),
			http_port: 8080,
			mode: StorageNodeMode::DAC,
			p2p_port: 5555,
			grpc_port: 4444,
			domain: b"example2.com".to_vec(),
		},
	};

	let aggregator3 = AggregatorInfo {
		node_pub_key: NodePubKey::StoragePubKey(AccountId32::new([3; 32])),
		node_params: StorageNodeParams {
			ssl: false,
			host: "178.251.228.42".as_bytes().to_vec(),
			http_port: 8080,
			mode: StorageNodeMode::DAC,
			p2p_port: 5555,
			grpc_port: 4444,
			domain: b"example3.com".to_vec(),
		},
	};

	let resp1 = (
		aggregator1,
		vec![aggregator_client::json::BucketAggregateResponse {
			stored_bytes: 100,
			transferred_bytes: 50,
			number_of_puts: 10,
			number_of_gets: 20,
			bucket_id: 1,
			sub_aggregates: vec![aggregator_client::json::BucketSubAggregateResponse {
				NodeID: "1".to_string(),
				stored_bytes: 100,
				transferred_bytes: 50,
				number_of_puts: 10,
				number_of_gets: 20,
			}],
		}],
	);

	let resp2 = (
		aggregator2,
		vec![aggregator_client::json::BucketAggregateResponse {
			stored_bytes: 200,
			transferred_bytes: 50,
			number_of_puts: 10,
			number_of_gets: 20,
			bucket_id: 2,
			sub_aggregates: vec![aggregator_client::json::BucketSubAggregateResponse {
				NodeID: "1".to_string(),
				stored_bytes: 200,
				transferred_bytes: 500,
				number_of_puts: 30,
				number_of_gets: 40,
			}],
		}],
	);

	let resp3 = (
		aggregator3,
		vec![aggregator_client::json::BucketAggregateResponse {
			stored_bytes: 100,
			transferred_bytes: 50,
			number_of_puts: 10,
			number_of_gets: 20,
			bucket_id: 1,
			sub_aggregates: vec![aggregator_client::json::BucketSubAggregateResponse {
				NodeID: "1".to_string(),
				stored_bytes: 100,
				transferred_bytes: 50,
				number_of_puts: 10,
				number_of_gets: 20,
			}],
		}],
	);

	let groups = DdcVerification::group_buckets_sub_aggregates_by_consistency(
		&cluster_id,
		era_id,
		vec![resp1, resp2, resp3],
		redundancy_factor,
		quorum,
	);

	assert_eq!(groups.consensus.len(), 0);
	assert_eq!(groups.quorum.len(), 0);
	assert_eq!(groups.others.len(), 2); // 2 inconsistent aggregates

	let result = DdcVerification::get_total_usage(&cluster_id, era_id, groups, false);

	assert!(result.is_ok());
	let usages = result.unwrap();
	assert_eq!(usages.len(), 2);

	let usage1 = usages.first().unwrap();
	assert_eq!(usage1.stored_bytes, 100);
	assert_eq!(usage1.transferred_bytes, 50);
	assert_eq!(usage1.number_of_puts, 10);
	assert_eq!(usage1.number_of_gets, 20);

	let usage2 = usages.get(1).unwrap();
	assert_eq!(usage2.stored_bytes, 200);
	assert_eq!(usage2.transferred_bytes, 500);
	assert_eq!(usage2.number_of_puts, 30);
	assert_eq!(usage2.number_of_gets, 40);
}

#[test]
fn nodes_aggregates_in_consensus_merged() {
	let redundancy_factor = 3;
	let quorum = Percent::from_percent(67);
	let cluster_id = ClusterId::from([1; 20]);
	let era_id = 476817;

	let aggregator1 = AggregatorInfo {
		node_pub_key: NodePubKey::StoragePubKey(AccountId32::new([1; 32])),
		node_params: StorageNodeParams {
			ssl: false,
			host: "178.251.228.236".as_bytes().to_vec(),
			http_port: 8080,
			mode: StorageNodeMode::DAC,
			p2p_port: 5555,
			grpc_port: 4444,
			domain: b"example1.com".to_vec(),
		},
	};

	let aggregator2 = AggregatorInfo {
		node_pub_key: NodePubKey::StoragePubKey(AccountId32::new([2; 32])),
		node_params: StorageNodeParams {
			ssl: false,
			host: "95.217.8.119".as_bytes().to_vec(),
			http_port: 8080,
			mode: StorageNodeMode::DAC,
			p2p_port: 5555,
			grpc_port: 4444,
			domain: b"example2.com".to_vec(),
		},
	};

	let aggregator3 = AggregatorInfo {
		node_pub_key: NodePubKey::StoragePubKey(AccountId32::new([3; 32])),
		node_params: StorageNodeParams {
			ssl: false,
			host: "178.251.228.42".as_bytes().to_vec(),
			http_port: 8080,
			mode: StorageNodeMode::DAC,
			p2p_port: 5555,
			grpc_port: 4444,
			domain: b"example3.com".to_vec(),
		},
	};

	let resp1 = (
		aggregator1,
		vec![aggregator_client::json::NodeAggregateResponse {
			node_id: "1".to_string(),
			stored_bytes: 100,
			transferred_bytes: 50,
			number_of_puts: 10,
			number_of_gets: 20,
		}],
	);

	let resp2 = (
		aggregator2,
		vec![aggregator_client::json::NodeAggregateResponse {
			node_id: "1".to_string(),
			stored_bytes: 100,
			transferred_bytes: 50,
			number_of_puts: 10,
			number_of_gets: 20,
		}],
	);

	let resp3 = (
		aggregator3,
		vec![aggregator_client::json::NodeAggregateResponse {
			node_id: "1".to_string(),
			stored_bytes: 100,
			transferred_bytes: 50,
			number_of_puts: 10,
			number_of_gets: 20,
		}],
	);

	let groups = DdcVerification::group_nodes_aggregates_by_consistency(
		&cluster_id,
		era_id,
		vec![resp1, resp2, resp3],
		redundancy_factor,
		quorum,
	);
	assert_eq!(groups.consensus.len(), 1);
	assert_eq!(groups.quorum.len(), 0);
	assert_eq!(groups.others.len(), 0);

	let result = DdcVerification::get_total_usage(&cluster_id, era_id, groups, false);

	assert!(result.is_ok());
	let usages = result.unwrap();
	assert_eq!(usages.len(), 1); // 1 consolidated aggregate per 1 aggregation key

	let usage = usages.first().unwrap();
	assert_eq!(usage.stored_bytes, 100);
	assert_eq!(usage.transferred_bytes, 50);
	assert_eq!(usage.number_of_puts, 10);
	assert_eq!(usage.number_of_gets, 20);
}

#[test]
fn nodes_aggregates_in_quorum_merged() {
	let redundancy_factor = 3;
	let quorum = Percent::from_percent(67);
	let cluster_id = ClusterId::from([1; 20]);
	let era_id = 476817;

	let aggregator1 = AggregatorInfo {
		node_pub_key: NodePubKey::StoragePubKey(AccountId32::new([1; 32])),
		node_params: StorageNodeParams {
			ssl: false,
			host: "178.251.228.236".as_bytes().to_vec(),
			http_port: 8080,
			mode: StorageNodeMode::DAC,
			p2p_port: 5555,
			grpc_port: 4444,
			domain: b"example1.com".to_vec(),
		},
	};

	let aggregator2 = AggregatorInfo {
		node_pub_key: NodePubKey::StoragePubKey(AccountId32::new([2; 32])),
		node_params: StorageNodeParams {
			ssl: false,
			host: "95.217.8.119".as_bytes().to_vec(),
			http_port: 8080,
			mode: StorageNodeMode::DAC,
			p2p_port: 5555,
			grpc_port: 4444,
			domain: b"example2.com".to_vec(),
		},
	};

	let aggregator3 = AggregatorInfo {
		node_pub_key: NodePubKey::StoragePubKey(AccountId32::new([3; 32])),
		node_params: StorageNodeParams {
			ssl: false,
			host: "178.251.228.42".as_bytes().to_vec(),
			http_port: 8080,
			mode: StorageNodeMode::DAC,
			p2p_port: 5555,
			grpc_port: 4444,
			domain: b"example3.com".to_vec(),
		},
	};

	let resp1 = (
		aggregator1,
		vec![aggregator_client::json::NodeAggregateResponse {
			node_id: "1".to_string(),
			stored_bytes: 100,
			transferred_bytes: 50,
			number_of_puts: 10,
			number_of_gets: 20,
		}],
	);

	let resp2 = (
		aggregator2,
		vec![aggregator_client::json::NodeAggregateResponse {
			node_id: "1".to_string(),
			stored_bytes: 200,
			transferred_bytes: 50,
			number_of_puts: 10,
			number_of_gets: 20,
		}],
	);

	let resp3 = (
		aggregator3,
		vec![aggregator_client::json::NodeAggregateResponse {
			node_id: "1".to_string(),
			stored_bytes: 100,
			transferred_bytes: 50,
			number_of_puts: 10,
			number_of_gets: 20,
		}],
	);

	let groups = DdcVerification::group_nodes_aggregates_by_consistency(
		&cluster_id,
		era_id,
		vec![resp1, resp2, resp3],
		redundancy_factor,
		quorum,
	);
	assert_eq!(groups.consensus.len(), 0);
	assert_eq!(groups.quorum.len(), 1); // 2 consistent aggregates merged into 1 in 'quorum'
	assert_eq!(groups.others.len(), 1); // 1 inconsistent aggregate goes to 'others'

	let result = DdcVerification::get_total_usage(&cluster_id, era_id, groups, false);

	assert!(result.is_ok());
	let usages = result.unwrap();
	assert_eq!(usages.len(), 1); // 1 consolidated aggregate per 1 aggregation key

	let usage = usages.first().unwrap();
	assert_eq!(usage.stored_bytes, 100);
	assert_eq!(usage.transferred_bytes, 50);
	assert_eq!(usage.number_of_puts, 10);
	assert_eq!(usage.number_of_gets, 20);
}

#[test]
fn nodes_aggregates_in_others_merged() {
	let redundancy_factor = 3;
	let quorum = Percent::from_percent(100);
	let cluster_id = ClusterId::from([1; 20]);
	let era_id = 476817;

	let aggregator1 = AggregatorInfo {
		node_pub_key: NodePubKey::StoragePubKey(AccountId32::new([1; 32])),
		node_params: StorageNodeParams {
			ssl: false,
			host: "178.251.228.236".as_bytes().to_vec(),
			http_port: 8080,
			mode: StorageNodeMode::DAC,
			p2p_port: 5555,
			grpc_port: 4444,
			domain: b"example1.com".to_vec(),
		},
	};

	let aggregator2 = AggregatorInfo {
		node_pub_key: NodePubKey::StoragePubKey(AccountId32::new([2; 32])),
		node_params: StorageNodeParams {
			ssl: false,
			host: "95.217.8.119".as_bytes().to_vec(),
			http_port: 8080,
			mode: StorageNodeMode::DAC,
			p2p_port: 5555,
			grpc_port: 4444,
			domain: b"example2.com".to_vec(),
		},
	};

	let aggregator3 = AggregatorInfo {
		node_pub_key: NodePubKey::StoragePubKey(AccountId32::new([3; 32])),
		node_params: StorageNodeParams {
			ssl: false,
			host: "178.251.228.42".as_bytes().to_vec(),
			http_port: 8080,
			mode: StorageNodeMode::DAC,
			p2p_port: 5555,
			grpc_port: 4444,
			domain: b"example3.com".to_vec(),
		},
	};

	let resp1 = (
		aggregator1,
		vec![aggregator_client::json::NodeAggregateResponse {
			node_id: "1".to_string(),
			stored_bytes: 100,
			transferred_bytes: 50,
			number_of_puts: 10,
			number_of_gets: 20,
		}],
	);

	let resp2 = (
		aggregator2,
		vec![aggregator_client::json::NodeAggregateResponse {
			node_id: "1".to_string(),
			stored_bytes: 200,
			transferred_bytes: 50,
			number_of_puts: 10,
			number_of_gets: 20,
		}],
	);

	let resp3 = (
		aggregator3,
		vec![aggregator_client::json::NodeAggregateResponse {
			node_id: "1".to_string(),
			stored_bytes: 100,
			transferred_bytes: 50,
			number_of_puts: 10,
			number_of_gets: 20,
		}],
	);

	let groups = DdcVerification::group_nodes_aggregates_by_consistency(
		&cluster_id,
		era_id,
		vec![resp1, resp2, resp3],
		redundancy_factor,
		quorum,
	);

	assert_eq!(groups.consensus.len(), 0);
	assert_eq!(groups.quorum.len(), 0);
	assert_eq!(groups.others.len(), 2);

	let result = DdcVerification::get_total_usage(&cluster_id, era_id, groups, false);

	assert!(result.is_ok());
	let usages = result.unwrap();
	assert_eq!(usages.len(), 1); // 1 consolidated aggregate per 1 aggregation key

	let usage = usages.first().unwrap();
	assert_eq!(usage.stored_bytes, 200);
	assert_eq!(usage.transferred_bytes, 50);
	assert_eq!(usage.number_of_puts, 10);
	assert_eq!(usage.number_of_gets, 20);
}

#[test]
fn nodes_aggregates_in_others_merged_2() {
	let redundancy_factor = 3;
	let quorum = Percent::from_percent(100);
	let cluster_id = ClusterId::from([1; 20]);
	let era_id = 476817;

	let aggregator1 = AggregatorInfo {
		node_pub_key: NodePubKey::StoragePubKey(AccountId32::new([1; 32])),
		node_params: StorageNodeParams {
			ssl: false,
			host: "178.251.228.236".as_bytes().to_vec(),
			http_port: 8080,
			mode: StorageNodeMode::DAC,
			p2p_port: 5555,
			grpc_port: 4444,
			domain: b"example1.com".to_vec(),
		},
	};

	let aggregator2 = AggregatorInfo {
		node_pub_key: NodePubKey::StoragePubKey(AccountId32::new([2; 32])),
		node_params: StorageNodeParams {
			ssl: false,
			host: "95.217.8.119".as_bytes().to_vec(),
			http_port: 8080,
			mode: StorageNodeMode::DAC,
			p2p_port: 5555,
			grpc_port: 4444,
			domain: b"example2.com".to_vec(),
		},
	};

	let aggregator3 = AggregatorInfo {
		node_pub_key: NodePubKey::StoragePubKey(AccountId32::new([3; 32])),
		node_params: StorageNodeParams {
			ssl: false,
			host: "178.251.228.42".as_bytes().to_vec(),
			http_port: 8080,
			mode: StorageNodeMode::DAC,
			p2p_port: 5555,
			grpc_port: 4444,
			domain: b"example3.com".to_vec(),
		},
	};

	let resp1 = (
		aggregator1,
		vec![aggregator_client::json::NodeAggregateResponse {
			node_id: "2".to_string(),
			stored_bytes: 1000,
			transferred_bytes: 500,
			number_of_puts: 15,
			number_of_gets: 30,
		}],
	);

	let resp2 = (
		aggregator2,
		vec![aggregator_client::json::NodeAggregateResponse {
			node_id: "1".to_string(),
			stored_bytes: 200,
			transferred_bytes: 50,
			number_of_puts: 10,
			number_of_gets: 20,
		}],
	);

	let resp3 = (
		aggregator3,
		vec![aggregator_client::json::NodeAggregateResponse {
			node_id: "1".to_string(),
			stored_bytes: 100,
			transferred_bytes: 50,
			number_of_puts: 10,
			number_of_gets: 20,
		}],
	);

	let groups = DdcVerification::group_nodes_aggregates_by_consistency(
		&cluster_id,
		era_id,
		vec![resp1, resp2, resp3],
		redundancy_factor,
		quorum,
	);

	assert_eq!(groups.consensus.len(), 0);
	assert_eq!(groups.quorum.len(), 0);
	assert_eq!(groups.others.len(), 3); // 3 inconsistent aggregates

	let result = DdcVerification::get_total_usage(&cluster_id, era_id, groups, false);

	assert!(result.is_ok());
	let usages = result.unwrap();
	assert_eq!(usages.len(), 2);

	let usage1 = usages.get(1).unwrap();
	assert_eq!(usage1.stored_bytes, 200);
	assert_eq!(usage1.transferred_bytes, 50);
	assert_eq!(usage1.number_of_puts, 10);
	assert_eq!(usage1.number_of_gets, 20);

	let usage2 = usages.first().unwrap();
	assert_eq!(usage2.stored_bytes, 1000);
	assert_eq!(usage2.transferred_bytes, 500);
	assert_eq!(usage2.number_of_puts, 15);
	assert_eq!(usage2.number_of_gets, 30);
}

#[test]
fn buckets_sub_aggregates_grouped_by_consistency() {
	let redundancy_factor = 3;
	let quorum = Percent::from_percent(67);
	let host = "example1.com";
	let port = 80;
	let node_params = StorageNodeParams {
		ssl: false,
		host: host.as_bytes().to_vec(),
		http_port: port,
		mode: StorageNodeMode::DAC,
		p2p_port: 5555,
		grpc_port: 4444,
		domain: b"example2.com".to_vec(),
	};
	let aggregator = AggregatorInfo {
		node_pub_key: NodePubKey::StoragePubKey(AccountId32::new([0; 32])),
		node_params: node_params.clone(),
	};

	let buckets_sub_aggregates = vec![
		aggregator_client::json::BucketSubAggregate {
			bucket_id: 1,
			node_id: "1".to_string(),
			stored_bytes: 100,
			transferred_bytes: 50,
			number_of_puts: 10,
			number_of_gets: 20,
			aggregator: aggregator.clone(),
		},
		aggregator_client::json::BucketSubAggregate {
			bucket_id: 1,
			node_id: "1".to_string(),
			stored_bytes: 100,
			transferred_bytes: 50,
			number_of_puts: 10,
			number_of_gets: 20,
			aggregator: aggregator.clone(),
		},
		aggregator_client::json::BucketSubAggregate {
			bucket_id: 1,
			node_id: "1".to_string(),
			stored_bytes: 100,
			transferred_bytes: 50,
			number_of_puts: 10,
			number_of_gets: 20,
			aggregator: aggregator.clone(),
		},
	];

	let groups =
		DdcVerification::group_by_consistency(buckets_sub_aggregates, redundancy_factor, quorum);

	assert_eq!(groups.consensus.len(), 1);
	assert_eq!(groups.quorum.len(), 0);
	assert_eq!(groups.others.len(), 0);

	let consolidated_aggregate = groups.consensus[0].aggregate.clone();
	assert_eq!(consolidated_aggregate.stored_bytes, 100);
	assert_eq!(consolidated_aggregate.transferred_bytes, 50);
	assert_eq!(consolidated_aggregate.number_of_puts, 10);
	assert_eq!(consolidated_aggregate.number_of_gets, 20);
	assert_eq!(groups.consensus[0].count, 3);
	assert_eq!(groups.consensus[0].aggregators.len(), 3);
}

#[test]
fn buckets_sub_aggregates_grouped_by_consistency_2() {
	let redundancy_factor = 3;
	let quorum = Percent::from_percent(67);

	let host = "example1.com";
	let port = 80;
	let node_params = StorageNodeParams {
		ssl: false,
		host: host.as_bytes().to_vec(),
		http_port: port,
		mode: StorageNodeMode::DAC,
		p2p_port: 5555,
		grpc_port: 4444,
		domain: b"example2.com".to_vec(),
	};
	let aggregator = AggregatorInfo {
		node_pub_key: NodePubKey::StoragePubKey(AccountId32::new([0; 32])),
		node_params: node_params.clone(),
	};

	let buckets_sub_aggregates = vec![
		aggregator_client::json::BucketSubAggregate {
			bucket_id: 1,
			node_id: "1".to_string(),
			stored_bytes: 100,
			transferred_bytes: 50,
			number_of_puts: 10,
			number_of_gets: 20,
			aggregator: aggregator.clone(),
		},
		aggregator_client::json::BucketSubAggregate {
			bucket_id: 1,
			node_id: "1".to_string(),
			stored_bytes: 100,
			transferred_bytes: 50,
			number_of_puts: 10,
			number_of_gets: 20,
			aggregator: aggregator.clone(),
		},
		aggregator_client::json::BucketSubAggregate {
			bucket_id: 1,
			node_id: "1".to_string(),
			stored_bytes: 100,
			transferred_bytes: 50,
			number_of_puts: 10,
			number_of_gets: 20,
			aggregator: aggregator.clone(),
		},
		aggregator_client::json::BucketSubAggregate {
			bucket_id: 2,
			node_id: "2".to_string(),
			stored_bytes: 110,
			transferred_bytes: 50,
			number_of_puts: 10,
			number_of_gets: 20,
			aggregator: aggregator.clone(),
		},
		aggregator_client::json::BucketSubAggregate {
			bucket_id: 2,
			node_id: "2".to_string(),
			stored_bytes: 110,
			transferred_bytes: 50,
			number_of_puts: 10,
			number_of_gets: 20,
			aggregator: aggregator.clone(),
		},
		aggregator_client::json::BucketSubAggregate {
			bucket_id: 2,
			node_id: "2".to_string(),
			stored_bytes: 110,
			transferred_bytes: 50,
			number_of_puts: 10,
			number_of_gets: 20,
			aggregator: aggregator.clone(),
		},
	];

	let groups =
		DdcVerification::group_by_consistency(buckets_sub_aggregates, redundancy_factor, quorum);

	assert_eq!(groups.consensus.len(), 2);
	assert_eq!(groups.quorum.len(), 0);
	assert_eq!(groups.others.len(), 0);

	let consolidated_aggregate_in_consensus_1 = groups.consensus[0].aggregate.clone();
	assert_eq!(consolidated_aggregate_in_consensus_1.bucket_id, 1);
	assert_eq!(consolidated_aggregate_in_consensus_1.stored_bytes, 100);
	assert_eq!(consolidated_aggregate_in_consensus_1.transferred_bytes, 50);
	assert_eq!(consolidated_aggregate_in_consensus_1.number_of_puts, 10);
	assert_eq!(consolidated_aggregate_in_consensus_1.number_of_gets, 20);
	assert_eq!(groups.consensus[0].count, 3);
	assert_eq!(groups.consensus[0].aggregators.len(), 3);

	let consolidated_aggregate_in_consensus_2 = groups.consensus[1].aggregate.clone();
	assert_eq!(consolidated_aggregate_in_consensus_2.bucket_id, 2);
	assert_eq!(consolidated_aggregate_in_consensus_2.stored_bytes, 110);
	assert_eq!(consolidated_aggregate_in_consensus_2.transferred_bytes, 50);
	assert_eq!(consolidated_aggregate_in_consensus_2.number_of_puts, 10);
	assert_eq!(consolidated_aggregate_in_consensus_2.number_of_gets, 20);
	assert_eq!(groups.consensus[1].count, 3);
	assert_eq!(groups.consensus[1].aggregators.len(), 3);
}

#[test]
fn nodes_aggregates_grouped_by_consistency() {
	let redundancy_factor = 3;
	let quorum = Percent::from_percent(67);
	let host = "example1.com";
	let port = 80;
	let node_params = StorageNodeParams {
		ssl: false,
		host: host.as_bytes().to_vec(),
		http_port: port,
		mode: StorageNodeMode::DAC,
		p2p_port: 5555,
		grpc_port: 4444,
		domain: b"example2.com".to_vec(),
	};

	let aggregator = AggregatorInfo {
		node_pub_key: NodePubKey::StoragePubKey(AccountId32::new([0; 32])),
		node_params: node_params.clone(),
	};

	let nodes_aggregates = vec![
		aggregator_client::json::NodeAggregate {
			node_id: "0".to_string(),
			stored_bytes: 100,
			transferred_bytes: 50,
			number_of_puts: 10,
			number_of_gets: 20,
			aggregator: aggregator.clone(),
		},
		aggregator_client::json::NodeAggregate {
			node_id: "0".to_string(),
			stored_bytes: 100,
			transferred_bytes: 50,
			number_of_puts: 10,
			number_of_gets: 20,
			aggregator: aggregator.clone(),
		},
		aggregator_client::json::NodeAggregate {
			node_id: "0".to_string(),
			stored_bytes: 100,
			transferred_bytes: 50,
			number_of_puts: 10,
			number_of_gets: 20,
			aggregator: aggregator.clone(),
		},
	];

	let groups = DdcVerification::group_by_consistency(nodes_aggregates, redundancy_factor, quorum);

	assert_eq!(groups.consensus.len(), 1);
	assert_eq!(groups.quorum.len(), 0);
	assert_eq!(groups.others.len(), 0);

	let consolidated_aggregate_in_consensus = groups.consensus[0].aggregate.clone();
	assert_eq!(consolidated_aggregate_in_consensus.stored_bytes, 100);
	assert_eq!(consolidated_aggregate_in_consensus.transferred_bytes, 50);
	assert_eq!(consolidated_aggregate_in_consensus.number_of_puts, 10);
	assert_eq!(consolidated_aggregate_in_consensus.number_of_gets, 20);
	assert_eq!(groups.consensus[0].count, 3);
	assert_eq!(groups.consensus[0].aggregators.len(), 3);
}

#[test]
fn nodes_aggregates_grouped_by_consistency_2() {
	let redundancy_factor = 3;
	let quorum = Percent::from_percent(67);

	let host = "example1.com";
	let port = 80;
	let node_params = StorageNodeParams {
		ssl: false,
		host: host.as_bytes().to_vec(),
		http_port: port,
		mode: StorageNodeMode::DAC,
		p2p_port: 5555,
		grpc_port: 4444,
		domain: b"example2.com".to_vec(),
	};
	let aggregator = AggregatorInfo {
		node_pub_key: NodePubKey::StoragePubKey(AccountId32::new([0; 32])),
		node_params: node_params.clone(),
	};

	let nodes_aggregates = vec![
		aggregator_client::json::NodeAggregate {
			node_id: "1".to_string(),
			stored_bytes: 100,
			transferred_bytes: 50,
			number_of_puts: 10,
			number_of_gets: 20,
			aggregator: aggregator.clone(),
		},
		aggregator_client::json::NodeAggregate {
			node_id: "1".to_string(),
			stored_bytes: 100,
			transferred_bytes: 50,
			number_of_puts: 10,
			number_of_gets: 20,
			aggregator: aggregator.clone(),
		},
		aggregator_client::json::NodeAggregate {
			node_id: "1".to_string(),
			stored_bytes: 100,
			transferred_bytes: 50,
			number_of_puts: 10,
			number_of_gets: 20,
			aggregator: aggregator.clone(),
		},
		aggregator_client::json::NodeAggregate {
			node_id: "2".to_string(),
			stored_bytes: 110,
			transferred_bytes: 50,
			number_of_puts: 10,
			number_of_gets: 20,
			aggregator: aggregator.clone(),
		},
		aggregator_client::json::NodeAggregate {
			node_id: "2".to_string(),
			stored_bytes: 110,
			transferred_bytes: 50,
			number_of_puts: 10,
			number_of_gets: 20,
			aggregator: aggregator.clone(),
		},
		aggregator_client::json::NodeAggregate {
			node_id: "2".to_string(),
			stored_bytes: 110,
			transferred_bytes: 50,
			number_of_puts: 10,
			number_of_gets: 20,
			aggregator: aggregator.clone(),
		},
	];

	let groups = DdcVerification::group_by_consistency(nodes_aggregates, redundancy_factor, quorum);

	assert_eq!(groups.consensus.len(), 2);
	assert_eq!(groups.quorum.len(), 0);
	assert_eq!(groups.others.len(), 0);

	let consolidated_aggregate_1 = groups.consensus[0].aggregate.clone();
	assert_eq!(consolidated_aggregate_1.node_id, "2".to_string());
	assert_eq!(consolidated_aggregate_1.stored_bytes, 110);
	assert_eq!(consolidated_aggregate_1.transferred_bytes, 50);
	assert_eq!(consolidated_aggregate_1.number_of_puts, 10);
	assert_eq!(consolidated_aggregate_1.number_of_gets, 20);
	assert_eq!(groups.consensus[0].count, 3);
	assert_eq!(groups.consensus[0].aggregators.len(), 3);

	let consolidated_aggregate_2 = groups.consensus[1].aggregate.clone();

	assert_eq!(consolidated_aggregate_2.node_id, "1".to_string());
	assert_eq!(consolidated_aggregate_2.stored_bytes, 100);
	assert_eq!(consolidated_aggregate_2.transferred_bytes, 50);
	assert_eq!(consolidated_aggregate_2.number_of_puts, 10);
	assert_eq!(consolidated_aggregate_2.number_of_gets, 20);
	assert_eq!(groups.consensus[1].count, 3);
	assert_eq!(groups.consensus[1].aggregators.len(), 3);
}

#[test]
fn empty_bucket_sub_aggregates() {
	let redundancy_factor = 3;
	let quorum = Percent::from_percent(67);

	let empty = Vec::<aggregator_client::json::BucketSubAggregate>::new();
	let groups = DdcVerification::group_by_consistency(empty, redundancy_factor, quorum);

	assert_eq!(groups.consensus.len(), 0);
	assert_eq!(groups.quorum.len(), 0);
	assert_eq!(groups.others.len(), 0);
}

#[test]
fn bucket_sub_aggregates_are_fetched_and_grouped() {
	let mut ext = new_test_ext();
	let (offchain, offchain_state) = TestOffchainExt::new();
	let (pool, _pool_state) = TestTransactionPoolExt::new();

	let (pair, _seed) = sp_core::sr25519::Pair::from_phrase(
		"spider sell nice animal border success square soda stem charge caution echo",
		None,
	)
	.unwrap();
	let keystore = MemoryKeystore::new();
	keystore
		.insert(
			DAC_VERIFICATION_KEY_TYPE,
			"0xb6186f80dce7190294665ab53860de2841383bb202c562bb8b81a624351fa318",
			pair.public().as_ref(),
		)
		.unwrap();

	ext.register_extension(OffchainWorkerExt::new(offchain.clone()));
	ext.register_extension(OffchainDbExt::new(offchain));
	ext.register_extension(TransactionPoolExt::new(pool));
	ext.register_extension(KeystoreExt::new(keystore));

	ext.execute_with(|| {
		let mut offchain_state = offchain_state.write();
		let key = format!("offchain::validator::{:?}", DAC_VERIFICATION_KEY_TYPE).into_bytes();
		offchain_state.persistent_storage.set(
			b"",
			&key,
			b"9ef98ad9c3626ba725e78d76cfcfc4b4d07e84f0388465bc7eb992e3e117234a".as_ref(),
		);
		offchain_state.timestamp = Timestamp::from_unix_millis(0);
		let host1 = "178.251.228.236";
		let host2 = "95.217.8.119";
		let host3 = "178.251.228.42";
		let host4 = "37.27.30.47";
		let host5 = "178.251.228.49";
        let port = 8080;

		let pending_request1 = PendingRequest {
			method: "GET".to_string(),
			uri: format!("http://{}:{}/activity/buckets?eraId=476817&limit={}", host1, port, pallet::BUCKETS_AGGREGATES_FETCH_BATCH_SIZE),
			response: Some(br#"[{"bucket_id":90235,"stored_bytes":0,"transferred_bytes":38,"number_of_puts":0,"number_of_gets":1,"sub_aggregates":[{"NodeID":"0xb6186f80dce7190294665ab53860de2841383bb202c562bb8b81a624351fa318","stored_bytes":578,"transferred_bytes":578,"number_of_puts":2,"number_of_gets":0}]},{"bucket_id":90235,"stored_bytes":0,"transferred_bytes":38,"number_of_puts":0,"number_of_gets":1,"sub_aggregates":[{"NodeID":"0xb6186f80dce7190294665ab53860de2841383bb202c562bb8b81a624351fa319","stored_bytes":0,"transferred_bytes":505,"number_of_puts":0,"number_of_gets":1}]}]"#.to_vec()),
			sent: true,
			..Default::default()
		};

		let pending_request2 = PendingRequest {
			method: "GET".to_string(),
			uri: format!("http://{}:{}/activity/buckets?eraId=476817&limit={}", host2, port, pallet::BUCKETS_AGGREGATES_FETCH_BATCH_SIZE),
			response: Some(br#"[{"bucket_id":90235,"stored_bytes":0,"transferred_bytes":38,"number_of_puts":0,"number_of_gets":1,"sub_aggregates":[{"NodeID":"0xb6186f80dce7190294665ab53860de2841383bb202c562bb8b81a624351fa318","stored_bytes":578,"transferred_bytes":578,"number_of_puts":2,"number_of_gets":0}]},{"bucket_id":90235,"stored_bytes":0,"transferred_bytes":38,"number_of_puts":0,"number_of_gets":1,"sub_aggregates":[{"NodeID":"0xb6186f80dce7190294665ab53860de2841383bb202c562bb8b81a624351fa319","stored_bytes":0,"transferred_bytes":506,"number_of_puts":0,"number_of_gets":1}]}]"#.to_vec()),
			sent: true,
			..Default::default()
		};

		let pending_request3 = PendingRequest {
			method: "GET".to_string(),
			uri: format!("http://{}:{}/activity/buckets?eraId=476817&limit={}", host3, port, pallet::BUCKETS_AGGREGATES_FETCH_BATCH_SIZE),
			response: Some(br#"[{"bucket_id":90235,"stored_bytes":0,"transferred_bytes":38,"number_of_puts":0,"number_of_gets":1,"sub_aggregates":[{"NodeID":"0xb6186f80dce7190294665ab53860de2841383bb202c562bb8b81a624351fa318","stored_bytes":578,"transferred_bytes":578,"number_of_puts":2,"number_of_gets":0}]},{"bucket_id":90235,"stored_bytes":0,"transferred_bytes":38,"number_of_puts":0,"number_of_gets":1,"sub_aggregates":[{"NodeID":"0xb6186f80dce7190294665ab53860de2841383bb202c562bb8b81a624351fa319","stored_bytes":0,"transferred_bytes":505,"number_of_puts":0,"number_of_gets":1}]}]"#.to_vec()),
			sent: true,
			..Default::default()
		};

		let pending_request4 = PendingRequest {
			method: "GET".to_string(),
			uri: format!("http://{}:{}/activity/buckets?eraId=476817&limit={}", host4, port, pallet::BUCKETS_AGGREGATES_FETCH_BATCH_SIZE),
			response: Some(br#"[{"bucket_id":90235,"stored_bytes":0,"transferred_bytes":38,"number_of_puts":0,"number_of_gets":1,"sub_aggregates":[]}]"#.to_vec()),
			sent: true,
			..Default::default()
		};

		let pending_request5 = PendingRequest {
			method: "GET".to_string(),
			uri: format!("http://{}:{}/activity/buckets?eraId=476817&limit={}", host5, port, pallet::BUCKETS_AGGREGATES_FETCH_BATCH_SIZE),
			response: Some(br#"[{"bucket_id":90235,"stored_bytes":0,"transferred_bytes":38,"number_of_puts":0,"number_of_gets":1,"sub_aggregates":[{"NodeID":"0xb6186f80dce7190294665ab53860de2841383bb202c562bb8b81a624351fa320","stored_bytes":578,"transferred_bytes":578,"number_of_puts":2,"number_of_gets":0}]}]"#.to_vec()),
			sent: true,
			..Default::default()
		};


        offchain_state.expect_request(pending_request1);
        offchain_state.expect_request(pending_request2);
        offchain_state.expect_request(pending_request3);
        offchain_state.expect_request(pending_request4);
        offchain_state.expect_request(pending_request5);

        drop(offchain_state);

        let cluster_id = ClusterId::from([1; 20]);
        let era_id = 476817;
        let redundancy_factor = 3;
        let aggregators_quorum = Percent::from_percent(67);

        let node_params1 = StorageNodeParams {
            ssl: false,
            host: host1.as_bytes().to_vec(),
            http_port: port,
            mode: StorageNodeMode::DAC,
            p2p_port: 5555,
            grpc_port: 4444,
            domain: b"example2.com".to_vec(),
        };

        let node_params2 = StorageNodeParams {
            ssl: false,
            host: host2.as_bytes().to_vec(),
            http_port: port,
            mode: StorageNodeMode::DAC,
            p2p_port: 5555,
            grpc_port: 4444,
            domain: b"example3.com".to_vec(),
        };

        let node_params3 = StorageNodeParams {
            ssl: false,
            host: host3.as_bytes().to_vec(),
            http_port: port,
            mode: StorageNodeMode::DAC,
            p2p_port: 5555,
            grpc_port: 4444,
            domain: b"example4.com".to_vec(),
        };

        let node_params4 = StorageNodeParams {
            ssl: false,
            host: host4.as_bytes().to_vec(),
            http_port: port,
            mode: StorageNodeMode::DAC,
            p2p_port: 5555,
            grpc_port: 4444,
            domain: b"example5.com".to_vec(),
        };

        let node_params5 = StorageNodeParams {
            ssl: false,
            host: host5.as_bytes().to_vec(),
            http_port: port,
            mode: StorageNodeMode::DAC,
            p2p_port: 5555,
            grpc_port: 4444,
            domain: b"example6.com".to_vec(),
        };

        let dac_nodes: Vec<(NodePubKey, StorageNodeParams)> = vec![
            (NodePubKey::StoragePubKey(StorageNodePubKey::new([1; 32])), node_params1.clone()),
            (NodePubKey::StoragePubKey(StorageNodePubKey::new([2; 32])), node_params2.clone()),
            (NodePubKey::StoragePubKey(StorageNodePubKey::new([3; 32])), node_params3.clone()),
            (NodePubKey::StoragePubKey(StorageNodePubKey::new([4; 32])), node_params4.clone()),
            (NodePubKey::StoragePubKey(StorageNodePubKey::new([5; 32])), node_params5.clone()),
        ];

        let bucket_aggregates_by_aggregator =
            DdcVerification::fetch_buckets_aggregates_for_era(&cluster_id, era_id, &dac_nodes)
                .unwrap();

        let groups =
            DdcVerification::group_buckets_sub_aggregates_by_consistency(&cluster_id, era_id, bucket_aggregates_by_aggregator, redundancy_factor, aggregators_quorum);


        // Sub aggregates which are in consensus
        let bucket_sub_aggregate_in_consensus = aggregator_client::json::BucketSubAggregate {
            bucket_id: 90235,
            node_id: "0xb6186f80dce7190294665ab53860de2841383bb202c562bb8b81a624351fa318"
                .to_string(),
            stored_bytes: 578,
            transferred_bytes: 578,
            number_of_puts: 2,
            number_of_gets: 0,
            aggregator: AggregatorInfo {
                node_pub_key: NodePubKey::StoragePubKey(AccountId32::new([1; 32])),
                node_params: node_params1.clone(),
            },
        };

        assert_eq!(
            groups.consensus,
            vec![
                ConsolidatedAggregate::new(bucket_sub_aggregate_in_consensus, 3, vec![AggregatorInfo {
                    node_pub_key: NodePubKey::StoragePubKey(AccountId32::new([1; 32])),
                    node_params: node_params1.clone(),
                }, AggregatorInfo {
                    node_pub_key: NodePubKey::StoragePubKey(AccountId32::new([2; 32])),
                    node_params: node_params2.clone(),
                }, AggregatorInfo {
                    node_pub_key: NodePubKey::StoragePubKey(AccountId32::new([3; 32])),
                    node_params: node_params3.clone(),
                }])
            ]
        );

        // Sub aggregates which are in quorum
        let bucket_sub_aggregate_in_quorum = aggregator_client::json::BucketSubAggregate {
            bucket_id: 90235,
            node_id: "0xb6186f80dce7190294665ab53860de2841383bb202c562bb8b81a624351fa319"
                .to_string(),
            stored_bytes: 0,
            transferred_bytes: 505,
            number_of_puts: 0,
            number_of_gets: 1,
            aggregator: AggregatorInfo {
                node_pub_key: NodePubKey::StoragePubKey(AccountId32::new([1; 32])),
                node_params: node_params1.clone(),
            },
        };

        assert_eq!(
            groups.quorum,
            vec![
                ConsolidatedAggregate::new(bucket_sub_aggregate_in_quorum, 2, vec![AggregatorInfo {
                    node_pub_key: NodePubKey::StoragePubKey(AccountId32::new([1; 32])),
                    node_params: node_params1.clone(),
                }, AggregatorInfo {
                    node_pub_key: NodePubKey::StoragePubKey(AccountId32::new([3; 32])),
                    node_params: node_params3.clone(),
                }])
            ]
        );

        // Others sub aggregates
        let bucket_sub_aggregate1_in_others = aggregator_client::json::BucketSubAggregate {
            bucket_id: 90235,
            node_id: "0xb6186f80dce7190294665ab53860de2841383bb202c562bb8b81a624351fa319"
                .to_string(),
            stored_bytes: 0,
            transferred_bytes: 506,
            number_of_puts: 0,
            number_of_gets: 1,
            aggregator: AggregatorInfo {
                node_pub_key: NodePubKey::StoragePubKey(AccountId32::new([2; 32])),
                node_params: node_params2.clone(),
            },
        };

        let bucket_sub_aggregate2_in_others = aggregator_client::json::BucketSubAggregate {
            bucket_id: 90235,
            node_id: "0xb6186f80dce7190294665ab53860de2841383bb202c562bb8b81a624351fa320"
                .to_string(),
            stored_bytes: 578,
            transferred_bytes: 578,
            number_of_puts: 2,
            number_of_gets: 0,
            aggregator: AggregatorInfo {
                node_pub_key: NodePubKey::StoragePubKey(AccountId32::new([5; 32])),
                node_params: node_params5.clone(),
            },
        };

        assert_eq!(
            groups.others,
            vec![
                ConsolidatedAggregate::new(bucket_sub_aggregate2_in_others, 1, vec![AggregatorInfo {
                    node_pub_key: NodePubKey::StoragePubKey(AccountId32::new([5; 32])),
                    node_params: node_params5.clone(),
                }]),
                ConsolidatedAggregate::new(bucket_sub_aggregate1_in_others, 1, vec![AggregatorInfo {
                    node_pub_key: NodePubKey::StoragePubKey(AccountId32::new([2; 32])),
                    node_params: node_params2.clone(),
                }]),
            ]
        );
    });
}

#[test]
fn node_aggregates_are_fetched_and_grouped() {
	let mut ext = new_test_ext();
	let (offchain, offchain_state) = TestOffchainExt::new();
	let (pool, _pool_state) = TestTransactionPoolExt::new();

	let (pair, _seed) = sp_core::sr25519::Pair::from_phrase(
		"spider sell nice animal border success square soda stem charge caution echo",
		None,
	)
	.unwrap();
	let keystore = MemoryKeystore::new();
	keystore
		.insert(
			DAC_VERIFICATION_KEY_TYPE,
			"0xb6186f80dce7190294665ab53860de2841383bb202c562bb8b81a624351fa318",
			pair.public().as_ref(),
		)
		.unwrap();

	ext.register_extension(OffchainWorkerExt::new(offchain.clone()));
	ext.register_extension(OffchainDbExt::new(offchain));
	ext.register_extension(TransactionPoolExt::new(pool));
	ext.register_extension(KeystoreExt::new(keystore));

	ext.execute_with(|| {
		let mut offchain_state = offchain_state.write();
		let key = format!("offchain::validator::{:?}", DAC_VERIFICATION_KEY_TYPE).into_bytes();
		offchain_state.persistent_storage.set(
			b"",
			&key,
			b"9ef98ad9c3626ba725e78d76cfcfc4b4d07e84f0388465bc7eb992e3e117234a".as_ref(),
		);
		offchain_state.timestamp = Timestamp::from_unix_millis(0);
		let host1 = "178.251.228.236";
		let host2 = "95.217.8.119";
		let host3 = "178.251.228.42";
		let host4 = "37.27.30.47";
		let host5 = "178.251.228.49";
        let port = 8080;

		let pending_request1 = PendingRequest {
			method: "GET".to_string(),
			uri: format!("http://{}:{}/activity/nodes?eraId=476817&limit={}", host1, port, pallet::NODES_AGGREGATES_FETCH_BATCH_SIZE),
			response: Some(br#"[{"node_id": "0x48594f1fd4f05135914c42b03e63b61f6a3e4c537ccee3dbac555ef6df371b7e","stored_bytes": 675613289,"transferred_bytes": 1097091579,"number_of_puts": 889,"number_of_gets": 97},{"node_id": "0x9ef98ad9c3626ba725e78d76cfcfc4b4d07e84f0388465bc7eb992e3e117234a","stored_bytes": 0, "transferred_bytes": 38,"number_of_puts": 0,"number_of_gets": 1}]"#.to_vec()),
			sent: true,
			..Default::default()
		};

		let pending_request2 = PendingRequest {
			method: "GET".to_string(),
			uri: format!("http://{}:{}/activity/nodes?eraId=476817&limit={}", host2, port, pallet::NODES_AGGREGATES_FETCH_BATCH_SIZE),
			response: Some(br#"[{"node_id": "0x48594f1fd4f05135914c42b03e63b61f6a3e4c537ccee3dbac555ef6df371b7e","stored_bytes": 675613289,"transferred_bytes": 1097091579,"number_of_puts": 889,"number_of_gets": 97},{"node_id": "0x9ef98ad9c3626ba725e78d76cfcfc4b4d07e84f0388465bc7eb992e3e117234a","stored_bytes": 0, "transferred_bytes": 48,"number_of_puts": 0,"number_of_gets": 1}]"#.to_vec()),
			sent: true,
			..Default::default()
		};

		let pending_request3 = PendingRequest {
			method: "GET".to_string(),
			uri: format!("http://{}:{}/activity/nodes?eraId=476817&limit={}", host3, port, pallet::NODES_AGGREGATES_FETCH_BATCH_SIZE),
			response: Some(br#"[{"node_id": "0x48594f1fd4f05135914c42b03e63b61f6a3e4c537ccee3dbac555ef6df371b7e","stored_bytes": 675613289,"transferred_bytes": 1097091579,"number_of_puts": 889,"number_of_gets": 97}]"#.to_vec()),
			sent: true,
			..Default::default()
		};

		let pending_request4 = PendingRequest {
			method: "GET".to_string(),
			uri: format!("http://{}:{}/activity/nodes?eraId=476817&limit={}", host4, port, pallet::NODES_AGGREGATES_FETCH_BATCH_SIZE),
			response: Some(br#"[{"node_id": "0x9ef98ad9c3626ba725e78d76cfcfc4b4d07e84f0388465bc7eb992e3e117234a","stored_bytes": 0, "transferred_bytes": 38,"number_of_puts": 0,"number_of_gets": 1}]"#.to_vec()),
			sent: true,
			..Default::default()
		};

		let pending_request5 = PendingRequest {
			method: "GET".to_string(),
			uri: format!("http://{}:{}/activity/nodes?eraId=476817&limit={}", host5, port, pallet::NODES_AGGREGATES_FETCH_BATCH_SIZE),
			response: Some(br#"[{"node_id": "0xfc28d5f5bb10212077a8654f62c4f8f0b5ab985fc322a51f5a3c75943b29194b","stored_bytes": 675613289,"transferred_bytes": 1097091579,"number_of_puts": 889,"number_of_gets": 97}]"#.to_vec()),
			sent: true,
			..Default::default()
		};

        offchain_state.expect_request(pending_request1);
        offchain_state.expect_request(pending_request2);
        offchain_state.expect_request(pending_request3);
        offchain_state.expect_request(pending_request4);
        offchain_state.expect_request(pending_request5);

        drop(offchain_state);

        let cluster_id = ClusterId::from([1; 20]);
        let era_id = 476817;
        let redundancy_factor = 3;
        let aggregators_quorum = Percent::from_percent(67);

        let node_params1 = StorageNodeParams {
            ssl: false,
            host: host1.as_bytes().to_vec(),
            http_port: port,
            mode: StorageNodeMode::DAC,
            p2p_port: 5555,
            grpc_port: 4444,
            domain: b"example2.com".to_vec(),
        };

        let node_params2 = StorageNodeParams {
            ssl: false,
            host: host2.as_bytes().to_vec(),
            http_port: port,
            mode: StorageNodeMode::DAC,
            p2p_port: 5555,
            grpc_port: 4444,
            domain: b"example3.com".to_vec(),
        };

        let node_params3 = StorageNodeParams {
            ssl: false,
            host: host3.as_bytes().to_vec(),
            http_port: port,
            mode: StorageNodeMode::DAC,
            p2p_port: 5555,
            grpc_port: 4444,
            domain: b"example4.com".to_vec(),
        };

        let node_params4 = StorageNodeParams {
            ssl: false,
            host: host4.as_bytes().to_vec(),
            http_port: port,
            mode: StorageNodeMode::DAC,
            p2p_port: 5555,
            grpc_port: 4444,
            domain: b"example5.com".to_vec(),
        };

        let node_params5 = StorageNodeParams {
            ssl: false,
            host: host5.as_bytes().to_vec(),
            http_port: port,
            mode: StorageNodeMode::DAC,
            p2p_port: 5555,
            grpc_port: 4444,
            domain: b"example6.com".to_vec(),
        };

        let dac_nodes: Vec<(NodePubKey, StorageNodeParams)> = vec![
            (NodePubKey::StoragePubKey(StorageNodePubKey::new([1; 32])), node_params1.clone()),
            (NodePubKey::StoragePubKey(StorageNodePubKey::new([2; 32])), node_params2.clone()),
            (NodePubKey::StoragePubKey(StorageNodePubKey::new([3; 32])), node_params3.clone()),
            (NodePubKey::StoragePubKey(StorageNodePubKey::new([4; 32])), node_params4.clone()),
            (NodePubKey::StoragePubKey(StorageNodePubKey::new([5; 32])), node_params5.clone()),
        ];

        let aggregates_by_aggregator =
            DdcVerification::fetch_nodes_aggregates_for_era(&cluster_id, era_id, &dac_nodes)
                .unwrap();

        let groups =
            DdcVerification::group_nodes_aggregates_by_consistency(&cluster_id, era_id, aggregates_by_aggregator, redundancy_factor, aggregators_quorum);
        // Node aggregates which are in consensus
        let node_aggregate_in_consensus = aggregator_client::json::NodeAggregate {
            node_id: "0x48594f1fd4f05135914c42b03e63b61f6a3e4c537ccee3dbac555ef6df371b7e"
                .to_string(),
            stored_bytes: 675613289,
            transferred_bytes: 1097091579,
            number_of_puts: 889,
            number_of_gets: 97,
            aggregator: AggregatorInfo {
                node_pub_key: NodePubKey::StoragePubKey(AccountId32::new([1; 32])),
                node_params: node_params1.clone(),
            },
        };

        assert_eq!(
            groups.consensus,
            vec![ConsolidatedAggregate::new(node_aggregate_in_consensus.clone(), 3, vec![
                AggregatorInfo { node_pub_key: NodePubKey::StoragePubKey(AccountId32::new([1; 32])), node_params: node_params1.clone() },
                AggregatorInfo { node_pub_key: NodePubKey::StoragePubKey(AccountId32::new([2; 32])), node_params: node_params2.clone() },
                AggregatorInfo { node_pub_key: NodePubKey::StoragePubKey(AccountId32::new([3; 32])), node_params: node_params3.clone() }])]
        );

        // Node aggregates which are in quorum
        let node_aggregate_in_quorum = aggregator_client::json::NodeAggregate {
            node_id: "0x9ef98ad9c3626ba725e78d76cfcfc4b4d07e84f0388465bc7eb992e3e117234a"
                .to_string(),
            stored_bytes: 0,
            transferred_bytes: 38,
            number_of_puts: 0,
            number_of_gets: 1,
            aggregator: AggregatorInfo {
                node_pub_key: NodePubKey::StoragePubKey(AccountId32::new([1; 32])),
                node_params: node_params1.clone(),
            },
        };

        assert_eq!(
            groups.quorum, vec![ConsolidatedAggregate::new(node_aggregate_in_quorum.clone(), 2, vec![
                AggregatorInfo { node_pub_key: NodePubKey::StoragePubKey(AccountId32::new([1; 32])), node_params: node_params1.clone() },
                AggregatorInfo { node_pub_key: NodePubKey::StoragePubKey(AccountId32::new([4; 32])), node_params: node_params4.clone() }
            ])]
        );

        // Others nodes aggregates
        let node_aggregate1_in_others = aggregator_client::json::NodeAggregate {
            node_id: "0x9ef98ad9c3626ba725e78d76cfcfc4b4d07e84f0388465bc7eb992e3e117234a"
                .to_string(),
            stored_bytes: 0,
            transferred_bytes: 48,
            number_of_puts: 0,
            number_of_gets: 1,
            aggregator: AggregatorInfo {
                node_pub_key: NodePubKey::StoragePubKey(AccountId32::new([2; 32])),
                node_params: node_params2.clone(),
            },
        };

        let node_aggregate2_in_others = aggregator_client::json::NodeAggregate {
            node_id: "0xfc28d5f5bb10212077a8654f62c4f8f0b5ab985fc322a51f5a3c75943b29194b"
                .to_string(),
            stored_bytes: 675613289,
            transferred_bytes: 1097091579,
            number_of_puts: 889,
            number_of_gets: 97,
            aggregator: AggregatorInfo {
                node_pub_key: NodePubKey::StoragePubKey(AccountId32::new([5; 32])),
                node_params: node_params5.clone(),
            },
        };

        assert_eq!(
            groups.others, vec![
                ConsolidatedAggregate::new(node_aggregate2_in_others.clone(), 1, vec![AggregatorInfo {
                    node_pub_key: NodePubKey::StoragePubKey(AccountId32::new([5; 32])),
                    node_params: node_params5.clone(),
                }]), ConsolidatedAggregate::new(node_aggregate1_in_others.clone(), 1, vec![AggregatorInfo {
                    node_pub_key: NodePubKey::StoragePubKey(AccountId32::new([2; 32])),
                    node_params: node_params2.clone(),
                }])]
        );
    });
}

#[test]
fn test_convert_to_batch_merkle_roots() {
	let nodes = get_node_activities();
	let activities_batch_1 = vec![nodes[0].clone(), nodes[1].clone(), nodes[2].clone()];
	let activities_batch_2 = vec![nodes[3].clone(), nodes[4].clone()];
	let cluster_id = ClusterId::default();
	let era_id_1 = 1;

	let result_roots = DdcVerification::convert_to_batch_merkle_roots(
		&cluster_id,
		era_id_1,
		vec![activities_batch_1.clone(), activities_batch_2.clone()],
	)
	.unwrap();
	let expected_roots: Vec<DeltaUsageHash> = vec![
		DdcVerification::create_merkle_root(
			&cluster_id,
			era_id_1,
			&activities_batch_1.iter().map(|a| a.hash::<mock::Test>()).collect::<Vec<_>>(),
		)
		.unwrap(),
		DdcVerification::create_merkle_root(
			&cluster_id,
			era_id_1,
			&activities_batch_2.iter().map(|a| a.hash::<mock::Test>()).collect::<Vec<_>>(),
		)
		.unwrap(),
	];

	assert_eq!(result_roots, expected_roots);
}

#[test]
fn test_convert_to_batch_merkle_roots_empty() {
	let cluster_id = ClusterId::default();
	let era_id_1 = 1;
	let result_roots = DdcVerification::convert_to_batch_merkle_roots(
		&cluster_id,
		era_id_1,
		Vec::<Vec<aggregator_client::json::NodeAggregate>>::new(),
	)
	.unwrap();
	let expected_roots: Vec<DeltaUsageHash> = Vec::<DeltaUsageHash>::new();

	assert_eq!(result_roots, expected_roots);
}

#[test]
fn test_split_to_batches_empty_activities() {
	let activities: Vec<aggregator_client::json::NodeAggregate> = vec![];
	let result = DdcVerification::split_to_batches(&activities, 3);
	assert_eq!(result, Vec::<Vec<aggregator_client::json::NodeAggregate>>::new());
}

#[test]
fn test_split_to_batches_single_batch() {
	let nodes = get_node_activities();
	let activities = vec![nodes[0].clone(), nodes[1].clone(), nodes[2].clone()];
	let mut sorted_activities = vec![nodes[0].clone(), nodes[1].clone(), nodes[2].clone()];

	sorted_activities.sort();
	let result = DdcVerification::split_to_batches(&activities, 5);
	assert_eq!(result, vec![sorted_activities]);
}

#[test]
fn test_split_to_batches_exact_batches() {
	let nodes = get_node_activities();
	let activities = vec![nodes[0].clone(), nodes[1].clone(), nodes[2].clone(), nodes[3].clone()];
	let mut sorted_activities =
		vec![nodes[0].clone(), nodes[1].clone(), nodes[2].clone(), nodes[3].clone()];
	sorted_activities.sort();
	let result = DdcVerification::split_to_batches(&activities, 2);
	assert_eq!(
		result,
		vec![
			[sorted_activities[0].clone(), sorted_activities[1].clone()],
			[sorted_activities[2].clone(), sorted_activities[3].clone()]
		]
	);
}
#[test]
#[allow(clippy::vec_init_then_push)]
fn test_split_to_batches_non_exact_batches() {
	let nodes = get_node_activities();
	let activities = vec![
		nodes[0].clone(),
		nodes[1].clone(),
		nodes[2].clone(),
		nodes[3].clone(),
		nodes[4].clone(),
	];
	let mut sorted_activities = vec![
		nodes[0].clone(),
		nodes[1].clone(),
		nodes[2].clone(),
		nodes[3].clone(),
		nodes[4].clone(),
	];
	sorted_activities.sort();
	let result = DdcVerification::split_to_batches(&activities, 2);
	let mut expected: Vec<Vec<aggregator_client::json::NodeAggregate>> = Vec::new();
	expected.push(vec![sorted_activities[0].clone(), sorted_activities[1].clone()]);
	expected.push(vec![sorted_activities[2].clone(), sorted_activities[3].clone()]);
	expected.push(vec![sorted_activities[4].clone()]);

	assert_eq!(result, expected);
}

#[test]
fn fetch_processed_era_works() {
	let mut ext = TestExternalities::default();
	let (offchain, offchain_state) = TestOffchainExt::new();
	let (pool, _) = TestTransactionPoolExt::new();

	ext.register_extension(OffchainWorkerExt::new(offchain.clone()));
	ext.register_extension(OffchainDbExt::new(Box::new(offchain)));
	ext.register_extension(TransactionPoolExt::new(pool));

	ext.execute_with(|| {
        let mut offchain_state = offchain_state.write();
        offchain_state.timestamp = Timestamp::from_unix_millis(0);
        let host = "example1.com";
        let port = 80;

        // Mock HTTP request and response
        let pending_request = PendingRequest {
            method: "GET".to_string(),
            uri: format!("http://{}:{}/activity/eras", host, port),
            response: Some(br#"[{"id":17,"status":"PROCESSED","start":1,"end":2,"processing_time":15977,"nodes_total":9,"nodes_processed":9,"records_processed":0,"records_applied":0,"records_discarded":130755,"attempt":0},{"id":18,"status":"PROCESSED","start":1,"end":2,"processing_time":15977,"nodes_total":9,"nodes_processed":9,"records_processed":0,"records_applied":0,"records_discarded":130755,"attempt":0},{"id":19,"status":"PROCESSED","start":1,"end":2,"processing_time":15977,"nodes_total":9,"nodes_processed":9,"records_processed":0,"records_applied":0,"records_discarded":130755,"attempt":0}]"#.to_vec()),
            sent: true,
            ..Default::default()
        };
        offchain_state.expect_request(pending_request);
        drop(offchain_state);

        let node_params = StorageNodeParams {
            ssl: false,
            host: host.as_bytes().to_vec(),
            http_port: port,
            mode: StorageNodeMode::DAC,
            p2p_port: 5555,
            grpc_port: 4444,
            domain: b"example2.com".to_vec(),
        };

        let result = Pallet::<Test>::fetch_processed_eras(&node_params);
        assert!(result.is_ok());
        let activities = result.unwrap();

        let era_activity1 = EraActivity { id: 17, start: 1, end: 2 };
        let era_activity2 = EraActivity { id: 18, start: 1, end: 2 };
        let era_activity3 = EraActivity { id: 19, start: 1, end: 2 };

        assert_eq!(era_activity1, activities[0].clone().into());
        assert_eq!(era_activity2, activities[1].clone().into());
        assert_eq!(era_activity3, activities[2].clone().into());
    });
}

#[test]
fn get_era_for_validation_works() {
	let mut ext = TestExternalities::default();
	let (offchain, offchain_state) = TestOffchainExt::new();
	let (pool, _) = TestTransactionPoolExt::new();

	ext.register_extension(OffchainWorkerExt::new(offchain.clone()));
	ext.register_extension(OffchainDbExt::new(Box::new(offchain.clone())));
	ext.register_extension(TransactionPoolExt::new(pool));

	ext.execute_with(|| {
		let key = format!("offchain::validator::{:?}", DAC_VERIFICATION_KEY_TYPE).into_bytes();
        let mut offchain_state = offchain_state.write();
        offchain_state.persistent_storage.set(
            b"",
            &key,
            b"9ef98ad9c3626ba725e78d76cfcfc4b4d07e84f0388465bc7eb992e3e117234a".as_ref(),
        );
        offchain_state.timestamp = Timestamp::from_unix_millis(0);
        let host1 = "example1.com";
        let host2 = "example2.com";
        let host3 = "example3.com";
        let host4 = "example4.com";
        let port = 80;

        let pending_request1 = PendingRequest {
            method: "GET".to_string(),
            uri: format!("http://{}:{}/activity/eras", host1, port),
            response: Some(br#"[{"id":16,"status":"PROCESSED","start":1,"end":2,"processing_time":15977,"nodes_total":9,"nodes_processed":9,"records_processed":0,"records_applied":0,"records_discarded":130755,"attempt":0},{"id":17,"status":"PROCESSED","start":1,"end":2,"processing_time":15977,"nodes_total":9,"nodes_processed":9,"records_processed":0,"records_applied":0,"records_discarded":130755,"attempt":0},{"id":18,"status":"PROCESSED","start":1,"end":2,"processing_time":15977,"nodes_total":9,"nodes_processed":9,"records_processed":0,"records_applied":0,"records_discarded":130755,"attempt":0},{"id":19,"status":"PROCESSED","start":1,"end":2,"processing_time":15977,"nodes_total":9,"nodes_processed":9,"records_processed":0,"records_applied":0,"records_discarded":130755,"attempt":0}]"#.to_vec()),
            sent: true,
            ..Default::default()
        };
        let pending_request2 = PendingRequest {
            method: "GET".to_string(),
            uri: format!("http://{}:{}/activity/eras", host2, port),
            response: Some(br#"[{"id":16,"status":"PROCESSED","start":1,"end":2,"processing_time":15977,"nodes_total":9,"nodes_processed":9,"records_processed":0,"records_applied":0,"records_discarded":130755,"attempt":0},{"id":17,"status":"PROCESSED","start":1,"end":2,"processing_time":15977,"nodes_total":9,"nodes_processed":9,"records_processed":0,"records_applied":0,"records_discarded":130755,"attempt":0},{"id":18,"status":"PROCESSED","start":1,"end":2,"processing_time":15977,"nodes_total":9,"nodes_processed":9,"records_processed":0,"records_applied":0,"records_discarded":130755,"attempt":0}]"#.to_vec()),
            sent: true,
            ..Default::default()
        };
        let pending_request3 = PendingRequest {
            method: "GET".to_string(),
            uri: format!("http://{}:{}/activity/eras", host3, port),
            response: Some(br#"[{"id":16,"status":"PROCESSED","start":1,"end":2,"processing_time":15977,"nodes_total":9,"nodes_processed":9,"records_processed":0,"records_applied":0,"records_discarded":130755,"attempt":0},{"id":17,"status":"PROCESSED","start":1,"end":2,"processing_time":15977,"nodes_total":9,"nodes_processed":9,"records_processed":0,"records_applied":0,"records_discarded":130755,"attempt":0},{"id":18,"status":"PROCESSED","start":1,"end":2,"processing_time":15977,"nodes_total":9,"nodes_processed":9,"records_processed":0,"records_applied":0,"records_discarded":130755,"attempt":0}]"#.to_vec()),
            sent: true,
            ..Default::default()
        };
        let pending_request4 = PendingRequest {
            method: "GET".to_string(),
            uri: format!("http://{}:{}/activity/eras", host4, port),
            response: Some(br#"[{"id":16,"status":"PROCESSED","start":1,"end":2,"processing_time":15977,"nodes_total":9,"nodes_processed":9,"records_processed":0,"records_applied":0,"records_discarded":130755,"attempt":0},{"id":17,"status":"PROCESSED","start":1,"end":2,"processing_time":15977,"nodes_total":9,"nodes_processed":9,"records_processed":0,"records_applied":0,"records_discarded":130755,"attempt":0},{"id":18,"status":"PROCESSED","start":1,"end":2,"processing_time":15977,"nodes_total":9,"nodes_processed":9,"records_processed":0,"records_applied":0,"records_discarded":130755,"attempt":0}]"#.to_vec()),
            sent: true,
            ..Default::default()
        };
        offchain_state.expect_request(pending_request1);
        offchain_state.expect_request(pending_request2);
        offchain_state.expect_request(pending_request3);
        offchain_state.expect_request(pending_request4);

        drop(offchain_state);

        let node_params1 = StorageNodeParams {
            ssl: false,
            host: host1.as_bytes().to_vec(),
            http_port: port,
            mode: StorageNodeMode::DAC,
            p2p_port: 5555,
            grpc_port: 4444,
            domain: b"example2.com".to_vec(),
        };

        let node_params2 = StorageNodeParams {
            ssl: false,
            host: host2.as_bytes().to_vec(),
            http_port: port,
            mode: StorageNodeMode::DAC,
            p2p_port: 5555,
            grpc_port: 4444,
            domain: b"example3.com".to_vec(),
        };

        let node_params3 = StorageNodeParams {
            ssl: false,
            host: host3.as_bytes().to_vec(),
            http_port: port,
            mode: StorageNodeMode::DAC,
            p2p_port: 5555,
            grpc_port: 4444,
            domain: b"example4.com".to_vec(),
        };

        let node_params4 = StorageNodeParams {
            ssl: false,
            host: host4.as_bytes().to_vec(),
            http_port: port,
            mode: StorageNodeMode::DAC,
            p2p_port: 5555,
            grpc_port: 4444,
            domain: b"example5.com".to_vec(),
        };

        let dac_nodes: Vec<(NodePubKey, StorageNodeParams)> = vec![
            (NodePubKey::StoragePubKey(StorageNodePubKey::new([1; 32])), node_params1),
            (NodePubKey::StoragePubKey(StorageNodePubKey::new([2; 32])), node_params2),
            (NodePubKey::StoragePubKey(StorageNodePubKey::new([3; 32])), node_params3),
            (NodePubKey::StoragePubKey(StorageNodePubKey::new([4; 32])), node_params4),
        ];

        let cluster_id = ClusterId::from([12; 20]);
        let result = Pallet::<Test>::get_era_for_validation(&cluster_id, &dac_nodes);
        let era_activity = EraActivity { id: 16, start: 1, end: 2 };
        assert_eq!(result.unwrap().unwrap(), era_activity);
    });
}

#[test]
fn test_get_last_validated_era() {
	let cluster_id1 = ClusterId::from([12; 20]);
	let cluster_id2 = ClusterId::from([13; 20]);
	let era_1 = 1;
	let era_2 = 2;
	let payers_root: DeltaUsageHash = H256([1; 32]);
	let payees_root: DeltaUsageHash = H256([2; 32]);
	let validators = get_validators();

	new_test_ext().execute_with(|| {
		assert_ok!(Pallet::<Test>::get_last_paid_era(&cluster_id1, validators[0].clone()).map(
			|era| {
				assert_eq!(era, None);
			}
		));

		let mut validators_map_1 = BTreeMap::new();
		validators_map_1.insert(
			(payers_root, payees_root),
			vec![validators[1].clone(), validators[2].clone(), validators[3].clone()],
		);

		let validation_1 = EraValidation {
			validators: validators_map_1,
			start_era: 1,
			end_era: 2,
			payers_merkle_root_hash: payers_root,
			payees_merkle_root_hash: payees_root,
			status: EraValidationStatus::ValidatingData,
		};

		<EraValidations<Test>>::insert(cluster_id1, era_1, validation_1);

		// still no - different accountid
		assert_ok!(Pallet::<Test>::get_last_paid_era(&cluster_id1, validators[0].clone()).map(
			|era| {
				assert_eq!(era, None);
			}
		));

		// still no - different cluster id
		assert_ok!(Pallet::<Test>::get_last_paid_era(&cluster_id2, validators[1].clone()).map(
			|era| {
				assert_eq!(era, None);
			}
		));

		let mut validators_map_2 = BTreeMap::new();
		validators_map_2
			.insert((payers_root, payees_root), vec![validators[2].clone(), validators[3].clone()]);

		let validation_2 = EraValidation {
			validators: validators_map_2,
			start_era: 1,
			end_era: 2,
			payers_merkle_root_hash: payers_root,
			payees_merkle_root_hash: payees_root,
			status: EraValidationStatus::ValidatingData,
		};

		<EraValidations<Test>>::insert(cluster_id1, era_2, validation_2);

		// Now the last validated era should be ERA_2
		assert_ok!(Pallet::<Test>::get_last_paid_era(&cluster_id1, validators[2].clone()).map(
			|era| {
				assert_eq!(era, Some(era_2));
			}
		));

		assert_ok!(Pallet::<Test>::get_last_paid_era(&cluster_id1, validators[1].clone()).map(
			|era| {
				assert_eq!(era, Some(era_1));
			}
		));
	});
}

#[test]
fn test_get_era_for_payout() {
	// Initialize test data
	let cluster_id = ClusterId::default(); // Replace with actual initialization
	let status = EraValidationStatus::ReadyForPayout; // Test with different statuses

	// Insert some era validations into storage
	let era_id_1 = 1;
	let era_id_2 = 2;
	let era_validation_1 = EraValidation::<Test> {
		validators: Default::default(),
		start_era: 0,
		end_era: 0,
		payers_merkle_root_hash: Default::default(),
		payees_merkle_root_hash: Default::default(),
		status: EraValidationStatus::ReadyForPayout,
	};
	let era_validation_2 = EraValidation::<Test> {
		validators: Default::default(),
		start_era: 0,
		end_era: 0,
		payers_merkle_root_hash: Default::default(),
		payees_merkle_root_hash: Default::default(),
		status: EraValidationStatus::PayoutInProgress,
	};

	new_test_ext().execute_with(|| {
		EraValidations::<Test>::insert(cluster_id, era_id_1, &era_validation_1);
		EraValidations::<Test>::insert(cluster_id, era_id_2, &era_validation_2);

		let mut result = Pallet::<Test>::get_era_for_payout(&cluster_id, status);
		assert_eq!(result, Some(EraActivity { id: era_id_1, start: 0, end: 0 }));

		result =
			Pallet::<Test>::get_era_for_payout(&cluster_id, EraValidationStatus::PayoutSuccess);
		assert_eq!(result, None);
	});
}

#[test]
fn create_merkle_root_works() {
	new_test_ext().execute_with(|| {
		let a: DeltaUsageHash = H256([0; 32]);
		let b: DeltaUsageHash = H256([1; 32]);
		let c: DeltaUsageHash = H256([2; 32]);
		let d: DeltaUsageHash = H256([3; 32]);
		let e: DeltaUsageHash = H256([4; 32]);
		let cluster_id = ClusterId::default();
		let era_id_1 = 1;

		let leaves = vec![a, b, c, d, e];

		let root = DdcVerification::create_merkle_root(&cluster_id, era_id_1, &leaves).unwrap();

		assert_eq!(
			root,
			H256([
				205, 34, 92, 22, 66, 39, 53, 146, 126, 111, 191, 174, 107, 224, 161, 127, 150, 69,
				255, 15, 237, 252, 116, 39, 186, 26, 40, 154, 180, 110, 185, 7
			])
		);
	});
}

#[test]
fn create_merkle_root_empty() {
	new_test_ext().execute_with(|| {
		let cluster_id = ClusterId::default();
		let era_id_1 = 1;
		let leaves = Vec::<DeltaUsageHash>::new();
		let root = DdcVerification::create_merkle_root(&cluster_id, era_id_1, &leaves).unwrap();

		assert_eq!(root, DeltaUsageHash::default());
	});
}

#[test]
fn proof_merkle_leaf_works() {
	new_test_ext().execute_with(|| {
		let a: DeltaUsageHash = H256([0; 32]);
		let b: DeltaUsageHash = H256([1; 32]);
		let c: DeltaUsageHash = H256([2; 32]);
		let d: DeltaUsageHash = H256([3; 32]);
		let e: DeltaUsageHash = H256([4; 32]);
		let f: DeltaUsageHash = H256([5; 32]);

		let leaves = [a, b, c, d, e];
		let store = MemStore::default();
		let mut mmr: MMR<DeltaUsageHash, MergeMMRHash, &MemStore<DeltaUsageHash>> =
			MemMMR::<_, MergeMMRHash>::new(0, &store);
		let leaf_position_map: Vec<(DeltaUsageHash, u64)> =
			leaves.iter().map(|a| (*a, mmr.push(*a).unwrap())).collect();

		let leaf_position: Vec<(u64, DeltaUsageHash)> = leaf_position_map
			.iter()
			.filter(|&(l, _)| l == &c)
			.map(|&(ref l, p)| (p, *l))
			.collect();
		let position: Vec<u64> = leaf_position.clone().into_iter().map(|(p, _)| p).collect();
		let root_hash = mmr.get_root().unwrap();

		assert_eq!(leaf_position.len(), 1);
		assert_eq!(position.len(), 1);

		let max_leaf_index = 4;

		let leaf_index = 2;
		let leaf_hash = c;
<<<<<<< HEAD
		assert!(DdcVerification::proof_merkle_leaf(
=======
		assert!(DdcVerification::_proof_merkle_leaf(
>>>>>>> d4e234f2
			root_hash,
			leaf_hash,
			leaf_index,
			max_leaf_index,
			&MMRProof { proof: mmr.gen_proof(position.clone()).unwrap().proof_items().to_vec() }
		)
		.unwrap());

		let leaf_index = 5;
		let leaf_hash = f;
		assert_noop!(
<<<<<<< HEAD
			DdcVerification::proof_merkle_leaf(
=======
			DdcVerification::_proof_merkle_leaf(
>>>>>>> d4e234f2
				root_hash,
				leaf_hash,
				leaf_index,
				max_leaf_index,
				&MMRProof { proof: mmr.gen_proof(position).unwrap().proof_items().to_vec() }
			),
			Error::<Test>::FailedToVerifyMerkleProof
		);
	});
}

#[test]
fn test_single_ocw_pallet_integration() {
	let mut ext = new_test_ext();
	let (offchain, offchain_state) = TestOffchainExt::new();
	let (pool, _pool_state) = TestTransactionPoolExt::new();

	let keystore = MemoryKeystore::new();
	keystore
		.insert(
			DAC_VERIFICATION_KEY_TYPE,
			&format!("0x{}", VALIDATOR_VERIFICATION_PRIV_KEY_HEX),
			&hex::decode(VALIDATOR_VERIFICATION_PUB_KEY_HEX)
				.expect("Test verification pub key to be extracted"),
		)
		.unwrap();

	ext.register_extension(OffchainWorkerExt::new(offchain.clone()));
	ext.register_extension(OffchainDbExt::new(offchain));
	ext.register_extension(TransactionPoolExt::new(pool));
	ext.register_extension(KeystoreExt::new(keystore));

	ext.execute_with(|| {
		let mut offchain_state = offchain_state.write();
		let key = format!("offchain::validator::{:?}", DAC_VERIFICATION_KEY_TYPE).into_bytes();
		offchain_state.persistent_storage.set(
			b"",
			&key,
			b"9ef98ad9c3626ba725e78d76cfcfc4b4d07e84f0388465bc7eb992e3e117234a".as_ref(),
		);
		offchain_state.timestamp = Timestamp::from_unix_millis(0);
		let host1 = "178.251.228.236";
		let host2 = "95.217.8.119";
		let host3 = "178.251.228.42";
		let host4 = "37.27.30.47";
		let host5 = "178.251.228.49";
		let host6 = "159.69.207.65";
		let host7 = "178.251.228.165";
		let host8 = "49.13.211.157";
		let host9 = "178.251.228.44";
		let port = 8080;

        let pending_request1 = PendingRequest {
            method: "GET".to_string(),
            uri: format!("http://{}:{}/activity/eras", host1, port),
            response: Some(br#"[{"id":5738616,"status":"PROCESSED","start":1721584800000,"end":1721585099999,"processing_time":15977,"nodes_total":9,"nodes_processed":9,"records_processed":0,"records_applied":0,"records_discarded":130755,"attempt":0},{"id":5738617,"status":"PROCESSED","start":1721585100000,"end":1721585399999,"processing_time":1818,"nodes_total":9,"nodes_processed":9,"records_processed":16,"records_applied":16,"records_discarded":0,"attempt":0},{"id":5738618,"status":"PROCESSED","start":1721585400000,"end":1721585699999,"processing_time":1997,"nodes_total":9,"nodes_processed":9,"records_processed":622,"records_applied":622,"records_discarded":0,"attempt":0},{"id":5738619,"status":"PROCESSED","start":1721585700000,"end":1721585999999,"processing_time":2118,"nodes_total":9,"nodes_processed":9,"records_processed":834,"records_applied":834,"records_discarded":0,"attempt":0}]"#.to_vec()),
            sent: true,
            ..Default::default()
        };
        let pending_request2 = PendingRequest {
            method: "GET".to_string(),
            uri: format!("http://{}:{}/activity/eras", host2, port),
            response: Some(br#"[{"id":5738616,"status":"PROCESSED","start":1721584800000,"end":1721585099999,"processing_time":15977,"nodes_total":9,"nodes_processed":9,"records_processed":0,"records_applied":0,"records_discarded":130755,"attempt":0},{"id":5738617,"status":"PROCESSED","start":1721585100000,"end":1721585399999,"processing_time":1818,"nodes_total":9,"nodes_processed":9,"records_processed":16,"records_applied":16,"records_discarded":0,"attempt":0},{"id":5738618,"status":"PROCESSED","start":1721585400000,"end":1721585699999,"processing_time":1997,"nodes_total":9,"nodes_processed":9,"records_processed":622,"records_applied":622,"records_discarded":0,"attempt":0},{"id":5738619,"status":"PROCESSED","start":1721585700000,"end":1721585999999,"processing_time":2118,"nodes_total":9,"nodes_processed":9,"records_processed":834,"records_applied":834,"records_discarded":0,"attempt":0}]"#.to_vec()),
            sent: true,
            ..Default::default()
        };
        let pending_request3 = PendingRequest {
            method: "GET".to_string(),
            uri: format!("http://{}:{}/activity/eras", host3, port),
            response: Some(br#"[{"id":5738616,"status":"PROCESSED","start":1721584800000,"end":1721585099999,"processing_time":15977,"nodes_total":9,"nodes_processed":9,"records_processed":0,"records_applied":0,"records_discarded":130755,"attempt":0},{"id":5738617,"status":"PROCESSED","start":1721585100000,"end":1721585399999,"processing_time":1818,"nodes_total":9,"nodes_processed":9,"records_processed":16,"records_applied":16,"records_discarded":0,"attempt":0},{"id":5738618,"status":"PROCESSED","start":1721585400000,"end":1721585699999,"processing_time":1997,"nodes_total":9,"nodes_processed":9,"records_processed":622,"records_applied":622,"records_discarded":0,"attempt":0},{"id":5738619,"status":"PROCESSED","start":1721585700000,"end":1721585999999,"processing_time":2118,"nodes_total":9,"nodes_processed":9,"records_processed":834,"records_applied":834,"records_discarded":0,"attempt":0}]"#.to_vec()),
            sent: true,
            ..Default::default()
        };
        let pending_request4 = PendingRequest {
            method: "GET".to_string(),
            uri: format!("http://{}:{}/activity/eras", host4, port),
            response: Some(br#"[{"id":5738616,"status":"PROCESSED","start":1721584800000,"end":1721585099999,"processing_time":15977,"nodes_total":9,"nodes_processed":9,"records_processed":0,"records_applied":0,"records_discarded":130755,"attempt":0},{"id":5738617,"status":"PROCESSED","start":1721585100000,"end":1721585399999,"processing_time":1818,"nodes_total":9,"nodes_processed":9,"records_processed":16,"records_applied":16,"records_discarded":0,"attempt":0},{"id":5738618,"status":"PROCESSED","start":1721585400000,"end":1721585699999,"processing_time":1997,"nodes_total":9,"nodes_processed":9,"records_processed":622,"records_applied":622,"records_discarded":0,"attempt":0},{"id":5738619,"status":"PROCESSED","start":1721585700000,"end":1721585999999,"processing_time":2118,"nodes_total":9,"nodes_processed":9,"records_processed":834,"records_applied":834,"records_discarded":0,"attempt":0}]"#.to_vec()),
            sent: true,
            ..Default::default()
        };
        let pending_request5 = PendingRequest {
            method: "GET".to_string(),
            uri: format!("http://{}:{}/activity/eras", host5, port),
            response: Some(br#"[{"id":5738616,"status":"PROCESSED","start":1721584800000,"end":1721585099999,"processing_time":15977,"nodes_total":9,"nodes_processed":9,"records_processed":0,"records_applied":0,"records_discarded":130755,"attempt":0},{"id":5738617,"status":"PROCESSED","start":1721585100000,"end":1721585399999,"processing_time":1818,"nodes_total":9,"nodes_processed":9,"records_processed":16,"records_applied":16,"records_discarded":0,"attempt":0},{"id":5738618,"status":"PROCESSED","start":1721585400000,"end":1721585699999,"processing_time":1997,"nodes_total":9,"nodes_processed":9,"records_processed":622,"records_applied":622,"records_discarded":0,"attempt":0},{"id":5738619,"status":"PROCESSED","start":1721585700000,"end":1721585999999,"processing_time":2118,"nodes_total":9,"nodes_processed":9,"records_processed":834,"records_applied":834,"records_discarded":0,"attempt":0}]"#.to_vec()),
            sent: true,
            ..Default::default()
        };
        let pending_request6 = PendingRequest {
            method: "GET".to_string(),
            uri: format!("http://{}:{}/activity/eras", host6, port),
            response: Some(br#"[{"id":5738616,"status":"PROCESSED","start":1721584800000,"end":1721585099999,"processing_time":15977,"nodes_total":9,"nodes_processed":9,"records_processed":0,"records_applied":0,"records_discarded":130755,"attempt":0},{"id":5738617,"status":"PROCESSED","start":1721585100000,"end":1721585399999,"processing_time":1818,"nodes_total":9,"nodes_processed":9,"records_processed":16,"records_applied":16,"records_discarded":0,"attempt":0},{"id":5738618,"status":"PROCESSED","start":1721585400000,"end":1721585699999,"processing_time":1997,"nodes_total":9,"nodes_processed":9,"records_processed":622,"records_applied":622,"records_discarded":0,"attempt":0},{"id":5738619,"status":"PROCESSED","start":1721585700000,"end":1721585999999,"processing_time":2118,"nodes_total":9,"nodes_processed":9,"records_processed":834,"records_applied":834,"records_discarded":0,"attempt":0}]"#.to_vec()),
            sent: true,
            ..Default::default()
        };
        let pending_request7 = PendingRequest {
            method: "GET".to_string(),
            uri: format!("http://{}:{}/activity/eras", host7, port),
            response: Some(br#"[{"id":5738616,"status":"PROCESSED","start":1721584800000,"end":1721585099999,"processing_time":15977,"nodes_total":9,"nodes_processed":9,"records_processed":0,"records_applied":0,"records_discarded":130755,"attempt":0},{"id":5738617,"status":"PROCESSED","start":1721585100000,"end":1721585399999,"processing_time":1818,"nodes_total":9,"nodes_processed":9,"records_processed":16,"records_applied":16,"records_discarded":0,"attempt":0},{"id":5738618,"status":"PROCESSED","start":1721585400000,"end":1721585699999,"processing_time":1997,"nodes_total":9,"nodes_processed":9,"records_processed":622,"records_applied":622,"records_discarded":0,"attempt":0},{"id":5738619,"status":"PROCESSED","start":1721585700000,"end":1721585999999,"processing_time":2118,"nodes_total":9,"nodes_processed":9,"records_processed":834,"records_applied":834,"records_discarded":0,"attempt":0}]"#.to_vec()),
            sent: true,
            ..Default::default()
        };
        let pending_request8 = PendingRequest {
            method: "GET".to_string(),
            uri: format!("http://{}:{}/activity/eras", host8, port),
            response: Some(br#"[{"id":5738616,"status":"PROCESSED","start":1721584800000,"end":1721585099999,"processing_time":15977,"nodes_total":9,"nodes_processed":9,"records_processed":0,"records_applied":0,"records_discarded":130755,"attempt":0},{"id":5738617,"status":"PROCESSED","start":1721585100000,"end":1721585399999,"processing_time":1818,"nodes_total":9,"nodes_processed":9,"records_processed":16,"records_applied":16,"records_discarded":0,"attempt":0},{"id":5738618,"status":"PROCESSED","start":1721585400000,"end":1721585699999,"processing_time":1997,"nodes_total":9,"nodes_processed":9,"records_processed":622,"records_applied":622,"records_discarded":0,"attempt":0},{"id":5738619,"status":"PROCESSED","start":1721585700000,"end":1721585999999,"processing_time":2118,"nodes_total":9,"nodes_processed":9,"records_processed":834,"records_applied":834,"records_discarded":0,"attempt":0}]"#.to_vec()),
            sent: true,
            ..Default::default()
        };
        let pending_request9 = PendingRequest {
            method: "GET".to_string(),
            uri: format!("http://{}:{}/activity/eras", host9, port),
            response: Some(br#"[{"id":5738616,"status":"PROCESSED","start":1721584800000,"end":1721585099999,"processing_time":15977,"nodes_total":9,"nodes_processed":9,"records_processed":0,"records_applied":0,"records_discarded":130755,"attempt":0},{"id":5738617,"status":"PROCESSED","start":1721585100000,"end":1721585399999,"processing_time":1818,"nodes_total":9,"nodes_processed":9,"records_processed":16,"records_applied":16,"records_discarded":0,"attempt":0},{"id":5738618,"status":"PROCESSED","start":1721585400000,"end":1721585699999,"processing_time":1997,"nodes_total":9,"nodes_processed":9,"records_processed":622,"records_applied":622,"records_discarded":0,"attempt":0},{"id":5738619,"status":"PROCESSED","start":1721585700000,"end":1721585999999,"processing_time":2118,"nodes_total":9,"nodes_processed":9,"records_processed":834,"records_applied":834,"records_discarded":0,"attempt":0}]"#.to_vec()),
            sent: true,
            ..Default::default()
        };


		let node_pending_request1 = PendingRequest {
			method: "GET".to_string(),
			uri: format!("http://{}:{}/activity/nodes?eraId=5738616&limit={}", host1, port, pallet::NODES_AGGREGATES_FETCH_BATCH_SIZE),
			response: Some(br#"[{"node_id": "0x48594f1fd4f05135914c42b03e63b61f6a3e4c537ccee3dbac555ef6df371b7e","stored_bytes": 675613289,"transferred_bytes": 1097091579,"number_of_puts": 889,"number_of_gets": 97},{"node_id": "0x9ef98ad9c3626ba725e78d76cfcfc4b4d07e84f0388465bc7eb992e3e117234a","stored_bytes": 0, "transferred_bytes": 38,"number_of_puts": 0,"number_of_gets": 1}]"#.to_vec()),
			sent: true,
			..Default::default()
		};

		let node_pending_request2 = PendingRequest {
			method: "GET".to_string(),
			uri: format!("http://{}:{}/activity/nodes?eraId=5738616&limit={}", host2, port, pallet::NODES_AGGREGATES_FETCH_BATCH_SIZE),
			response: Some(br#"[{"node_id": "0x48594f1fd4f05135914c42b03e63b61f6a3e4c537ccee3dbac555ef6df371b7e","stored_bytes": 675613289,"transferred_bytes": 1097091579,"number_of_puts": 889,"number_of_gets": 97},{"node_id": "0x9ef98ad9c3626ba725e78d76cfcfc4b4d07e84f0388465bc7eb992e3e117234a","stored_bytes": 0, "transferred_bytes": 38,"number_of_puts": 0,"number_of_gets": 1}]"#.to_vec()),
			sent: true,
			..Default::default()
		};

		let node_pending_request3 = PendingRequest {
			method: "GET".to_string(),
			uri: format!("http://{}:{}/activity/nodes?eraId=5738616&limit={}", host3, port, pallet::NODES_AGGREGATES_FETCH_BATCH_SIZE),
			response: Some(br#"[{"node_id": "0x48594f1fd4f05135914c42b03e63b61f6a3e4c537ccee3dbac555ef6df371b7e","stored_bytes": 675613289,"transferred_bytes": 1097091579,"number_of_puts": 889,"number_of_gets": 97},{"node_id": "0x9ef98ad9c3626ba725e78d76cfcfc4b4d07e84f0388465bc7eb992e3e117234a","stored_bytes": 0, "transferred_bytes": 38,"number_of_puts": 0,"number_of_gets": 1}]"#.to_vec()),
			sent: true,
			..Default::default()
		};

		let node_pending_request4 = PendingRequest {
			method: "GET".to_string(),
			uri: format!("http://{}:{}/activity/nodes?eraId=5738616&limit={}", host4, port, pallet::NODES_AGGREGATES_FETCH_BATCH_SIZE),
			response: Some(br#"[{"node_id": "0x48594f1fd4f05135914c42b03e63b61f6a3e4c537ccee3dbac555ef6df371b7e","stored_bytes": 675613289,"transferred_bytes": 1097091579,"number_of_puts": 889,"number_of_gets": 97},{"node_id": "0x9ef98ad9c3626ba725e78d76cfcfc4b4d07e84f0388465bc7eb992e3e117234a","stored_bytes": 0, "transferred_bytes": 38,"number_of_puts": 0,"number_of_gets": 1}]"#.to_vec()),
			sent: true,
			..Default::default()
		};

		let node_pending_request5 = PendingRequest {
			method: "GET".to_string(),
			uri: format!("http://{}:{}/activity/nodes?eraId=5738616&limit={}", host5, port, pallet::NODES_AGGREGATES_FETCH_BATCH_SIZE),
			response: Some(br#"[{"node_id": "0x48594f1fd4f05135914c42b03e63b61f6a3e4c537ccee3dbac555ef6df371b7e","stored_bytes": 675613289,"transferred_bytes": 1097091579,"number_of_puts": 889,"number_of_gets": 97},{"node_id": "0x9ef98ad9c3626ba725e78d76cfcfc4b4d07e84f0388465bc7eb992e3e117234a","stored_bytes": 0, "transferred_bytes": 38,"number_of_puts": 0,"number_of_gets": 1}]"#.to_vec()),
			sent: true,
			..Default::default()
		};

		let node_pending_request6 = PendingRequest {
			method: "GET".to_string(),
			uri: format!("http://{}:{}/activity/nodes?eraId=5738616&limit={}", host6, port, pallet::NODES_AGGREGATES_FETCH_BATCH_SIZE),
			response: Some(br#"[{"node_id": "0x48594f1fd4f05135914c42b03e63b61f6a3e4c537ccee3dbac555ef6df371b7e","stored_bytes": 675613289,"transferred_bytes": 1097091579,"number_of_puts": 889,"number_of_gets": 97},{"node_id": "0x9ef98ad9c3626ba725e78d76cfcfc4b4d07e84f0388465bc7eb992e3e117234a","stored_bytes": 0, "transferred_bytes": 38,"number_of_puts": 0,"number_of_gets": 1}]"#.to_vec()),
			sent: true,
			..Default::default()
		};

		let node_pending_request7 = PendingRequest {
			method: "GET".to_string(),
			uri: format!("http://{}:{}/activity/nodes?eraId=5738616&limit={}", host7, port, pallet::NODES_AGGREGATES_FETCH_BATCH_SIZE),
			response: Some(br#"[{"node_id": "0x48594f1fd4f05135914c42b03e63b61f6a3e4c537ccee3dbac555ef6df371b7e","stored_bytes": 675613289,"transferred_bytes": 1097091579,"number_of_puts": 889,"number_of_gets": 97},{"node_id": "0x9ef98ad9c3626ba725e78d76cfcfc4b4d07e84f0388465bc7eb992e3e117234a","stored_bytes": 0, "transferred_bytes": 38,"number_of_puts": 0,"number_of_gets": 1}]"#.to_vec()),
			sent: true,
			..Default::default()
		};

		let node_pending_request8 = PendingRequest {
			method: "GET".to_string(),
			uri: format!("http://{}:{}/activity/nodes?eraId=5738616&limit={}", host8, port, pallet::NODES_AGGREGATES_FETCH_BATCH_SIZE),
			response: Some(br#"[{"node_id": "0x48594f1fd4f05135914c42b03e63b61f6a3e4c537ccee3dbac555ef6df371b7e","stored_bytes": 675613289,"transferred_bytes": 1097091579,"number_of_puts": 889,"number_of_gets": 97},{"node_id": "0x9ef98ad9c3626ba725e78d76cfcfc4b4d07e84f0388465bc7eb992e3e117234a","stored_bytes": 0, "transferred_bytes": 38,"number_of_puts": 0,"number_of_gets": 1}]"#.to_vec()),
			sent: true,
			..Default::default()
		};

		let node_pending_request9 = PendingRequest {
			method: "GET".to_string(),
			uri: format!("http://{}:{}/activity/nodes?eraId=5738616&limit={}", host9, port, pallet::NODES_AGGREGATES_FETCH_BATCH_SIZE),
			response: Some(br#"[{"node_id": "0x48594f1fd4f05135914c42b03e63b61f6a3e4c537ccee3dbac555ef6df371b7e","stored_bytes": 675613289,"transferred_bytes": 1097091579,"number_of_puts": 889,"number_of_gets": 97},{"node_id": "0x9ef98ad9c3626ba725e78d76cfcfc4b4d07e84f0388465bc7eb992e3e117234a","stored_bytes": 0, "transferred_bytes": 38,"number_of_puts": 0,"number_of_gets": 1}]"#.to_vec()),
			sent: true,
			..Default::default()
		};

		let bucket_pending_request1 = PendingRequest {
			method: "GET".to_string(),
			uri: format!("http://{}:{}/activity/buckets?eraId=5738616&limit={}", host1, port, pallet::BUCKETS_AGGREGATES_FETCH_BATCH_SIZE),
			response: Some(br#"[{"bucket_id": 90235,"stored_bytes": 0,"transferred_bytes": 38,"number_of_puts": 0,"number_of_gets": 1,"sub_aggregates": [{"NodeID": "0xbe26b2458fb0c9df4ec26ec5ba083051402b2a3b9d4a7fe6106fe9f8b5efde2c","stored_bytes": 0,"transferred_bytes": 38,"number_of_puts": 0,"number_of_gets": 1}]}]"#.to_vec()),
			sent: true,
			..Default::default()
		};

		let bucket_pending_request2 = PendingRequest {
			method: "GET".to_string(),
			uri: format!("http://{}:{}/activity/buckets?eraId=5738616&limit={}", host2, port, pallet::BUCKETS_AGGREGATES_FETCH_BATCH_SIZE),
			response: Some(br#"[{"stored_bytes": 0,"transferred_bytes": 38,"number_of_puts": 0,"number_of_gets": 1,"bucket_id": 90235,"sub_aggregates": [{"NodeID": "0xbe26b2458fb0c9df4ec26ec5ba083051402b2a3b9d4a7fe6106fe9f8b5efde2c","stored_bytes": 0,"transferred_bytes": 38,"number_of_puts": 0,"number_of_gets": 1}]}]"#.to_vec()),
			sent: true,
			..Default::default()
		};

		let bucket_pending_request3 = PendingRequest {
			method: "GET".to_string(),
			uri: format!("http://{}:{}/activity/buckets?eraId=5738616&limit={}", host3, port, pallet::BUCKETS_AGGREGATES_FETCH_BATCH_SIZE),
			response: Some(br#"[{"stored_bytes": 0,"transferred_bytes": 38,"number_of_puts": 0,"number_of_gets": 1,"bucket_id": 90235,"sub_aggregates": [{"NodeID": "0xbe26b2458fb0c9df4ec26ec5ba083051402b2a3b9d4a7fe6106fe9f8b5efde2c","stored_bytes": 0,"transferred_bytes": 38,"number_of_puts": 0,"number_of_gets": 1}]}]"#.to_vec()),
			sent: true,
			..Default::default()
		};

		let bucket_pending_request4 = PendingRequest {
			method: "GET".to_string(),
			uri: format!("http://{}:{}/activity/buckets?eraId=5738616&limit={}", host4, port, pallet::BUCKETS_AGGREGATES_FETCH_BATCH_SIZE),
			response: Some(br#"[{"stored_bytes": 0,"transferred_bytes": 38,"number_of_puts": 0,"number_of_gets": 1,"bucket_id": 90235,"sub_aggregates": [{"NodeID": "0xbe26b2458fb0c9df4ec26ec5ba083051402b2a3b9d4a7fe6106fe9f8b5efde2c","stored_bytes": 0,"transferred_bytes": 38,"number_of_puts": 0,"number_of_gets": 1}]}]"#.to_vec()),
			sent: true,
			..Default::default()
		};

		let bucket_pending_request5 = PendingRequest {
			method: "GET".to_string(),
			uri: format!("http://{}:{}/activity/buckets?eraId=5738616&limit={}", host5, port, pallet::BUCKETS_AGGREGATES_FETCH_BATCH_SIZE),
			response: Some(br#"[{"stored_bytes": 0,"transferred_bytes": 38,"number_of_puts": 0,"number_of_gets": 1,"bucket_id": 90235,"sub_aggregates": [{"NodeID": "0xbe26b2458fb0c9df4ec26ec5ba083051402b2a3b9d4a7fe6106fe9f8b5efde2c","stored_bytes": 0,"transferred_bytes": 38,"number_of_puts": 0,"number_of_gets": 1}]}]"#.to_vec()),
			sent: true,
			..Default::default()
		};

		let bucket_pending_request6 = PendingRequest {
			method: "GET".to_string(),
			uri: format!("http://{}:{}/activity/buckets?eraId=5738616&limit={}", host6, port, pallet::BUCKETS_AGGREGATES_FETCH_BATCH_SIZE),
			response: Some(br#"[{"stored_bytes": 0,"transferred_bytes": 38,"number_of_puts": 0,"number_of_gets": 1,"bucket_id": 90235,"sub_aggregates": [{"NodeID": "0xbe26b2458fb0c9df4ec26ec5ba083051402b2a3b9d4a7fe6106fe9f8b5efde2c","stored_bytes": 0,"transferred_bytes": 38,"number_of_puts": 0,"number_of_gets": 1}]}]"#.to_vec()),
			sent: true,
			..Default::default()
		};

		let bucket_pending_request7 = PendingRequest {
			method: "GET".to_string(),
			uri: format!("http://{}:{}/activity/buckets?eraId=5738616&limit={}", host7, port, pallet::BUCKETS_AGGREGATES_FETCH_BATCH_SIZE),
			response: Some(br#"[{"stored_bytes": 0,"transferred_bytes": 38,"number_of_puts": 0,"number_of_gets": 1,"bucket_id": 90235,"sub_aggregates": [{"NodeID": "0xbe26b2458fb0c9df4ec26ec5ba083051402b2a3b9d4a7fe6106fe9f8b5efde2c","stored_bytes": 0,"transferred_bytes": 38,"number_of_puts": 0,"number_of_gets": 1}]}]"#.to_vec()),
			sent: true,
			..Default::default()
		};

		let bucket_pending_request8 = PendingRequest {
			method: "GET".to_string(),
			uri: format!("http://{}:{}/activity/buckets?eraId=5738616&limit={}", host8, port, pallet::BUCKETS_AGGREGATES_FETCH_BATCH_SIZE),
			response: Some(br#"[{"bucket_id": 90235,"stored_bytes": 0,"transferred_bytes": 38,"number_of_puts": 0,"number_of_gets": 1,"sub_aggregates": [{"NodeID": "0xbe26b2458fb0c9df4ec26ec5ba083051402b2a3b9d4a7fe6106fe9f8b5efde2c","stored_bytes": 0,"transferred_bytes": 38,"number_of_puts": 0,"number_of_gets": 1}]}]"#.to_vec()),
			sent: true,
			..Default::default()
		};

		let bucket_pending_request9 = PendingRequest {
			method: "GET".to_string(),
			uri: format!("http://{}:{}/activity/buckets?eraId=5738616&limit={}", host9, port, pallet::BUCKETS_AGGREGATES_FETCH_BATCH_SIZE),
			response: Some(br#"[{"bucket_id": 90235,"stored_bytes": 0,"transferred_bytes": 38,"number_of_puts": 0,"number_of_gets": 1,"sub_aggregates": [{"NodeID": "0xbe26b2458fb0c9df4ec26ec5ba083051402b2a3b9d4a7fe6106fe9f8b5efde2c","stored_bytes": 0,"transferred_bytes": 38,"number_of_puts": 0,"number_of_gets": 1}]}]"#.to_vec()),
			sent: true,
			..Default::default()
		};

        offchain_state.expect_request(pending_request1);
        offchain_state.expect_request(pending_request2);
        offchain_state.expect_request(pending_request3);
        offchain_state.expect_request(pending_request4);
        offchain_state.expect_request(pending_request5);
        offchain_state.expect_request(pending_request6);
        offchain_state.expect_request(pending_request7);
        offchain_state.expect_request(pending_request8);
        offchain_state.expect_request(pending_request9);
        offchain_state.expect_request(node_pending_request1);
        offchain_state.expect_request(node_pending_request2);
        offchain_state.expect_request(node_pending_request3);
        offchain_state.expect_request(node_pending_request4);
        offchain_state.expect_request(node_pending_request5);
        offchain_state.expect_request(node_pending_request6);
        offchain_state.expect_request(node_pending_request7);
        offchain_state.expect_request(node_pending_request8);
        offchain_state.expect_request(node_pending_request9);
        offchain_state.expect_request(bucket_pending_request1);
        offchain_state.expect_request(bucket_pending_request2);
        offchain_state.expect_request(bucket_pending_request3);
        offchain_state.expect_request(bucket_pending_request4);
        offchain_state.expect_request(bucket_pending_request5);
        offchain_state.expect_request(bucket_pending_request6);
        offchain_state.expect_request(bucket_pending_request7);
        offchain_state.expect_request(bucket_pending_request8);
        offchain_state.expect_request(bucket_pending_request9);
        drop(offchain_state);

        // Offchain worker should be triggered if block number is  divided by 100
        let block = 500;
        System::set_block_number(block);

        DdcVerification::offchain_worker(block);
    });
}

#[test]
fn fetch_reward_activities_works() {
	let cluster_id = ClusterId::from([12; 20]);
	let a: DeltaUsageHash = H256([0; 32]);
	let b: DeltaUsageHash = H256([1; 32]);
	let c: DeltaUsageHash = H256([2; 32]);
	let d: DeltaUsageHash = H256([3; 32]);
	let e: DeltaUsageHash = H256([4; 32]);

	let leaves = [a, b, c, d, e];
	let era_id = 1;
<<<<<<< HEAD
	let total_usage: i64 = 56;

	let node_params = StorageNodeParams {
		ssl: false,
		host: "178.251.228.236".as_bytes().to_vec(),
		http_port: 8080,
		mode: StorageNodeMode::DAC,
		p2p_port: 5555,
		grpc_port: 4444,
		domain: b"example.com".to_vec(),
	};

	let result = DdcVerification::fetch_reward_activities(
		&cluster_id,
		era_id,
		vec![
			aggregator_client::json::NodeAggregate {
				node_id: "0".to_string(),
				stored_bytes: -100,
				transferred_bytes: 50,
				number_of_puts: 10,
				number_of_gets: 20,
				aggregator: AggregatorInfo {
					node_pub_key: NodePubKey::StoragePubKey(AccountId32::new([1; 32])),
					node_params: node_params.clone(),
				},
			},
			aggregator_client::json::NodeAggregate {
				node_id: "1".to_string(),
				stored_bytes: -101,
				transferred_bytes: 51,
				number_of_puts: 11,
				number_of_gets: 21,
				aggregator: AggregatorInfo {
					node_pub_key: NodePubKey::StoragePubKey(AccountId32::new([1; 32])),
					node_params: node_params.clone(),
				},
			},
			aggregator_client::json::NodeAggregate {
				node_id: "2".to_string(),
				stored_bytes: 102,
				transferred_bytes: 52,
				number_of_puts: 12,
				number_of_gets: 22,
				aggregator: AggregatorInfo {
					node_pub_key: NodePubKey::StoragePubKey(AccountId32::new([1; 32])),
					node_params: node_params.clone(),
				},
			},
			aggregator_client::json::NodeAggregate {
				node_id: "3".to_string(),
				stored_bytes: 103,
				transferred_bytes: 53,
				number_of_puts: 13,
				number_of_gets: 23,
				aggregator: AggregatorInfo {
					node_pub_key: NodePubKey::StoragePubKey(AccountId32::new([1; 32])),
					node_params: node_params.clone(),
				},
			},
			aggregator_client::json::NodeAggregate {
				node_id: "4".to_string(),
				stored_bytes: 104,
				transferred_bytes: 54,
				number_of_puts: 14,
				number_of_gets: 24,
				aggregator: AggregatorInfo {
					node_pub_key: NodePubKey::StoragePubKey(AccountId32::new([1; 32])),
					node_params: node_params.clone(),
				},
			},
		],
		leaves.to_vec(),
		total_usage,
	);
=======
>>>>>>> d4e234f2

	let result = DdcVerification::fetch_charging_loop_input(&cluster_id, era_id, leaves.to_vec());

	assert_eq!(result.unwrap(), Some((era_id, (leaves.len() - 1) as u16)));
}

#[test]
fn test_find_random_merkle_node_ids() {
	let mut ext = TestExternalities::default();
	let (offchain, _offchain_state) = TestOffchainExt::new();
	let (pool, _) = TestTransactionPoolExt::new();

	ext.register_extension(OffchainWorkerExt::new(offchain.clone()));
	ext.register_extension(OffchainDbExt::new(Box::new(offchain)));
	ext.register_extension(TransactionPoolExt::new(pool));
	let host1 = "178.251.228.236";

	let port = 8080;
	let node_params1 = StorageNodeParams {
		ssl: false,
		host: host1.as_bytes().to_vec(),
		http_port: port,
		mode: StorageNodeMode::DAC,
		p2p_port: 5555,
		grpc_port: 4444,
		domain: b"example2.com".to_vec(),
	};

	ext.execute_with(|| {
		let deffective_bucket_sub_aggregate = aggregator_client::json::BucketSubAggregate {
			bucket_id: 90235,
			node_id: "0xb6186f80dce7190294665ab53860de2841383bb202c562bb8b81a624351fa319"
				.to_string(),
			stored_bytes: 0,
			transferred_bytes: 505,
			number_of_puts: 12,
			number_of_gets: 13,
			aggregator: AggregatorInfo {
				node_pub_key: NodePubKey::StoragePubKey(AccountId32::new([0; 32])),
				node_params: node_params1.clone(),
			},
		};

		let number_of_leaves = deffective_bucket_sub_aggregate.get_number_of_leaves();

		let ids = DdcVerification::find_random_merkle_node_ids(
			3,
			number_of_leaves,
			deffective_bucket_sub_aggregate.get_key(),
		);

		for id in ids {
			assert!(id < number_of_leaves);
		}
	});
}

#[test]
fn challenge_bucket_sub_aggregate_works() {
	let mut ext = new_test_ext();
	let (offchain, offchain_state) = TestOffchainExt::new();
	let (pool, _pool_state) = TestTransactionPoolExt::new();

	let (pair, _seed) = sp_core::sr25519::Pair::from_phrase(
		"spider sell nice animal border success square soda stem charge caution echo",
		None,
	)
	.unwrap();
	let keystore = MemoryKeystore::new();
	keystore
		.insert(
			DAC_VERIFICATION_KEY_TYPE,
			"0xb6186f80dce7190294665ab53860de2841383bb202c562bb8b81a624351fa318",
			pair.public().as_ref(),
		)
		.unwrap();

	ext.register_extension(OffchainWorkerExt::new(offchain.clone()));
	ext.register_extension(OffchainDbExt::new(offchain));
	ext.register_extension(TransactionPoolExt::new(pool));
	ext.register_extension(KeystoreExt::new(keystore));

	ext.execute_with(|| {
		let mut offchain_state = offchain_state.write();
		let key = format!("offchain::validator::{:?}", DAC_VERIFICATION_KEY_TYPE).into_bytes();
		offchain_state.persistent_storage.set(
			b"",
			&key,
			b"9ef98ad9c3626ba725e78d76cfcfc4b4d07e84f0388465bc7eb992e3e117234a".as_ref(),
		);
		offchain_state.timestamp = Timestamp::from_unix_millis(0);
		let host1 = "178.251.228.165";
        let port = 8080;

        //todo! put them in resource file
        let pending_request1 = PendingRequest {
            method: "GET".to_string(),
            uri: format!("http://{}:{}/activity/buckets/123229/challenge?eraId=5757773&nodeId=0x1f50f1455f60f5774564233d321a116ca45ae3188b2200999445706d04839d72&merkleTreeNodeId=0,2,1,3", host1, port),
            response: Some(br#"{"proofs":[{"merkle_tree_node_id":3,"usage":{"stored_bytes":2097152,"transferred_bytes":1048576,"number_of_puts":1,"number_of_gets":1},"path":["hFnZfjnS5bAzgm5tHcWTxuJa5waDcaiU7OhBRofylhQ="],"leafs":[{"record":{"id":"17Z3vSjjRm6mWN3Swpw3Cw==","upstream":{"request":{"requestId":"e9920157-6c6a-485e-9f5a-1685ea6d4ef5","requestType":"REQUEST_TYPE_GET","contentType":"CONTENT_TYPE_PIECE","bucketId":"1","pieceCid":"AQIeIKLbs3OibO5qbLJ/PLCo1m02oFHWCl4s7S59GWgxDUbk","offset":"0","size":"0","timestamp":"1727346880632","signature":{"algorithm":"ED_25519","signer":"iNw0F9UFjsS0UD4MEuoaCom+IA/piSJCPUM0AU+msO4=","value":"KPDnQH5KZZQ2hksJ8F/w3GHwWloAm1QKoLt+SuUNYt3HxsGrh3r3q77COiu0jrwQ7mEsp/FFJp4pDp2Y1j2sDA=="}}},"downstream":[{"request":{"requestId":"a5bcaa37-97a4-45d2-beb9-c11cc955fb78","requestType":"REQUEST_TYPE_GET","contentType":"CONTENT_TYPE_MERKLE_TREE","bucketId":"0","pieceCid":"AQIeIKLbs3OibO5qbLJ/PLCo1m02oFHWCl4s7S59GWgxDUbk","offset":"0","size":"0","timestamp":"1727346880633","signature":{"algorithm":"ED_25519","signer":"CsfLnFNZTp9TjZlQxrzyjwwMe4OF3uouviQGK8ZA574=","value":"ulpjaksvopDDRRfYnrccUg5spkoRpfZlDARbjgfL4Y/X4HZNUp2cL5qQMHUosREB6PSMXr9rQvXYGA9kmrUBDg=="}}},{"request":{"requestId":"8af9ba14-4c49-438c-957d-d1a108a58b85","requestType":"REQUEST_TYPE_GET","contentType":"CONTENT_TYPE_SEGMENT","bucketId":"0","pieceCid":"AQIeIKLbs3OibO5qbLJ/PLCo1m02oFHWCl4s7S59GWgxDUbk","offset":"0","size":"524288","timestamp":"1727346880633","signature":{"algorithm":"ED_25519","signer":"CsfLnFNZTp9TjZlQxrzyjwwMe4OF3uouviQGK8ZA574=","value":"CLdw3HaQWVWdDHeog2SZjiEA4NZN6PD8vyw58JuQI7gMDpDXLFslMOcI7p/uNEyeDfNoKTAgNZpWbNR4vSZ/AA=="}}},{"request":{"requestId":"b3dc8833-d5aa-4e33-9afa-54584da29cda","requestType":"REQUEST_TYPE_GET","contentType":"CONTENT_TYPE_SEGMENT","bucketId":"0","pieceCid":"AQIeIKLbs3OibO5qbLJ/PLCo1m02oFHWCl4s7S59GWgxDUbk","offset":"0","size":"524288","timestamp":"1727346880633","signature":{"algorithm":"ED_25519","signer":"CsfLnFNZTp9TjZlQxrzyjwwMe4OF3uouviQGK8ZA574=","value":"5XTnDU/85DqWWpMy1kGRVK6ZHe/EYDeg2p07UbFnIr6xLX7n50k9MslwuF8jMl2/QoBrPnndHdCd5ssqV90kDg=="}}}],"timestamp":"1727346880633","signature":{"algorithm":"ED_25519","signer":"CsfLnFNZTp9TjZlQxrzyjwwMe4OF3uouviQGK8ZA574=","value":"8WWGHaL3n8+bkuYQhTua3l+i3W//XXhlnzCpQ7VJ/BmfXQPFGEjIZsXw0kKr4+VXh/kWAncF3VrvW9nEi6G2CQ=="}},"transferred_bytes":1048576,"stored_bytes":0},{"record":{"id":"8Rg6VlRrSE65NsCY02OnlA==","upstream":{"request":{"requestId":"aacf30c4-b2e9-4f37-826d-0016c280f39b","requestType":"REQUEST_TYPE_PUT","contentType":"CONTENT_TYPE_METADATA","bucketId":"0","pieceCid":"AAAAAAAAAAEBAh4gaLfPG3AA1QwNFQc3VvJYsMAINAN6mMkvo5vk5HP8g/0=","offset":"0","size":"385","timestamp":"1727346880673","signature":{"algorithm":"ED_25519","signer":"xHUfclv0KTLyCz1NjsLAdMrEBfKdlta130WiEBvB14s=","value":"yPZt7Fyfp1aiJL+hYOg5rRtPPTNDMZwgReX2RX4bWbP8+ivreh1cNvSwnM5ln0EFqxTn53iVQpZeMWXUSiJeCw=="}}},"downstream":[],"timestamp":"1727346880673","signature":{"algorithm":"ED_25519","signer":"CsfLnFNZTp9TjZlQxrzyjwwMe4OF3uouviQGK8ZA574=","value":"zX0aGW/FuhddMAtGvN4Gjf6P1JaFGasrwf5yCrQPFv4qUB1GyACynb1s1+Mv0zpMAGOtIOcwaemoPu4fnOByBA=="}},"transferred_bytes":1048576,"stored_bytes":1048576}]}]}"#.to_vec()),
            sent: true,
            ..Default::default()
        };

		let pending_request2 = PendingRequest {
			method: "GET".to_string(),
			uri: format!("http://{}:{}/activity/buckets/123229/traverse?eraId=5757773&nodeId=0x1f50f1455f60f5774564233d321a116ca45ae3188b2200999445706d04839d72&merkleTreeNodeId=1&levels=1", host1, port),
			response: Some(br#"{"merkle_tree_node_id":2,"hash":"hkujtYgWP21CrXdRP1rhRPrYR2ooIYCnP5zwCERTePI=","stored_bytes":20913291,"transferred_bytes":20913291,"number_of_puts":61,"number_of_gets":3}"#.to_vec()),
			sent: true,
			..Default::default()
		};

        offchain_state.expect_request(pending_request1);
        offchain_state.expect_request(pending_request2);

        drop(offchain_state);

        let cluster_id = ClusterId::from([1; 20]);
        let era_id = 5757773;
        let host1 = "178.251.228.165";


        let port = 8080;
        let node_params1 = StorageNodeParams {
            ssl: false,
            host: host1.as_bytes().to_vec(),
            http_port: port,
            mode: StorageNodeMode::DAC,
            p2p_port: 5555,
            grpc_port: 4444,
            domain: b"example2.com".to_vec(),
        };

        let deffective_bucket_sub_aggregate = aggregator_client::json::BucketSubAggregate {
            bucket_id: 123229,
            node_id: "0x1f50f1455f60f5774564233d321a116ca45ae3188b2200999445706d04839d72"
                .to_string(),
            stored_bytes: 0,
            transferred_bytes: 25143977,
            number_of_puts: 0,
            number_of_gets: 10,
            aggregator: AggregatorInfo {
                node_pub_key: NodePubKey::StoragePubKey(AccountId32::new([0; 32])),
                node_params: node_params1.clone(),
            },
        };

        let result =
            DdcVerification::_challenge_aggregate(&cluster_id, era_id, &deffective_bucket_sub_aggregate);

        assert!(result.is_ok());

    });
}

<<<<<<< HEAD
use crate::aggregator_client::AggregatorClient;

#[test]
fn aggregator_client_challenge_bucket_sub_aggregate_works() {
=======
use crate::aggregator_client::{
	json::{BucketAggregateResponse, SignedJsonResponse},
	AggregatorClient,
};

#[test]
fn aggregator_client_get_buckets_aggregates_works() {
>>>>>>> d4e234f2
	let mut ext = TestExternalities::default();
	let (offchain, offchain_state) = TestOffchainExt::new();

	ext.register_extension(OffchainWorkerExt::new(offchain.clone()));
	ext.register_extension(OffchainDbExt::new(Box::new(offchain)));

	ext.execute_with(|| {
		let mut offchain_state = offchain_state.write();
		offchain_state.timestamp = Timestamp::from_unix_millis(0);

<<<<<<< HEAD
		let base_url = "http://example.com";
		let bucket_id = 1;
		let era_id = 1;
		let merkle_tree_node_id = "2,6";
		let node_id = "0x0ac7cb9c53594e9f538d9950c6bcf28f0c0c7b8385deea2ebe24062bc640e7be";

		let expected_response = proto::ChallengeResponse {
			proofs: vec![
				proto::challenge_response::Proof {
					merkle_tree_node_id: 2,
					usage: Some(proto::Aggregate { stored: 4, delivered: 3, puts: 2, gets: 1 }),
					..Default::default()
				},
				proto::challenge_response::Proof {
					merkle_tree_node_id: 6,
					usage: Some(proto::Aggregate { stored: 8, delivered: 7, puts: 6, gets: 5 }),
					..Default::default()
				},
			],
		};
		let mut expected_response_serialized = Vec::new();
		expected_response.encode(&mut expected_response_serialized).unwrap();

		let expected = PendingRequest {
			method: "GET".into(),
			headers: vec![("Accept".into(), "application/protobuf".into())],
			uri: format!(
				"{}/activity/buckets/{}/challenge?eraId={}&nodeId={}&merkleTreeNodeId={}",
				base_url, bucket_id, era_id, node_id, merkle_tree_node_id
			),
			response: Some(expected_response_serialized),
=======
		let base_url = "http://example.com:8080";
		let era_id = 346524624;
		let activity_buckets_signed_resp =
			include_bytes!("./test_data/activity_buckets_signed_resp.json").as_slice();

		let expected_request = PendingRequest {
			method: "GET".to_string(),
			uri: format!("{}/activity/buckets?eraId={}&sign=true", base_url, era_id),
			response: Some(activity_buckets_signed_resp.to_vec()),
>>>>>>> d4e234f2
			sent: true,
			..Default::default()
		};
		offchain_state.expect_request(expected);
		drop(offchain_state);

<<<<<<< HEAD
		let client = AggregatorClient::new(base_url, Duration::from_millis(1_000), 1);

		let result = client.challenge_bucket_sub_aggregate(era_id, bucket_id, node_id, vec![2, 6]);
		assert_eq!(result, Ok(expected_response));
	})
}

#[test]
fn aggregator_client_challenge_node_aggregate_works() {
	let mut ext = TestExternalities::default();
	let (offchain, offchain_state) = TestOffchainExt::new();

	ext.register_extension(OffchainWorkerExt::new(offchain.clone()));
	ext.register_extension(OffchainDbExt::new(Box::new(offchain)));

	ext.execute_with(|| {
		let mut offchain_state = offchain_state.write();
		offchain_state.timestamp = Timestamp::from_unix_millis(0);

		let base_url = "http://example.com";
		let era_id = 1;
		let merkle_tree_node_id = "2,6";
		let node_id = "0x0ac7cb9c53594e9f538d9950c6bcf28f0c0c7b8385deea2ebe24062bc640e7be";

		let expected_response = proto::ChallengeResponse {
			proofs: vec![
				proto::challenge_response::Proof {
					merkle_tree_node_id: 2,
					usage: Some(proto::Aggregate { stored: 4, delivered: 3, puts: 2, gets: 1 }),
					..Default::default()
				},
				proto::challenge_response::Proof {
					merkle_tree_node_id: 6,
					usage: Some(proto::Aggregate { stored: 8, delivered: 7, puts: 6, gets: 5 }),
					..Default::default()
				},
			],
		};
		let mut expected_response_serialized = Vec::new();
		expected_response.encode(&mut expected_response_serialized).unwrap();

		let expected = PendingRequest {
			method: "GET".into(),
			headers: vec![("Accept".into(), "application/protobuf".into())],
			uri: format!(
				"{}/activity/nodes/{}/challenge?eraId={}&merkleTreeNodeId={}",
				base_url, node_id, era_id, merkle_tree_node_id
			),
			response: Some(expected_response_serialized),
			sent: true,
			..Default::default()
		};
		offchain_state.expect_request(expected);
		drop(offchain_state);

		let client = AggregatorClient::new(base_url, Duration::from_millis(1_000), 1);

=======
		offchain_state.expect_request(expected_request);
		drop(offchain_state);

		let client = AggregatorClient::new(base_url, Duration::from_millis(1_000), 1, true);

		let expected_response: SignedJsonResponse<Vec<BucketAggregateResponse>> =
			serde_json::from_slice(activity_buckets_signed_resp)
				.expect("json parsing failed, broken test data?");
		let result = client.buckets_aggregates(era_id, None, None);

		assert_eq!(result, Ok(expected_response.payload));
	})
}

#[test]
fn aggregator_client_challenge_bucket_sub_aggregate_works() {
	let mut ext = TestExternalities::default();
	let (offchain, offchain_state) = TestOffchainExt::new();

	ext.register_extension(OffchainWorkerExt::new(offchain.clone()));
	ext.register_extension(OffchainDbExt::new(Box::new(offchain)));

	ext.execute_with(|| {
		let mut offchain_state = offchain_state.write();
		offchain_state.timestamp = Timestamp::from_unix_millis(0);

		let base_url = "http://example.com";
		let bucket_id = 1;
		let era_id = 1;
		let merkle_tree_node_id = "2,6";
		let node_id = "0x0ac7cb9c53594e9f538d9950c6bcf28f0c0c7b8385deea2ebe24062bc640e7be";

		let expected_response = proto::ChallengeResponse {
			proofs: vec![
				proto::challenge_response::Proof {
					merkle_tree_node_id: 2,
					usage: Some(proto::Aggregate { stored: 4, delivered: 3, puts: 2, gets: 1 }),
					..Default::default()
				},
				proto::challenge_response::Proof {
					merkle_tree_node_id: 6,
					usage: Some(proto::Aggregate { stored: 8, delivered: 7, puts: 6, gets: 5 }),
					..Default::default()
				},
			],
		};
		let mut expected_response_serialized = Vec::new();
		expected_response.encode(&mut expected_response_serialized).unwrap();

		let expected = PendingRequest {
			method: "GET".into(),
			headers: vec![("Accept".into(), "application/protobuf".into())],
			uri: format!(
				"{}/activity/buckets/{}/challenge?eraId={}&nodeId={}&merkleTreeNodeId={}",
				base_url, bucket_id, era_id, node_id, merkle_tree_node_id
			),
			response: Some(expected_response_serialized),
			sent: true,
			..Default::default()
		};
		offchain_state.expect_request(expected);
		drop(offchain_state);

		let client = AggregatorClient::new(base_url, Duration::from_millis(1_000), 1, false);

		let result = client.challenge_bucket_sub_aggregate(era_id, bucket_id, node_id, vec![2, 6]);
		assert_eq!(result, Ok(expected_response));
	})
}

#[test]
fn aggregator_client_challenge_node_aggregate_works() {
	let mut ext = TestExternalities::default();
	let (offchain, offchain_state) = TestOffchainExt::new();

	ext.register_extension(OffchainWorkerExt::new(offchain.clone()));
	ext.register_extension(OffchainDbExt::new(Box::new(offchain)));

	ext.execute_with(|| {
		let mut offchain_state = offchain_state.write();
		offchain_state.timestamp = Timestamp::from_unix_millis(0);

		let base_url = "http://example.com";
		let era_id = 1;
		let merkle_tree_node_id = "2,6";
		let node_id = "0x0ac7cb9c53594e9f538d9950c6bcf28f0c0c7b8385deea2ebe24062bc640e7be";

		let expected_response = proto::ChallengeResponse {
			proofs: vec![
				proto::challenge_response::Proof {
					merkle_tree_node_id: 2,
					usage: Some(proto::Aggregate { stored: 4, delivered: 3, puts: 2, gets: 1 }),
					..Default::default()
				},
				proto::challenge_response::Proof {
					merkle_tree_node_id: 6,
					usage: Some(proto::Aggregate { stored: 8, delivered: 7, puts: 6, gets: 5 }),
					..Default::default()
				},
			],
		};
		let mut expected_response_serialized = Vec::new();
		expected_response.encode(&mut expected_response_serialized).unwrap();

		let expected = PendingRequest {
			method: "GET".into(),
			headers: vec![("Accept".into(), "application/protobuf".into())],
			uri: format!(
				"{}/activity/nodes/{}/challenge?eraId={}&merkleTreeNodeId={}",
				base_url, node_id, era_id, merkle_tree_node_id
			),
			response: Some(expected_response_serialized),
			sent: true,
			..Default::default()
		};
		offchain_state.expect_request(expected);
		drop(offchain_state);

		let client = AggregatorClient::new(base_url, Duration::from_millis(1_000), 1, false);

>>>>>>> d4e234f2
		let result = client.challenge_node_aggregate(era_id, node_id, vec![2, 6]);
		assert_eq!(result, Ok(expected_response));
	})
}<|MERGE_RESOLUTION|>--- conflicted
+++ resolved
@@ -1,9 +1,5 @@
 use ddc_primitives::{
-<<<<<<< HEAD
-	AggregatorInfo, ClusterId, MergeActivityHash, StorageNodeMode, StorageNodeParams,
-=======
 	AggregatorInfo, ClusterId, DeltaUsageHash, MergeMMRHash, StorageNodeMode, StorageNodeParams,
->>>>>>> d4e234f2
 	StorageNodePubKey, DAC_VERIFICATION_KEY_TYPE,
 };
 use frame_support::{assert_noop, assert_ok};
@@ -2534,11 +2530,7 @@
 
 		let leaf_index = 2;
 		let leaf_hash = c;
-<<<<<<< HEAD
-		assert!(DdcVerification::proof_merkle_leaf(
-=======
 		assert!(DdcVerification::_proof_merkle_leaf(
->>>>>>> d4e234f2
 			root_hash,
 			leaf_hash,
 			leaf_index,
@@ -2550,11 +2542,7 @@
 		let leaf_index = 5;
 		let leaf_hash = f;
 		assert_noop!(
-<<<<<<< HEAD
-			DdcVerification::proof_merkle_leaf(
-=======
 			DdcVerification::_proof_merkle_leaf(
->>>>>>> d4e234f2
 				root_hash,
 				leaf_hash,
 				leaf_index,
@@ -2864,84 +2852,6 @@
 
 	let leaves = [a, b, c, d, e];
 	let era_id = 1;
-<<<<<<< HEAD
-	let total_usage: i64 = 56;
-
-	let node_params = StorageNodeParams {
-		ssl: false,
-		host: "178.251.228.236".as_bytes().to_vec(),
-		http_port: 8080,
-		mode: StorageNodeMode::DAC,
-		p2p_port: 5555,
-		grpc_port: 4444,
-		domain: b"example.com".to_vec(),
-	};
-
-	let result = DdcVerification::fetch_reward_activities(
-		&cluster_id,
-		era_id,
-		vec![
-			aggregator_client::json::NodeAggregate {
-				node_id: "0".to_string(),
-				stored_bytes: -100,
-				transferred_bytes: 50,
-				number_of_puts: 10,
-				number_of_gets: 20,
-				aggregator: AggregatorInfo {
-					node_pub_key: NodePubKey::StoragePubKey(AccountId32::new([1; 32])),
-					node_params: node_params.clone(),
-				},
-			},
-			aggregator_client::json::NodeAggregate {
-				node_id: "1".to_string(),
-				stored_bytes: -101,
-				transferred_bytes: 51,
-				number_of_puts: 11,
-				number_of_gets: 21,
-				aggregator: AggregatorInfo {
-					node_pub_key: NodePubKey::StoragePubKey(AccountId32::new([1; 32])),
-					node_params: node_params.clone(),
-				},
-			},
-			aggregator_client::json::NodeAggregate {
-				node_id: "2".to_string(),
-				stored_bytes: 102,
-				transferred_bytes: 52,
-				number_of_puts: 12,
-				number_of_gets: 22,
-				aggregator: AggregatorInfo {
-					node_pub_key: NodePubKey::StoragePubKey(AccountId32::new([1; 32])),
-					node_params: node_params.clone(),
-				},
-			},
-			aggregator_client::json::NodeAggregate {
-				node_id: "3".to_string(),
-				stored_bytes: 103,
-				transferred_bytes: 53,
-				number_of_puts: 13,
-				number_of_gets: 23,
-				aggregator: AggregatorInfo {
-					node_pub_key: NodePubKey::StoragePubKey(AccountId32::new([1; 32])),
-					node_params: node_params.clone(),
-				},
-			},
-			aggregator_client::json::NodeAggregate {
-				node_id: "4".to_string(),
-				stored_bytes: 104,
-				transferred_bytes: 54,
-				number_of_puts: 14,
-				number_of_gets: 24,
-				aggregator: AggregatorInfo {
-					node_pub_key: NodePubKey::StoragePubKey(AccountId32::new([1; 32])),
-					node_params: node_params.clone(),
-				},
-			},
-		],
-		leaves.to_vec(),
-		total_usage,
-	);
-=======
->>>>>>> d4e234f2
 
 	let result = DdcVerification::fetch_charging_loop_input(&cluster_id, era_id, leaves.to_vec());
 
@@ -3096,12 +3006,6 @@
     });
 }
 
-<<<<<<< HEAD
-use crate::aggregator_client::AggregatorClient;
-
-#[test]
-fn aggregator_client_challenge_bucket_sub_aggregate_works() {
-=======
 use crate::aggregator_client::{
 	json::{BucketAggregateResponse, SignedJsonResponse},
 	AggregatorClient,
@@ -3109,7 +3013,6 @@
 
 #[test]
 fn aggregator_client_get_buckets_aggregates_works() {
->>>>>>> d4e234f2
 	let mut ext = TestExternalities::default();
 	let (offchain, offchain_state) = TestOffchainExt::new();
 
@@ -3120,7 +3023,45 @@
 		let mut offchain_state = offchain_state.write();
 		offchain_state.timestamp = Timestamp::from_unix_millis(0);
 
-<<<<<<< HEAD
+		let base_url = "http://example.com:8080";
+		let era_id = 346524624;
+		let activity_buckets_signed_resp =
+			include_bytes!("./test_data/activity_buckets_signed_resp.json").as_slice();
+
+		let expected_request = PendingRequest {
+			method: "GET".to_string(),
+			uri: format!("{}/activity/buckets?eraId={}&sign=true", base_url, era_id),
+			response: Some(activity_buckets_signed_resp.to_vec()),
+			sent: true,
+			..Default::default()
+		};
+
+		offchain_state.expect_request(expected_request);
+		drop(offchain_state);
+
+		let client = AggregatorClient::new(base_url, Duration::from_millis(1_000), 1, true);
+
+		let expected_response: SignedJsonResponse<Vec<BucketAggregateResponse>> =
+			serde_json::from_slice(activity_buckets_signed_resp)
+				.expect("json parsing failed, broken test data?");
+		let result = client.buckets_aggregates(era_id, None, None);
+
+		assert_eq!(result, Ok(expected_response.payload));
+	})
+}
+
+#[test]
+fn aggregator_client_challenge_bucket_sub_aggregate_works() {
+	let mut ext = TestExternalities::default();
+	let (offchain, offchain_state) = TestOffchainExt::new();
+
+	ext.register_extension(OffchainWorkerExt::new(offchain.clone()));
+	ext.register_extension(OffchainDbExt::new(Box::new(offchain)));
+
+	ext.execute_with(|| {
+		let mut offchain_state = offchain_state.write();
+		offchain_state.timestamp = Timestamp::from_unix_millis(0);
+
 		let base_url = "http://example.com";
 		let bucket_id = 1;
 		let era_id = 1;
@@ -3152,25 +3093,13 @@
 				base_url, bucket_id, era_id, node_id, merkle_tree_node_id
 			),
 			response: Some(expected_response_serialized),
-=======
-		let base_url = "http://example.com:8080";
-		let era_id = 346524624;
-		let activity_buckets_signed_resp =
-			include_bytes!("./test_data/activity_buckets_signed_resp.json").as_slice();
-
-		let expected_request = PendingRequest {
-			method: "GET".to_string(),
-			uri: format!("{}/activity/buckets?eraId={}&sign=true", base_url, era_id),
-			response: Some(activity_buckets_signed_resp.to_vec()),
->>>>>>> d4e234f2
 			sent: true,
 			..Default::default()
 		};
 		offchain_state.expect_request(expected);
 		drop(offchain_state);
 
-<<<<<<< HEAD
-		let client = AggregatorClient::new(base_url, Duration::from_millis(1_000), 1);
+		let client = AggregatorClient::new(base_url, Duration::from_millis(1_000), 1, false);
 
 		let result = client.challenge_bucket_sub_aggregate(era_id, bucket_id, node_id, vec![2, 6]);
 		assert_eq!(result, Ok(expected_response));
@@ -3225,130 +3154,8 @@
 		offchain_state.expect_request(expected);
 		drop(offchain_state);
 
-		let client = AggregatorClient::new(base_url, Duration::from_millis(1_000), 1);
-
-=======
-		offchain_state.expect_request(expected_request);
-		drop(offchain_state);
-
-		let client = AggregatorClient::new(base_url, Duration::from_millis(1_000), 1, true);
-
-		let expected_response: SignedJsonResponse<Vec<BucketAggregateResponse>> =
-			serde_json::from_slice(activity_buckets_signed_resp)
-				.expect("json parsing failed, broken test data?");
-		let result = client.buckets_aggregates(era_id, None, None);
-
-		assert_eq!(result, Ok(expected_response.payload));
-	})
-}
-
-#[test]
-fn aggregator_client_challenge_bucket_sub_aggregate_works() {
-	let mut ext = TestExternalities::default();
-	let (offchain, offchain_state) = TestOffchainExt::new();
-
-	ext.register_extension(OffchainWorkerExt::new(offchain.clone()));
-	ext.register_extension(OffchainDbExt::new(Box::new(offchain)));
-
-	ext.execute_with(|| {
-		let mut offchain_state = offchain_state.write();
-		offchain_state.timestamp = Timestamp::from_unix_millis(0);
-
-		let base_url = "http://example.com";
-		let bucket_id = 1;
-		let era_id = 1;
-		let merkle_tree_node_id = "2,6";
-		let node_id = "0x0ac7cb9c53594e9f538d9950c6bcf28f0c0c7b8385deea2ebe24062bc640e7be";
-
-		let expected_response = proto::ChallengeResponse {
-			proofs: vec![
-				proto::challenge_response::Proof {
-					merkle_tree_node_id: 2,
-					usage: Some(proto::Aggregate { stored: 4, delivered: 3, puts: 2, gets: 1 }),
-					..Default::default()
-				},
-				proto::challenge_response::Proof {
-					merkle_tree_node_id: 6,
-					usage: Some(proto::Aggregate { stored: 8, delivered: 7, puts: 6, gets: 5 }),
-					..Default::default()
-				},
-			],
-		};
-		let mut expected_response_serialized = Vec::new();
-		expected_response.encode(&mut expected_response_serialized).unwrap();
-
-		let expected = PendingRequest {
-			method: "GET".into(),
-			headers: vec![("Accept".into(), "application/protobuf".into())],
-			uri: format!(
-				"{}/activity/buckets/{}/challenge?eraId={}&nodeId={}&merkleTreeNodeId={}",
-				base_url, bucket_id, era_id, node_id, merkle_tree_node_id
-			),
-			response: Some(expected_response_serialized),
-			sent: true,
-			..Default::default()
-		};
-		offchain_state.expect_request(expected);
-		drop(offchain_state);
-
 		let client = AggregatorClient::new(base_url, Duration::from_millis(1_000), 1, false);
 
-		let result = client.challenge_bucket_sub_aggregate(era_id, bucket_id, node_id, vec![2, 6]);
-		assert_eq!(result, Ok(expected_response));
-	})
-}
-
-#[test]
-fn aggregator_client_challenge_node_aggregate_works() {
-	let mut ext = TestExternalities::default();
-	let (offchain, offchain_state) = TestOffchainExt::new();
-
-	ext.register_extension(OffchainWorkerExt::new(offchain.clone()));
-	ext.register_extension(OffchainDbExt::new(Box::new(offchain)));
-
-	ext.execute_with(|| {
-		let mut offchain_state = offchain_state.write();
-		offchain_state.timestamp = Timestamp::from_unix_millis(0);
-
-		let base_url = "http://example.com";
-		let era_id = 1;
-		let merkle_tree_node_id = "2,6";
-		let node_id = "0x0ac7cb9c53594e9f538d9950c6bcf28f0c0c7b8385deea2ebe24062bc640e7be";
-
-		let expected_response = proto::ChallengeResponse {
-			proofs: vec![
-				proto::challenge_response::Proof {
-					merkle_tree_node_id: 2,
-					usage: Some(proto::Aggregate { stored: 4, delivered: 3, puts: 2, gets: 1 }),
-					..Default::default()
-				},
-				proto::challenge_response::Proof {
-					merkle_tree_node_id: 6,
-					usage: Some(proto::Aggregate { stored: 8, delivered: 7, puts: 6, gets: 5 }),
-					..Default::default()
-				},
-			],
-		};
-		let mut expected_response_serialized = Vec::new();
-		expected_response.encode(&mut expected_response_serialized).unwrap();
-
-		let expected = PendingRequest {
-			method: "GET".into(),
-			headers: vec![("Accept".into(), "application/protobuf".into())],
-			uri: format!(
-				"{}/activity/nodes/{}/challenge?eraId={}&merkleTreeNodeId={}",
-				base_url, node_id, era_id, merkle_tree_node_id
-			),
-			response: Some(expected_response_serialized),
-			sent: true,
-			..Default::default()
-		};
-		offchain_state.expect_request(expected);
-		drop(offchain_state);
-
-		let client = AggregatorClient::new(base_url, Duration::from_millis(1_000), 1, false);
-
->>>>>>> d4e234f2
 		let result = client.challenge_node_aggregate(era_id, node_id, vec![2, 6]);
 		assert_eq!(result, Ok(expected_response));
 	})
