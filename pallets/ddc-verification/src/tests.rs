--- conflicted
+++ resolved
@@ -1060,89 +1060,22 @@
 }
 
 #[test]
-<<<<<<< HEAD
 fn test_split_to_batches_single_batch() {
 	let nodes = get_node_activities();
 	let activities = vec![nodes[0].clone(), nodes[1].clone(), nodes[2].clone()];
 	let mut sorted_activities = vec![nodes[0].clone(), nodes[1].clone(), nodes[2].clone()];
-=======
-fn test_single_batch() {
-	let node1 = NodeActivity {
-		node_id: "0".to_string(),
-		provider_id: "0".to_string(),
-		stored_bytes: 100,
-		transferred_bytes: 50,
-		number_of_puts: 10,
-		number_of_gets: 20,
-	};
-	let node2 = NodeActivity {
-		node_id: "1".to_string(),
-		provider_id: "1".to_string(),
-		stored_bytes: 101,
-		transferred_bytes: 51,
-		number_of_puts: 11,
-		number_of_gets: 21,
-	};
-	let node3 = NodeActivity {
-		node_id: "2".to_string(),
-		provider_id: "2".to_string(),
-		stored_bytes: 102,
-		transferred_bytes: 52,
-		number_of_puts: 12,
-		number_of_gets: 22,
-	};
-	let activities = vec![node1.clone(), node2.clone(), node3.clone()];
-	let mut sorted_activities = vec![node1.clone(), node2.clone(), node3.clone()];
->>>>>>> 99aeb206
+
 	sorted_activities.sort();
 	let result = DdcVerification::split_to_batches(&activities, 5);
 	assert_eq!(result, vec![sorted_activities]);
 }
 
 #[test]
-<<<<<<< HEAD
 fn test_split_to_batches_exact_batches() {
 	let nodes = get_node_activities();
 	let activities = vec![nodes[0].clone(), nodes[1].clone(), nodes[2].clone(), nodes[3].clone()];
 	let mut sorted_activities =
 		vec![nodes[0].clone(), nodes[1].clone(), nodes[2].clone(), nodes[3].clone()];
-=======
-fn test_exact_batches() {
-	let node1 = NodeActivity {
-		node_id: "0".to_string(),
-		provider_id: "0".to_string(),
-		stored_bytes: 100,
-		transferred_bytes: 50,
-		number_of_puts: 10,
-		number_of_gets: 20,
-	};
-	let node2 = NodeActivity {
-		node_id: "1".to_string(),
-		provider_id: "1".to_string(),
-		stored_bytes: 101,
-		transferred_bytes: 51,
-		number_of_puts: 11,
-		number_of_gets: 21,
-	};
-	let node3 = NodeActivity {
-		node_id: "2".to_string(),
-		provider_id: "2".to_string(),
-		stored_bytes: 102,
-		transferred_bytes: 52,
-		number_of_puts: 12,
-		number_of_gets: 22,
-	};
-	let node4 = NodeActivity {
-		node_id: "3".to_string(),
-		provider_id: "3".to_string(),
-		stored_bytes: 103,
-		transferred_bytes: 53,
-		number_of_puts: 13,
-		number_of_gets: 23,
-	};
-	let activities = vec![node1.clone(), node2.clone(), node3.clone(), node4.clone()];
-	let mut sorted_activities = vec![node1.clone(), node2.clone(), node3.clone(), node4.clone()];
->>>>>>> 99aeb206
 	sorted_activities.sort();
 	let result = DdcVerification::split_to_batches(&activities, 2);
 	assert_eq!(
@@ -1155,7 +1088,6 @@
 }
 #[test]
 #[allow(clippy::vec_init_then_push)]
-<<<<<<< HEAD
 fn test_split_to_batches_non_exact_batches() {
 	let nodes = get_node_activities();
 	let activities = vec![
@@ -1172,53 +1104,6 @@
 		nodes[3].clone(),
 		nodes[4].clone(),
 	];
-=======
-fn test_non_exact_batches() {
-	let node1 = NodeActivity {
-		node_id: "0".to_string(),
-		provider_id: "0".to_string(),
-		stored_bytes: 100,
-		transferred_bytes: 50,
-		number_of_puts: 10,
-		number_of_gets: 20,
-	};
-	let node2 = NodeActivity {
-		node_id: "1".to_string(),
-		provider_id: "1".to_string(),
-		stored_bytes: 101,
-		transferred_bytes: 51,
-		number_of_puts: 11,
-		number_of_gets: 21,
-	};
-	let node3 = NodeActivity {
-		node_id: "2".to_string(),
-		provider_id: "2".to_string(),
-		stored_bytes: 102,
-		transferred_bytes: 52,
-		number_of_puts: 12,
-		number_of_gets: 22,
-	};
-	let node4 = NodeActivity {
-		node_id: "3".to_string(),
-		provider_id: "3".to_string(),
-		stored_bytes: 103,
-		transferred_bytes: 53,
-		number_of_puts: 13,
-		number_of_gets: 23,
-	};
-	let node5 = NodeActivity {
-		node_id: "3".to_string(),
-		provider_id: "3".to_string(),
-		stored_bytes: 104,
-		transferred_bytes: 54,
-		number_of_puts: 14,
-		number_of_gets: 24,
-	};
-	let activities =
-		vec![node1.clone(), node2.clone(), node3.clone(), node4.clone(), node5.clone()];
-	let mut sorted_activities =
-		vec![node1.clone(), node2.clone(), node3.clone(), node4.clone(), node5.clone()];
->>>>>>> 99aeb206
 	sorted_activities.sort();
 	let result = DdcVerification::split_to_batches(&activities, 2);
 	let mut expected: Vec<Vec<NodeActivity>> = Vec::new();
