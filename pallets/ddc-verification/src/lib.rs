//! # DDC Verification Pallet
//!
//! The DDC Verification pallet is used to validate zk-SNARK Proof and Signature
//!
//! - [`Call`]
//! - [`Pallet`]

#![cfg_attr(not(feature = "std"), no_std)]
#![recursion_limit = "256"]

<<<<<<< HEAD
use ddc_primitives::{
	traits::ClusterManager, ClusterId, DdcEra, MmrRootHash, NodePubKey, NodeUsage, StorageNodeMode,
	StorageNodeParams,
};
use frame_support::{pallet_prelude::*, traits::Get};
use frame_system::{offchain::SubmitTransaction, pallet_prelude::*};
pub use pallet::*;
use scale_info::prelude::format;
use serde::Deserialize;
use sp_runtime::{offchain as rt_offchain, offchain::http};
use sp_std::{prelude::*, str};
=======
use ddc_primitives::{ClusterId, DdcEra, MmrRootHash};
use frame_support::{pallet_prelude::*, traits::OneSessionHandler};
use frame_system::{
	offchain::{AppCrypto, CreateSignedTransaction, SendSignedTransaction, Signer},
	pallet_prelude::*,
};
pub use pallet::*;
use sp_application_crypto::RuntimeAppPublic;
use sp_core::crypto::KeyTypeId;
use sp_runtime::Percent;
use sp_std::prelude::*;
>>>>>>> b9cf7225

pub mod weights;
use crate::weights::WeightInfo;

#[cfg(test)]
pub(crate) mod mock;
#[cfg(test)]
mod tests;

const KEY_TYPE: KeyTypeId = KeyTypeId(*b"cer!");
pub mod sr25519 {
	mod app_sr25519 {
		use sp_application_crypto::{app_crypto, sr25519};

		use crate::KEY_TYPE;
		app_crypto!(sr25519, KEY_TYPE);
	}

	sp_application_crypto::with_pair! {
		pub type AuthorityPair = app_sr25519::Pair;
	}
	pub type AuthoritySignature = app_sr25519::Signature;
	pub type AuthorityId = app_sr25519::Public;
}
pub mod crypto {
	use sp_core::sr25519::Signature as Sr25519Signature;
	use sp_runtime::{
		app_crypto::{app_crypto, sr25519},
		traits::Verify,
		MultiSignature, MultiSigner,
	};

	use super::KEY_TYPE;
	app_crypto!(sr25519, KEY_TYPE);

	pub struct OffchainIdentifierId;

	impl frame_system::offchain::AppCrypto<MultiSigner, MultiSignature> for OffchainIdentifierId {
		type RuntimeAppPublic = Public;
		type GenericSignature = sp_core::sr25519::Signature;
		type GenericPublic = sp_core::sr25519::Public;
	}

	// implemented for mock runtime in test
	impl frame_system::offchain::AppCrypto<<Sr25519Signature as Verify>::Signer, Sr25519Signature>
		for OffchainIdentifierId
	{
		type RuntimeAppPublic = Public;
		type GenericSignature = sp_core::sr25519::Signature;
		type GenericPublic = sp_core::sr25519::Public;
	}
}

#[frame_support::pallet]
pub mod pallet {
	use frame_support::PalletId;

	use super::*;

	/// The current storage version.
	const STORAGE_VERSION: frame_support::traits::StorageVersion =
		frame_support::traits::StorageVersion::new(0);

	#[pallet::pallet]
	#[pallet::storage_version(STORAGE_VERSION)]
	#[pallet::without_storage_info]
	pub struct Pallet<T>(_);

	#[pallet::config]
	pub trait Config: CreateSignedTransaction<Call<Self>> + frame_system::Config {
		type RuntimeEvent: From<Event<Self>> + IsType<<Self as frame_system::Config>::RuntimeEvent>;
		#[pallet::constant]
		type PalletId: Get<PalletId>;
		#[pallet::constant]
		type MaxVerificationKeyLimit: Get<u32>;
		type WeightInfo: WeightInfo;
<<<<<<< HEAD
		type ClusterManager: ClusterManager<Self>;
=======
		type AuthorityId: Member
			+ Parameter
			+ RuntimeAppPublic
			+ Ord
			+ MaybeSerializeDeserialize
			+ Into<sp_core::sr25519::Public>
			+ From<sp_core::sr25519::Public>;
		type AuthorityIdParameter: Parameter
			+ From<sp_core::sr25519::Public>
			+ Into<Self::AuthorityId>
			+ MaxEncodedLen;
		type OffchainIdentifierId: AppCrypto<Self::Public, Self::Signature>;
		const MAJORITY: u8;
>>>>>>> b9cf7225
	}

	#[pallet::event]
	#[pallet::generate_deposit(pub(crate) fn deposit_event)]
	pub enum Event<T: Config> {
		BillingReportCreated { cluster_id: ClusterId, era: DdcEra },
		VerificationKeyStored { verification_key: Vec<u8> },
		PayoutBatchCreated { cluster_id: ClusterId, era: DdcEra },
	}

	#[pallet::error]
	#[derive(PartialEq)]
	pub enum Error<T> {
		BillingReportAlreadyExist,
		BadVerificationKey,
		BadRequest,
		NotAValidator,
		AlreadySigned,
	}

	#[pallet::storage]
	#[pallet::getter(fn active_billing_reports)]
	pub type ActiveBillingReports<T: Config> =
		StorageDoubleMap<_, Blake2_128Concat, ClusterId, Blake2_128Concat, DdcEra, ReceiptParams>;

	#[pallet::storage]
	#[pallet::getter(fn payout_batch)]
	pub type PayoutBatch<T: Config> =
		StorageDoubleMap<_, Blake2_128Concat, ClusterId, Blake2_128Concat, DdcEra, PayoutData>;

	#[pallet::storage]
	#[pallet::getter(fn payout_validators)]
	pub type PayoutValidators<T: Config> = StorageDoubleMap<
		_,
		Blake2_128Concat,
		(ClusterId, DdcEra),
		Blake2_128Concat,
		MmrRootHash,
		Vec<T::AuthorityId>,
		ValueQuery,
	>;

	#[pallet::storage]
	#[pallet::getter(fn verification_key)]
	pub type VerificationKey<T: Config> =
		StorageValue<_, BoundedVec<u8, T::MaxVerificationKeyLimit>>;

	#[pallet::storage]
	#[pallet::getter(fn validator_set)]
	pub type ValidatorSet<T: Config> = StorageValue<_, Vec<T::AuthorityId>>;

	#[derive(Clone, Encode, Decode, RuntimeDebug, TypeInfo, PartialEq)]
	pub struct ReceiptParams {
		pub merkle_root_hash: MmrRootHash,
	}

<<<<<<< HEAD
	#[derive(Deserialize, Debug)]
	struct NodeActivity {
		totalBytesStored: u64,
		totalBytesDelivered: u64,
		totalPutRequests: u64,
		totalGetRequests: u64,
		proof: Vec<u8>,
	}

	impl NodeActivity {
		fn into_node_usage(self) -> NodeUsage {
			NodeUsage {
				transferred_bytes: self.totalBytesDelivered,
				stored_bytes: self.totalBytesStored,
				number_of_puts: self.totalPutRequests,
				number_of_gets: self.totalGetRequests,
			}
		}
=======
	#[derive(Clone, Encode, Decode, RuntimeDebug, TypeInfo, PartialEq)]
	#[scale_info(skip_type_params(Hash))]
	pub struct PayoutData {
		pub hash: MmrRootHash,
>>>>>>> b9cf7225
	}

	#[pallet::hooks]
	impl<T: Config> Hooks<BlockNumberFor<T>> for Pallet<T> {
<<<<<<< HEAD
		fn offchain_worker(block_number: BlockNumberFor<T>) {
			let era_id: DdcEra = 12345; // Replace with actual logic to get era_id

			// let usage = Self::fetch_nodes_usage(dac_nodes, era_id);

			// for (node_pub_key, result) in usage {
			// 	match result {
			// 		Ok(node_usage) => {
			// 			log::info!("Node {}: {:?}", node_pub_key, node_usage);
			// 		},
			// 		Err(e) => {
			// 			log::error!("Failed to fetch usage for node {}: {:?}", node_pub_key, e);
			// 		},
			// 	}
			// }
		}
	}

	impl<T: Config> Pallet<T> {
		fn fetch_node_usage(
			era_id: DdcEra,
			node_params: &StorageNodeParams,
		) -> Result<NodeUsage, http::Error> {
			let scheme = if node_params.ssl { "https" } else { "http" };
			let host = str::from_utf8(&node_params.host).expect("Invalid UTF-8 in host");
			let url = format!(
				"{}://{}:{}/activity/node?eraId={}",
				scheme, host, node_params.http_port, era_id
			);

			let request = http::Request::get(&url);
			let timeout =
				sp_io::offchain::timestamp().add(rt_offchain::Duration::from_millis(3000));
			let pending = request.deadline(timeout).send().map_err(|_| http::Error::IoError)?;

			let response =
				pending.try_wait(timeout).map_err(|_| http::Error::DeadlineReached)??;
			if response.code != 200 {
				return Err(http::Error::Unknown);
			}

			let body = response.body().collect::<Vec<u8>>();
			let node_activity: NodeActivity =
				serde_json::from_slice(&body).map_err(|_| http::Error::Unknown)?;
			Ok(node_activity.into_node_usage())
		}

		fn fetch_nodes_usage(
			dac_nodes: Vec<(NodePubKey, StorageNodeParams)>,
			era_id: DdcEra,
		) -> Vec<(NodePubKey, Result<NodeUsage, http::Error>)> {
			dac_nodes
				.into_iter()
				.map(|(node_pub_key, storage_node_params)| {
					let usage_result = Self::fetch_node_usage(era_id, &storage_node_params);
					(node_pub_key, usage_result)
				})
				.collect()
		}
	}

=======
		fn offchain_worker(_block_number: BlockNumberFor<T>) {
			log::info!("Hello from pallet-ocw.");

			let signer = Signer::<T, T::OffchainIdentifierId>::all_accounts();
			if !signer.can_sign() {
				log::error!("No local accounts available");
				return
			}

			let results =
				signer.send_signed_transaction(|_account| Call::set_validate_payout_batch {
					cluster_id: Default::default(),
					era: DdcEra::default(),
					payout_data: PayoutData { hash: MmrRootHash::default() },
				});

			for (acc, res) in &results {
				match res {
					Ok(()) => log::info!("[{:?}] Submitted response", acc.id),
					Err(e) => log::error!("[{:?}] Failed to submit transaction: {:?}", acc.id, e),
				}
			}
		}
	}
>>>>>>> b9cf7225
	#[pallet::call]
	impl<T: Config> Pallet<T> {
		#[pallet::call_index(0)]
		#[pallet::weight(T::WeightInfo::create_billing_reports())]
		pub fn create_billing_reports(
			origin: OriginFor<T>,
			cluster_id: ClusterId,
			era: DdcEra,
			merkle_root_hash: MmrRootHash,
		) -> DispatchResult {
			let _ = ensure_signed(origin)?;

			ensure!(
				ActiveBillingReports::<T>::get(cluster_id, era).is_none(),
				Error::<T>::BillingReportAlreadyExist
			);

			let receipt_params = ReceiptParams { merkle_root_hash };

			ActiveBillingReports::<T>::insert(cluster_id, era, receipt_params);

			Self::deposit_event(Event::<T>::BillingReportCreated { cluster_id, era });
			Ok(())
		}

		#[pallet::call_index(1)]
		#[pallet::weight(T::WeightInfo::create_billing_reports())]
		pub fn set_verification_key(
			origin: OriginFor<T>,
			verification_key: Vec<u8>,
		) -> DispatchResult {
			ensure_root(origin)?;
			let bounded_verification_key: BoundedVec<u8, T::MaxVerificationKeyLimit> =
				verification_key
					.clone()
					.try_into()
					.map_err(|_| Error::<T>::BadVerificationKey)?;

			VerificationKey::<T>::put(bounded_verification_key);
			Self::deposit_event(Event::<T>::VerificationKeyStored { verification_key });

			Ok(())
		}

		#[pallet::call_index(2)]
		#[pallet::weight(T::WeightInfo::create_billing_reports())]
		pub fn set_validate_payout_batch(
			origin: OriginFor<T>,
			cluster_id: ClusterId,
			era: DdcEra,
			payout_data: PayoutData,
		) -> DispatchResult {
			let who = ensure_signed(origin)?;
			let account_bytes: [u8; 32] = Self::account_to_bytes(&who)?;
			let who: T::AuthorityIdParameter =
				sp_application_crypto::sr25519::Public::from_raw(account_bytes).into();
			let who: T::AuthorityId = who.into();
			let authorities = <ValidatorSet<T>>::get().unwrap();

			ensure!(authorities.contains(&who.clone()), Error::<T>::NotAValidator);

			ensure!(
				!<PayoutValidators<T>>::get((cluster_id, era), payout_data.hash)
					.contains(&who.clone()),
				Error::<T>::AlreadySigned
			);

			<PayoutValidators<T>>::try_mutate(
				(cluster_id, era),
				payout_data.hash,
				|validators| -> DispatchResult {
					validators.push(who);
					Ok(())
				},
			)?;

			let p = Percent::from_percent(T::MAJORITY);
			let threshold = p * authorities.len();

			let signed_validators = <PayoutValidators<T>>::get((cluster_id, era), payout_data.hash);

			if threshold < signed_validators.len() {
				PayoutBatch::<T>::insert(cluster_id, era, payout_data);
				Self::deposit_event(Event::<T>::PayoutBatchCreated { cluster_id, era });
			}

			Ok(())
		}
	}
}

impl<T: Config> Pallet<T> {
	// This function converts a 32 byte AccountId to its byte-array equivalent form.
	fn account_to_bytes<AccountId>(account: &AccountId) -> Result<[u8; 32], DispatchError>
	where
		AccountId: Encode,
	{
		let account_vec = account.encode();
		ensure!(account_vec.len() == 32, "AccountId must be 32 bytes.");
		let mut bytes = [0u8; 32];
		bytes.copy_from_slice(&account_vec);
		Ok(bytes)
	}
}
impl<T: Config> sp_application_crypto::BoundToRuntimeAppPublic for Pallet<T> {
	type Public = T::AuthorityId;
}

impl<T: Config> OneSessionHandler<T::AccountId> for Pallet<T> {
	type Key = T::AuthorityId;

	fn on_genesis_session<'a, I: 'a>(validators: I)
	where
		I: Iterator<Item = (&'a T::AccountId, Self::Key)>,
	{
		let validators = validators.map(|(_, k)| k).collect::<Vec<_>>();

		ValidatorSet::<T>::put(validators);
	}

	fn on_new_session<'a, I: 'a>(_changed: bool, validators: I, _queued_authorities: I)
	where
		I: Iterator<Item = (&'a T::AccountId, Self::Key)>,
	{
		let validators = validators.map(|(_, k)| k).collect::<Vec<_>>();
		ValidatorSet::<T>::put(validators);
	}

	fn on_disabled(_i: u32) {}
}<|MERGE_RESOLUTION|>--- conflicted
+++ resolved
@@ -8,31 +8,25 @@
 #![cfg_attr(not(feature = "std"), no_std)]
 #![recursion_limit = "256"]
 
-<<<<<<< HEAD
 use ddc_primitives::{
-	traits::ClusterManager, ClusterId, DdcEra, MmrRootHash, NodePubKey, NodeUsage, StorageNodeMode,
+	traits::ClusterManager, ClusterId, DdcEra, MmrRootHash, NodePubKey, NodeUsage,
 	StorageNodeParams,
 };
-use frame_support::{pallet_prelude::*, traits::Get};
-use frame_system::{offchain::SubmitTransaction, pallet_prelude::*};
-pub use pallet::*;
-use scale_info::prelude::format;
-use serde::Deserialize;
-use sp_runtime::{offchain as rt_offchain, offchain::http};
-use sp_std::{prelude::*, str};
-=======
-use ddc_primitives::{ClusterId, DdcEra, MmrRootHash};
-use frame_support::{pallet_prelude::*, traits::OneSessionHandler};
+use frame_support::{
+	pallet_prelude::*,
+	traits::{Get, OneSessionHandler},
+};
 use frame_system::{
 	offchain::{AppCrypto, CreateSignedTransaction, SendSignedTransaction, Signer},
 	pallet_prelude::*,
 };
 pub use pallet::*;
+use scale_info::prelude::format;
+use serde::Deserialize;
 use sp_application_crypto::RuntimeAppPublic;
 use sp_core::crypto::KeyTypeId;
-use sp_runtime::Percent;
-use sp_std::prelude::*;
->>>>>>> b9cf7225
+use sp_runtime::{offchain as rt_offchain, offchain::http, Percent};
+use sp_std::{prelude::*, str};
 
 pub mod weights;
 use crate::weights::WeightInfo;
@@ -109,9 +103,7 @@
 		#[pallet::constant]
 		type MaxVerificationKeyLimit: Get<u32>;
 		type WeightInfo: WeightInfo;
-<<<<<<< HEAD
 		type ClusterManager: ClusterManager<Self>;
-=======
 		type AuthorityId: Member
 			+ Parameter
 			+ RuntimeAppPublic
@@ -125,7 +117,6 @@
 			+ MaxEncodedLen;
 		type OffchainIdentifierId: AppCrypto<Self::Public, Self::Signature>;
 		const MAJORITY: u8;
->>>>>>> b9cf7225
 	}
 
 	#[pallet::event]
@@ -182,7 +173,6 @@
 		pub merkle_root_hash: MmrRootHash,
 	}
 
-<<<<<<< HEAD
 	#[derive(Deserialize, Debug)]
 	struct NodeActivity {
 		totalBytesStored: u64,
@@ -201,32 +191,38 @@
 				number_of_gets: self.totalGetRequests,
 			}
 		}
-=======
+	}
+
 	#[derive(Clone, Encode, Decode, RuntimeDebug, TypeInfo, PartialEq)]
 	#[scale_info(skip_type_params(Hash))]
 	pub struct PayoutData {
 		pub hash: MmrRootHash,
->>>>>>> b9cf7225
 	}
 
 	#[pallet::hooks]
 	impl<T: Config> Hooks<BlockNumberFor<T>> for Pallet<T> {
-<<<<<<< HEAD
-		fn offchain_worker(block_number: BlockNumberFor<T>) {
-			let era_id: DdcEra = 12345; // Replace with actual logic to get era_id
-
-			// let usage = Self::fetch_nodes_usage(dac_nodes, era_id);
-
-			// for (node_pub_key, result) in usage {
-			// 	match result {
-			// 		Ok(node_usage) => {
-			// 			log::info!("Node {}: {:?}", node_pub_key, node_usage);
-			// 		},
-			// 		Err(e) => {
-			// 			log::error!("Failed to fetch usage for node {}: {:?}", node_pub_key, e);
-			// 		},
-			// 	}
-			// }
+		fn offchain_worker(_block_number: BlockNumberFor<T>) {
+			log::info!("Hello from pallet-ocw.");
+
+			let signer = Signer::<T, T::OffchainIdentifierId>::all_accounts();
+			if !signer.can_sign() {
+				log::error!("No local accounts available");
+				return;
+			}
+
+			let results =
+				signer.send_signed_transaction(|_account| Call::set_validate_payout_batch {
+					cluster_id: Default::default(),
+					era: DdcEra::default(),
+					payout_data: PayoutData { hash: MmrRootHash::default() },
+				});
+
+			for (acc, res) in &results {
+				match res {
+					Ok(()) => log::info!("[{:?}] Submitted response", acc.id),
+					Err(e) => log::error!("[{:?}] Failed to submit transaction: {:?}", acc.id, e),
+				}
+			}
 		}
 	}
 
@@ -273,32 +269,6 @@
 		}
 	}
 
-=======
-		fn offchain_worker(_block_number: BlockNumberFor<T>) {
-			log::info!("Hello from pallet-ocw.");
-
-			let signer = Signer::<T, T::OffchainIdentifierId>::all_accounts();
-			if !signer.can_sign() {
-				log::error!("No local accounts available");
-				return
-			}
-
-			let results =
-				signer.send_signed_transaction(|_account| Call::set_validate_payout_batch {
-					cluster_id: Default::default(),
-					era: DdcEra::default(),
-					payout_data: PayoutData { hash: MmrRootHash::default() },
-				});
-
-			for (acc, res) in &results {
-				match res {
-					Ok(()) => log::info!("[{:?}] Submitted response", acc.id),
-					Err(e) => log::error!("[{:?}] Failed to submit transaction: {:?}", acc.id, e),
-				}
-			}
-		}
-	}
->>>>>>> b9cf7225
 	#[pallet::call]
 	impl<T: Config> Pallet<T> {
 		#[pallet::call_index(0)]
@@ -388,44 +358,44 @@
 			Ok(())
 		}
 	}
-}
-
-impl<T: Config> Pallet<T> {
-	// This function converts a 32 byte AccountId to its byte-array equivalent form.
-	fn account_to_bytes<AccountId>(account: &AccountId) -> Result<[u8; 32], DispatchError>
-	where
-		AccountId: Encode,
-	{
-		let account_vec = account.encode();
-		ensure!(account_vec.len() == 32, "AccountId must be 32 bytes.");
-		let mut bytes = [0u8; 32];
-		bytes.copy_from_slice(&account_vec);
-		Ok(bytes)
-	}
-}
-impl<T: Config> sp_application_crypto::BoundToRuntimeAppPublic for Pallet<T> {
-	type Public = T::AuthorityId;
-}
-
-impl<T: Config> OneSessionHandler<T::AccountId> for Pallet<T> {
-	type Key = T::AuthorityId;
-
-	fn on_genesis_session<'a, I: 'a>(validators: I)
-	where
-		I: Iterator<Item = (&'a T::AccountId, Self::Key)>,
-	{
-		let validators = validators.map(|(_, k)| k).collect::<Vec<_>>();
-
-		ValidatorSet::<T>::put(validators);
-	}
-
-	fn on_new_session<'a, I: 'a>(_changed: bool, validators: I, _queued_authorities: I)
-	where
-		I: Iterator<Item = (&'a T::AccountId, Self::Key)>,
-	{
-		let validators = validators.map(|(_, k)| k).collect::<Vec<_>>();
-		ValidatorSet::<T>::put(validators);
-	}
-
-	fn on_disabled(_i: u32) {}
+
+	impl<T: Config> Pallet<T> {
+		// This function converts a 32 byte AccountId to its byte-array equivalent form.
+		fn account_to_bytes<AccountId>(account: &AccountId) -> Result<[u8; 32], DispatchError>
+		where
+			AccountId: Encode,
+		{
+			let account_vec = account.encode();
+			ensure!(account_vec.len() == 32, "AccountId must be 32 bytes.");
+			let mut bytes = [0u8; 32];
+			bytes.copy_from_slice(&account_vec);
+			Ok(bytes)
+		}
+	}
+	impl<T: Config> sp_application_crypto::BoundToRuntimeAppPublic for Pallet<T> {
+		type Public = T::AuthorityId;
+	}
+
+	impl<T: Config> OneSessionHandler<T::AccountId> for Pallet<T> {
+		type Key = T::AuthorityId;
+
+		fn on_genesis_session<'a, I: 'a>(validators: I)
+		where
+			I: Iterator<Item = (&'a T::AccountId, Self::Key)>,
+		{
+			let validators = validators.map(|(_, k)| k).collect::<Vec<_>>();
+
+			ValidatorSet::<T>::put(validators);
+		}
+
+		fn on_new_session<'a, I: 'a>(_changed: bool, validators: I, _queued_authorities: I)
+		where
+			I: Iterator<Item = (&'a T::AccountId, Self::Key)>,
+		{
+			let validators = validators.map(|(_, k)| k).collect::<Vec<_>>();
+			ValidatorSet::<T>::put(validators);
+		}
+
+		fn on_disabled(_i: u32) {}
+	}
 }