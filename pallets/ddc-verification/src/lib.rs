--- conflicted
+++ resolved
@@ -1629,7 +1629,6 @@
 
 		#[pallet::call_index(5)]
 		#[pallet::weight(<T as pallet::Config>::WeightInfo::create_billing_reports())] // todo! implement weights
-<<<<<<< HEAD
 		pub fn begin_billing_report(
 			origin: OriginFor<T>,
 			cluster_id: ClusterId,
@@ -1644,21 +1643,22 @@
 			let mut era_validation = <EraValidations<T>>::get(cluster_id, era_id).unwrap(); // should exist
 			era_validation.status = EraValidationStatus::PayoutInProgress;
 			<EraValidations<T>>::insert(cluster_id, era_id, era_validation);
-
-=======
+      
+      Ok(())
+		}
+
 		pub fn set_cluster_to_validate(
 			origin: OriginFor<T>,
 			cluster_id: ClusterId,
 		) -> DispatchResult {
 			ensure_root(origin)?;
 			ClusterToValidate::<T>::put(cluster_id);
->>>>>>> a78907d9
-			Ok(())
+
+      Ok(())
 		}
 
 		#[pallet::call_index(6)]
 		#[pallet::weight(<T as pallet::Config>::WeightInfo::create_billing_reports())] // todo! implement weights
-<<<<<<< HEAD
 		pub fn begin_charging_customers(
 			origin: OriginFor<T>,
 			cluster_id: ClusterId,
@@ -1784,13 +1784,15 @@
 			let mut era_validation = <EraValidations<T>>::get(cluster_id, era_id).unwrap(); // should exist
 			era_validation.status = EraValidationStatus::PayoutSuccess;
 			<EraValidations<T>>::insert(cluster_id, era_id, era_validation);
-
-=======
+      
+      Ok(())
+    }
+
 		pub fn set_current_validator(origin: OriginFor<T>) -> DispatchResult {
 			let validator: T::AccountId = ensure_signed(origin)?;
 			CurrentValidator::<T>::put(validator);
->>>>>>> a78907d9
-			Ok(())
+
+      Ok(())
 		}
 	}
 
