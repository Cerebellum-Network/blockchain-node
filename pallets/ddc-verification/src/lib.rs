--- conflicted
+++ resolved
@@ -329,11 +329,8 @@
 	#[scale_info(skip_type_params(T))]
 	pub struct EraValidation<T: Config> {
 		pub validators: BTreeMap<(ActivityHash, ActivityHash), Vec<T::AccountId>>, /* todo! change to signatures (T::AccountId, Signature) */
-<<<<<<< HEAD
 		pub start_era: u64,
 		pub end_era: u64,
-=======
->>>>>>> 99aeb206
 		pub payers_merkle_root_hash: ActivityHash,
 		pub payees_merkle_root_hash: ActivityHash,
 		pub status: EraValidationStatus,
