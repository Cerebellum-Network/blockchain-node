//! # DDC Verification Pallet
//!
//! The DDC Verification pallet is used to validate zk-SNARK Proof and Signature
//!
//! - [`Config`]
//! - [`Call`]
//! - [`Pallet`]
#![allow(clippy::missing_docs_in_private_items)]
#![cfg_attr(not(feature = "std"), no_std)]
#![recursion_limit = "256"]

use core::str;

use base64ct::{Base64, Encoding};
#[cfg(feature = "runtime-benchmarks")]
use ddc_primitives::traits::{BucketManager, ClusterCreator, CustomerDepositor};
use ddc_primitives::{
	traits::{
		ClusterManager, ClusterValidator, CustomerVisitor, NodeManager, PayoutProcessor,
		ValidatorVisitor,
	},
	ActivityHash, BatchIndex, BillingReportParams, BucketUsage, ClusterId, ClusterStatus, DdcEra,
	EraValidation, EraValidationStatus, MMRProof, NodeParams, NodePubKey, NodeUsage, PayoutState,
	StorageNodeParams,
};
use frame_support::{
	pallet_prelude::*,
	traits::{Currency, Get, OneSessionHandler},
};
use frame_system::{
	offchain::{Account, AppCrypto, CreateSignedTransaction, SendSignedTransaction, Signer},
	pallet_prelude::*,
};
use itertools::Itertools;
pub use pallet::*;
use polkadot_ckb_merkle_mountain_range::{
	helper::{leaf_index_to_mmr_size, leaf_index_to_pos},
	util::{MemMMR, MemStore},
	MerkleProof, MMR,
};
use rand::{prelude::*, rngs::SmallRng, SeedableRng};
use scale_info::prelude::{format, string::String};
use serde::{Deserialize, Serialize};
use sp_application_crypto::RuntimeAppPublic;
use sp_core::crypto::UncheckedFrom;
pub use sp_io::{
	crypto::sr25519_public_keys,
	offchain::{
		local_storage_clear, local_storage_compare_and_set, local_storage_get, local_storage_set,
	},
};
use sp_runtime::{
	offchain::{http, Duration, StorageKind},
	traits::{Hash, IdentifyAccount},
	Percent,
};
use sp_staking::StakingInterface;
use sp_std::{collections::btree_map::BTreeMap, fmt::Debug, prelude::*};

pub mod weights;
use crate::weights::WeightInfo;

#[cfg(feature = "runtime-benchmarks")]
pub mod benchmarking;

#[cfg(test)]
pub(crate) mod mock;
#[cfg(test)]
mod tests;

pub mod migrations;

mod aggregator_client;

pub mod proto {
	include!(concat!(env!("OUT_DIR"), "/activity.rs"));
}

mod signature;

pub(crate) type BalanceOf<T> =
	<<T as pallet::Config>::Currency as Currency<<T as frame_system::Config>::AccountId>>::Balance;

#[frame_support::pallet]
pub mod pallet {

	use ddc_primitives::{AggregatorInfo, BucketId, MergeActivityHash, DAC_VERIFICATION_KEY_TYPE};
	use frame_support::PalletId;
	use sp_core::crypto::AccountId32;
	use sp_runtime::SaturatedConversion;

	use super::*;

	/// The current storage version.
	const STORAGE_VERSION: frame_support::traits::StorageVersion =
		frame_support::traits::StorageVersion::new(1);

	const _SUCCESS_CODE: u16 = 200;
	const _BUF_SIZE: usize = 128;
	const RESPONSE_TIMEOUT: u64 = 20000;
	pub const BUCKETS_AGGREGATES_FETCH_BATCH_SIZE: usize = 100;
	pub const NODES_AGGREGATES_FETCH_BATCH_SIZE: usize = 10;
	pub const IS_RUNNING_KEY: &[u8] = b"offchain::validator::is_running";
	pub const IS_RUNNING_VALUE: &[u8] = &[1];

	#[pallet::pallet]
	#[pallet::storage_version(STORAGE_VERSION)]
	#[pallet::without_storage_info]
	pub struct Pallet<T>(_);

	#[pallet::config]
	/// The module configuration trait.
	pub trait Config: CreateSignedTransaction<Call<Self>> + frame_system::Config {
		/// The overarching event type.
		type RuntimeEvent: From<Event<Self>> + IsType<<Self as frame_system::Config>::RuntimeEvent>;
		/// The accounts's pallet id, used for deriving its sovereign account ID.
		#[pallet::constant]
		type PalletId: Get<PalletId>;
		/// Weight info type.
		type WeightInfo: WeightInfo;
		/// DDC clusters nodes manager.
		type ClusterValidator: ClusterValidator<Self>;
		type ClusterManager: ClusterManager<Self>;
		type PayoutProcessor: PayoutProcessor<Self>;
		/// DDC nodes read-only registry.
		type NodeManager: NodeManager<Self>;
		/// The output of the `ActivityHasher` function.
		type ActivityHash: Member
			+ Parameter
			+ MaybeSerializeDeserialize
			+ Ord
			+ Into<ActivityHash>
			+ From<ActivityHash>;
		/// The hashing system (algorithm)
		type ActivityHasher: Hash<Output = Self::ActivityHash>;
		/// The identifier type for an authority.
		type AuthorityId: Member
			+ Parameter
			+ RuntimeAppPublic
			+ Ord
			+ MaybeSerializeDeserialize
			+ Into<sp_core::sr25519::Public>
			+ From<sp_core::sr25519::Public>;
		/// The identifier type for an offchain worker.
		type OffchainIdentifierId: AppCrypto<Self::Public, Self::Signature>;
		/// The majority of validators.
		const MAJORITY: u8;
		/// Block to start from.
		const BLOCK_TO_START: u16;
		const DAC_REDUNDANCY_FACTOR: u16;

		#[pallet::constant]
		type AggregatorsQuorum: Get<Percent>;

		const MAX_PAYOUT_BATCH_COUNT: u16;
		const MAX_PAYOUT_BATCH_SIZE: u16;
		const MAX_MERKLE_NODE_IDENTIFIER: u16;
		/// The access to staking functionality.
		type ValidatorStaking: StakingInterface<
			AccountId = Self::AccountId,
			Balance = BalanceOf<Self>,
		>;
		type AccountIdConverter: From<Self::AccountId> + Into<AccountId32>;
		type CustomerVisitor: CustomerVisitor<Self>;
		type Currency: Currency<Self::AccountId>;
		#[cfg(feature = "runtime-benchmarks")]
		type CustomerDepositor: CustomerDepositor<Self>;
		#[cfg(feature = "runtime-benchmarks")]
		type ClusterCreator: ClusterCreator<Self, BalanceOf<Self>>;
		#[cfg(feature = "runtime-benchmarks")]
		type BucketManager: BucketManager<Self>;
	}

	/// The event type.
	#[pallet::event]
	/// The `generate_deposit` macro generates a function on `Pallet` called `deposit_event` which
	/// will properly convert the error type of your pallet into `RuntimeEvent` (recall `type
	/// RuntimeEvent: From<Event<Self>>`, so it can be converted) and deposit it via
	/// `frame_system::Pallet::deposit_event`.
	#[pallet::generate_deposit(pub(crate) fn deposit_event)]
	pub enum Event<T: Config> {
		/// A new billing report was created from `ClusterId` and `ERA`.
		BillingReportCreated {
			cluster_id: ClusterId,
			era_id: DdcEra,
		},
		/// A verification key was stored with `VerificationKey`.
		VerificationKeyStored {
			verification_key: Vec<u8>,
		},
		/// A new payout batch was created from `ClusterId` and `ERA`.
		PayoutBatchCreated {
			cluster_id: ClusterId,
			era_id: DdcEra,
		},
		EraValidationReady {
			cluster_id: ClusterId,
			era_id: DdcEra,
		},
		EraValidationNotReady {
			cluster_id: ClusterId,
			era_id: DdcEra,
		},
		/// Node Usage Retrieval Error.
		NodeUsageRetrievalError {
			cluster_id: ClusterId,
			era_id: DdcEra,
			node_pub_key: NodePubKey,
			validator: T::AccountId,
		},
		/// Bucket aggregates Retrieval Error.
		BucketAggregatesRetrievalError {
			cluster_id: ClusterId,
			era_id: DdcEra,
			node_pub_key: NodePubKey,
			validator: T::AccountId,
		},
		EraRetrievalError {
			cluster_id: ClusterId,
			node_pub_key: Option<NodePubKey>,
			validator: T::AccountId,
		},
		PrepareEraTransactionError {
			cluster_id: ClusterId,
			era_id: DdcEra,
			payers_merkle_root_hash: ActivityHash,
			payees_merkle_root_hash: ActivityHash,
			validator: T::AccountId,
		},
		BeginBillingReportTransactionError {
			cluster_id: ClusterId,
			era_id: DdcEra,
			validator: T::AccountId,
		},
		BeginChargingCustomersTransactionError {
			cluster_id: ClusterId,
			era_id: DdcEra,
			validator: T::AccountId,
		},
		SendChargingCustomersBatchTransactionError {
			cluster_id: ClusterId,
			era_id: DdcEra,
			batch_index: BatchIndex,
			validator: T::AccountId,
		},
		SendRewardingProvidersBatchTransactionError {
			cluster_id: ClusterId,
			era_id: DdcEra,
			batch_index: BatchIndex,
			validator: T::AccountId,
		},
		EndChargingCustomersTransactionError {
			cluster_id: ClusterId,
			era_id: DdcEra,
			validator: T::AccountId,
		},
		BeginRewardingProvidersTransactionError {
			cluster_id: ClusterId,
			era_id: DdcEra,
			validator: T::AccountId,
		},
		EndRewardingProvidersTransactionError {
			cluster_id: ClusterId,
			era_id: DdcEra,
			validator: T::AccountId,
		},
		EndBillingReportTransactionError {
			cluster_id: ClusterId,
			era_id: DdcEra,
			validator: T::AccountId,
		},
		BillingReportDoesNotExist {
			cluster_id: ClusterId,
			era_id: DdcEra,
			validator: T::AccountId,
		},
		EmptyCustomerActivity {
			cluster_id: ClusterId,
			era_id: DdcEra,
			validator: T::AccountId,
		},
		BatchIndexConversionFailed {
			cluster_id: ClusterId,
			era_id: DdcEra,
			validator: T::AccountId,
		},
		NoAvailableSigner {
			validator: T::AccountId,
		},
		NotEnoughDACNodes {
			num_nodes: u16,
			validator: T::AccountId,
		},
		FailedToCreateMerkleRoot {
			cluster_id: ClusterId,
			era_id: DdcEra,
			validator: T::AccountId,
		},
		FailedToCreateMerkleProof {
			cluster_id: ClusterId,
			era_id: DdcEra,
			validator: T::AccountId,
		},
		FailedToCollectVerificationKey {
			validator: T::AccountId,
		},
		FailedToFetchVerificationKey {
			validator: T::AccountId,
		},
		FailedToFetchNodeProvider {
			validator: T::AccountId,
		},
		ValidatorKeySet {
			validator: T::AccountId,
		},
		FailedToFetchClusterNodes {
			validator: T::AccountId,
		},
		FailedToFetchDacNodes {
			validator: T::AccountId,
		},
		FailedToFetchNodeTotalUsage {
			cluster_id: ClusterId,
			node_pub_key: NodePubKey,
			validator: T::AccountId,
		},
		EraValidationRootsPosted {
			cluster_id: ClusterId,
			era_id: DdcEra,
			validator: T::AccountId,
			payers_merkle_root_hash: ActivityHash,
			payees_merkle_root_hash: ActivityHash,
			payers_batch_merkle_root_hashes: Vec<ActivityHash>,
			payees_batch_merkle_root_hashes: Vec<ActivityHash>,
		},
		BucketAggregateRetrievalError {
			cluster_id: ClusterId,
			era_id: DdcEra,
			bucket_id: BucketId,
			node_pub_key: NodePubKey,
			validator: T::AccountId,
		},
		ChallengeResponseRetrievalError {
			cluster_id: ClusterId,
			era_id: DdcEra,
			aggregate_key: AggregateKey,
			aggregator: NodePubKey,
			validator: T::AccountId,
		},
		TraverseResponseRetrievalError {
			cluster_id: ClusterId,
			era_id: DdcEra,
			aggregate_key: AggregateKey,
			aggregator: NodePubKey,
			validator: T::AccountId,
		},
		EmptyConsistentGroup,
	}

	/// Consensus Errors
	#[derive(Debug, Encode, Decode, Clone, TypeInfo, PartialEq)]
	pub enum OCWError {
		/// Node Usage Retrieval Error.
		NodeUsageRetrievalError {
			cluster_id: ClusterId,
			era_id: DdcEra,
			node_pub_key: NodePubKey,
		},
		/// Bucket aggregates Retrieval Error.
		BucketAggregatesRetrievalError {
			cluster_id: ClusterId,
			era_id: DdcEra,
			node_pub_key: NodePubKey,
		},
		EraRetrievalError {
			cluster_id: ClusterId,
			node_pub_key: Option<NodePubKey>,
		},
		/// Bucket aggregate Retrieval Error.
		BucketAggregateRetrievalError {
			cluster_id: ClusterId,
			era_id: DdcEra,
			bucket_id: BucketId,
			node_pub_key: NodePubKey,
		},
		/// Challenge Response Retrieval Error.
		ChallengeResponseRetrievalError {
			cluster_id: ClusterId,
			era_id: DdcEra,
			aggregate_key: AggregateKey,
			aggregator: NodePubKey,
		},
		/// Traverse Response Retrieval Error.
		TraverseResponseRetrievalError {
			cluster_id: ClusterId,
			era_id: DdcEra,
			aggregate_key: AggregateKey,
			aggregator: NodePubKey,
		},
		PrepareEraTransactionError {
			cluster_id: ClusterId,
			era_id: DdcEra,
			payers_merkle_root_hash: ActivityHash,
			payees_merkle_root_hash: ActivityHash,
		},
		BeginBillingReportTransactionError {
			cluster_id: ClusterId,
			era_id: DdcEra,
		},
		BeginChargingCustomersTransactionError {
			cluster_id: ClusterId,
			era_id: DdcEra,
		},
		SendChargingCustomersBatchTransactionError {
			cluster_id: ClusterId,
			era_id: DdcEra,
			batch_index: BatchIndex,
		},
		SendRewardingProvidersBatchTransactionError {
			cluster_id: ClusterId,
			era_id: DdcEra,
			batch_index: BatchIndex,
		},
		EndChargingCustomersTransactionError {
			cluster_id: ClusterId,
			era_id: DdcEra,
		},
		BeginRewardingProvidersTransactionError {
			cluster_id: ClusterId,
			era_id: DdcEra,
		},
		EndRewardingProvidersTransactionError {
			cluster_id: ClusterId,
			era_id: DdcEra,
		},
		EndBillingReportTransactionError {
			cluster_id: ClusterId,
			era_id: DdcEra,
		},
		BillingReportDoesNotExist {
			cluster_id: ClusterId,
			era_id: DdcEra,
		},
		EmptyCustomerActivity {
			cluster_id: ClusterId,
			era_id: DdcEra,
		},
		BatchIndexConversionFailed {
			cluster_id: ClusterId,
			era_id: DdcEra,
		},
		NoAvailableSigner,
		NotEnoughDACNodes {
			num_nodes: u16,
		},
		FailedToCreateMerkleRoot {
			cluster_id: ClusterId,
			era_id: DdcEra,
		},
		FailedToCreateMerkleProof {
			cluster_id: ClusterId,
			era_id: DdcEra,
		},
		FailedToCollectVerificationKey,
		FailedToFetchVerificationKey,
		FailedToFetchNodeProvider,
		FailedToFetchClusterNodes,
		FailedToFetchDacNodes,
		FailedToFetchNodeTotalUsage {
			cluster_id: ClusterId,
			node_pub_key: NodePubKey,
		},
		EmptyConsistentGroup,
	}

	#[pallet::error]
	#[derive(PartialEq)]
	pub enum Error<T> {
		/// Bad verification key.
		BadVerificationKey,
		/// Bad requests.
		BadRequest,
		/// Not a validator.
		Unauthorized,
		/// Already signed era.
		AlreadySignedEra,
		NotExpectedState,
		/// Already signed payout batch.
		AlreadySignedPayoutBatch,
		/// Node Retrieval Error.
		NodeRetrievalError,
		/// Era To Validate Retrieval Error.
		EraToValidateRetrievalError,
		/// Era Per Node Retrieval Error.
		EraPerNodeRetrievalError,
		/// Fail to fetch Ids.
		FailToFetchIds,
		/// No validator exists.
		NoValidatorExist,
		/// Not a controller.
		NotController,
		/// Not a validator stash.
		NotValidatorStash,
		/// DDC Validator Key Not Registered
		DDCValidatorKeyNotRegistered,
		TransactionSubmissionError,
		NoAvailableSigner,
		/// Fail to generate proof
		FailToGenerateProof,
		/// Fail to verify merkle proof
		FailToVerifyMerkleProof,
		/// No Era Validation exist
		NoEraValidation,
		/// Given era is already validated and paid.
		EraAlreadyPaid,
	}

	/// Era validations
	#[pallet::storage]
	#[pallet::getter(fn era_validations)]
	pub type EraValidations<T: Config> = StorageDoubleMap<
		_,
		Blake2_128Concat,
		ClusterId,
		Blake2_128Concat,
		DdcEra,
		EraValidation<T>,
	>;

	/// List of validators.
	#[pallet::storage]
	#[pallet::getter(fn validator_set)]
	pub type ValidatorSet<T: Config> = StorageValue<_, Vec<T::AccountId>, ValueQuery>;

	/// Validator stash key mapping
	#[pallet::storage]
	#[pallet::getter(fn get_stash_for_ddc_validator)]
	pub type ValidatorToStashKey<T: Config> = StorageMap<_, Identity, T::AccountId, T::AccountId>;

	/// Era activity of a node.
	#[derive(
		Debug,
		Serialize,
		Deserialize,
		Clone,
		Hash,
		Ord,
		PartialOrd,
		PartialEq,
		Eq,
		TypeInfo,
		Encode,
		Decode,
	)]
	pub struct EraActivity {
		/// Era id.
		pub id: DdcEra,
		pub start: i64,
		pub end: i64,
	}

	impl From<aggregator_client::json::AggregationEraResponse> for EraActivity {
		fn from(era: aggregator_client::json::AggregationEraResponse) -> Self {
			Self { id: era.id, start: era.start, end: era.end }
		}
	}

	#[derive(Clone)]
	pub struct CustomerBatch {
		pub(crate) batch_index: BatchIndex,
		pub(crate) payers: Vec<(NodePubKey, BucketId, BucketUsage)>,
		pub(crate) batch_proof: MMRProof,
	}

	#[derive(Clone)]
	pub struct ProviderBatch {
		pub(crate) batch_index: BatchIndex,
		pub(crate) payees: Vec<(NodePubKey, NodeUsage)>,
		pub(crate) batch_proof: MMRProof,
	}

	/// The `ConsolidatedAggregate` struct represents a merging result of multiple aggregates
	/// that have reached consensus on the usage criteria. This result should be taken into
	/// consideration when choosing the intensity of the challenge.
	#[derive(Debug, Clone, PartialEq)]
	pub(crate) struct ConsolidatedAggregate<A: Aggregate> {
		/// The representative aggregate after consolidation
		pub(crate) aggregate: A,
		/// Number of aggregates that were consistent
		pub(crate) count: u16,
		/// Aggregators that provided consistent aggregates
		pub(crate) aggregators: Vec<AggregatorInfo>,
	}

	impl<A: Aggregate> ConsolidatedAggregate<A> {
		pub(crate) fn new(aggregate: A, count: u16, aggregators: Vec<AggregatorInfo>) -> Self {
			ConsolidatedAggregate { aggregate, count, aggregators }
		}
	}

	#[derive(Debug, Clone, PartialEq)]
	pub(crate) struct ConsistencyGroups<A: Aggregate> {
		pub(crate) consensus: Vec<ConsolidatedAggregate<A>>,
		pub(crate) quorum: Vec<ConsolidatedAggregate<A>>,
		pub(crate) others: Vec<ConsolidatedAggregate<A>>,
	}

	#[derive(Debug, Clone, Encode, Decode, TypeInfo, PartialEq)]
	pub enum AggregateKey {
		NodeAggregateKey(String),
		BucketSubAggregateKey(BucketId, String),
	}

	/// The 'Aggregate' trait defines a set of members common to activity aggregates, which reflect
	/// the usage of a node or bucket within an Era..
	pub(crate) trait Aggregate:
		Clone + Ord + PartialEq + Eq + Serialize + for<'de> Deserialize<'de> + Debug
	{
		/// Hash of the aggregate that is defined by it 'usage' values
		fn hash<T: Config>(&self) -> ActivityHash;
		/// Aggregation key of this aggregate, i.e. bucket composite key or node key
		fn get_key(&self) -> AggregateKey;
		/// Number of activity records this aggregated by this aggregate
		fn get_number_of_leaves(&self) -> u64;
		/// Aggregator provided this aggregate
		fn get_aggregator(&self) -> AggregatorInfo;
	}

	impl Aggregate for aggregator_client::json::BucketSubAggregate {
		fn hash<T: Config>(&self) -> ActivityHash {
			let mut data = self.bucket_id.encode();
			data.extend_from_slice(&self.node_id.encode());
			data.extend_from_slice(&self.stored_bytes.encode());
			data.extend_from_slice(&self.transferred_bytes.encode());
			data.extend_from_slice(&self.number_of_puts.encode());
			data.extend_from_slice(&self.number_of_gets.encode());
			T::ActivityHasher::hash(&data).into()
		}

		fn get_key(&self) -> AggregateKey {
			AggregateKey::BucketSubAggregateKey(self.bucket_id, self.node_id.clone())
		}

		fn get_number_of_leaves(&self) -> u64 {
			self.number_of_gets.saturating_add(self.number_of_puts)
		}

		fn get_aggregator(&self) -> AggregatorInfo {
			self.aggregator.clone()
		}
	}

	impl Aggregate for aggregator_client::json::NodeAggregate {
		fn hash<T: Config>(&self) -> ActivityHash {
			let mut data = self.node_id.encode();
			data.extend_from_slice(&self.stored_bytes.encode());
			data.extend_from_slice(&self.transferred_bytes.encode());
			data.extend_from_slice(&self.number_of_puts.encode());
			data.extend_from_slice(&self.number_of_gets.encode());
			T::ActivityHasher::hash(&data).into()
		}

		fn get_key(&self) -> AggregateKey {
			AggregateKey::NodeAggregateKey(self.node_id.clone())
		}

		fn get_aggregator(&self) -> AggregatorInfo {
			self.aggregator.clone()
		}

		fn get_number_of_leaves(&self) -> u64 {
			self.number_of_gets.saturating_add(self.number_of_puts)
		}
	}
	pub trait NodeAggregateLeaf:
		Clone + Ord + PartialEq + Eq + Serialize + for<'de> Deserialize<'de>
	{
		fn leaf_hash<T: Config>(&self) -> ActivityHash;
	}

	pub trait BucketSubAggregateLeaf:
		Clone + Ord + PartialEq + Eq + Serialize + for<'de> Deserialize<'de>
	{
		fn leaf_hash<T: Config>(&self) -> ActivityHash;
	}

	impl NodeAggregateLeaf for aggregator_client::json::Leaf {
		fn leaf_hash<T: Config>(&self) -> ActivityHash {
			let mut data = self.record.id.encode();
			data.extend_from_slice(&self.record.upstream.request.requestType.encode());
			data.extend_from_slice(&self.stored_bytes.encode());
			data.extend_from_slice(&self.transferred_bytes.encode());
			T::ActivityHasher::hash(&data).into()
		}
	}

	impl BucketSubAggregateLeaf for aggregator_client::json::Leaf {
		fn leaf_hash<T: Config>(&self) -> ActivityHash {
			let mut data = self.record.upstream.request.bucketId.encode();
			data.extend_from_slice(&self.record.encode());
			data.extend_from_slice(&self.record.upstream.request.requestType.encode());
			data.extend_from_slice(&self.stored_bytes.encode());
			data.extend_from_slice(&self.transferred_bytes.encode());
			T::ActivityHasher::hash(&data).into()
		}
	}

	/// Unwrap or send an error log
	macro_rules! unwrap_or_log_error {
		($result:expr, $error_msg:expr) => {
			match $result {
				Ok(val) => val,
				Err(err) => {
					log::error!("{}: {:?}", $error_msg, err);
					return;
				},
			}
		};
	}

	#[pallet::hooks]
	impl<T: Config> Hooks<BlockNumberFor<T>> for Pallet<T> {
		fn offchain_worker(block_number: BlockNumberFor<T>) {
			if block_number.saturated_into::<u32>() % T::BLOCK_TO_START as u32 != 0 {
				return;
			}

			if !sp_io::offchain::is_validator() {
				return;
			}

			// Allow only one instance of the offchain worker to run at a time.
			if !local_storage_compare_and_set(
				StorageKind::PERSISTENT,
				IS_RUNNING_KEY,
				None,
				IS_RUNNING_VALUE,
			) {
				return;
			}

			let verification_account = unwrap_or_log_error!(
				Self::collect_verification_pub_key(),
				"❌ Error collecting validator verification key"
			);

			let signer = Signer::<T, T::OffchainIdentifierId>::any_account()
				.with_filter(vec![verification_account.public.clone()]);

			if !signer.can_sign() {
				log::error!("🚨 OCW signer is not available");
				return;
			}

			Self::store_verification_account_id(verification_account.public.clone().into_account());

			let clusters_ids = unwrap_or_log_error!(
				T::ClusterManager::get_clusters(ClusterStatus::Activated),
				"❌ Error retrieving clusters to validate"
			);
			log::info!("🎡 {:?} of 'Activated' clusters found", clusters_ids.len());

			for cluster_id in clusters_ids {
				let mut errors: Vec<OCWError> = Vec::new();

				let validation_result =
					Self::start_validation_phase(&cluster_id, &verification_account, &signer);

				if let Err(errs) = validation_result {
					errors.extend(errs);
				}

				let payouts_result =
					Self::start_payouts_phase(&cluster_id, &verification_account, &signer);

				if let Err(errs) = payouts_result {
					errors.extend(errs);
				}

				Self::submit_errors(&errors, &verification_account, &signer);
			}

			// Allow the next invocation of the offchain worker hook to run.
			local_storage_clear(StorageKind::PERSISTENT, IS_RUNNING_KEY);
		}
	}

	macro_rules! define_payout_step_function {
		(
			$func_name:ident,
			$prepare_fn:ident,
			$call_variant:expr,
			$era_variant:expr,
			$log_prefix:literal,
			$error_variant:expr
		) => {
			#[allow(clippy::redundant_closure_call)]
			pub(crate) fn $func_name(
				cluster_id: &ClusterId,
				account: &Account<T>,
				signer: &Signer<T, T::OffchainIdentifierId>,
			) -> Result<Option<DdcEra>, Vec<OCWError>> {
				match Self::$prepare_fn(&cluster_id) {
					Ok(Some(prepared_data)) => {

						let era_id = $era_variant(&prepared_data);

						log::info!(
							concat!($log_prefix, " Initializing '{}' call for cluster_id: {:?}, era_id: {:?}"),
							stringify!($func_name),
							cluster_id,
							era_id,
						);

						let call = $call_variant(cluster_id, prepared_data.clone());
						let result = signer.send_single_signed_transaction(account, call);

						match result {
							Some(Ok(_)) => {
								log::info!(
									concat!($log_prefix, " Successfully sent '{}' call for cluster_id: {:?}, era_id: {:?}"),
									stringify!($func_name),
									cluster_id,
									era_id,
								);
								Ok(Some(era_id))
							}
							_ => {
								log::error!(
									concat!($log_prefix, " Failed to send '{}' call for cluster_id: {:?}, era_id: {:?}"),
									stringify!($func_name),
									cluster_id,
									era_id,
								);
								Err(vec![$error_variant(cluster_id, prepared_data)])
							}
						}
					}
					Ok(None) => {
						log::info!(
							concat!($log_prefix, " Skipping '{}' call as there is no era for payout for cluster_id: {:?}"),
							stringify!($func_name),
							cluster_id,
						);
						Ok(None)
					}
					Err(errs) => Err(errs),
				}
			}
		};
	}

	impl<T: Config> Pallet<T> {
		pub(crate) fn do_skip_era_validation(
			cluster_id: &ClusterId,
			era_id: DdcEra,
		) -> DispatchResult {
			let era_validations = <EraValidations<T>>::get(cluster_id, era_id);

			if era_validations.is_none() {
				let mut era_validation = EraValidation {
					status: EraValidationStatus::PayoutSkipped,
					..Default::default()
				};

				let signed_validators = era_validation
					.validators
					.entry((ActivityHash::default(), ActivityHash::default()))
					.or_insert_with(Vec::new);

<<<<<<< HEAD
						if let Some((_, res)) = signer.send_signed_transaction(|_acc| {
							Call::end_billing_report { cluster_id, era_id }
						}) {
							match res {
								Ok(_) => {
									// Extrinsic call succeeded
									log::info!(
										"🏭📝Sent end_billing_report successfully for cluster_id: {:?}, era_id: {:?}",
										cluster_id,
										era_id
									);

									Self::clear_validation_activities(&cluster_id, era_id);
								},
								Err(e) => {
									log::error!(
										"🏭❌Error to post end_billing_report for cluster_id: {:?}, era_id: {:?}: {:?}",
										cluster_id,
										era_id,
										e
									);
									// Extrinsic call failed
									errors.push(OCWError::EndBillingReportTransactionError {
										cluster_id,
										era_id,
									});
								},
							}
						} else {
							log::error!("🏭❌No account available to sign the transaction");
							errors.push(OCWError::NoAvailableSigner);
						}
					},
					Ok(None) => {
						log::info!(
							"🏭📝No era for end_billing_report for cluster_id: {:?}",
							cluster_id
						);
					},
					Err(e) => {
						errors.push(e);
					},
				}
=======
				let validators = <ValidatorSet<T>>::get();
>>>>>>> 97d08d46

				signed_validators.extend(validators);

				<EraValidations<T>>::insert(cluster_id, era_id, era_validation);
			}

			Ok(())
		}

		#[allow(clippy::type_complexity)]
		pub(crate) fn process_dac_era(
			cluster_id: &ClusterId,
			era_id_to_process: Option<EraActivity>,
		) -> Result<
			Option<(EraActivity, ActivityHash, ActivityHash, Vec<ActivityHash>, Vec<ActivityHash>)>,
			Vec<OCWError>,
		> {
			let batch_size = T::MAX_PAYOUT_BATCH_SIZE;

			let dac_nodes = Self::get_dac_nodes(cluster_id).map_err(|_| {
				log::error!("❌ Error retrieving dac nodes to validate cluster {:?}", cluster_id);
				vec![OCWError::FailedToFetchDacNodes]
			})?;

			let era_activity = if let Some(era_activity) = era_id_to_process {
				EraActivity {
					id: era_activity.id,
					start: era_activity.start,
					end: era_activity.end,
				}
			} else {
				match Self::get_era_for_validation(cluster_id, &dac_nodes) {
					Ok(Some(era_activity)) => era_activity,
					Ok(None) => return Ok(None),
					Err(err) => return Err(vec![err]),
				}
			};

			log::info!(
				"👁️‍🗨️  Start processing DAC for cluster_id: {:?} era_id; {:?}",
				cluster_id,
				era_activity.id
			);

			// todo: move to cluster protocol parameters
			let dac_redundancy_factor = T::DAC_REDUNDANCY_FACTOR;
			let aggregators_quorum = T::AggregatorsQuorum::get();

			let nodes_aggregates_by_aggregator =
				Self::fetch_nodes_aggregates_for_era(cluster_id, era_activity.id, &dac_nodes)
					.map_err(|err| vec![err])?;

			let buckets_aggregates_by_aggregator =
				Self::fetch_buckets_aggregates_for_era(cluster_id, era_activity.id, &dac_nodes)
					.map_err(|err| vec![err])?;

			let buckets_sub_aggregates_groups = Self::group_buckets_sub_aggregates_by_consistency(
				cluster_id,
				era_activity.id,
				buckets_aggregates_by_aggregator,
				dac_redundancy_factor,
				aggregators_quorum,
			);

			let total_buckets_usage = Self::get_total_usage(
				cluster_id,
				era_activity.id,
				buckets_sub_aggregates_groups,
				true,
			)?;

			let customer_activity_hashes: Vec<ActivityHash> =
				total_buckets_usage.clone().into_iter().map(|c| c.hash::<T>()).collect();

			let customer_activity_hashes_string: Vec<String> =
				customer_activity_hashes.clone().into_iter().map(hex::encode).collect();

			log::info!(
				"👁️‍🗨️  Customer Activity hashes for cluster_id: {:?} era_id: {:?} is: {:?}",
				cluster_id,
				era_activity.id,
				customer_activity_hashes_string
			);
			let customers_activity_batch_roots = Self::convert_to_batch_merkle_roots(
				cluster_id,
				era_activity.id,
				Self::split_to_batches(&total_buckets_usage, batch_size.into()),
			)
			.map_err(|err| vec![err])?;

			let customer_batch_roots_string: Vec<String> =
				customers_activity_batch_roots.clone().into_iter().map(hex::encode).collect();

			for (pos, batch_root) in customer_batch_roots_string.iter().enumerate() {
				log::info!(
				"👁️‍🗨️‍  Customer Activity batches for cluster_id: {:?} era_id: {:?} is: batch {:?} with root {:?} for activities {:?}",
				cluster_id,
				era_activity.id,
					pos + 1,
					batch_root,
					customer_activity_hashes_string
				);
			}

			let customers_activity_root = Self::create_merkle_root(
				cluster_id,
				era_activity.id,
				&customers_activity_batch_roots,
			)
			.map_err(|err| vec![err])?;

			log::info!(
				"👁️‍🗨️‍  Customer Activity batches tree for cluster_id: {:?} era_id: {:?} is: batch with root {:?} for activities {:?}",
				cluster_id,
				era_activity.id,
				hex::encode(customers_activity_root),
					customer_batch_roots_string,
			);

			let nodes_aggregates_groups = Self::group_nodes_aggregates_by_consistency(
				cluster_id,
				era_activity.id,
				nodes_aggregates_by_aggregator,
				dac_redundancy_factor,
				aggregators_quorum,
			);

			let total_nodes_usage =
				Self::get_total_usage(cluster_id, era_activity.id, nodes_aggregates_groups, true)?;

			let node_activity_hashes: Vec<ActivityHash> =
				total_nodes_usage.clone().into_iter().map(|c| c.hash::<T>()).collect();

			let node_activity_hashes_string: Vec<String> =
				node_activity_hashes.clone().into_iter().map(hex::encode).collect();

			log::info!(
				"👁️‍🗨️  Node Activity hashes for cluster_id: {:?} era_id: {:?} is: {:?}",
				cluster_id,
				era_activity.id,
				node_activity_hashes_string
			);

			let nodes_activity_batch_roots = Self::convert_to_batch_merkle_roots(
				cluster_id,
				era_activity.id,
				Self::split_to_batches(&total_nodes_usage, batch_size.into()),
			)
			.map_err(|err| vec![err])?;

			let nodes_activity_batch_roots_string: Vec<String> =
				nodes_activity_batch_roots.clone().into_iter().map(hex::encode).collect();

			for (pos, batch_root) in nodes_activity_batch_roots_string.iter().enumerate() {
				log::info!(
				"👁️‍🗨️  Node Activity batches for cluster_id: {:?} era_id: {:?} are: batch {:?} with root {:?} for activities {:?}",
				cluster_id,
				era_activity.id,
					pos + 1,
					batch_root,
					node_activity_hashes_string
				);
			}

			let nodes_activity_root =
				Self::create_merkle_root(cluster_id, era_activity.id, &nodes_activity_batch_roots)
					.map_err(|err| vec![err])?;

			log::info!(
				"👁️‍🗨️  Node Activity batches tree for cluster_id: {:?} era_id: {:?} are: batch with root {:?} for activities {:?}",
				cluster_id,
				era_activity.id,
				hex::encode(nodes_activity_root),
					nodes_activity_batch_roots_string,
			);

			Self::store_validation_activities(
				cluster_id,
				era_activity.id,
				&total_buckets_usage,
				customers_activity_root,
				&customers_activity_batch_roots,
				&total_nodes_usage,
				nodes_activity_root,
				&nodes_activity_batch_roots,
			);
			log::info!(
				"👁️‍🗨️‍  End processing DAC for cluster_id: {:?} era_id: {:?}",
				cluster_id,
				era_activity.id
			);
			Ok(Some((
				era_activity,
				customers_activity_root,
				nodes_activity_root,
				customers_activity_batch_roots,
				nodes_activity_batch_roots,
			)))
		}

		pub(crate) fn start_validation_phase(
			cluster_id: &ClusterId,
			verification_account: &Account<T>,
			signer: &Signer<T, T::OffchainIdentifierId>,
		) -> Result<(), Vec<OCWError>> {
			let validation_output = Self::process_dac_era(cluster_id, None)?;

			match validation_output {
				Some((
					era_activity,
					payers_merkle_root_hash,
					payees_merkle_root_hash,
					payers_batch_merkle_root_hashes,
					payees_batch_merkle_root_hashes,
				)) => {
					let call = Call::set_prepare_era_for_payout {
						cluster_id: *cluster_id,
						era_activity: era_activity.clone(),
						payers_merkle_root_hash,
						payees_merkle_root_hash,
						payers_batch_merkle_root_hashes: payers_batch_merkle_root_hashes.clone(),
						payees_batch_merkle_root_hashes: payees_batch_merkle_root_hashes.clone(),
					};

					let result = signer.send_single_signed_transaction(verification_account, call);

					match result {
						Some(Ok(_)) => {
							log::info!(
								"👁️‍🗨️  DAC Validation merkle roots posted on-chain for cluster_id: {:?}, era: {:?}",
								cluster_id,
								era_activity.clone()
							);
							Ok(())
						},
						_ => Err(vec![OCWError::PrepareEraTransactionError {
							cluster_id: *cluster_id,
							era_id: era_activity.id,
							payers_merkle_root_hash,
							payees_merkle_root_hash,
						}]),
					}
				},
				None => {
					log::info!("👁️‍🗨️  No eras for DAC processing for cluster_id: {:?}", cluster_id);
					Ok(())
				},
			}
		}

		pub(crate) fn start_payouts_phase(
			cluster_id: &ClusterId,
			account: &Account<T>,
			signer: &Signer<T, T::OffchainIdentifierId>,
		) -> Result<(), Vec<OCWError>> {
			let mut errors: Vec<OCWError> = Vec::new();

			if let Err(errs) = Self::step_begin_billing_report(cluster_id, account, signer) {
				errors.extend(errs);
			}

			if let Err(errs) = Self::step_begin_charging_customers(cluster_id, account, signer) {
				errors.extend(errs);
			}

			if let Err(errs) = Self::step_send_charging_customers(cluster_id, account, signer) {
				errors.extend(errs);
			}

			if let Err(errs) = Self::step_end_charging_customers(cluster_id, account, signer) {
				errors.extend(errs);
			}

			if let Err(errs) = Self::step_begin_rewarding_providers(cluster_id, account, signer) {
				errors.extend(errs);
			}

			if let Err(errs) = Self::step_send_rewarding_providers(cluster_id, account, signer) {
				errors.extend(errs);
			}

			if let Err(errs) = Self::step_end_rewarding_providers(cluster_id, account, signer) {
				errors.extend(errs);
			}

			if let Err(errs) = Self::step_end_billing_report(cluster_id, account, signer) {
				errors.extend(errs);
			}

			if !errors.is_empty() {
				Err(errors)
			} else {
				Ok(())
			}
		}

		define_payout_step_function!(
			step_begin_billing_report,
			prepare_begin_billing_report,
			|cluster_id: &ClusterId, (era_id, start_era, end_era)| Call::begin_billing_report {
				cluster_id: *cluster_id,
				era_id,
				start_era,
				end_era,
			},
			|prepared_data: &(DdcEra, _, _)| prepared_data.0,
			"🗓️ ",
			|cluster_id: &ClusterId, (era_id, _, _)| OCWError::BeginBillingReportTransactionError {
				cluster_id: *cluster_id,
				era_id,
			}
		);

		define_payout_step_function!(
			step_begin_charging_customers,
			prepare_begin_charging_customers,
			|cluster_id: &ClusterId, (era_id, max_batch_index)| Call::begin_charging_customers {
				cluster_id: *cluster_id,
				era_id,
				max_batch_index,
			},
			|prepared_data: &(DdcEra, _)| prepared_data.0,
			"📥",
			|cluster_id: &ClusterId, (era_id, _)| {
				OCWError::BeginChargingCustomersTransactionError { cluster_id: *cluster_id, era_id }
			}
		);

		define_payout_step_function!(
			step_send_charging_customers,
			prepare_send_charging_customers_batch,
			|cluster_id: &ClusterId, (era_id, batch_payout): (DdcEra, CustomerBatch)| {
				Call::send_charging_customers_batch {
					cluster_id: *cluster_id,
					era_id,
					batch_index: batch_payout.batch_index,
					payers: batch_payout.payers.clone(),
					batch_proof: batch_payout.batch_proof.clone(),
				}
			},
			|prepared_data: &(DdcEra, _)| prepared_data.0,
			"🧾",
			|cluster_id: &ClusterId, (era_id, batch_payout): (DdcEra, CustomerBatch)| {
				OCWError::SendChargingCustomersBatchTransactionError {
					cluster_id: *cluster_id,
					era_id,
					batch_index: batch_payout.batch_index,
				}
			}
		);

		define_payout_step_function!(
			step_end_charging_customers,
			prepare_end_charging_customers,
			|cluster_id: &ClusterId, era_id| Call::end_charging_customers {
				cluster_id: *cluster_id,
				era_id
			},
			|prepared_data: &DdcEra| *prepared_data,
			"📪",
			|cluster_id: &ClusterId, era_id| OCWError::EndChargingCustomersTransactionError {
				cluster_id: *cluster_id,
				era_id,
			}
		);

		define_payout_step_function!(
			step_begin_rewarding_providers,
			prepare_begin_rewarding_providers,
			|cluster_id: &ClusterId,
			 (era_id, max_batch_index, total_node_usage): (DdcEra, u16, NodeUsage)| {
				Call::begin_rewarding_providers {
					cluster_id: *cluster_id,
					era_id,
					max_batch_index,
					total_node_usage: total_node_usage.clone(),
				}
			},
			|prepared_data: &(DdcEra, _, _)| prepared_data.0,
			"📤",
			|cluster_id: &ClusterId, (era_id, _, _)| {
				OCWError::BeginRewardingProvidersTransactionError {
					cluster_id: *cluster_id,
					era_id,
				}
			}
		);

		define_payout_step_function!(
			step_send_rewarding_providers,
			prepare_send_rewarding_providers_batch,
			|cluster_id: &ClusterId, (era_id, batch_payout): (DdcEra, ProviderBatch)| {
				Call::send_rewarding_providers_batch {
					cluster_id: *cluster_id,
					era_id,
					batch_index: batch_payout.batch_index,
					payees: batch_payout.payees.clone(),
					batch_proof: batch_payout.batch_proof.clone(),
				}
			},
			|prepared_data: &(DdcEra, _)| prepared_data.0,
			"💸",
			|cluster_id: &ClusterId, (era_id, batch_payout): (DdcEra, ProviderBatch)| {
				OCWError::SendRewardingProvidersBatchTransactionError {
					cluster_id: *cluster_id,
					era_id,
					batch_index: batch_payout.batch_index,
				}
			}
		);

		define_payout_step_function!(
			step_end_rewarding_providers,
			prepare_end_rewarding_providers,
			|cluster_id: &ClusterId, era_id| Call::end_rewarding_providers {
				cluster_id: *cluster_id,
				era_id
			},
			|prepared_data: &DdcEra| *prepared_data,
			"📭",
			|cluster_id: &ClusterId, era_id| OCWError::EndRewardingProvidersTransactionError {
				cluster_id: *cluster_id,
				era_id,
			}
		);

		define_payout_step_function!(
			step_end_billing_report,
			prepare_end_billing_report,
			|cluster_id: &ClusterId, era_id| Call::end_billing_report {
				cluster_id: *cluster_id,
				era_id
			},
			|prepared_data: &DdcEra| *prepared_data,
			"🧮",
			|cluster_id: &ClusterId, era_id| OCWError::EndBillingReportTransactionError {
				cluster_id: *cluster_id,
				era_id,
			}
		);

		pub(crate) fn submit_errors(
			errors: &Vec<OCWError>,
			verification_account: &Account<T>,
			signer: &Signer<T, T::OffchainIdentifierId>,
		) {
			if !errors.is_empty() {
				let call = Call::emit_consensus_errors { errors: errors.to_owned() };
				let result = signer.send_single_signed_transaction(verification_account, call);

				if let Some(Ok(_)) = result {
					log::info!("✔️ Successfully sent 'emit_consensus_errors' call");
				} else {
					log::error!("❌ Failed to send 'emit_consensus_errors' call");
				};
			}
		}

		pub(crate) fn get_total_usage<A: Aggregate>(
			cluster_id: &ClusterId,
			era_id: DdcEra,
			consistency_groups: ConsistencyGroups<A>,
			should_challenge: bool,
		) -> Result<Vec<A>, Vec<OCWError>> {
			let mut total_usage = vec![];
			let mut total_usage_keys = vec![];

			// todo: implement 'challenge_consensus' fn and run a light challenge for unanimous
			// consensus
			let in_consensus_usage = consistency_groups
				.consensus
				.clone()
				.into_iter()
				.map(|ca| ca.aggregate.clone())
				.collect::<Vec<_>>();
			total_usage.extend(in_consensus_usage.clone());
			total_usage_keys
				.extend(in_consensus_usage.into_iter().map(|a| a.get_key()).collect::<Vec<_>>());

			// todo: implement 'challenge_quorum' fn and run a light challenge for the quorum, i.e.
			// for majority
			let in_quorum_usage = consistency_groups
				.quorum
				.clone()
				.into_iter()
				.map(|ca| ca.aggregate.clone())
				.collect::<Vec<_>>();
			total_usage.extend(in_quorum_usage.clone());
			total_usage_keys
				.extend(in_quorum_usage.into_iter().map(|a| a.get_key()).collect::<Vec<_>>());

			let verified_usage = Self::challenge_others(
				cluster_id,
				era_id,
				consistency_groups,
				&mut total_usage_keys,
				should_challenge,
			)?;

			if !verified_usage.is_empty() {
				total_usage.extend(verified_usage.clone());
			}

			Ok(total_usage)
		}

		pub(crate) fn challenge_others<A: Aggregate>(
			_cluster_id: &ClusterId,
			_era_id: DdcEra,
			consistency_groups: ConsistencyGroups<A>,
			accepted_keys: &mut Vec<AggregateKey>,
			should_challenge: bool,
		) -> Result<Vec<A>, Vec<OCWError>> {
			let redundancy_factor = T::DAC_REDUNDANCY_FACTOR;
			let mut verified_usage: Vec<A> = vec![];

			for consolidated_aggregate in consistency_groups.others {
				let aggregate_key = consolidated_aggregate.aggregate.get_key();

				if accepted_keys.contains(&aggregate_key) {
					log::warn!(
						"⚠️ The aggregate {:?} is inconsistent between aggregators.",
						aggregate_key
					);

					// This prevents the double spending in case of inconsistencies between
					// aggregators for the same aggregation key
					continue;
				}

				if consolidated_aggregate.count > redundancy_factor {
					let excessive_aggregate = consolidated_aggregate.aggregate.clone();

					log::warn!(
						"⚠️ Number of consistent aggregates with key {:?} exceeds the redundancy factor",
						aggregate_key
					);

					log::info!(
						"🔎‍ Challenging excessive aggregate with key {:?} and hash {:?}",
						aggregate_key,
						excessive_aggregate.hash::<T>()
					);

					// todo: run a challenge dedicated to the excessive number of aggregates.
					// we assume it won't happen at the moment, so we just take the aggregate to
					// payouts stage
					verified_usage.push(excessive_aggregate);
					accepted_keys.push(aggregate_key);
				} else {
					let defective_aggregate = consolidated_aggregate.aggregate.clone();

					log::info!(
						"🔎‍ Challenging defective aggregate with key {:?} and hash {:?}",
						aggregate_key,
						defective_aggregate.hash::<T>()
					);

					let mut is_passed = true;
					// todo: run an intensive challenge for deviating aggregate
					// let is_passed = Self::_challenge_aggregate(_cluster_id, _era_id,
					// &defective_aggregate)?;
					if should_challenge {
						is_passed = Self::challenge_aggregate_proto(
							_cluster_id,
							_era_id,
							&defective_aggregate,
						)?;
					}
					if is_passed {
						// we assume all aggregates are valid at the moment, so we just take the
						// aggregate to payouts stage
						verified_usage.push(defective_aggregate);
						accepted_keys.push(aggregate_key);
					}
				}
			}

			Ok(verified_usage)
		}

		pub(crate) fn _challenge_aggregate<A: Aggregate>(
			cluster_id: &ClusterId,
			era_id: DdcEra,
			aggregate: &A,
		) -> Result<bool, Vec<OCWError>> {
			let number_of_identifiers = T::MAX_MERKLE_NODE_IDENTIFIER;

			log::info!(
				"👁️‍🗨️  Challenge process starts when bucket sub aggregates are not in consensus!"
			);

			let aggregate_key = aggregate.get_key();
			let merkle_node_ids = Self::find_random_merkle_node_ids(
				number_of_identifiers.into(),
				aggregate.get_number_of_leaves(),
				aggregate_key.clone(),
			);

			log::info!(
				"👁️‍🗨️  Merkle Node Identifiers for aggregate key: {:?} identifiers: {:?}",
				aggregate_key,
				merkle_node_ids
			);

			let aggregator = aggregate.get_aggregator();

			let challenge_response = Self::_fetch_challenge_responses(
				cluster_id,
				era_id,
				aggregate_key.clone(),
				merkle_node_ids,
				aggregator.clone(),
			)
			.map_err(|err| vec![err])?;

			log::info!(
				"👁️‍🗨️  Fetched challenge response for aggregate key: {:?}, challenge_response: {:?}",
				aggregate_key,
				challenge_response
			);

			let calculated_merkle_root = Self::_get_hash_from_merkle_path(
				challenge_response,
				cluster_id,
				era_id,
				aggregate_key.clone(),
			)?;

			log::info!(
				"👁️‍🗨️  Calculated merkle root for aggregate key: {:?}, calculated_merkle_root: {:?}",
				aggregate_key,
				calculated_merkle_root
			);

			let root_merkle_node = Self::_fetch_traverse_response(
				era_id,
				aggregate_key.clone(),
				1,
				1,
				&aggregator.node_params,
			)
			.map_err(|_| {
				vec![OCWError::TraverseResponseRetrievalError {
					cluster_id: *cluster_id,
					era_id,
					aggregate_key: aggregate_key.clone(),
					aggregator: aggregator.node_pub_key,
				}]
			})?;

			let mut merkle_root_buf = [0u8; _BUF_SIZE];
			let bytes =
				Base64::decode(root_merkle_node.hash.clone(), &mut merkle_root_buf).unwrap(); // todo! remove unwrap
			let traversed_merkle_root = ActivityHash::from(sp_core::H256::from_slice(bytes));

			log::info!(
				"👁️‍🗨️  Fetched merkle root for aggregate key: {:?} traversed_merkle_root: {:?}",
				aggregate_key,
				traversed_merkle_root
			);

			let is_matched = if calculated_merkle_root == traversed_merkle_root {
				log::info!(
					"👁️‍🗨️👍 The aggregate with hash {:?} and key {:?} has passed the challenge.",
					aggregate.hash::<T>(),
					aggregate_key,
				);

				true
			} else {
				log::info!(
					"👁️‍🗨️👎 The aggregate with hash {:?} and key {:?} has not passed the challenge.",
					aggregate.hash::<T>(),
					aggregate_key,
				);

				false
			};

			Ok(is_matched)
		}

		pub(crate) fn challenge_aggregate_proto<A: Aggregate>(
			cluster_id: &ClusterId,
			era_id: DdcEra,
			aggregate: &A,
		) -> Result<bool, Vec<OCWError>> {
			let number_of_identifiers = T::MAX_MERKLE_NODE_IDENTIFIER;

			log::info!(
				"👁️‍🗨️  Challenge process starts when bucket sub aggregates are not in consensus!"
			);

			let aggregate_key = aggregate.get_key();
			let merkle_node_ids = Self::find_random_merkle_node_ids(
				number_of_identifiers.into(),
				aggregate.get_number_of_leaves(),
				aggregate_key.clone(),
			);

			log::info!(
				"👁️‍🗨️  Merkle Node Identifiers for aggregate key: {:?} identifiers: {:?}",
				aggregate_key,
				merkle_node_ids
			);

			let aggregator = aggregate.get_aggregator();

			let challenge_response = Self::_fetch_challenge_responses_proto(
				cluster_id,
				era_id,
				aggregate_key.clone(),
				merkle_node_ids.iter().map(|id| *id as u32).collect(),
				aggregator.clone(),
			)
			.map_err(|err| vec![err])?;

			log::info!(
				"👁️‍🗨️  Fetched challenge response for aggregate key: {:?}, challenge_response: {:?}",
				aggregate_key,
				challenge_response
			);

			let are_signatures_valid = signature::Verify::verify(&challenge_response);

			if are_signatures_valid {
				log::info!("👍 Valid challenge signatures for aggregate key: {:?}", aggregate_key,);
			} else {
				log::info!("👎 Invalid challenge signatures at aggregate key: {:?}", aggregate_key,);
			}

			Ok(are_signatures_valid)
		}

		pub(crate) fn _get_hash_from_merkle_path(
			challenge_response: aggregator_client::json::ChallengeAggregateResponse,
			cluster_id: &ClusterId,
			era_id: DdcEra,
			aggregate_key: AggregateKey,
		) -> Result<ActivityHash, Vec<OCWError>> {
			log::info!("Getting hash from merkle tree path for aggregate key: {:?}", aggregate_key);

			let mut resulting_hash = ActivityHash::default();

			for proof in challenge_response.proofs {
				let leaf_record_hashes: Vec<ActivityHash> = match aggregate_key {
					AggregateKey::BucketSubAggregateKey(_, _) => proof
						.leafs
						.into_iter()
						.map(|p| NodeAggregateLeaf::leaf_hash::<T>(&p))
						.collect(),
					AggregateKey::NodeAggregateKey(_) => proof
						.leafs
						.into_iter()
						.map(|p| BucketSubAggregateLeaf::leaf_hash::<T>(&p))
						.collect(),
				};

				let leaf_record_hashes_string: Vec<String> =
					leaf_record_hashes.clone().into_iter().map(hex::encode).collect();

				log::info!(
					"👁️‍🗨️  Fetched leaf record hashes aggregate key: {:?} leaf_record_hashes: {:?}",
					aggregate_key,
					leaf_record_hashes_string
				);

				let leaf_node_root =
					Self::create_merkle_root(cluster_id, era_id, &leaf_record_hashes)
						.map_err(|err| vec![err])?;

				log::info!(
					"👁️‍🗨️  Fetched leaf record root aggregate key: {:?} leaf_record_root_hash: {:?}",
					aggregate_key,
					hex::encode(leaf_node_root)
				);

				let paths = proof.path.iter().rev();

				resulting_hash = leaf_node_root;
				for path in paths {
					let mut dec_buf = [0u8; _BUF_SIZE];
					let bytes = Base64::decode(path, &mut dec_buf).unwrap(); // todo! remove unwrap
					let path_hash: ActivityHash =
						ActivityHash::from(sp_core::H256::from_slice(bytes));

					let node_root =
						Self::create_merkle_root(cluster_id, era_id, &[resulting_hash, path_hash])
							.map_err(|err| vec![err])?;

					log::info!("👁️‍🗨️  Fetched leaf node root aggregate_key: {:?} for path:{:?} leaf_node_hash: {:?}",
						aggregate_key, path, hex::encode(node_root));

					resulting_hash = node_root;
				}
			}

			Ok(resulting_hash)
		}

		pub(crate) fn find_random_merkle_node_ids(
			number_of_identifiers: usize,
			number_of_leaves: u64,
			aggregate_key: AggregateKey,
		) -> Vec<u64> {
			let nonce_key = match aggregate_key {
				AggregateKey::NodeAggregateKey(node_id) => node_id,
				AggregateKey::BucketSubAggregateKey(.., node_id) => node_id,
			};

			let nonce = Self::_store_and_fetch_nonce(nonce_key);
			let mut small_rng = SmallRng::seed_from_u64(nonce);

			let total_levels = number_of_leaves.ilog2() + 1;
			let int_list: Vec<u64> = (0..total_levels as u64).collect();

			let ids: Vec<u64> = int_list
				.choose_multiple(&mut small_rng, number_of_identifiers)
				.cloned()
				.collect::<Vec<u64>>();

			ids
		}

		/// Computes the consensus for a set of partial activities across multiple buckets within a
		/// given cluster and era.
		///
		/// This function collects activities from various buckets, groups them by their consensus
		/// ID, and then determines if a consensus is reached for each group based on the minimum
		/// number of nodes and a given threshold. If the consensus is reached, the activity is
		/// included in the result. Otherwise, appropriate errors are returned.
		///
		/// # Input Parameters
		/// - `cluster_id: &ClusterId`: The ID of the cluster for which consensus is being computed.
		/// - `era_id: DdcEra`: The era ID within the cluster.
		/// - `buckets_aggregates_by_aggregator: &[(NodePubKey, Vec<A>)]`: A list of tuples, where
		///   each tuple contains a node's public key and a vector of activities reported for that
		///   bucket.
		/// - `redundancy_factor: u16`: The number of aggregators that should report total activity
		///   for a node or a bucket
		/// - `quorum: Percent`: The threshold percentage that determines if an activity is in
		///   consensus.
		///
		/// # Output
		/// - `Result<Vec<A>, Vec<OCWError>>`:
		///   - `Ok(Vec<A>)`: A vector of activities that have reached consensus.
		///   - `Err(Vec<OCWError>)`: A vector of errors indicating why consensus was not reached
		///     for some activities.
		pub(crate) fn group_buckets_sub_aggregates_by_consistency(
			cluster_id: &ClusterId,
			era_id: DdcEra,
			buckets_aggregates_by_aggregator: Vec<(
				AggregatorInfo,
				Vec<aggregator_client::json::BucketAggregateResponse>,
			)>,
			redundancy_factor: u16,
			quorum: Percent,
		) -> ConsistencyGroups<aggregator_client::json::BucketSubAggregate> {
			let mut buckets_sub_aggregates: Vec<aggregator_client::json::BucketSubAggregate> =
				Vec::new();

			log::info!(
				"👁️‍🗨️‍  Starting fetching bucket sub-aggregates for cluster_id: {:?} for era_id: {:?}",
				cluster_id,
				era_id
			);
			for (aggregator_info, buckets_aggregates_resp) in
				buckets_aggregates_by_aggregator.clone()
			{
				for bucket_aggregate_resp in buckets_aggregates_resp {
					for bucket_sub_aggregate_resp in bucket_aggregate_resp.sub_aggregates.clone() {
						let bucket_sub_aggregate = aggregator_client::json::BucketSubAggregate {
							bucket_id: bucket_aggregate_resp.bucket_id,
							node_id: bucket_sub_aggregate_resp.NodeID,
							stored_bytes: bucket_sub_aggregate_resp.stored_bytes,
							transferred_bytes: bucket_sub_aggregate_resp.transferred_bytes,
							number_of_puts: bucket_sub_aggregate_resp.number_of_puts,
							number_of_gets: bucket_sub_aggregate_resp.number_of_gets,
							aggregator: aggregator_info.clone(),
						};

						buckets_sub_aggregates.push(bucket_sub_aggregate);
					}

					log::info!("👁️‍🗨️‍  Fetched Bucket sub-aggregates for cluster_id: {:?} for era_id: {:?} for bucket_id {:?}::: Bucket Sub-Aggregates are {:?}", cluster_id, era_id, bucket_aggregate_resp.bucket_id, bucket_aggregate_resp.sub_aggregates);
				}
			}

			let buckets_sub_aggregates_groups =
				Self::group_by_consistency(buckets_sub_aggregates, redundancy_factor, quorum);

			log::info!("👁️‍🗨️‍🌕 Bucket Sub-Aggregates, which are in consensus for cluster_id: {:?} for era_id: {:?}:::  {:?}", cluster_id, era_id, buckets_sub_aggregates_groups.consensus);
			log::info!("👁️‍🗨️‍🌗 Bucket Sub-Aggregates, which are in quorum for cluster_id: {:?} for era_id: {:?}:::  {:?}", cluster_id, era_id, buckets_sub_aggregates_groups.quorum);
			log::info!("👁️‍🗨️‍🌘 Bucket Sub-Aggregates, which are neither in consensus nor in quorum for cluster_id: {:?} for era_id: {:?}:::  {:?}", cluster_id, era_id, buckets_sub_aggregates_groups.others);

			buckets_sub_aggregates_groups
		}

		#[allow(dead_code)]
		pub(crate) fn prepare_begin_billing_report(
			cluster_id: &ClusterId,
		) -> Result<Option<(DdcEra, i64, i64)>, Vec<OCWError>> {
			Ok(Self::get_era_for_payout(cluster_id, EraValidationStatus::ReadyForPayout))
				.map_err(|e| vec![e])
		}

		pub(crate) fn prepare_begin_charging_customers(
			cluster_id: &ClusterId,
		) -> Result<Option<(DdcEra, BatchIndex)>, Vec<OCWError>> {
			if let Some((era_id, start, end)) =
				Self::get_era_for_payout(cluster_id, EraValidationStatus::PayoutInProgress)
			{
				if T::PayoutProcessor::get_billing_report_status(cluster_id, era_id) ==
					PayoutState::Initialized
				{
					if let Some((_, _, customers_activity_batch_roots, _, _, _)) =
						Self::fetch_validation_activities::<
							aggregator_client::json::BucketSubAggregate,
							aggregator_client::json::NodeAggregate,
						>(cluster_id, era_id)
					{
						Self::fetch_customer_activity(
							cluster_id,
							era_id,
							customers_activity_batch_roots,
						)
					} else {
						let era_activity = EraActivity { id: era_id, start, end };

						let _ = Self::process_dac_era(cluster_id, Some(era_activity))?;

						if let Some((_, _, customers_activity_batch_roots, _, _, _)) =
							Self::fetch_validation_activities::<
								aggregator_client::json::BucketSubAggregate,
								aggregator_client::json::NodeAggregate,
							>(cluster_id, era_id)
						{
							Self::fetch_customer_activity(
								cluster_id,
								era_id,
								customers_activity_batch_roots,
							)
						} else {
							Ok(None)
						}
					}
				} else {
					Ok(None)
				}
			} else {
				Ok(None)
			}
		}

		pub(crate) fn fetch_customer_activity(
			cluster_id: &ClusterId,
			era_id: DdcEra,
			customers_activity_batch_roots: Vec<ActivityHash>,
		) -> Result<Option<(DdcEra, BatchIndex)>, Vec<OCWError>> {
			if let Some(max_batch_index) = customers_activity_batch_roots.len().checked_sub(1)
			// -1 cause payout expects max_index, not length
			{
				let max_batch_index: u16 = max_batch_index.try_into().map_err(|_| {
					vec![OCWError::BatchIndexConversionFailed { cluster_id: *cluster_id, era_id }]
				})?;
				Ok(Some((era_id, max_batch_index)))
			} else {
				Err(vec![OCWError::EmptyCustomerActivity { cluster_id: *cluster_id, era_id }])
			}
		}

		pub(crate) fn prepare_send_charging_customers_batch(
			cluster_id: &ClusterId,
		) -> Result<Option<(DdcEra, CustomerBatch)>, Vec<OCWError>> {
			let batch_size = T::MAX_PAYOUT_BATCH_SIZE;

			if let Some((era_id, start, end)) =
				Self::get_era_for_payout(cluster_id, EraValidationStatus::PayoutInProgress)
			{
				if T::PayoutProcessor::get_billing_report_status(cluster_id, era_id) ==
					PayoutState::ChargingCustomers
				{
					if let Some((
						customers_total_activity,
						_,
						customers_activity_batch_roots,
						_,
						_,
						_,
					)) = Self::fetch_validation_activities::<
						aggregator_client::json::BucketSubAggregate,
						aggregator_client::json::NodeAggregate,
					>(cluster_id, era_id)
					{
						Self::fetch_charging_activities(
							cluster_id,
							batch_size.into(),
							era_id,
							customers_total_activity,
							customers_activity_batch_roots,
						)
					} else {
						let era_activity = EraActivity { id: era_id, start, end };

						let _ = Self::process_dac_era(cluster_id, Some(era_activity))?;

						if let Some((
							customers_total_activity,
							_,
							customers_activity_batch_roots,
							_,
							_,
							_,
						)) = Self::fetch_validation_activities::<
							aggregator_client::json::BucketSubAggregate,
							aggregator_client::json::NodeAggregate,
						>(cluster_id, era_id)
						{
							Self::fetch_charging_activities(
								cluster_id,
								batch_size.into(),
								era_id,
								customers_total_activity,
								customers_activity_batch_roots,
							)
						} else {
							Ok(None)
						}
					}
				} else {
					Ok(None)
				}
			} else {
				Ok(None)
			}
		}

		fn fetch_charging_activities(
			cluster_id: &ClusterId,
			batch_size: usize,
			era_id: DdcEra,
			customers_total_activity: Vec<aggregator_client::json::BucketSubAggregate>,
			customers_activity_batch_roots: Vec<ActivityHash>,
		) -> Result<Option<(DdcEra, CustomerBatch)>, Vec<OCWError>> {
			let batch_index =
				T::PayoutProcessor::get_next_customer_batch_for_payment(cluster_id, era_id)
					.map_err(|_| {
						vec![OCWError::BillingReportDoesNotExist {
							cluster_id: *cluster_id,
							era_id,
						}]
					})?;

			if let Some(index) = batch_index {
				let i: usize = index.into();
				// todo! store batched activity to avoid splitting it again each time
				let customers_activity_batched =
					Self::split_to_batches(&customers_total_activity, batch_size);

				let batch_root = customers_activity_batch_roots[i];
				let store = MemStore::default();
				let mut mmr: MMR<ActivityHash, MergeActivityHash, &MemStore<ActivityHash>> =
					MemMMR::<_, MergeActivityHash>::new(0, &store);

				let leaf_position_map: Vec<(ActivityHash, u64)> = customers_activity_batch_roots
					.iter()
					.map(|a| (*a, mmr.push(*a).unwrap()))
					.collect();

				let leaf_position: Vec<(u64, ActivityHash)> = leaf_position_map
					.iter()
					.filter(|&(l, _)| l == &batch_root)
					.map(|&(ref l, p)| (p, *l))
					.collect();
				let position: Vec<u64> =
					leaf_position.clone().into_iter().map(|(p, _)| p).collect();

				let proof = mmr
					.gen_proof(position)
					.map_err(|_| OCWError::FailedToCreateMerkleProof {
						cluster_id: *cluster_id,
						era_id,
					})
					.map_err(|e| vec![e])?
					.proof_items()
					.to_vec();

				let batch_proof = MMRProof { proof };
				Ok(Some((
					era_id,
					CustomerBatch {
						batch_index: index,
						payers: customers_activity_batched[i]
							.iter()
							.map(|activity| {
								let node_key = Self::node_key_from_hex(activity.node_id.clone())
									.expect("Node Public Key to be decoded");
								let bucket_id = activity.bucket_id;
								let customer_usage = BucketUsage {
									transferred_bytes: activity.transferred_bytes,
									stored_bytes: activity.stored_bytes,
									number_of_puts: activity.number_of_puts,
									number_of_gets: activity.number_of_gets,
								};
								(node_key, bucket_id, customer_usage)
							})
							.collect(),
						batch_proof,
					},
				)))
			} else {
				Ok(None)
			}
		}

		pub(crate) fn prepare_end_charging_customers(
			cluster_id: &ClusterId,
		) -> Result<Option<DdcEra>, Vec<OCWError>> {
			if let Some((era_id, _start, _end)) =
				Self::get_era_for_payout(cluster_id, EraValidationStatus::PayoutInProgress)
			{
				if T::PayoutProcessor::get_billing_report_status(cluster_id, era_id) ==
					PayoutState::ChargingCustomers &&
					T::PayoutProcessor::all_customer_batches_processed(cluster_id, era_id)
				{
					return Ok(Some(era_id));
				}
			}
			Ok(None)
		}

		pub(crate) fn prepare_begin_rewarding_providers(
			cluster_id: &ClusterId,
		) -> Result<Option<(DdcEra, BatchIndex, NodeUsage)>, Vec<OCWError>> {
			if let Some((era_id, start, end)) =
				Self::get_era_for_payout(cluster_id, EraValidationStatus::PayoutInProgress)
			{
				let nodes_total_usages = Self::get_nodes_total_usage(cluster_id)?;

				let nodes_total_usage: i64 = nodes_total_usages
					.iter()
					.filter_map(|usage| usage.as_ref().map(|u| u.stored_bytes))
					.sum();

				if T::PayoutProcessor::get_billing_report_status(cluster_id, era_id) ==
					PayoutState::CustomersChargedWithFees
				{
					if let Some((_, _, _, nodes_total_activity, _, nodes_activity_batch_roots)) =
						Self::fetch_validation_activities::<
							aggregator_client::json::BucketSubAggregate,
							aggregator_client::json::NodeAggregate,
						>(cluster_id, era_id)
					{
						Self::fetch_reward_activities(
							cluster_id,
							era_id,
							nodes_total_activity,
							nodes_activity_batch_roots,
							nodes_total_usage,
						)
					} else {
						let era_activity = EraActivity { id: era_id, start, end };

						let _ = Self::process_dac_era(cluster_id, Some(era_activity))?;

						if let Some((
							_,
							_,
							_,
							nodes_total_activity,
							_,
							nodes_activity_batch_roots,
						)) = Self::fetch_validation_activities::<
							aggregator_client::json::BucketSubAggregate,
							aggregator_client::json::NodeAggregate,
						>(cluster_id, era_id)
						{
							Self::fetch_reward_activities(
								cluster_id,
								era_id,
								nodes_total_activity,
								nodes_activity_batch_roots,
								nodes_total_usage,
							)
						} else {
							Ok(None)
						}
					}
				} else {
					Ok(None)
				}
			} else {
				Ok(None)
			}
		}

		pub(crate) fn fetch_reward_activities(
			cluster_id: &ClusterId,
			era_id: DdcEra,
			nodes_total_activity: Vec<aggregator_client::json::NodeAggregate>,
			nodes_activity_batch_roots: Vec<ActivityHash>,
			current_nodes_total_usage: i64,
		) -> Result<Option<(DdcEra, BatchIndex, NodeUsage)>, Vec<OCWError>> {
			if let Some(max_batch_index) = nodes_activity_batch_roots.len().checked_sub(1)
			// -1 cause payout expects max_index, not length
			{
				let max_batch_index: u16 = max_batch_index.try_into().map_err(|_| {
					vec![OCWError::BatchIndexConversionFailed { cluster_id: *cluster_id, era_id }]
				})?;

				let mut total_node_usage = NodeUsage {
					transferred_bytes: 0,
					stored_bytes: current_nodes_total_usage,
					number_of_puts: 0,
					number_of_gets: 0,
				};

				for activity in nodes_total_activity {
					total_node_usage.transferred_bytes += activity.transferred_bytes;
					total_node_usage.stored_bytes += activity.stored_bytes;
					total_node_usage.number_of_puts += activity.number_of_puts;
					total_node_usage.number_of_gets += activity.number_of_gets;
				}

				Ok(Some((era_id, max_batch_index, total_node_usage)))
			} else {
				Err(vec![OCWError::EmptyCustomerActivity { cluster_id: *cluster_id, era_id }])
			}
		}

		pub(crate) fn prepare_send_rewarding_providers_batch(
			cluster_id: &ClusterId,
		) -> Result<Option<(DdcEra, ProviderBatch)>, Vec<OCWError>> {
			let batch_size = T::MAX_PAYOUT_BATCH_SIZE;

			if let Some((era_id, start, end)) =
				Self::get_era_for_payout(cluster_id, EraValidationStatus::PayoutInProgress)
			{
				if T::PayoutProcessor::get_billing_report_status(cluster_id, era_id) ==
					PayoutState::RewardingProviders
				{
					if let Some((_, _, _, nodes_total_activity, _, nodes_activity_batch_roots)) =
						Self::fetch_validation_activities::<
							aggregator_client::json::BucketSubAggregate,
							aggregator_client::json::NodeAggregate,
						>(cluster_id, era_id)
					{
						Self::fetch_reward_provider_batch(
							cluster_id,
							batch_size.into(),
							era_id,
							nodes_total_activity,
							nodes_activity_batch_roots,
						)
					} else {
						let era_activity = EraActivity { id: era_id, start, end };

						let _ = Self::process_dac_era(cluster_id, Some(era_activity))?;

						if let Some((
							_,
							_,
							_,
							nodes_total_activity,
							_,
							nodes_activity_batch_roots,
						)) = Self::fetch_validation_activities::<
							aggregator_client::json::BucketSubAggregate,
							aggregator_client::json::NodeAggregate,
						>(cluster_id, era_id)
						{
							Self::fetch_reward_provider_batch(
								cluster_id,
								batch_size.into(),
								era_id,
								nodes_total_activity,
								nodes_activity_batch_roots,
							)
						} else {
							Ok(None)
						}
					}
				} else {
					Ok(None)
				}
			} else {
				Ok(None)
			}
		}

		fn fetch_reward_provider_batch(
			cluster_id: &ClusterId,
			batch_size: usize,
			era_id: DdcEra,
			nodes_total_activity: Vec<aggregator_client::json::NodeAggregate>,
			nodes_activity_batch_roots: Vec<ActivityHash>,
		) -> Result<Option<(DdcEra, ProviderBatch)>, Vec<OCWError>> {
			let batch_index =
				T::PayoutProcessor::get_next_provider_batch_for_payment(cluster_id, era_id)
					.map_err(|_| {
						vec![OCWError::BillingReportDoesNotExist {
							cluster_id: *cluster_id,
							era_id,
						}]
					})?;

			if let Some(index) = batch_index {
				let i: usize = index.into();
				// todo! store batched activity to avoid splitting it again each time
				let nodes_activity_batched =
					Self::split_to_batches(&nodes_total_activity, batch_size);

				let batch_root = nodes_activity_batch_roots[i];
				let store = MemStore::default();
				let mut mmr: MMR<ActivityHash, MergeActivityHash, &MemStore<ActivityHash>> =
					MemMMR::<_, MergeActivityHash>::new(0, &store);

				let leaf_position_map: Vec<(ActivityHash, u64)> = nodes_activity_batch_roots
					.iter()
					.map(|a| (*a, mmr.push(*a).unwrap()))
					.collect();

				let leaf_position: Vec<(u64, ActivityHash)> = leaf_position_map
					.iter()
					.filter(|&(l, _)| l == &batch_root)
					.map(|&(ref l, p)| (p, *l))
					.collect();
				let position: Vec<u64> =
					leaf_position.clone().into_iter().map(|(p, _)| p).collect();

				let proof = mmr
					.gen_proof(position)
					.map_err(|_| {
						vec![OCWError::FailedToCreateMerkleProof {
							cluster_id: *cluster_id,
							era_id,
						}]
					})?
					.proof_items()
					.to_vec();

				let batch_proof = MMRProof { proof };
				Ok(Some((
					era_id,
					ProviderBatch {
						batch_index: index,
						payees: nodes_activity_batched[i]
							.iter()
							.map(|activity| {
								let node_key = Self::node_key_from_hex(activity.node_id.clone())
									.expect("Node Public Key to be decoded");
								let node_usage = NodeUsage {
									transferred_bytes: activity.transferred_bytes,
									stored_bytes: activity.stored_bytes,
									number_of_puts: activity.number_of_puts,
									number_of_gets: activity.number_of_gets,
								};
								(node_key, node_usage)
							})
							.collect(),
						batch_proof,
					},
				)))
			} else {
				Ok(None)
			}
		}

		pub(crate) fn prepare_end_rewarding_providers(
			cluster_id: &ClusterId,
		) -> Result<Option<DdcEra>, Vec<OCWError>> {
			if let Some((era_id, _start, _end)) =
				Self::get_era_for_payout(cluster_id, EraValidationStatus::PayoutInProgress)
			{
				if T::PayoutProcessor::get_billing_report_status(cluster_id, era_id) ==
					PayoutState::RewardingProviders &&
					T::PayoutProcessor::all_provider_batches_processed(cluster_id, era_id)
				{
					return Ok(Some(era_id));
				}
			}
			Ok(None)
		}

		pub(crate) fn prepare_end_billing_report(
			cluster_id: &ClusterId,
		) -> Result<Option<DdcEra>, Vec<OCWError>> {
			if let Some((era_id, _start, _end)) =
				Self::get_era_for_payout(cluster_id, EraValidationStatus::PayoutInProgress)
			{
				if T::PayoutProcessor::get_billing_report_status(cluster_id, era_id) ==
					PayoutState::ProvidersRewarded
				{
					return Ok(Some(era_id));
				}
			}
			Ok(None)
		}

		pub(crate) fn derive_key(cluster_id: &ClusterId, era_id: DdcEra) -> Vec<u8> {
			format!("offchain::activities::{:?}::{:?}", cluster_id, era_id).into_bytes()
		}

		pub(crate) fn collect_verification_pub_key() -> Result<Account<T>, OCWError> {
			let session_verification_keys = <T::OffchainIdentifierId as AppCrypto<
				T::Public,
				T::Signature,
			>>::RuntimeAppPublic::all()
			.into_iter()
			.enumerate()
			.filter_map(|(i, key)| {
				let generic_public = <T::OffchainIdentifierId as AppCrypto<
					T::Public,
					T::Signature,
				>>::GenericPublic::from(key);
				let public_key: T::Public = generic_public.into();
				let account_id = public_key.clone().into_account();

				if <ValidatorSet<T>>::get().contains(&account_id) {
					let account = Account::new(i, account_id, public_key);
					Option::Some(account)
				} else {
					Option::None
				}
			})
			.collect::<Vec<_>>();

			if session_verification_keys.len() != 1 {
				log::error!(
					"🚨 Unexpected number of session verification keys is found. Expected: 1, Actual: {:?}",
					session_verification_keys.len()
				);
				return Err(OCWError::FailedToCollectVerificationKey);
			}

			session_verification_keys
				.into_iter()
				.next() // first
				.ok_or(OCWError::FailedToCollectVerificationKey)
		}

		pub(crate) fn store_verification_account_id(account_id: T::AccountId) {
			let validator: Vec<u8> = account_id.encode();
			let key = format!("offchain::validator::{:?}", DAC_VERIFICATION_KEY_TYPE).into_bytes();
			local_storage_set(StorageKind::PERSISTENT, &key, &validator);
		}

		pub(crate) fn fetch_verification_account_id() -> Result<T::AccountId, OCWError> {
			let key = format!("offchain::validator::{:?}", DAC_VERIFICATION_KEY_TYPE).into_bytes();

			match local_storage_get(StorageKind::PERSISTENT, &key) {
				Some(data) => {
					let account_id = T::AccountId::decode(&mut &data[..])
						.map_err(|_| OCWError::FailedToFetchVerificationKey)?;
					Ok(account_id)
				},
				None => Err(OCWError::FailedToFetchVerificationKey),
			}
		}

		#[allow(clippy::too_many_arguments)] // todo! (2) refactor into 2 different methods (for customers and nodes) + use type info for
									 // derive_key
									 // todo! introduce new struct for input and remove clippy::type_complexity
		pub(crate) fn store_validation_activities<A: Encode, B: Encode>(
			// todo! (3) add tests
			cluster_id: &ClusterId,
			era_id: DdcEra,
			customers_total_activity: &[A],
			customers_activity_root: ActivityHash,
			customers_activity_batch_roots: &[ActivityHash],
			nodes_total_activity: &[B],
			nodes_activity_root: ActivityHash,
			nodes_activity_batch_roots: &[ActivityHash],
		) {
			let key = Self::derive_key(cluster_id, era_id);
			let encoded_tuple = (
				customers_total_activity,
				customers_activity_root,
				customers_activity_batch_roots,
				nodes_total_activity,
				nodes_activity_root,
				nodes_activity_batch_roots,
			)
				.encode();

			// Store the serialized data in local offchain storage
			local_storage_set(StorageKind::PERSISTENT, &key, &encoded_tuple);
		}

		pub(crate) fn get_nodes_total_usage(
			cluster_id: &ClusterId,
		) -> Result<Vec<Option<NodeUsage>>, Vec<OCWError>> {
			let mut results: Vec<Option<NodeUsage>> = Vec::new();
			let mut errors: Vec<OCWError> = Vec::new();

			let nodes = match T::ClusterManager::get_nodes(cluster_id) {
				Ok(nodes_pub_keys) => nodes_pub_keys,
				Err(_) => {
					errors.push(OCWError::FailedToFetchClusterNodes);
					return Err(errors);
				},
			};

			for node_pub_key in nodes.iter() {
				match T::NodeManager::get_total_usage(node_pub_key) {
					Ok(usage) => results.push(usage),
					Err(_err) => {
						errors.push(OCWError::FailedToFetchNodeTotalUsage {
							cluster_id: *cluster_id,
							node_pub_key: node_pub_key.clone(),
						});
					},
				}
			}

			if !errors.is_empty() {
				return Err(errors);
			}

			Ok(results)
		}

		#[allow(clippy::type_complexity)]
		pub(crate) fn fetch_validation_activities<A: Decode, B: Decode>(
			// todo! (4) add tests
			// todo! introduce new struct for results and remove clippy::type_complexity
			cluster_id: &ClusterId,
			era_id: DdcEra,
		) -> Option<(
			Vec<A>,
			ActivityHash,
			Vec<ActivityHash>,
			Vec<B>,
			ActivityHash,
			Vec<ActivityHash>,
		)> {
			log::info!(
				"🏠 Off-chain DAC cache hit for cluster_id: {:?} era_id: {:?}",
				cluster_id,
				era_id
			);
			let key = Self::derive_key(cluster_id, era_id);

			// Retrieve encoded tuple from local storage
			let encoded_tuple = match local_storage_get(StorageKind::PERSISTENT, &key) {
				Some(data) => data,
				None => return None,
			};

			// Attempt to decode tuple from bytes
			match Decode::decode(&mut &encoded_tuple[..]) {
				Ok((
					customers_total_activity,
					customers_activity_root,
					customers_activity_batch_roots,
					nodes_total_activity,
					nodes_activity_root,
					nodes_activity_batch_roots,
				)) => Some((
					customers_total_activity,
					customers_activity_root,
					customers_activity_batch_roots,
					nodes_total_activity,
					nodes_activity_root,
					nodes_activity_batch_roots,
				)),
				Err(err) => {
					// Print error message with details of the decoding error
					log::error!("Decoding error: {:?}", err);
					None
				},
			}
		}

		pub(crate) fn clear_validation_activities(cluster_id: &ClusterId, era_id: DdcEra) {
			let key = Self::derive_key(cluster_id, era_id);
			log::debug!(
				"Clearing validation activities for cluster {:?} at era {:?}, key {:?}",
				cluster_id,
				era_id,
				key,
			);

			local_storage_clear(StorageKind::PERSISTENT, &key);
		}

		pub(crate) fn _store_and_fetch_nonce(node_id: String) -> u64 {
			let key = format!("offchain::activities::nonce::{:?}", node_id).into_bytes();
			let encoded_nonce =
				local_storage_get(StorageKind::PERSISTENT, &key).unwrap_or_else(|| 0.encode());

			let nonce_data = match Decode::decode(&mut &encoded_nonce[..]) {
				Ok(nonce) => nonce,
				Err(err) => {
					// Print error message with details of the decoding error
					log::error!("Decoding error while fetching nonce: {:?}", err);
					0
				},
			};

			let new_nonce = nonce_data + 1;

			local_storage_set(StorageKind::PERSISTENT, &key, &new_nonce.encode());
			nonce_data
		}

		/// Converts a vector of activity batches into their corresponding Merkle roots.
		///
		/// This function takes a vector of activity batches, where each batch is a vector of
		/// activities. It computes the Merkle root for each batch by first hashing each activity
		/// and then combining these hashes into a single Merkle root.
		///
		/// # Input Parameters
		/// - `activities: Vec<Vec<A>>`: A vector of vectors, where each inner vector represents a
		///   batch of activities.
		///
		/// # Output
		/// - `Vec<ActivityHash>`: A vector of Merkle roots, one for each batch of activities.
		pub(crate) fn convert_to_batch_merkle_roots<A: Aggregate>(
			cluster_id: &ClusterId,
			era_id: DdcEra,
			batches: Vec<Vec<A>>,
		) -> Result<Vec<ActivityHash>, OCWError> {
			batches
				.into_iter()
				.map(|batch| {
					let activity_hashes: Vec<ActivityHash> =
						batch.into_iter().map(|a| a.hash::<T>()).collect();
					Self::create_merkle_root(cluster_id, era_id, &activity_hashes).map_err(|_| {
						OCWError::FailedToCreateMerkleRoot { cluster_id: *cluster_id, era_id }
					})
				})
				.collect::<Result<Vec<ActivityHash>, OCWError>>()
		}

		/// Splits a slice of activities into batches of a specified size.
		///
		/// This function sorts the given activities and splits them into batches of the specified
		/// size. Each batch is returned as a separate vector.
		///
		/// # Input Parameters
		/// - `activities: &[A]`: A slice of activities to be split into batches.
		/// - `batch_size: usize`: The size of each batch.
		///
		/// # Output
		/// - `Vec<Vec<A>>`: A vector of vectors, where each inner vector is a batch of activities.
		pub(crate) fn split_to_batches<A: Aggregate>(
			activities: &[A],
			batch_size: usize,
		) -> Vec<Vec<A>> {
			if activities.is_empty() {
				return vec![];
			}
			// Sort the activities first
			let mut sorted_activities = activities.to_vec();
			sorted_activities.sort(); // Sort using the derived Ord trait

			// Split the sorted activities into chunks and collect them into vectors
			sorted_activities.chunks(batch_size).map(|chunk| chunk.to_vec()).collect()
		}

		/// Creates a Merkle root from a list of activity hashes.
		///
		/// This function takes a slice of `ActivityHash` and constructs a Merkle tree
		/// using an in-memory store. It returns a tuple containing the Merkle root hash,
		/// the size of the Merkle tree, and a vector mapping each input leaf to its position
		/// in the Merkle tree.
		///
		/// # Input Parameters
		///
		/// * `leaves` - A slice of `ActivityHash` representing the leaves of the Merkle tree.
		///
		/// # Output
		///
		/// A `Result` containing:
		/// * A tuple with the Merkle root `ActivityHash`, the size of the Merkle tree, and a vector
		///   mapping each input leaf to its position in the Merkle tree.
		/// * `OCWError::FailedToCreateMerkleRoot` if there is an error creating the Merkle root.
		pub(crate) fn create_merkle_root(
			cluster_id: &ClusterId,
			era_id: DdcEra,
			leaves: &[ActivityHash],
		) -> Result<ActivityHash, OCWError> {
			if leaves.is_empty() {
				return Ok(ActivityHash::default());
			}

			let store = MemStore::default();
			let mut mmr: MMR<ActivityHash, MergeActivityHash, &MemStore<ActivityHash>> =
				MemMMR::<_, MergeActivityHash>::new(0, &store);

			let mut leaves_with_position: Vec<(u64, ActivityHash)> =
				Vec::with_capacity(leaves.len());

			for &leaf in leaves {
				match mmr.push(leaf) {
					Ok(pos) => leaves_with_position.push((pos, leaf)),
					Err(_) =>
						return Err(OCWError::FailedToCreateMerkleRoot {
							cluster_id: *cluster_id,
							era_id,
						}),
				}
			}

			mmr.get_root()
				.map_err(|_| OCWError::FailedToCreateMerkleRoot { cluster_id: *cluster_id, era_id })
		}

		/// Verify whether leaf is part of tree
		///
		/// Parameters:
		/// - `root_hash`: merkle root hash
		/// - `batch_hash`: hash of the batch
		/// - `batch_index`: index of the batch
		/// - `batch_proof`: MMR proofs
		pub(crate) fn proof_merkle_leaf(
			root_hash: ActivityHash,
			batch_hash: ActivityHash,
			batch_index: BatchIndex,
			max_batch_index: BatchIndex,
			batch_proof: &MMRProof,
		) -> Result<bool, Error<T>> {
			let batch_position = leaf_index_to_pos(batch_index.into());
			let mmr_size = leaf_index_to_mmr_size(max_batch_index.into());
			let proof: MerkleProof<ActivityHash, MergeActivityHash> =
				MerkleProof::new(mmr_size, batch_proof.proof.clone());
			proof
				.verify(root_hash, vec![(batch_position, batch_hash)])
				.map_err(|_| Error::<T>::FailToVerifyMerkleProof)
		}

		// todo! simplify method by removing start/end from the result
		pub(crate) fn get_era_for_payout(
			cluster_id: &ClusterId,
			status: EraValidationStatus,
		) -> Option<(DdcEra, i64, i64)> {
			let mut smallest_era_id: Option<DdcEra> = None;
			let mut start_era: i64 = Default::default();
			let mut end_era: i64 = Default::default();

			for (stored_cluster_id, era_id, validation) in EraValidations::<T>::iter() {
				if stored_cluster_id == *cluster_id &&
					validation.status == status &&
					(smallest_era_id.is_none() || era_id < smallest_era_id.unwrap())
				{
					smallest_era_id = Some(era_id);
					start_era = validation.start_era;
					end_era = validation.end_era;
				}
			}

			smallest_era_id.map(|era_id| (era_id, start_era, end_era))
		}

		/// Retrieves the last era in which the specified validator participated for a given
		/// cluster.
		///
		/// This function iterates through all eras in `EraValidations` for the given `cluster_id`,
		/// filtering for eras where the specified `validator` is present in the validators list.
		/// It returns the maximum era found where the validator participated.
		///
		/// # Input Parameters
		/// - `cluster_id: &ClusterId`: The ID of the cluster to check for the validator's
		///   participation.
		/// - `validator: T::AccountId`: The account ID of the validator whose participation is
		///   being checked.
		///
		/// # Output
		/// - `Result<Option<DdcEra>, OCWError>`:
		///   - `Ok(Some(DdcEra))`: The maximum era in which the validator participated.
		///   - `Ok(None)`: The validator did not participate in any era for the given cluster.
		///   - `Err(OCWError)`: An error occurred while retrieving the data.
		// todo! add tests for start and end era
		pub(crate) fn get_last_paid_era(
			cluster_id: &ClusterId,
			validator: T::AccountId,
		) -> Result<Option<DdcEra>, OCWError> {
			let mut max_era: Option<DdcEra> = None;

			// Iterate through all eras in EraValidations for the given cluster_id
			<EraValidations<T>>::iter_prefix(cluster_id)
				.filter_map(|(era, validation)| {
					// Filter for validators that contain the given validator
					if validation
						.validators
						.values()
						.any(|validators| validators.contains(&validator))
					{
						Some(era)
					} else {
						None
					}
				})
				.for_each(|era| {
					// Update max_era to the maximum era found
					if let Some(current_max) = max_era {
						if era > current_max {
							max_era = Some(era);
						}
					} else {
						max_era = Some(era);
					}
				});

			Ok(max_era)
		}

		/// Fetch current era across all DAC nodes to validate.
		///
		/// Parameters:
		/// - `cluster_id`: cluster id of a cluster
		/// - `dac_nodes`: List of DAC nodes
		pub(crate) fn get_era_for_validation(
			cluster_id: &ClusterId,
			dac_nodes: &[(NodePubKey, StorageNodeParams)],
		) -> Result<Option<EraActivity>, OCWError> {
			let this_validator = Self::fetch_verification_account_id()?;

			let last_validated_era_by_this_validator =
				Self::get_last_paid_era(cluster_id, this_validator)?
					.unwrap_or_else(DdcEra::default);

			let last_paid_era_for_cluster =
				T::ClusterValidator::get_last_paid_era(cluster_id).map_err(|_| {
					OCWError::EraRetrievalError { cluster_id: *cluster_id, node_pub_key: None }
				})?;

			log::info!(
				"👁️‍🗨️  The last era validated by this specific validator for cluster_id: {:?} is {:?}. The last paid era for the cluster is {:?}",
				cluster_id,
				last_validated_era_by_this_validator,
				last_paid_era_for_cluster
			);

			// we want to fetch processed eras from all available validators
			let available_processed_eras =
				Self::fetch_processed_era_for_nodes(cluster_id, dac_nodes)?;

			// we want to let the current validator to validate available processed/completed eras
			// that are greater than the last validated era in the cluster
			let processed_eras_to_validate: Vec<EraActivity> = available_processed_eras
				.iter()
				.flat_map(|eras| {
					eras.iter()
						.filter(|&ids| {
							ids.id > last_validated_era_by_this_validator &&
								ids.id > last_paid_era_for_cluster
						})
						.cloned()
				})
				.sorted()
				.collect::<Vec<EraActivity>>();

			// we want to process only eras reported by quorum of validators
			let mut processed_eras_with_quorum: Vec<EraActivity> = vec![];

			let quorum = T::AggregatorsQuorum::get();
			let threshold = quorum * dac_nodes.len();
			for (era_key, candidates) in
				&processed_eras_to_validate.into_iter().chunk_by(|elt| elt.clone())
			{
				let count = candidates.count();
				if count >= threshold {
					processed_eras_with_quorum.push(era_key);
				} else {
					log::warn!(
						"⚠️ Era {:?} in cluster_id: {:?} has been reported with unmet quorum. Desired: {:?} Actual: {:?}",
						era_key,
						cluster_id,
						threshold,
						count
					);
				}
			}

			Ok(processed_eras_with_quorum.iter().cloned().min_by_key(|n| n.id))
		}

		/// Computes the consensus for a set of activities across multiple nodes within a given
		/// cluster and era.
		///
		/// This function collects activities from various nodes, groups them by their consensus ID,
		/// and then determines if a consensus is reached for each group based on the minimum number
		/// of nodes and a given threshold. If the consensus is reached, the activity is included
		/// in the result. Otherwise, appropriate errors are returned.
		///
		/// # Input Parameters
		/// - `cluster_id: &ClusterId`: The ID of the cluster for which consensus is being computed.
		/// - `era_id: DdcEra`: The era ID within the cluster.
		/// - `nodes_aggregates_by_aggregator: &[(NodePubKey, Vec<A>)]`: A list of tuples, where
		///   each tuple contains a node's public key and a vector of activities reported by that
		///   node.
		/// - `redundancy_factor: u16`: The number of aggregators that should report total activity
		///   for a node or a bucket
		/// - `quorum: Percent`: The threshold percentage that determines if an activity is in
		///   consensus.
		///
		/// # Output
		/// - `Result<Vec<A>, Vec<OCWError>>`:
		///   - `Ok(Vec<A>)`: A vector of activities that have reached consensus.
		///   - `Err(Vec<OCWError>)`: A vector of errors indicating why consensus was not reached
		///     for some activities.
		pub(crate) fn group_nodes_aggregates_by_consistency(
			cluster_id: &ClusterId,
			era_id: DdcEra,
			nodes_aggregates_by_aggregator: Vec<(
				AggregatorInfo,
				Vec<aggregator_client::json::NodeAggregateResponse>,
			)>,
			redundancy_factor: u16,
			quorum: Percent,
		) -> ConsistencyGroups<aggregator_client::json::NodeAggregate> {
			let mut nodes_aggregates: Vec<aggregator_client::json::NodeAggregate> = Vec::new();

			log::info!(
				"👁️‍🗨️‍  Starting fetching node aggregates for cluster_id: {:?} for era_id: {:?}",
				cluster_id,
				era_id
			);

			for (aggregator_info, nodes_aggregates_resp) in nodes_aggregates_by_aggregator.clone() {
				for node_aggregate_resp in nodes_aggregates_resp.clone() {
					let node_aggregate = aggregator_client::json::NodeAggregate {
						node_id: node_aggregate_resp.node_id,
						stored_bytes: node_aggregate_resp.stored_bytes,
						transferred_bytes: node_aggregate_resp.transferred_bytes,
						number_of_puts: node_aggregate_resp.number_of_puts,
						number_of_gets: node_aggregate_resp.number_of_gets,
						aggregator: aggregator_info.clone(),
					};
					nodes_aggregates.push(node_aggregate);
				}

				log::info!("👁️‍🗨️‍  Fetched Node-aggregates for cluster_id: {:?} for era_id: {:?} :::Node Aggregates are {:?}", cluster_id, era_id, nodes_aggregates);
			}

			let nodes_aggregates_groups =
				Self::group_by_consistency(nodes_aggregates, redundancy_factor, quorum);

			log::info!("👁️‍🗨️‍🌕 Node Aggregates, which are in consensus for cluster_id: {:?} for era_id: {:?}:::  {:?}", cluster_id, era_id, nodes_aggregates_groups.consensus);
			log::info!("👁️‍🗨️‍🌗 Node Aggregates, which are in quorum for cluster_id: {:?} for era_id: {:?}:::  {:?}", cluster_id, era_id, nodes_aggregates_groups.quorum);
			log::info!("👁️‍🗨️‍🌘 Node Aggregates, which are neither in consensus nor in quorum for cluster_id: {:?} for era_id: {:?}:::  {:?}", cluster_id, era_id, nodes_aggregates_groups.others);

			nodes_aggregates_groups
		}

		pub(crate) fn group_by_consistency<A>(
			aggregates: Vec<A>,
			redundancy_factor: u16,
			quorum: Percent,
		) -> ConsistencyGroups<A>
		where
			A: Aggregate + Clone,
		{
			let mut consistent_aggregates: BTreeMap<ActivityHash, Vec<A>> = BTreeMap::new();

			for aggregate in aggregates.iter() {
				consistent_aggregates
					.entry(aggregate.hash::<T>())
					.or_default()
					.push(aggregate.clone());
			}

			let mut consensus_group = Vec::new();
			let mut quorum_group = Vec::new();
			let mut others_group = Vec::new();

			let max_aggregates_count = redundancy_factor;
			let quorum_threshold = quorum * max_aggregates_count;

			for (_hash, group) in consistent_aggregates {
				let aggregate = group.first().unwrap();
				let aggregates_count = u16::try_from(group.len()).unwrap_or(u16::MAX);
				let aggregators: Vec<AggregatorInfo> =
					group.clone().into_iter().map(|a| a.get_aggregator()).collect();

				let consolidated_aggregate = ConsolidatedAggregate::<A>::new(
					aggregate.clone(),
					aggregates_count,
					aggregators,
				);

				if aggregates_count == max_aggregates_count {
					consensus_group.push(consolidated_aggregate);
				} else if aggregates_count >= quorum_threshold {
					quorum_group.push(consolidated_aggregate);
				} else {
					others_group.push(consolidated_aggregate);
				}
			}

			ConsistencyGroups {
				consensus: consensus_group,
				quorum: quorum_group,
				others: others_group,
			}
		}

		/// Fetch Challenge node aggregate or bucket sub-aggregate.
		pub(crate) fn _fetch_challenge_responses(
			cluster_id: &ClusterId,
			era_id: DdcEra,
			aggregate_key: AggregateKey,
			merkle_node_identifiers: Vec<u64>,
			aggregator: AggregatorInfo,
		) -> Result<aggregator_client::json::ChallengeAggregateResponse, OCWError> {
			let response = Self::_fetch_challenge_response(
				era_id,
				aggregate_key.clone(),
				merkle_node_identifiers.clone(),
				&aggregator.node_params,
			)
			.map_err(|_| OCWError::ChallengeResponseRetrievalError {
				cluster_id: *cluster_id,
				era_id,
				aggregate_key,
				aggregator: aggregator.node_pub_key,
			})?;

			Ok(response)
		}

		/// Challenge node aggregate or bucket sub-aggregate.
		pub(crate) fn _fetch_challenge_responses_proto(
			cluster_id: &ClusterId,
			era_id: DdcEra,
			aggregate_key: AggregateKey,
			merkle_tree_node_id: Vec<u32>,
			aggregator: AggregatorInfo,
		) -> Result<proto::ChallengeResponse, OCWError> {
			let response = Self::_fetch_challenge_response_proto(
				era_id,
				aggregate_key.clone(),
				merkle_tree_node_id.clone(),
				&aggregator.node_params,
			)
			.map_err(|_| OCWError::ChallengeResponseRetrievalError {
				cluster_id: *cluster_id,
				era_id,
				aggregate_key,
				aggregator: aggregator.node_pub_key,
			})?;

			Ok(response)
		}

		/// Fetch challenge response.
		///
		/// Parameters:
		/// - `era_id`: era id
		/// - `aggregate_key`: key of the aggregate to challenge
		/// - `merkle_node_identifiers`: set of merkle node identifiers to challenge
		/// - `node_params`: aggregator node parameters
		pub(crate) fn _fetch_challenge_response(
			era_id: DdcEra,
			aggregate_key: AggregateKey,
			merkle_node_identifiers: Vec<u64>,
			node_params: &StorageNodeParams,
		) -> Result<aggregator_client::json::ChallengeAggregateResponse, http::Error> {
			let scheme = "http";
			let host = str::from_utf8(&node_params.host).map_err(|_| http::Error::Unknown)?;

			let ids = merkle_node_identifiers
				.iter()
				.map(|x| format!("{}", x.clone()))
				.collect::<Vec<_>>()
				.join(",");

			let url = match aggregate_key {
                AggregateKey::NodeAggregateKey(node_id) => format!(
                    "{}://{}:{}/activity/nodes/{}/challenge?eraId={}&merkleTreeNodeId={}",
                    scheme, host, node_params.http_port, node_id, era_id, ids
                ),
                AggregateKey::BucketSubAggregateKey(bucket_id, node_id) => format!(
                    "{}://{}:{}/activity/buckets/{}/challenge?eraId={}&nodeId={}&merkleTreeNodeId={}",
                    scheme, host, node_params.http_port, bucket_id, era_id, node_id, ids
                ),
            };

			let request = http::Request::get(&url);
			let timeout = sp_io::offchain::timestamp()
				.add(sp_runtime::offchain::Duration::from_millis(RESPONSE_TIMEOUT));
			let pending = request.deadline(timeout).send().map_err(|_| http::Error::IoError)?;

			let response =
				pending.try_wait(timeout).map_err(|_| http::Error::DeadlineReached)??;
			if response.code != _SUCCESS_CODE {
				return Err(http::Error::Unknown);
			}

			let body = response.body().collect::<Vec<u8>>();
			serde_json::from_slice(&body).map_err(|_| http::Error::Unknown)
		}

		/// Fetch protobuf challenge response.
		pub(crate) fn _fetch_challenge_response_proto(
			era_id: DdcEra,
			aggregate_key: AggregateKey,
			merkle_tree_node_id: Vec<u32>,
			node_params: &StorageNodeParams,
		) -> Result<proto::ChallengeResponse, http::Error> {
			let host = str::from_utf8(&node_params.host).map_err(|_| http::Error::Unknown)?;
			let base_url = format!("http://{}:{}", host, node_params.http_port);
			let client = aggregator_client::AggregatorClient::new(
				&base_url,
				Duration::from_millis(RESPONSE_TIMEOUT),
				3,
			);

			match aggregate_key {
				AggregateKey::BucketSubAggregateKey(bucket_id, node_id) => client
					.challenge_bucket_sub_aggregate(
						era_id,
						bucket_id,
						&node_id,
						merkle_tree_node_id,
					),
				AggregateKey::NodeAggregateKey(node_id) =>
					client.challenge_node_aggregate(era_id, &node_id, merkle_tree_node_id),
			}
		}

		/// Fetch traverse response.
		///
		/// Parameters:
		/// - `era_id`: era id
		/// - `aggregate_key`: key of the aggregate to challenge
		/// - `merkle_node_identifiers`: set of merkle node identifiers to challenge
		/// - `levels`: a number of levels to raverse
		/// - `node_params`: aggregator node parameters
		pub(crate) fn _fetch_traverse_response(
			era_id: DdcEra,
			aggregate_key: AggregateKey,
			merkle_tree_node_id: u32,
			levels: u16,
			node_params: &StorageNodeParams,
		) -> Result<aggregator_client::json::MerkleTreeNodeResponse, http::Error> {
			let host = str::from_utf8(&node_params.host).map_err(|_| http::Error::Unknown)?;
			let base_url = format!("http://{}:{}", host, node_params.http_port);
			let client = aggregator_client::AggregatorClient::new(
				&base_url,
				Duration::from_millis(RESPONSE_TIMEOUT),
				3,
			);

			let response = match aggregate_key {
				AggregateKey::BucketSubAggregateKey(bucket_id, node_id) => client
					.traverse_bucket_sub_aggregate(
						era_id,
						bucket_id,
						&node_id,
						merkle_tree_node_id,
						levels,
					),
				AggregateKey::NodeAggregateKey(node_id) =>
					client.traverse_node_aggregate(era_id, &node_id, merkle_tree_node_id, levels),
			}?;

			Ok(response)
		}

		/// Fetch processed era.
		///
		/// Parameters:
		/// - `node_params`: DAC node parameters
		#[allow(dead_code)]
		pub(crate) fn fetch_processed_eras(
			node_params: &StorageNodeParams,
		) -> Result<Vec<aggregator_client::json::AggregationEraResponse>, http::Error> {
			let host = str::from_utf8(&node_params.host).map_err(|_| http::Error::Unknown)?;
			let base_url = format!("http://{}:{}", host, node_params.http_port);
			let client = aggregator_client::AggregatorClient::new(
				&base_url,
				Duration::from_millis(RESPONSE_TIMEOUT),
				3,
			);

			let response = client.eras()?;

			Ok(response.into_iter().filter(|e| e.status == "PROCESSED").collect::<Vec<_>>())
		}
		/// Fetch customer usage.
		///
		/// Parameters:
		/// - `cluster_id`: cluster id of a cluster
		/// - `era_id`: era id
		/// - `node_params`: DAC node parameters
		pub(crate) fn fetch_bucket_aggregates(
			_cluster_id: &ClusterId,
			era_id: DdcEra,
			node_params: &StorageNodeParams,
		) -> Result<Vec<aggregator_client::json::BucketAggregateResponse>, http::Error> {
			let host = str::from_utf8(&node_params.host).map_err(|_| http::Error::Unknown)?;
			let base_url = format!("http://{}:{}", host, node_params.http_port);
			let client = aggregator_client::AggregatorClient::new(
				&base_url,
				Duration::from_millis(RESPONSE_TIMEOUT),
				3,
			);

			let mut buckets_aggregates = Vec::new();
			let mut prev_token = None;

			loop {
				let response = client.buckets_aggregates(
					era_id,
					Some(BUCKETS_AGGREGATES_FETCH_BATCH_SIZE as u32),
					prev_token,
				)?;

				let response_len = response.len();
				prev_token = response.last().map(|a| a.bucket_id);

				buckets_aggregates.extend(response);

				if response_len < BUCKETS_AGGREGATES_FETCH_BATCH_SIZE {
					break;
				}
			}

			Ok(buckets_aggregates)
		}

		/// Fetch node usage.
		///
		/// Parameters:
		/// - `cluster_id`: cluster id of a cluster
		/// - `era_id`: era id
		/// - `node_params`: DAC node parameters
		pub(crate) fn fetch_node_aggregates(
			_cluster_id: &ClusterId,
			era_id: DdcEra,
			node_params: &StorageNodeParams,
		) -> Result<Vec<aggregator_client::json::NodeAggregateResponse>, http::Error> {
			let host = str::from_utf8(&node_params.host).map_err(|_| http::Error::Unknown)?;
			let base_url = format!("http://{}:{}", host, node_params.http_port);
			let client = aggregator_client::AggregatorClient::new(
				&base_url,
				Duration::from_millis(RESPONSE_TIMEOUT),
				3,
			);

			let mut nodes_aggregates = Vec::new();
			let mut prev_token = None;

			loop {
				let response = client.nodes_aggregates(
					era_id,
					Some(NODES_AGGREGATES_FETCH_BATCH_SIZE as u32),
					prev_token,
				)?;

				let response_len = response.len();
				prev_token = response.last().map(|a| a.node_id.clone());

				nodes_aggregates.extend(response);

				if response_len < NODES_AGGREGATES_FETCH_BATCH_SIZE {
					break;
				}
			}

			Ok(nodes_aggregates)
		}

		/// Fetch DAC nodes of a cluster.
		/// Parameters:
		/// - `cluster_id`: Cluster id of a cluster.
		fn get_dac_nodes(
			cluster_id: &ClusterId,
		) -> Result<Vec<(NodePubKey, StorageNodeParams)>, Error<T>> {
			let mut dac_nodes = Vec::new();

			let nodes = T::ClusterManager::get_nodes(cluster_id)
				.map_err(|_| Error::<T>::NodeRetrievalError)?;

			// Iterate over each node
			for node_pub_key in nodes {
				// Get the node parameters
				if let Ok(NodeParams::StorageParams(storage_params)) =
					T::NodeManager::get_node_params(&node_pub_key)
				{
					log::info!(
						"🏭 Obtained DAC Node for cluster_id: {:?} and with key: {:?}",
						cluster_id,
						node_pub_key.get_hex()
					);

					// Add to the results if the mode matches
					dac_nodes.push((node_pub_key, storage_params));
				}
			}

			Ok(dac_nodes)
		}

		/// Fetch node usage of an era.
		///
		/// Parameters:
		/// - `cluster_id`: cluster id of a cluster
		/// - `era_id`: era id
		/// - `node_params`: DAC node parameters
		pub(crate) fn fetch_nodes_aggregates_for_era(
			cluster_id: &ClusterId,
			era_id: DdcEra,
			dac_nodes: &[(NodePubKey, StorageNodeParams)],
		) -> Result<
			Vec<(AggregatorInfo, Vec<aggregator_client::json::NodeAggregateResponse>)>,
			OCWError,
		> {
			let mut nodes_aggregates = Vec::new();

			for (node_key, node_params) in dac_nodes {
				let aggregates_res = Self::fetch_node_aggregates(cluster_id, era_id, node_params);
				if aggregates_res.is_err() {
					log::warn!(
						"Aggregator from cluster {:?} is unavailable while fetching nodes aggregates. Key: {:?} Host: {:?}",
						cluster_id,
						node_key.get_hex(),
						String::from_utf8(node_params.host.clone())
					);
					// skip unavailable aggregators and continue with available ones
					continue;
				}

				let aggregates = aggregates_res.expect("Nodes Aggregates Response to be available");

				nodes_aggregates.push((
					AggregatorInfo {
						node_pub_key: node_key.clone(),
						node_params: node_params.clone(),
					},
					aggregates,
				));
			}

			Ok(nodes_aggregates)
		}

		/// Fetch customer usage for an era.
		///
		/// Parameters:
		/// - `cluster_id`: cluster id of a cluster
		/// - `era_id`: era id
		/// - `node_params`: DAC node parameters
		pub(crate) fn fetch_buckets_aggregates_for_era(
			cluster_id: &ClusterId,
			era_id: DdcEra,
			dac_nodes: &[(NodePubKey, StorageNodeParams)],
		) -> Result<
			Vec<(AggregatorInfo, Vec<aggregator_client::json::BucketAggregateResponse>)>,
			OCWError,
		> {
			let mut bucket_aggregates: Vec<(
				AggregatorInfo,
				Vec<aggregator_client::json::BucketAggregateResponse>,
			)> = Vec::new();

			for (node_key, node_params) in dac_nodes {
				let aggregates_res = Self::fetch_bucket_aggregates(cluster_id, era_id, node_params);
				if aggregates_res.is_err() {
					log::warn!(
						"Aggregator from cluster {:?} is unavailable while fetching buckets aggregates. Key: {:?} Host: {:?}",
						cluster_id,
						node_key.get_hex(),
						String::from_utf8(node_params.host.clone())
					);
					// skip unavailable aggregators and continue with available ones
					continue;
				}

				let aggregates =
					aggregates_res.expect("Buckets Aggregates Response to be available");

				bucket_aggregates.push((
					AggregatorInfo {
						node_pub_key: node_key.clone(),
						node_params: node_params.clone(),
					},
					aggregates,
				));
			}

			Ok(bucket_aggregates)
		}

		/// Fetch processed era for across all nodes.
		///
		/// Parameters:
		/// - `cluster_id`: Cluster id
		/// - `node_params`: DAC node parameters
		fn fetch_processed_era_for_nodes(
			cluster_id: &ClusterId,
			dac_nodes: &[(NodePubKey, StorageNodeParams)],
		) -> Result<Vec<Vec<EraActivity>>, OCWError> {
			let mut processed_eras_by_nodes: Vec<Vec<EraActivity>> = Vec::new();

			for (node_key, node_params) in dac_nodes {
				let processed_eras_by_node = Self::fetch_processed_eras(node_params);
				if processed_eras_by_node.is_err() {
					log::warn!(
						"Aggregator from cluster {:?} is unavailable while fetching processed eras. Key: {:?} Host: {:?}",
						cluster_id,
						node_key.get_hex(),
						String::from_utf8(node_params.host.clone())
					);
					// skip unavailable aggregators and continue with available ones
					continue;
				} else {
					let eras = processed_eras_by_node.expect("Era Response to be available");
					if !eras.is_empty() {
						processed_eras_by_nodes
							.push(eras.into_iter().map(|e| e.into()).collect::<Vec<_>>());
					}
				}
			}

			Ok(processed_eras_by_nodes)
		}

		pub fn node_key_from_hex(hex_str: String) -> Result<NodePubKey, hex::FromHexError> {
			let bytes_vec = if hex_str.len() == 66 {
				// cut `0x` prefix
				hex::decode(&hex_str[2..])?
			} else {
				hex::decode(hex_str)?
			};

			let bytes_arr: [u8; 32] =
				bytes_vec.try_into().map_err(|_| hex::FromHexError::InvalidStringLength)?;
			let pub_key = AccountId32::from(bytes_arr);
			Ok(NodePubKey::StoragePubKey(pub_key))
		}
	}

	#[pallet::call]
	impl<T: Config> Pallet<T> {
		/// Create billing reports from a public origin.
		///
		/// The origin must be Signed.
		///
		/// Parameters:
		/// - `cluster_id`: Cluster id of a cluster.
		/// - `era`: Era id.
		/// - `payers_merkle_root_hash`: Merkle root hash of payers
		/// - `payees_merkle_root_hash`: Merkle root hash of payees
		///
		/// Emits `BillingReportCreated` event when successful.
		#[pallet::call_index(0)]
		#[pallet::weight(<T as pallet::Config>::WeightInfo::set_prepare_era_for_payout(payers_batch_merkle_root_hashes.len() as u32 + payees_batch_merkle_root_hashes.len() as u32))]
		pub fn set_prepare_era_for_payout(
			origin: OriginFor<T>,
			cluster_id: ClusterId,
			era_activity: EraActivity,
			payers_merkle_root_hash: ActivityHash,
			payees_merkle_root_hash: ActivityHash,
			payers_batch_merkle_root_hashes: Vec<ActivityHash>,
			payees_batch_merkle_root_hashes: Vec<ActivityHash>,
		) -> DispatchResult {
			let caller = ensure_signed(origin)?;

			ensure!(Self::is_ocw_validator(caller.clone()), Error::<T>::Unauthorized);
			let mut era_validation = {
				let era_validations = <EraValidations<T>>::get(cluster_id, era_activity.id);

				if era_validations.is_none() {
					EraValidation {
						payers_merkle_root_hash: ActivityHash::default(),
						payees_merkle_root_hash: ActivityHash::default(),
						start_era: Default::default(),
						end_era: Default::default(),
						validators: Default::default(),
						status: EraValidationStatus::ValidatingData,
					}
				} else {
					era_validations.unwrap()
				}
			};

			// disallow signatures after era status change
			ensure!(
				era_validation.status == EraValidationStatus::ValidatingData,
				Error::<T>::NotExpectedState
			);

			// Ensure the validators entry exists for the specified (payers_merkle_root_hash,
			// payees_merkle_root_hash)
			let signed_validators = era_validation
				.validators
				.entry((payers_merkle_root_hash, payees_merkle_root_hash))
				.or_insert_with(Vec::new);

			ensure!(!signed_validators.contains(&caller.clone()), Error::<T>::AlreadySignedEra);
			signed_validators.push(caller.clone());

			let percent = Percent::from_percent(T::MAJORITY);
			let threshold = percent * <ValidatorSet<T>>::get().len();

			let mut should_deposit_ready_event = false;
			if threshold <= signed_validators.len() {
				// Update payers_merkle_root_hash and payees_merkle_root_hash as ones passed the
				// threshold
				era_validation.payers_merkle_root_hash = payers_merkle_root_hash;
				era_validation.payees_merkle_root_hash = payees_merkle_root_hash;
				era_validation.start_era = era_activity.start; // todo! start/end is set by the last validator and is not in consensus
				era_validation.end_era = era_activity.end;

				if payers_merkle_root_hash == ActivityHash::default() &&
					payees_merkle_root_hash == ActivityHash::default()
				{
					// this condition is satisfied when there is no activity within era, i.e. when a
					// validator posts empty roots
					era_validation.status = EraValidationStatus::PayoutSkipped;
				} else {
					era_validation.status = EraValidationStatus::ReadyForPayout;
				}

				should_deposit_ready_event = true;
			}

			// Update the EraValidations storage
			<EraValidations<T>>::insert(cluster_id, era_activity.id, era_validation);
			Self::deposit_event(Event::<T>::EraValidationRootsPosted {
				cluster_id,
				era_id: era_activity.id,
				validator: caller,
				payers_merkle_root_hash,
				payees_merkle_root_hash,
				payers_batch_merkle_root_hashes,
				payees_batch_merkle_root_hashes,
			});
			if should_deposit_ready_event {
				Self::deposit_event(Event::<T>::EraValidationReady {
					cluster_id,
					era_id: era_activity.id,
				});
			} else {
				Self::deposit_event(Event::<T>::EraValidationNotReady {
					cluster_id,
					era_id: era_activity.id,
				});
			}

			Ok(())
		}

		/// Set validator key.
		///
		/// The origin must be a validator.
		///
		/// Parameters:
		/// - `ddc_validator_pub`: validator Key
		#[pallet::call_index(1)]
		#[pallet::weight(<T as pallet::Config>::WeightInfo::set_validator_key())]
		pub fn set_validator_key(
			origin: OriginFor<T>,
			ddc_validator_pub: T::AccountId,
		) -> DispatchResult {
			let controller = ensure_signed(origin)?;

			let stash = T::ValidatorStaking::stash_by_ctrl(&controller)
				.map_err(|_| Error::<T>::NotController)?;

			ensure!(
				<ValidatorSet<T>>::get().contains(&ddc_validator_pub),
				Error::<T>::NotValidatorStash
			);

			ValidatorToStashKey::<T>::insert(&ddc_validator_pub, &stash);
			Self::deposit_event(Event::<T>::ValidatorKeySet { validator: ddc_validator_pub });
			Ok(())
		}

		#[pallet::call_index(2)]
		#[pallet::weight(<T as pallet::Config>::WeightInfo::begin_billing_report())]
		pub fn begin_billing_report(
			origin: OriginFor<T>,
			cluster_id: ClusterId,
			era_id: DdcEra,
			start_era: i64,
			end_era: i64,
		) -> DispatchResult {
			let sender = ensure_signed(origin)?;
			ensure!(Self::is_ocw_validator(sender.clone()), Error::<T>::Unauthorized);

			T::PayoutProcessor::begin_billing_report(cluster_id, era_id, start_era, end_era)?;

			EraValidations::<T>::try_mutate(
				cluster_id,
				era_id,
				|maybe_era_validations| -> DispatchResult {
					maybe_era_validations.as_mut().ok_or(Error::<T>::NoEraValidation)?.status =
						EraValidationStatus::PayoutInProgress;
					Ok(())
				},
			)?;

			Ok(())
		}

		#[pallet::call_index(3)]
		#[pallet::weight(<T as pallet::Config>::WeightInfo::begin_charging_customers())]
		pub fn begin_charging_customers(
			origin: OriginFor<T>,
			cluster_id: ClusterId,
			era_id: DdcEra,
			max_batch_index: BatchIndex,
		) -> DispatchResult {
			let sender = ensure_signed(origin)?;
			ensure!(Self::is_ocw_validator(sender.clone()), Error::<T>::Unauthorized);
			T::PayoutProcessor::begin_charging_customers(cluster_id, era_id, max_batch_index)
		}

		#[pallet::call_index(4)]
		#[pallet::weight(<T as pallet::Config>::WeightInfo::send_charging_customers_batch(payers.len() as u32))]
		pub fn send_charging_customers_batch(
			origin: OriginFor<T>,
			cluster_id: ClusterId,
			era_id: DdcEra,
			batch_index: BatchIndex,
			payers: Vec<(NodePubKey, BucketId, BucketUsage)>,
			batch_proof: MMRProof,
		) -> DispatchResult {
			let sender = ensure_signed(origin)?;
			ensure!(Self::is_ocw_validator(sender.clone()), Error::<T>::Unauthorized);
			T::PayoutProcessor::send_charging_customers_batch(
				cluster_id,
				era_id,
				batch_index,
				&payers,
				batch_proof,
			)
		}

		#[pallet::call_index(5)]
		#[pallet::weight(<T as pallet::Config>::WeightInfo::end_charging_customers())]
		pub fn end_charging_customers(
			origin: OriginFor<T>,
			cluster_id: ClusterId,
			era_id: DdcEra,
		) -> DispatchResult {
			let sender = ensure_signed(origin)?;
			ensure!(Self::is_ocw_validator(sender.clone()), Error::<T>::Unauthorized);
			T::PayoutProcessor::end_charging_customers(cluster_id, era_id)
		}

		#[pallet::call_index(6)]
		#[pallet::weight(<T as pallet::Config>::WeightInfo::begin_rewarding_providers())]
		pub fn begin_rewarding_providers(
			origin: OriginFor<T>,
			cluster_id: ClusterId,
			era_id: DdcEra,
			max_batch_index: BatchIndex,
			total_node_usage: NodeUsage,
		) -> DispatchResult {
			let sender = ensure_signed(origin)?;
			ensure!(Self::is_ocw_validator(sender.clone()), Error::<T>::Unauthorized);
			T::PayoutProcessor::begin_rewarding_providers(
				cluster_id,
				era_id,
				max_batch_index,
				total_node_usage,
			)
		}

		#[pallet::call_index(7)]
		#[pallet::weight(<T as pallet::Config>::WeightInfo::send_rewarding_providers_batch(payees.len() as u32))]
		pub fn send_rewarding_providers_batch(
			origin: OriginFor<T>,
			cluster_id: ClusterId,
			era_id: DdcEra,
			batch_index: BatchIndex,
			payees: Vec<(NodePubKey, NodeUsage)>,
			batch_proof: MMRProof,
		) -> DispatchResult {
			let sender = ensure_signed(origin)?;
			ensure!(Self::is_ocw_validator(sender.clone()), Error::<T>::Unauthorized);
			T::PayoutProcessor::send_rewarding_providers_batch(
				cluster_id,
				era_id,
				batch_index,
				&payees,
				batch_proof,
			)
		}

		#[pallet::call_index(8)]
		#[pallet::weight(<T as pallet::Config>::WeightInfo::end_rewarding_providers())]
		pub fn end_rewarding_providers(
			origin: OriginFor<T>,
			cluster_id: ClusterId,
			era_id: DdcEra,
		) -> DispatchResult {
			let sender = ensure_signed(origin)?;
			ensure!(Self::is_ocw_validator(sender.clone()), Error::<T>::Unauthorized);
			T::PayoutProcessor::end_rewarding_providers(cluster_id, era_id)
		}

		#[pallet::call_index(9)]
		#[pallet::weight(<T as pallet::Config>::WeightInfo::end_billing_report())]
		pub fn end_billing_report(
			origin: OriginFor<T>,
			cluster_id: ClusterId,
			era_id: DdcEra,
		) -> DispatchResult {
			let sender = ensure_signed(origin)?;
			ensure!(Self::is_ocw_validator(sender.clone()), Error::<T>::Unauthorized);
			T::PayoutProcessor::end_billing_report(cluster_id, era_id)?;

			let mut era_validation = <EraValidations<T>>::get(cluster_id, era_id).unwrap(); // should exist
			era_validation.status = EraValidationStatus::PayoutSuccess;
			<EraValidations<T>>::insert(cluster_id, era_id, era_validation);

			T::ClusterValidator::set_last_paid_era(&cluster_id, era_id)
		}

		/// Emit consensus errors.
		///
		/// The origin must be a validator.
		///
		/// Parameters:
		/// - errors`: List of consensus errors
		///
		/// Emits `NotEnoughNodesForConsensus`  OR `ActivityNotInConsensus` event depend of error
		/// type, when successful.
		#[pallet::call_index(10)]
		#[pallet::weight(<T as pallet::Config>::WeightInfo::emit_consensus_errors(errors.len() as u32))]
		pub fn emit_consensus_errors(
			origin: OriginFor<T>,
			errors: Vec<OCWError>,
		) -> DispatchResult {
			let caller = ensure_signed(origin)?;
			ensure!(Self::is_ocw_validator(caller.clone()), Error::<T>::Unauthorized);

			for error in errors {
				match error {
					OCWError::NodeUsageRetrievalError { cluster_id, era_id, node_pub_key } => {
						Self::deposit_event(Event::NodeUsageRetrievalError {
							cluster_id,
							era_id,
							node_pub_key,
							validator: caller.clone(),
						});
					},
					OCWError::BucketAggregatesRetrievalError {
						cluster_id,
						era_id,
						node_pub_key,
					} => {
						Self::deposit_event(Event::BucketAggregatesRetrievalError {
							cluster_id,
							era_id,
							node_pub_key,
							validator: caller.clone(),
						});
					},
					OCWError::EraRetrievalError { cluster_id, node_pub_key } => {
						Self::deposit_event(Event::EraRetrievalError {
							cluster_id,
							node_pub_key,
							validator: caller.clone(),
						});
					},
					OCWError::PrepareEraTransactionError {
						cluster_id,
						era_id,
						payers_merkle_root_hash,
						payees_merkle_root_hash,
					} => {
						Self::deposit_event(Event::PrepareEraTransactionError {
							cluster_id,
							era_id,
							payers_merkle_root_hash,
							payees_merkle_root_hash,
							validator: caller.clone(),
						});
					},
					OCWError::BeginBillingReportTransactionError { cluster_id, era_id } => {
						Self::deposit_event(Event::BeginBillingReportTransactionError {
							cluster_id,
							era_id,
							validator: caller.clone(),
						});
					},
					OCWError::BeginChargingCustomersTransactionError { cluster_id, era_id } => {
						Self::deposit_event(Event::BeginChargingCustomersTransactionError {
							cluster_id,
							era_id,
							validator: caller.clone(),
						});
					},
					OCWError::SendChargingCustomersBatchTransactionError {
						cluster_id,
						era_id,
						batch_index,
					} => {
						Self::deposit_event(Event::SendChargingCustomersBatchTransactionError {
							cluster_id,
							era_id,
							batch_index,
							validator: caller.clone(),
						});
					},
					OCWError::SendRewardingProvidersBatchTransactionError {
						cluster_id,
						era_id,
						batch_index,
					} => {
						Self::deposit_event(Event::SendRewardingProvidersBatchTransactionError {
							cluster_id,
							era_id,
							batch_index,
							validator: caller.clone(),
						});
					},
					OCWError::EndChargingCustomersTransactionError { cluster_id, era_id } => {
						Self::deposit_event(Event::EndChargingCustomersTransactionError {
							cluster_id,
							era_id,
							validator: caller.clone(),
						});
					},
					OCWError::BeginRewardingProvidersTransactionError { cluster_id, era_id } => {
						Self::deposit_event(Event::BeginRewardingProvidersTransactionError {
							cluster_id,
							era_id,
							validator: caller.clone(),
						});
					},
					OCWError::EndRewardingProvidersTransactionError { cluster_id, era_id } => {
						Self::deposit_event(Event::EndRewardingProvidersTransactionError {
							cluster_id,
							era_id,
							validator: caller.clone(),
						});
					},
					OCWError::EndBillingReportTransactionError { cluster_id, era_id } => {
						Self::deposit_event(Event::EndBillingReportTransactionError {
							cluster_id,
							era_id,
							validator: caller.clone(),
						});
					},
					OCWError::BillingReportDoesNotExist { cluster_id, era_id } => {
						Self::deposit_event(Event::BillingReportDoesNotExist {
							cluster_id,
							era_id,
							validator: caller.clone(),
						});
					},
					OCWError::EmptyCustomerActivity { cluster_id, era_id } => {
						Self::deposit_event(Event::EmptyCustomerActivity {
							cluster_id,
							era_id,
							validator: caller.clone(),
						});
					},
					OCWError::BatchIndexConversionFailed { cluster_id, era_id } => {
						Self::deposit_event(Event::BatchIndexConversionFailed {
							cluster_id,
							era_id,
							validator: caller.clone(),
						});
					},
					OCWError::NoAvailableSigner => {
						Self::deposit_event(Event::NoAvailableSigner { validator: caller.clone() });
					},
					OCWError::NotEnoughDACNodes { num_nodes } => {
						Self::deposit_event(Event::NotEnoughDACNodes {
							num_nodes,
							validator: caller.clone(),
						});
					},
					OCWError::FailedToCreateMerkleRoot { cluster_id, era_id } => {
						Self::deposit_event(Event::FailedToCreateMerkleRoot {
							cluster_id,
							era_id,
							validator: caller.clone(),
						});
					},
					OCWError::FailedToCreateMerkleProof { cluster_id, era_id } => {
						Self::deposit_event(Event::FailedToCreateMerkleProof {
							cluster_id,
							era_id,
							validator: caller.clone(),
						});
					},
					OCWError::FailedToCollectVerificationKey => {
						Self::deposit_event(Event::FailedToCollectVerificationKey {
							validator: caller.clone(),
						});
					},
					OCWError::FailedToFetchVerificationKey => {
						Self::deposit_event(Event::FailedToFetchVerificationKey {
							validator: caller.clone(),
						});
					},
					OCWError::FailedToFetchNodeProvider => {
						Self::deposit_event(Event::FailedToFetchNodeProvider {
							validator: caller.clone(),
						});
					},
					OCWError::FailedToFetchNodeTotalUsage { cluster_id, node_pub_key } => {
						Self::deposit_event(Event::FailedToFetchNodeTotalUsage {
							cluster_id,
							node_pub_key,
							validator: caller.clone(),
						});
					},
					OCWError::BucketAggregateRetrievalError {
						cluster_id,
						era_id,
						bucket_id,
						node_pub_key,
					} => {
						Self::deposit_event(Event::BucketAggregateRetrievalError {
							cluster_id,
							era_id,
							bucket_id,
							node_pub_key,
							validator: caller.clone(),
						});
					},
					OCWError::ChallengeResponseRetrievalError {
						cluster_id,
						era_id,
						aggregate_key,
						aggregator,
					} => {
						Self::deposit_event(Event::ChallengeResponseRetrievalError {
							cluster_id,
							era_id,
							aggregate_key,
							aggregator,
							validator: caller.clone(),
						});
					},
					OCWError::TraverseResponseRetrievalError {
						cluster_id,
						era_id,
						aggregate_key,
						aggregator,
					} => {
						Self::deposit_event(Event::TraverseResponseRetrievalError {
							cluster_id,
							era_id,
							aggregate_key,
							aggregator,
							validator: caller.clone(),
						});
					},
					OCWError::FailedToFetchClusterNodes => {
						Self::deposit_event(Event::FailedToFetchClusterNodes {
							validator: caller.clone(),
						});
					},
					OCWError::FailedToFetchDacNodes => {
						Self::deposit_event(Event::FailedToFetchDacNodes {
							validator: caller.clone(),
						});
					},
					OCWError::EmptyConsistentGroup => {
						Self::deposit_event(Event::EmptyConsistentGroup);
					},
				}
			}

			Ok(())
		}

		/// Set PayoutSkipped state of a given era if it is not validated yet. Otherwise does
		/// nothing.
		///
		/// Emits `EraValidationReady`.
		#[pallet::call_index(11)]
		#[pallet::weight(<T as pallet::Config>::WeightInfo::set_era_validations())]
		pub fn set_era_validations(
			origin: OriginFor<T>,
			cluster_id: ClusterId,
			era_id: DdcEra,
		) -> DispatchResult {
			ensure_root(origin)?;

			Self::do_skip_era_validation(&cluster_id, era_id)?;
			Self::deposit_event(Event::<T>::EraValidationReady { cluster_id, era_id });

			Ok(())
		}

		/// Continue DAC validation from an era after a given one. It updates `last_paid_era` of a
		/// given cluster, creates an empty billing report with a finalized state, and sets an empty
		/// validation result on validators (in case it does not exist yet).
		#[pallet::call_index(12)]
		#[pallet::weight(<T as pallet::Config>::WeightInfo::skip_dac_validation_to_era())]
		pub fn skip_dac_validation_to_era(
			origin: OriginFor<T>,
			cluster_id: ClusterId,
			era_id: DdcEra,
		) -> DispatchResult {
			ensure_root(origin)?;
			ensure!(
				era_id > T::ClusterValidator::get_last_paid_era(&cluster_id)?,
				Error::<T>::EraAlreadyPaid
			);

			Self::do_skip_era_validation(&cluster_id, era_id)?;

			let billing_report_params = BillingReportParams {
				cluster_id,
				era: era_id,
				state: PayoutState::Finalized,
				..Default::default()
			};

			T::PayoutProcessor::create_billing_report(
				T::AccountId::decode(&mut [0u8; 32].as_slice()).unwrap(),
				billing_report_params,
			);

			T::ClusterValidator::set_last_paid_era(&cluster_id, era_id)?;

			Ok(())
		}
	}

	impl<T: Config> ValidatorVisitor<T> for Pallet<T> {
		fn is_ocw_validator(caller: T::AccountId) -> bool {
			if ValidatorToStashKey::<T>::contains_key(caller.clone()) {
				<ValidatorSet<T>>::get().contains(&caller)
			} else {
				false
			}
		}

		fn is_customers_batch_valid(
			cluster_id: ClusterId,
			era_id: DdcEra,
			batch_index: BatchIndex,
			max_batch_index: BatchIndex,
			payers: &[(NodePubKey, BucketId, BucketUsage)],
			batch_proof: &MMRProof,
		) -> bool {
			let validation_era = EraValidations::<T>::get(cluster_id, era_id);

			match validation_era {
				Some(valid_era) => {
					let root_hash = valid_era.payers_merkle_root_hash;

					let activity_hashes = payers
						.iter()
						.map(|(node_key, bucket_id, usage)| {
							let mut data = bucket_id.encode();
							let node_id = format!("0x{}", node_key.get_hex());
							data.extend_from_slice(&node_id.encode());
							data.extend_from_slice(&usage.stored_bytes.encode());
							data.extend_from_slice(&usage.transferred_bytes.encode());
							data.extend_from_slice(&usage.number_of_puts.encode());
							data.extend_from_slice(&usage.number_of_gets.encode());
							T::ActivityHasher::hash(&data).into()
						})
						.collect::<Vec<_>>();

					let batch_hash =
						Self::create_merkle_root(&cluster_id, era_id, activity_hashes.as_slice())
							.expect("batch_hash to be created");

					Self::proof_merkle_leaf(
						root_hash,
						batch_hash,
						batch_index,
						max_batch_index,
						batch_proof,
					)
					.unwrap_or(false)
				},
				None => false,
			}
		}

		fn is_providers_batch_valid(
			cluster_id: ClusterId,
			era_id: DdcEra,
			batch_index: BatchIndex,
			max_batch_index: BatchIndex,
			payees: &[(NodePubKey, NodeUsage)],
			batch_proof: &MMRProof,
		) -> bool {
			let validation_era = EraValidations::<T>::get(cluster_id, era_id);

			match validation_era {
				Some(valid_era) => {
					let root_hash = valid_era.payees_merkle_root_hash;

					let activity_hashes = payees
						.iter()
						.map(|(node_key, usage)| {
							let mut data = format!("0x{}", node_key.get_hex()).encode();
							data.extend_from_slice(&usage.stored_bytes.encode());
							data.extend_from_slice(&usage.transferred_bytes.encode());
							data.extend_from_slice(&usage.number_of_puts.encode());
							data.extend_from_slice(&usage.number_of_gets.encode());
							T::ActivityHasher::hash(&data).into()
						})
						.collect::<Vec<_>>();

					let batch_hash =
						Self::create_merkle_root(&cluster_id, era_id, activity_hashes.as_slice())
							.expect("batch_hash to be created");

					Self::proof_merkle_leaf(
						root_hash,
						batch_hash,
						batch_index,
						max_batch_index,
						batch_proof,
					)
					.unwrap_or(false)
				},
				None => false,
			}
		}
	}

	impl<T: Config> sp_application_crypto::BoundToRuntimeAppPublic for Pallet<T> {
		type Public = T::AuthorityId;
	}

	impl<T: Config> OneSessionHandler<T::AccountId> for Pallet<T> {
		type Key = T::AuthorityId;

		fn on_genesis_session<'a, I: 'a>(validators: I)
		where
			I: Iterator<Item = (&'a T::AccountId, Self::Key)>,
		{
			log::info!("🙌Adding Validator from genesis session.");
			let validators = validators
				.map(|(_, k)| T::AccountId::decode(&mut &k.into().encode()[..]).unwrap())
				.collect::<Vec<_>>();

			ValidatorSet::<T>::put(validators); // only active validators in session - this is NOT all the
			                        // validators
		}

		fn on_new_session<'a, I: 'a>(_changed: bool, validators: I, _queued_authorities: I)
		where
			I: Iterator<Item = (&'a T::AccountId, Self::Key)>,
		{
			log::info!("🙌Adding Validator from new session.");
			let validators = validators
				.map(|(_, k)| T::AccountId::decode(&mut &k.into().encode()[..]).unwrap())
				.collect::<Vec<_>>();
			log::info!("🙌Total validator from new session. {:?}", validators.len());
			ValidatorSet::<T>::put(validators);
		}

		fn on_disabled(_i: u32) {}
	}

	#[pallet::genesis_config]
	pub struct GenesisConfig<T: Config> {
		pub validators: Vec<T::AccountId>,
	}

	impl<T: Config> Default for GenesisConfig<T> {
		fn default() -> Self {
			GenesisConfig { validators: Default::default() }
		}
	}

	#[pallet::genesis_build]
	impl<T: Config> BuildGenesisConfig for GenesisConfig<T>
	where
		T::AccountId: UncheckedFrom<T::Hash> + AsRef<[u8]>,
	{
		fn build(&self) {
			for validator in &self.validators {
				<ValidatorSet<T>>::append(validator);
			}
		}
	}
}<|MERGE_RESOLUTION|>--- conflicted
+++ resolved
@@ -868,53 +868,7 @@
 					.entry((ActivityHash::default(), ActivityHash::default()))
 					.or_insert_with(Vec::new);
 
-<<<<<<< HEAD
-						if let Some((_, res)) = signer.send_signed_transaction(|_acc| {
-							Call::end_billing_report { cluster_id, era_id }
-						}) {
-							match res {
-								Ok(_) => {
-									// Extrinsic call succeeded
-									log::info!(
-										"🏭📝Sent end_billing_report successfully for cluster_id: {:?}, era_id: {:?}",
-										cluster_id,
-										era_id
-									);
-
-									Self::clear_validation_activities(&cluster_id, era_id);
-								},
-								Err(e) => {
-									log::error!(
-										"🏭❌Error to post end_billing_report for cluster_id: {:?}, era_id: {:?}: {:?}",
-										cluster_id,
-										era_id,
-										e
-									);
-									// Extrinsic call failed
-									errors.push(OCWError::EndBillingReportTransactionError {
-										cluster_id,
-										era_id,
-									});
-								},
-							}
-						} else {
-							log::error!("🏭❌No account available to sign the transaction");
-							errors.push(OCWError::NoAvailableSigner);
-						}
-					},
-					Ok(None) => {
-						log::info!(
-							"🏭📝No era for end_billing_report for cluster_id: {:?}",
-							cluster_id
-						);
-					},
-					Err(e) => {
-						errors.push(e);
-					},
-				}
-=======
 				let validators = <ValidatorSet<T>>::get();
->>>>>>> 97d08d46
 
 				signed_validators.extend(validators);
 
@@ -1200,8 +1154,12 @@
 				errors.extend(errs);
 			}
 
-			if let Err(errs) = Self::step_end_billing_report(cluster_id, account, signer) {
-				errors.extend(errs);
+			match Self::step_end_billing_report(cluster_id, account, signer) {
+				Ok(Some(era_id)) => {
+					Self::clear_validation_activities(cluster_id, era_id);
+				},
+				Err(errs) => errors.extend(errs),
+				_ => {},
 			}
 
 			if !errors.is_empty() {
