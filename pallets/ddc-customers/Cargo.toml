--- conflicted
+++ resolved
@@ -4,23 +4,12 @@
 edition = "2021"
 
 [dependencies]
-<<<<<<< HEAD
-codec = { package = "parity-scale-codec", version = "3.0.0", default-features = false, features = ["derive"] }
-ddc-primitives = { version = "0.1.0", default-features = false, path = "../../primitives" }
-ddc-traits = { version = "0.1.0", default-features = false, path = "../../traits" }
+# Substrate
+frame-benchmarking = { default-features = false, git = "https://github.com/paritytech/substrate.git", branch = "polkadot-v0.9.33", optional = true }
 frame-support = { default-features = false, git = "https://github.com/paritytech/substrate.git", branch = "polkadot-v0.9.33" }
 frame-system = { default-features = false, git = "https://github.com/paritytech/substrate.git", branch = "polkadot-v0.9.33" }
-log = { version = "0.4.17", default-features = false }
-scale-info = { version = "2.1.1", default-features = false, features = ["derive"] }
 sp-runtime = { default-features = false, git = "https://github.com/paritytech/substrate.git", branch = "polkadot-v0.9.33" }
 sp-std = { default-features = false, git = "https://github.com/paritytech/substrate.git", branch = "polkadot-v0.9.33" }
-=======
-frame-benchmarking = { default-features = false, git = "https://github.com/paritytech/substrate.git", branch = "polkadot-v0.9.31", optional = true }
-frame-support = { default-features = false, git = "https://github.com/paritytech/substrate.git", branch = "polkadot-v0.9.31" }
-frame-system = { default-features = false, git = "https://github.com/paritytech/substrate.git", branch = "polkadot-v0.9.31" }
-sp-runtime = { default-features = false, git = "https://github.com/paritytech/substrate.git", branch = "polkadot-v0.9.31" }
-sp-std = { default-features = false, git = "https://github.com/paritytech/substrate.git", branch = "polkadot-v0.9.31" }
->>>>>>> d9d88376
 
 # 3rd Party
 codec = { package = "parity-scale-codec", version = "3.0.0", default-features = false, features = ["derive"] }
@@ -33,22 +22,13 @@
 ddc-traits = { version = "0.1.0", default-features = false, path = "../../traits" }
 
 [dev-dependencies]
-<<<<<<< HEAD
+frame-benchmarking = { git = "https://github.com/paritytech/substrate.git", branch = "polkadot-v0.9.33" }
 pallet-balances = { git = "https://github.com/paritytech/substrate.git", branch = "polkadot-v0.9.33" }
 pallet-timestamp = { git = "https://github.com/paritytech/substrate.git", branch = "polkadot-v0.9.33" }
 sp-core = { git = "https://github.com/paritytech/substrate.git", branch = "polkadot-v0.9.33" }
 sp-io = { default-features = false, git = "https://github.com/paritytech/substrate.git", branch = "polkadot-v0.9.33" }
 sp-tracing = { git = "https://github.com/paritytech/substrate.git", branch = "polkadot-v0.9.33" }
 substrate-test-utils = { git = "https://github.com/paritytech/substrate.git", branch = "polkadot-v0.9.33" }
-=======
-frame-benchmarking = { git = "https://github.com/paritytech/substrate.git", branch = "polkadot-v0.9.31" }
-pallet-balances = { git = "https://github.com/paritytech/substrate.git", branch = "polkadot-v0.9.31" }
-pallet-timestamp = { git = "https://github.com/paritytech/substrate.git", branch = "polkadot-v0.9.31" }
-sp-core = { git = "https://github.com/paritytech/substrate.git", branch = "polkadot-v0.9.31" }
-sp-io = { default-features = false, git = "https://github.com/paritytech/substrate.git", branch = "polkadot-v0.9.31" }
-sp-tracing = { git = "https://github.com/paritytech/substrate.git", branch = "polkadot-v0.9.31" }
-substrate-test-utils = { git = "https://github.com/paritytech/substrate.git", branch = "polkadot-v0.9.31" }
->>>>>>> d9d88376
 
 [features]
 default = ["std"]
