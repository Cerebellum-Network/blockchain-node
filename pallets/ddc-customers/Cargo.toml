--- conflicted
+++ resolved
@@ -5,20 +5,11 @@
 
 [dependencies]
 # Substrate
-<<<<<<< HEAD
 frame-benchmarking = { default-features = false, git = "https://github.com/paritytech/substrate.git", branch = "polkadot-v0.9.36", optional = true }
 frame-support = { default-features = false, git = "https://github.com/paritytech/substrate.git", branch = "polkadot-v0.9.36" }
 frame-system = { default-features = false, git = "https://github.com/paritytech/substrate.git", branch = "polkadot-v0.9.36" }
 sp-runtime = { default-features = false, git = "https://github.com/paritytech/substrate.git", branch = "polkadot-v0.9.36" }
 sp-std = { default-features = false, git = "https://github.com/paritytech/substrate.git", branch = "polkadot-v0.9.36" }
-=======
-frame-benchmarking = { default-features = false, git = "https://github.com/paritytech/substrate.git", branch = "polkadot-v0.9.33", optional = true }
-frame-support = { default-features = false, git = "https://github.com/paritytech/substrate.git", branch = "polkadot-v0.9.33" }
-frame-system = { default-features = false, git = "https://github.com/paritytech/substrate.git", branch = "polkadot-v0.9.33" }
-sp-io = { default-features = false, git = "https://github.com/paritytech/substrate.git", branch = "polkadot-v0.9.33" }
-sp-runtime = { default-features = false, git = "https://github.com/paritytech/substrate.git", branch = "polkadot-v0.9.33" }
-sp-std = { default-features = false, git = "https://github.com/paritytech/substrate.git", branch = "polkadot-v0.9.33" }
->>>>>>> e9a6bbe1
 
 # 3rd Party
 codec = { package = "parity-scale-codec", version = "3.0.0", default-features = false, features = ["derive"] }
@@ -31,7 +22,6 @@
 ddc-traits = { version = "4.8.4", default-features = false, path = "../../traits" }
 
 [dev-dependencies]
-<<<<<<< HEAD
 frame-benchmarking = { git = "https://github.com/paritytech/substrate.git", branch = "polkadot-v0.9.36" }
 pallet-balances = { git = "https://github.com/paritytech/substrate.git", branch = "polkadot-v0.9.36" }
 pallet-timestamp = { git = "https://github.com/paritytech/substrate.git", branch = "polkadot-v0.9.36" }
@@ -39,15 +29,6 @@
 sp-io = { default-features = false, git = "https://github.com/paritytech/substrate.git", branch = "polkadot-v0.9.36" }
 sp-tracing = { git = "https://github.com/paritytech/substrate.git", branch = "polkadot-v0.9.36" }
 substrate-test-utils = { git = "https://github.com/paritytech/substrate.git", branch = "polkadot-v0.9.36" }
-=======
-frame-benchmarking = { git = "https://github.com/paritytech/substrate.git", branch = "polkadot-v0.9.33" }
-pallet-balances = { git = "https://github.com/paritytech/substrate.git", branch = "polkadot-v0.9.33" }
-pallet-timestamp = { git = "https://github.com/paritytech/substrate.git", branch = "polkadot-v0.9.33" }
-sp-core = { git = "https://github.com/paritytech/substrate.git", branch = "polkadot-v0.9.33" }
-sp-io = { default-features = false, git = "https://github.com/paritytech/substrate.git", branch = "polkadot-v0.9.33" }
-sp-tracing = { git = "https://github.com/paritytech/substrate.git", branch = "polkadot-v0.9.33" }
-substrate-test-utils = { git = "https://github.com/paritytech/substrate.git", branch = "polkadot-v0.9.33" }
->>>>>>> e9a6bbe1
 
 [features]
 default = ["std"]
