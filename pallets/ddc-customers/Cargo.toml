--- conflicted
+++ resolved
@@ -7,21 +7,12 @@
 codec = { package = "parity-scale-codec", version = "3.0.0", default-features = false, features = ["derive"] }
 ddc-primitives = { version = "0.1.0", default-features = false, path = "../../primitives" }
 ddc-traits = { version = "0.1.0", default-features = false, path = "../../traits" }
-<<<<<<< HEAD
 frame-support = { version = "4.0.0-dev", default-features = false, git = "https://github.com/paritytech/substrate.git", branch = "polkadot-v0.9.31" }
 frame-system = { version = "4.0.0-dev", default-features = false, git = "https://github.com/paritytech/substrate.git", branch = "polkadot-v0.9.31" }
+log = { version = "0.4.17", default-features = false }
 scale-info = { version = "2.1.1", default-features = false, features = ["derive"] }
 sp-runtime = { version = "6.0.0", default-features = false, git = "https://github.com/paritytech/substrate.git", branch = "polkadot-v0.9.31" }
 sp-std = { version = "4.0.0-dev", default-features = false, git = "https://github.com/paritytech/substrate.git", branch = "polkadot-v0.9.31" }
-log = { version = "0.4.17", default-features = false }
-=======
-frame-support = { version = "4.0.0-dev", default-features = false, git = "https://github.com/paritytech/substrate.git", branch = "polkadot-v0.9.30" }
-frame-system = { version = "4.0.0-dev", default-features = false, git = "https://github.com/paritytech/substrate.git", branch = "polkadot-v0.9.30" }
-log = { version = "0.4.17", default-features = false }
-scale-info = { version = "2.1.1", default-features = false, features = ["derive"] }
-sp-runtime = { version = "6.0.0", default-features = false, git = "https://github.com/paritytech/substrate.git", branch = "polkadot-v0.9.30" }
-sp-std = { version = "4.0.0-dev", default-features = false, git = "https://github.com/paritytech/substrate.git", branch = "polkadot-v0.9.30" }
->>>>>>> 1495f6c9
 
 [dev-dependencies]
 substrate-test-utils = { version = "4.0.0-dev", git = "https://github.com/paritytech/substrate.git", branch = "polkadot-v0.9.31" }
