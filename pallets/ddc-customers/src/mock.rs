--- conflicted
+++ resolved
@@ -2,20 +2,10 @@
 
 use crate::{self as pallet_ddc_customers, *};
 use ddc_primitives::{
-<<<<<<< HEAD
-	ClusterFeesParams, ClusterGovParams, ClusterId, ClusterParams, ClusterPricingParams,
-	NodePubKey, NodeType,
+	ClusterBondingParams, ClusterFeesParams, ClusterGovParams, ClusterId, ClusterParams,
+	ClusterPricingParams, NodePubKey, NodeType,
 };
-use ddc_traits::cluster::{ClusterCreator, ClusterVisitor, ClusterVisitorError};
-=======
-	ClusterBondingParams, ClusterGovParams, ClusterId, ClusterParams, ClusterPricingParams,
-	NodePubKey, NodeType,
-};
-use ddc_traits::cluster::{
-	ClusterCreator, ClusterManager, ClusterManagerError, ClusterVisitor, ClusterVisitorError,
-};
-
->>>>>>> 9fae525b
+use ddc_traits::cluster::{ClusterManager, ClusterCreator, ClusterVisitor, ClusterVisitorError, ClusterManagerError};
 use frame_support::{
 	construct_runtime, parameter_types,
 	traits::{ConstU32, ConstU64, Everything},
@@ -152,7 +142,6 @@
 		})
 	}
 
-<<<<<<< HEAD
 	fn get_fees_params(_cluster_id: &ClusterId) -> Result<ClusterFeesParams, ClusterVisitorError> {
 		Ok(ClusterFeesParams {
 			treasury_share: Perbill::from_percent(1),
@@ -165,7 +154,8 @@
 		_cluster_id: &ClusterId,
 	) -> Result<T::AccountId, ClusterVisitorError> {
 		Err(ClusterVisitorError::ClusterDoesNotExist)
-=======
+	}
+
 	fn get_bonding_params(
 		cluster_id: &ClusterId,
 	) -> Result<ClusterBondingParams<T::BlockNumber>, ClusterVisitorError> {
@@ -222,7 +212,6 @@
 		_node_pub_key: &NodePubKey,
 	) -> Result<(), ClusterManagerError> {
 		Ok(())
->>>>>>> 9fae525b
 	}
 }
 
