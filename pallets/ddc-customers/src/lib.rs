--- conflicted
+++ resolved
@@ -20,11 +20,7 @@
 		customer::{CustomerCharger, CustomerDepositor, CustomerVisitor},
 		payout::StorageUsageProvider,
 	},
-<<<<<<< HEAD
-	BucketId, BucketParams, BucketUsage, ClusterId,
-=======
 	BucketId, BucketParams, BucketStorageUsage, BucketUsage, ClusterId,
->>>>>>> d4e234f2
 };
 use frame_support::{
 	parameter_types,
@@ -460,8 +456,8 @@
 			let current_block = <frame_system::Pallet<T>>::block_number();
 			ledger = ledger.consolidate_unlocked(current_block);
 
-			let post_info_weight = if ledger.unlocking.is_empty() &&
-				ledger.active < <T as pallet::Config>::Currency::minimum_balance()
+			let post_info_weight = if ledger.unlocking.is_empty()
+				&& ledger.active < <T as pallet::Config>::Currency::minimum_balance()
 			{
 				log::debug!("Killing owner");
 				// This account must have called `unlock_deposit()` with some value that caused the
@@ -660,8 +656,6 @@
 
 			Ok(())
 		}
-<<<<<<< HEAD
-=======
 
 		fn storage_usage_filter(cluster_id: &ClusterId, bucket: &Bucket<T>) -> bool {
 			if bucket.is_removed || *cluster_id != bucket.cluster_id {
@@ -691,7 +685,6 @@
 				stored_bytes,
 			}
 		}
->>>>>>> d4e234f2
 	}
 
 	impl<T: Config> BucketManager<T> for Pallet<T> {
@@ -712,34 +705,6 @@
 			Ok(bucket.total_customers_usage)
 		}
 
-<<<<<<< HEAD
-		fn inc_total_bucket_usage(
-			cluster_id: &ClusterId,
-			bucket_id: BucketId,
-			content_owner: T::AccountId,
-			customer_usage: &BucketUsage,
-		) -> DispatchResult {
-			let mut bucket = Self::buckets(bucket_id).ok_or(Error::<T>::NoBucketWithId)?;
-			ensure!(bucket.owner_id == content_owner, Error::<T>::NotBucketOwner);
-
-			// Update or initialize total_customers_usage
-			match &mut bucket.total_customers_usage {
-				Some(total_customers_usage) => {
-					total_customers_usage.transferred_bytes += customer_usage.transferred_bytes;
-					total_customers_usage.stored_bytes += customer_usage.stored_bytes;
-					total_customers_usage.number_of_puts += customer_usage.number_of_puts;
-					total_customers_usage.number_of_gets += customer_usage.number_of_gets;
-				},
-				None => {
-					bucket.total_customers_usage = Some(BucketUsage {
-						transferred_bytes: customer_usage.transferred_bytes,
-						stored_bytes: customer_usage.stored_bytes,
-						number_of_puts: customer_usage.number_of_puts,
-						number_of_gets: customer_usage.number_of_gets,
-					});
-				},
-			}
-=======
 		fn update_total_bucket_usage(
 			cluster_id: &ClusterId,
 			bucket_id: BucketId,
@@ -748,7 +713,6 @@
 		) -> DispatchResult {
 			let mut bucket = Self::buckets(bucket_id).ok_or(Error::<T>::NoBucketWithId)?;
 			ensure!(bucket.owner_id == bucket_owner, Error::<T>::NotBucketOwner);
-
 			let total_usage = if let Some(mut total_usage) = bucket.total_customers_usage {
 				total_usage.transferred_bytes += payable_usage.transferred_bytes;
 				total_usage.stored_bytes = payable_usage.stored_bytes; // already includes the old storage
@@ -767,7 +731,6 @@
 			bucket.total_customers_usage = Some(total_usage);
 
 			Buckets::<T>::insert(bucket_id, bucket);
->>>>>>> d4e234f2
 
 			Self::deposit_event(Event::<T>::BucketTotalCustomersUsageUpdated {
 				cluster_id: *cluster_id,
@@ -780,7 +743,6 @@
 
 			Ok(())
 		}
-<<<<<<< HEAD
 
 		#[cfg(feature = "runtime-benchmarks")]
 		fn create_bucket(
@@ -793,29 +755,11 @@
 			Ok(())
 		}
 	}
-=======
->>>>>>> d4e234f2
-
-		#[cfg(feature = "runtime-benchmarks")]
-		fn create_bucket(
-			cluster_id: &ClusterId,
-			bucket_id: BucketId,
-			owner_id: T::AccountId,
-			bucket_params: BucketParams,
-		) -> Result<(), DispatchError> {
-			Self::do_create_bucket(*cluster_id, bucket_id, owner_id, bucket_params)?;
-			Ok(())
-		}
-	}
 
 	impl<T: Config> CustomerCharger<T> for Pallet<T> {
 		fn charge_bucket_owner(
 			bucket_owner: T::AccountId,
 			billing_vault: T::AccountId,
-<<<<<<< HEAD
-			customer_usage: &BucketUsage,
-=======
->>>>>>> d4e234f2
 			amount: u128,
 		) -> Result<u128, DispatchError> {
 			let actually_charged: BalanceOf<T>;
@@ -850,16 +794,6 @@
 				actually_charged.checked_add(&charged).ok_or(Error::<T>::ArithmeticUnderflow)?;
 			}
 
-<<<<<<< HEAD
-			Self::inc_total_bucket_usage(
-				cluster_id,
-				bucket_id,
-				content_owner.clone(),
-				customer_usage,
-			)?;
-
-=======
->>>>>>> d4e234f2
 			<T as pallet::Config>::Currency::transfer(
 				&Self::account_id(),
 				&billing_vault,
