--- conflicted
+++ resolved
@@ -217,21 +217,14 @@
 
 	#[pallet::genesis_config]
 	pub struct GenesisConfig<T: Config> {
-<<<<<<< HEAD
 		pub feeder_account: Option<T::AccountId>,
-=======
 		pub buckets: Vec<(ClusterId, T::AccountId, BalanceOf<T>)>,
->>>>>>> 2885ae95
 	}
 
 	#[cfg(feature = "std")]
 	impl<T: Config> Default for GenesisConfig<T> {
 		fn default() -> Self {
-<<<<<<< HEAD
-			GenesisConfig { feeder_account: None }
-=======
-			GenesisConfig { buckets: Default::default() }
->>>>>>> 2885ae95
+			GenesisConfig { feeder_account: None, buckets: Default::default() }
 		}
 	}
 
@@ -240,7 +233,7 @@
 		fn build(&self) {
 			let account_id = <Pallet<T>>::account_id();
 			let min = <T as pallet::Config>::Currency::minimum_balance();
-<<<<<<< HEAD
+
 			let balance = <T as pallet::Config>::Currency::free_balance(&account_id);
 			if balance < min {
 				if let Some(vault) = &self.feeder_account {
@@ -253,10 +246,6 @@
 				} else {
 					let _ = <T as pallet::Config>::Currency::make_free_balance_be(&account_id, min);
 				}
-=======
-			if <T as pallet::Config>::Currency::free_balance(&account_id) < min {
-				let _ = <T as pallet::Config>::Currency::make_free_balance_be(&account_id, min);
-			}
 
 			for &(ref cluster_id, ref owner_id, ref deposit) in &self.buckets {
 				let cur_bucket_id = <BucketsCount<T>>::get()
@@ -282,7 +271,6 @@
 
 				<T as pallet::Config>::Currency::deposit_into_existing(&account_id, *deposit)
 					.unwrap();
->>>>>>> 2885ae95
 			}
 		}
 	}
