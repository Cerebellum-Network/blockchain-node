--- conflicted
+++ resolved
@@ -1,16 +1,6 @@
 #![cfg_attr(not(feature = "std"), no_std)]
 #![recursion_limit = "256"]
 #![allow(clippy::manual_inspect)]
-<<<<<<< HEAD
-pub mod weights;
-// #[cfg(feature = "runtime-benchmarks")]
-// pub mod benchmarking;
-
-// #[cfg(test)]
-// pub(crate) mod mock;
-// #[cfg(test)]
-// mod tests;
-=======
 #[cfg(feature = "runtime-benchmarks")]
 pub mod benchmarking;
 pub mod weights;
@@ -19,7 +9,6 @@
 pub(crate) mod mock;
 #[cfg(test)]
 mod tests;
->>>>>>> 76911498
 use codec::{Decode, Encode};
 use ddc_primitives::{
 	traits::{
