#[cfg(feature = "try-runtime")]
use frame_support::ensure;
use frame_support::{
	storage_alias,
	traits::{Get, GetStorageVersion, OnRuntimeUpgrade, StorageVersion},
	weights::Weight,
};
use log::info;
<<<<<<< HEAD
=======
#[cfg(feature = "try-runtime")]
>>>>>>> 05e65efd
use sp_runtime::DispatchError;

use super::*;

const LOG_TARGET: &str = "ddc-customers";

pub mod v0 {
	use frame_support::pallet_prelude::*;

	use super::*;

	#[derive(PartialEq, Eq, Clone, Encode, Decode, RuntimeDebug, TypeInfo)]
	pub struct Bucket<AccountId> {
		pub bucket_id: BucketId,
		pub owner_id: AccountId,
		pub cluster_id: ClusterId,
		pub is_public: bool,
	}

	#[storage_alias]
	pub(super) type BucketsCount<T: Config> = StorageValue<crate::Pallet<T>, BucketId, ValueQuery>;

	#[storage_alias]
	pub(super) type Buckets<T: Config> = StorageMap<
		crate::Pallet<T>,
		Twox64Concat,
		BucketId,
		Bucket<<T as frame_system::Config>::AccountId>,
		OptionQuery,
	>;
}

// Migrate to removable buckets
pub fn migrate_to_v1<T: Config>() -> Weight {
	let on_chain_version = Pallet::<T>::on_chain_storage_version();
	if on_chain_version == 0 {
		let count = v0::BucketsCount::<T>::get();
		info!(
			target: LOG_TARGET,
			" >>> Updating DDC Customers storage. Migrating {} buckets...", count
		);

		Buckets::<T>::translate::<v0::Bucket<T::AccountId>, _>(
			|bucket_id: BucketId, bucket: v0::Bucket<T::AccountId>| {
				info!(target: LOG_TARGET, "     Migrating bucket for bucket ID {:?}...", bucket_id);

				Some(Bucket {
					bucket_id: bucket.bucket_id,
					owner_id: bucket.owner_id,
					cluster_id: bucket.cluster_id,
					is_public: bucket.is_public,
					is_removed: false,
				})
			},
		);

		// Update storage version.
		StorageVersion::new(1).put::<Pallet<T>>();
		let count = v0::BucketsCount::<T>::get();
		info!(
			target: LOG_TARGET,
			" <<< DDC Customers storage updated! Migrated {} buckets ✅", count
		);

		T::DbWeight::get().reads_writes(count + 2, count + 1)
	} else {
		info!(target: LOG_TARGET, " >>> Unused migration!");
		T::DbWeight::get().reads(1)
	}
}

pub struct MigrateToV1<T>(sp_std::marker::PhantomData<T>);
impl<T: Config> OnRuntimeUpgrade for MigrateToV1<T> {
	fn on_runtime_upgrade() -> Weight {
		migrate_to_v1::<T>()
	}

	#[cfg(feature = "try-runtime")]
	fn pre_upgrade() -> Result<Vec<u8>, DispatchError> {
		let prev_bucket_id = v0::BucketsCount::<T>::get();
		let prev_count = v0::Buckets::<T>::iter().count();

		Ok((prev_bucket_id, prev_count as u64).encode())
	}

	#[cfg(feature = "try-runtime")]
	fn post_upgrade(prev_state: Vec<u8>) -> Result<(), DispatchError> {
		let (prev_bucket_id, prev_count): (u64, u64) =
			Decode::decode(&mut &prev_state[..]).expect("pre_upgrade provides a valid state; qed");

		let post_bucket_id = Pallet::<T>::buckets_count();
		ensure!(
			prev_bucket_id == post_bucket_id,
			"the last bucket ID before and after the migration should be the same"
		);

		let post_count = Buckets::<T>::iter().count() as u64;
		ensure!(
			prev_count == post_count,
			"the bucket count before and after the migration should be the same"
		);

		let current_version = Pallet::<T>::current_storage_version();
		let on_chain_version = Pallet::<T>::on_chain_storage_version();

		frame_support::ensure!(current_version == 1, "must_upgrade");
		ensure!(
			current_version == on_chain_version,
			"after migration, the current_version and on_chain_version should be the same"
		);

		Buckets::<T>::iter().try_for_each(|(_id, bucket)| -> Result<(), &'static str> {
			ensure!(
				!bucket.is_removed,
				"At this point all the bucket should have is_removed set to false"
			);
			Ok(())
		})?;
		Ok(())
	}
}<|MERGE_RESOLUTION|>--- conflicted
+++ resolved
@@ -6,10 +6,7 @@
 	weights::Weight,
 };
 use log::info;
-<<<<<<< HEAD
-=======
 #[cfg(feature = "try-runtime")]
->>>>>>> 05e65efd
 use sp_runtime::DispatchError;
 
 use super::*;
