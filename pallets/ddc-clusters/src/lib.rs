--- conflicted
+++ resolved
@@ -123,13 +123,6 @@
 			cluster_params: ClusterParams<T::AccountId>,
 			cluster_gov_params: ClusterGovParams<BalanceOf<T>, T::BlockNumber>,
 		) -> DispatchResult {
-<<<<<<< HEAD
-			let caller_id = ensure_signed(origin)?;
-			let cluster = Cluster::new(cluster_id, caller_id, cluster_params)
-				.map_err(Into::<Error<T>>::into)?;
-			ensure!(!Clusters::<T>::contains_key(cluster_id), Error::<T>::ClusterAlreadyExists);
-			Clusters::<T>::insert(cluster_id, cluster);
-=======
 			ensure_root(origin)?; // requires Governance approval
 			let cluster = Cluster::new(
 				cluster_id.clone(),
@@ -142,7 +135,6 @@
 
 			Clusters::<T>::insert(cluster_id.clone(), cluster);
 			ClustersGovParams::<T>::insert(cluster_id.clone(), cluster_gov_params);
->>>>>>> 958aff11
 			Self::deposit_event(Event::<T>::ClusterCreated { cluster_id });
 
 			Ok(())
@@ -156,7 +148,7 @@
 		) -> DispatchResult {
 			let caller_id = ensure_signed(origin)?;
 			let cluster =
-				Clusters::<T>::try_get(cluster_id).map_err(|_| Error::<T>::ClusterDoesNotExist)?;
+				Clusters::<T>::try_get(&cluster_id).map_err(|_| Error::<T>::ClusterDoesNotExist)?;
 			ensure!(cluster.manager_id == caller_id, Error::<T>::OnlyClusterManager);
 
 			// Node with this node with this public key exists.
@@ -188,14 +180,10 @@
 				.map_err(|e| Into::<Error<T>>::into(NodeProviderAuthContractError::from(e)))?;
 			ensure!(is_authorized, Error::<T>::NodeIsNotAuthorized);
 
-<<<<<<< HEAD
-			node.set_cluster_id(Some(cluster_id));
-=======
 			// Add node to the cluster.
 			node.set_cluster_id(Some(cluster_id.clone()));
->>>>>>> 958aff11
 			T::NodeRepository::update(node).map_err(|_| Error::<T>::AttemptToAddNonExistentNode)?;
-			ClustersNodes::<T>::insert(cluster_id, node_pub_key.clone(), true);
+			ClustersNodes::<T>::insert(cluster_id.clone(), node_pub_key.clone(), true);
 			Self::deposit_event(Event::<T>::ClusterNodeAdded { cluster_id, node_pub_key });
 
 			Ok(())
@@ -209,7 +197,7 @@
 		) -> DispatchResult {
 			let caller_id = ensure_signed(origin)?;
 			let cluster =
-				Clusters::<T>::try_get(cluster_id).map_err(|_| Error::<T>::ClusterDoesNotExist)?;
+				Clusters::<T>::try_get(&cluster_id).map_err(|_| Error::<T>::ClusterDoesNotExist)?;
 			ensure!(cluster.manager_id == caller_id, Error::<T>::OnlyClusterManager);
 			let mut node = T::NodeRepository::get(node_pub_key.clone())
 				.map_err(|_| Error::<T>::AttemptToRemoveNonExistentNode)?;
@@ -217,7 +205,7 @@
 			node.set_cluster_id(None);
 			T::NodeRepository::update(node)
 				.map_err(|_| Error::<T>::AttemptToRemoveNonExistentNode)?;
-			ClustersNodes::<T>::remove(cluster_id, node_pub_key.clone());
+			ClustersNodes::<T>::remove(cluster_id.clone(), node_pub_key.clone());
 			Self::deposit_event(Event::<T>::ClusterNodeRemoved { cluster_id, node_pub_key });
 
 			Ok(())
@@ -232,10 +220,12 @@
 		) -> DispatchResult {
 			let caller_id = ensure_signed(origin)?;
 			let mut cluster =
-				Clusters::<T>::try_get(cluster_id).map_err(|_| Error::<T>::ClusterDoesNotExist)?;
+				Clusters::<T>::try_get(&cluster_id).map_err(|_| Error::<T>::ClusterDoesNotExist)?;
 			ensure!(cluster.manager_id == caller_id, Error::<T>::OnlyClusterManager);
-			cluster.set_params(cluster_params).map_err(Into::<Error<T>>::into)?;
-			Clusters::<T>::insert(cluster_id, cluster);
+			cluster
+				.set_params(cluster_params)
+				.map_err(|e: ClusterError| Into::<Error<T>>::into(ClusterError::from(e)))?;
+			Clusters::<T>::insert(cluster_id.clone(), cluster);
 			Self::deposit_event(Event::<T>::ClusterParamsSet { cluster_id });
 
 			Ok(())
