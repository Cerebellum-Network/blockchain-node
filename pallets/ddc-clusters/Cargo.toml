[package]
name = "pallet-ddc-clusters"
version = "4.8.1"
edition = "2021"

[dependencies]
codec = { package = "parity-scale-codec", version = "3.1.5", default-features = false, features = ["derive"] }
ddc-primitives = { version = "0.1.0", default-features = false, path = "../../primitives" }
ddc-traits = { version = "0.1.0", default-features = false, path = "../../traits" }
<<<<<<< HEAD
frame-support = { version = "4.0.0-dev", default-features = false, git = "https://github.com/paritytech/substrate.git", branch = "polkadot-v0.9.31" }
frame-system = { version = "4.0.0-dev", default-features = false, git = "https://github.com/paritytech/substrate.git", branch = "polkadot-v0.9.31" }
scale-info = { version = "2.1.2", default-features = false, features = ["derive"] }
sp-runtime = { version = "6.0.0", default-features = false, git = "https://github.com/paritytech/substrate.git", branch = "polkadot-v0.9.31" }
sp-std = { version = "4.0.0-dev", default-features = false, git = "https://github.com/paritytech/substrate.git", branch = "polkadot-v0.9.31" }
pallet-contracts = { version = "4.0.0-dev", default-features = false, git = "https://github.com/paritytech/substrate.git", branch = "polkadot-v0.9.31" }
pallet-ddc-nodes = { version = "4.7.0", default-features = false, path = "../ddc-nodes" }
=======
frame-support = { version = "4.0.0-dev", default-features = false, git = "https://github.com/paritytech/substrate.git", branch = "polkadot-v0.9.30" }
frame-system = { version = "4.0.0-dev", default-features = false, git = "https://github.com/paritytech/substrate.git", branch = "polkadot-v0.9.30" }
pallet-contracts = { version = "4.0.0-dev", default-features = false, git = "https://github.com/paritytech/substrate.git", branch = "polkadot-v0.9.30" }
pallet-ddc-nodes = { version = "4.7.0", default-features = false, path = "../ddc-nodes" }
scale-info = { version = "2.1.2", default-features = false, features = ["derive"] }
sp-runtime = { version = "6.0.0", default-features = false, git = "https://github.com/paritytech/substrate.git", branch = "polkadot-v0.9.30" }
sp-std = { version = "4.0.0-dev", default-features = false, git = "https://github.com/paritytech/substrate.git", branch = "polkadot-v0.9.30" }
>>>>>>> a6a22e04

[dev-dependencies]
sp-core = { version = "6.0.0", git = "https://github.com/paritytech/substrate.git", branch = "polkadot-v0.9.31" }
sp-tracing = { version = "5.0.0", git = "https://github.com/paritytech/substrate.git", branch = "polkadot-v0.9.31" }
substrate-test-utils = { version = "4.0.0-dev", git = "https://github.com/paritytech/substrate.git", branch = "polkadot-v0.9.31" }

[features]
default = ["std"]
std = [
  "codec/std",
  "ddc-primitives/std",
  "frame-support/std",
  "frame-system/std",
  "pallet-contracts/std",
  "pallet-ddc-nodes/std",
  "scale-info/std",
  "sp-core/std",
  "sp-runtime/std",
  "sp-std/std",
]<|MERGE_RESOLUTION|>--- conflicted
+++ resolved
@@ -7,23 +7,13 @@
 codec = { package = "parity-scale-codec", version = "3.1.5", default-features = false, features = ["derive"] }
 ddc-primitives = { version = "0.1.0", default-features = false, path = "../../primitives" }
 ddc-traits = { version = "0.1.0", default-features = false, path = "../../traits" }
-<<<<<<< HEAD
 frame-support = { version = "4.0.0-dev", default-features = false, git = "https://github.com/paritytech/substrate.git", branch = "polkadot-v0.9.31" }
 frame-system = { version = "4.0.0-dev", default-features = false, git = "https://github.com/paritytech/substrate.git", branch = "polkadot-v0.9.31" }
+pallet-contracts = { version = "4.0.0-dev", default-features = false, git = "https://github.com/paritytech/substrate.git", branch = "polkadot-v0.9.31" }
+pallet-ddc-nodes = { version = "4.7.0", default-features = false, path = "../ddc-nodes" }
 scale-info = { version = "2.1.2", default-features = false, features = ["derive"] }
 sp-runtime = { version = "6.0.0", default-features = false, git = "https://github.com/paritytech/substrate.git", branch = "polkadot-v0.9.31" }
 sp-std = { version = "4.0.0-dev", default-features = false, git = "https://github.com/paritytech/substrate.git", branch = "polkadot-v0.9.31" }
-pallet-contracts = { version = "4.0.0-dev", default-features = false, git = "https://github.com/paritytech/substrate.git", branch = "polkadot-v0.9.31" }
-pallet-ddc-nodes = { version = "4.7.0", default-features = false, path = "../ddc-nodes" }
-=======
-frame-support = { version = "4.0.0-dev", default-features = false, git = "https://github.com/paritytech/substrate.git", branch = "polkadot-v0.9.30" }
-frame-system = { version = "4.0.0-dev", default-features = false, git = "https://github.com/paritytech/substrate.git", branch = "polkadot-v0.9.30" }
-pallet-contracts = { version = "4.0.0-dev", default-features = false, git = "https://github.com/paritytech/substrate.git", branch = "polkadot-v0.9.30" }
-pallet-ddc-nodes = { version = "4.7.0", default-features = false, path = "../ddc-nodes" }
-scale-info = { version = "2.1.2", default-features = false, features = ["derive"] }
-sp-runtime = { version = "6.0.0", default-features = false, git = "https://github.com/paritytech/substrate.git", branch = "polkadot-v0.9.30" }
-sp-std = { version = "4.0.0-dev", default-features = false, git = "https://github.com/paritytech/substrate.git", branch = "polkadot-v0.9.30" }
->>>>>>> a6a22e04
 
 [dev-dependencies]
 sp-core = { version = "6.0.0", git = "https://github.com/paritytech/substrate.git", branch = "polkadot-v0.9.31" }
