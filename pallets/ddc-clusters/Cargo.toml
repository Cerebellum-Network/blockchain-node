--- conflicted
+++ resolved
@@ -5,9 +5,8 @@
 
 [dependencies]
 codec = { package = "parity-scale-codec", version = "3.1.5", default-features = false, features = ["derive"] }
-<<<<<<< HEAD
-ddc-primitives = { version = "0.1.0", default-features = false, path = "../../primitives" }
-ddc-traits = { version = "0.1.0", default-features = false, path = "../../traits" }
+ddc-primitives = { version = "4.8.4", default-features = false, path = "../../primitives" }
+ddc-traits = { version = "4.8.4", default-features = false, path = "../../traits" }
 frame-benchmarking = { default-features = false, git = "https://github.com/paritytech/substrate.git", branch = "polkadot-v0.9.36", optional = true }
 frame-support = { default-features = false, git = "https://github.com/paritytech/substrate.git", branch = "polkadot-v0.9.36" }
 frame-system = { default-features = false, git = "https://github.com/paritytech/substrate.git", branch = "polkadot-v0.9.36" }
@@ -29,31 +28,6 @@
 sp-io = { git = "https://github.com/paritytech/substrate.git", branch = "polkadot-v0.9.36" }
 sp-tracing = { git = "https://github.com/paritytech/substrate.git", branch = "polkadot-v0.9.36" }
 substrate-test-utils = { git = "https://github.com/paritytech/substrate.git", branch = "polkadot-v0.9.36" }
-=======
-ddc-primitives = { version = "4.8.4", default-features = false, path = "../../primitives" }
-ddc-traits = { version = "4.8.4", default-features = false, path = "../../traits" }
-frame-benchmarking = { default-features = false, git = "https://github.com/paritytech/substrate.git", branch = "polkadot-v0.9.33", optional = true }
-frame-support = { default-features = false, git = "https://github.com/paritytech/substrate.git", branch = "polkadot-v0.9.33" }
-frame-system = { default-features = false, git = "https://github.com/paritytech/substrate.git", branch = "polkadot-v0.9.33" }
-hex-literal = "^0.3.1"
-pallet-contracts = { default-features = false, git = "https://github.com/paritytech/substrate.git", branch = "polkadot-v0.9.33" }
-pallet-ddc-nodes = { version = "4.7.0", default-features = false, path = "../ddc-nodes" }
-scale-info = { version = "2.1.2", default-features = false, features = ["derive"] }
-serde = { version = "1.0.136", default-features = false, features = ["derive"], optional = true }
-sp-runtime = { default-features = false, git = "https://github.com/paritytech/substrate.git", branch = "polkadot-v0.9.33" }
-sp-std = { default-features = false, git = "https://github.com/paritytech/substrate.git", branch = "polkadot-v0.9.33" }
-
-[dev-dependencies]
-frame-benchmarking = { git = "https://github.com/paritytech/substrate.git", branch = "polkadot-v0.9.33" }
-hex-literal = "^0.3.1"
-pallet-balances = { git = "https://github.com/paritytech/substrate.git", branch = "polkadot-v0.9.33" }
-pallet-randomness-collective-flip = { git = "https://github.com/paritytech/substrate.git", branch = "polkadot-v0.9.33" }
-pallet-timestamp = { git = "https://github.com/paritytech/substrate.git", branch = "polkadot-v0.9.33" }
-sp-core = { git = "https://github.com/paritytech/substrate.git", branch = "polkadot-v0.9.33" }
-sp-io = { git = "https://github.com/paritytech/substrate.git", branch = "polkadot-v0.9.33" }
-sp-tracing = { git = "https://github.com/paritytech/substrate.git", branch = "polkadot-v0.9.33" }
-substrate-test-utils = { git = "https://github.com/paritytech/substrate.git", branch = "polkadot-v0.9.33" }
->>>>>>> e9a6bbe1
 
 [features]
 default = ["std"]
