--- conflicted
+++ resolved
@@ -12,14 +12,9 @@
 pallet-contracts = { default-features = false, git = "https://github.com/paritytech/substrate.git", branch = "polkadot-v0.9.33" }
 pallet-ddc-nodes = { version = "4.7.0", default-features = false, path = "../ddc-nodes" }
 scale-info = { version = "2.1.2", default-features = false, features = ["derive"] }
-<<<<<<< HEAD
+serde = { version = "1.0.136", default-features = false, features = ["derive"], optional = true }
 sp-runtime = { default-features = false, git = "https://github.com/paritytech/substrate.git", branch = "polkadot-v0.9.33" }
 sp-std = { default-features = false, git = "https://github.com/paritytech/substrate.git", branch = "polkadot-v0.9.33" }
-=======
-serde = { version = "1.0.136", default-features = false, features = ["derive"], optional = true }
-sp-runtime = { default-features = false, git = "https://github.com/paritytech/substrate.git", branch = "polkadot-v0.9.31" }
-sp-std = { default-features = false, git = "https://github.com/paritytech/substrate.git", branch = "polkadot-v0.9.31" }
->>>>>>> 10be10c1
 
 [dev-dependencies]
 hex-literal = "^0.3.1"
