--- conflicted
+++ resolved
@@ -14,13 +14,10 @@
 scale-info = { version = "2.1.2", default-features = false, features = ["derive"] }
 sp-runtime = { version = "6.0.0", default-features = false, git = "https://github.com/paritytech/substrate.git", branch = "polkadot-v0.9.30" }
 sp-std = { version = "4.0.0-dev", default-features = false, git = "https://github.com/paritytech/substrate.git", branch = "polkadot-v0.9.30" }
-<<<<<<< HEAD
 pallet-contracts = { version = "4.0.0-dev", default-features = false, git = "https://github.com/paritytech/substrate.git", branch = "polkadot-v0.9.30" }
 pallet-ddc-nodes = { version = "4.7.0", default-features = false, path = "../ddc-nodes" }
 hex-literal = "^0.3.1"
 hex = { version = "0.4", default-features = false }
-=======
->>>>>>> 4631f58b
 
 [dev-dependencies]
 pallet-balances = { version = "4.0.0-dev", git = "https://github.com/paritytech/substrate.git", branch = "polkadot-v0.9.30" }
