// Ensure we're `no_std` when compiling for Wasm.
#![cfg_attr(not(feature = "std"), no_std)]

use pallet_chainbridge as bridge;
use pallet_erc721 as erc721;

use codec::{Decode, Encode};
use frame_support::{
	decl_error, decl_event, decl_module, decl_storage,
	dispatch::DispatchResult,
	ensure,
	traits::{Currency, EnsureOrigin, ExistenceRequirement::AllowDeath, Get},
	weights::{ClassifyDispatch, DispatchClass, Pays, PaysFee, WeighData, Weight},
};
use frame_system::{self as system, ensure_root, ensure_signed};
use sp_arithmetic::traits::SaturatedConversion;
use sp_core::U256;
use sp_runtime::{
	traits::{Bounded, DispatchInfoOf, SignedExtension, UniqueSaturatedInto},
	transaction_validity::{
		InvalidTransaction, TransactionValidity, TransactionValidityError, ValidTransaction,
	},
};
use sp_std::{marker::PhantomData, prelude::*};

type ResourceId = bridge::ResourceId;

type BalanceOf<T> =
	<<T as Config>::Currency as Currency<<T as frame_system::Config>::AccountId>>::Balance;

pub trait Config: system::Config + bridge::Config + erc721::Config {
<<<<<<< HEAD
    type RuntimeEvent: From<Event<Self>> + Into<<Self as frame_system::Config>::RuntimeEvent>;
    /// Specifies the origin check provided by the bridge for calls that can only be called by the bridge pallet
    type BridgeOrigin: EnsureOrigin<Self::RuntimeOrigin, Success = Self::AccountId>;

    /// The currency mechanism.
    type Currency: Currency<Self::AccountId>;

    /// Ids can be defined by the runtime and passed in, perhaps from blake2b_128 hashes.
    type HashId: Get<ResourceId>;
    type NativeTokenId: Get<ResourceId>;
    type Erc721Id: Get<ResourceId>;
=======
	type Event: From<Event<Self>> + Into<<Self as frame_system::Config>::Event>;
	/// Specifies the origin check provided by the bridge for calls that can only be called by the
	/// bridge pallet
	type BridgeOrigin: EnsureOrigin<Self::Origin, Success = Self::AccountId>;

	/// The currency mechanism.
	type Currency: Currency<Self::AccountId>;

	/// Ids can be defined by the runtime and passed in, perhaps from blake2b_128 hashes.
	type HashId: Get<ResourceId>;
	type NativeTokenId: Get<ResourceId>;
	type Erc721Id: Get<ResourceId>;
>>>>>>> e4caf4eb
}

decl_error! {
	pub enum Error for Module<T: Config>{
		InvalidTransfer,
	}
}

decl_storage! {
	trait Store for Module<T: Config> as Test {}
}

decl_event!(
	pub enum Event<T> where
		<T as frame_system::Config>::Hash,
	{
		Remark(Hash),
	}
);

decl_module! {
<<<<<<< HEAD
    pub struct Module<T: Config> for enum Call where origin: T::RuntimeOrigin {
        const HashId: ResourceId = T::HashId::get();
        const NativeTokenId: ResourceId = T::NativeTokenId::get();
        const Erc721Id: ResourceId = T::Erc721Id::get();

        fn deposit_event() = default;

        //
        // Initiation calls. These start a bridge transfer.
        //

        /// Transfers an arbitrary hash to a (whitelisted) destination chain.
        #[weight = 195_000_000]
        pub fn transfer_hash(origin, hash: T::Hash, dest_id: bridge::ChainId) -> DispatchResult {
            ensure_signed(origin)?;

            let resource_id = T::HashId::get();
            let metadata: Vec<u8> = hash.as_ref().to_vec();
            <bridge::Module<T>>::transfer_generic(dest_id, resource_id, metadata)
        }

        /// Transfers some amount of the native token to some recipient on a (whitelisted) destination chain.
        #[weight = 195_000_000]
        pub fn transfer_native(origin, amount: BalanceOf<T>, recipient: Vec<u8>, dest_id: bridge::ChainId) -> DispatchResult {
            let source = ensure_signed(origin)?;
            ensure!(<bridge::Module<T>>::chain_whitelisted(dest_id), Error::<T>::InvalidTransfer);
            let bridge_id = <bridge::Module<T>>::account_id();
            T::Currency::transfer(&source, &bridge_id, amount.into(), AllowDeath)?;

            let resource_id = T::NativeTokenId::get();
=======
	pub struct Module<T: Config> for enum Call where origin: T::Origin {
		const HashId: ResourceId = T::HashId::get();
		const NativeTokenId: ResourceId = T::NativeTokenId::get();
		const Erc721Id: ResourceId = T::Erc721Id::get();

		fn deposit_event() = default;

		//
		// Initiation calls. These start a bridge transfer.
		//

		/// Transfers an arbitrary hash to a (whitelisted) destination chain.
		#[weight = 195_000_000]
		pub fn transfer_hash(origin, hash: T::Hash, dest_id: bridge::ChainId) -> DispatchResult {
			ensure_signed(origin)?;

			let resource_id = T::HashId::get();
			let metadata: Vec<u8> = hash.as_ref().to_vec();
			<bridge::Module<T>>::transfer_generic(dest_id, resource_id, metadata)
		}

		/// Transfers some amount of the native token to some recipient on a (whitelisted) destination chain.
		#[weight = 195_000_000]
		pub fn transfer_native(origin, amount: BalanceOf<T>, recipient: Vec<u8>, dest_id: bridge::ChainId) -> DispatchResult {
			let source = ensure_signed(origin)?;
			ensure!(<bridge::Module<T>>::chain_whitelisted(dest_id), Error::<T>::InvalidTransfer);
			let bridge_id = <bridge::Module<T>>::account_id();
			T::Currency::transfer(&source, &bridge_id, amount.into(), AllowDeath)?;

			let resource_id = T::NativeTokenId::get();
>>>>>>> e4caf4eb
			let number_amount: u128 = amount.saturated_into();

			<bridge::Module<T>>::transfer_fungible(dest_id, resource_id, recipient, U256::from(number_amount))
		}


		/// Transfer a non-fungible token (erc721) to a (whitelisted) destination chain.
		#[weight = 195_000_000]
		pub fn transfer_erc721(origin, recipient: Vec<u8>, token_id: U256, dest_id: bridge::ChainId) -> DispatchResult {
			let source = ensure_signed(origin)?;
			ensure!(<bridge::Module<T>>::chain_whitelisted(dest_id), Error::<T>::InvalidTransfer);
			match <erc721::Module<T>>::tokens(&token_id) {
				Some(token) => {
					<erc721::Module<T>>::burn_token(source, token_id)?;
					let resource_id = T::Erc721Id::get();
					let tid: &mut [u8] = &mut[0; 32];
					token_id.to_big_endian(tid);
					<bridge::Module<T>>::transfer_nonfungible(dest_id, resource_id, tid.to_vec(), recipient, token.metadata)
				}
				None => Err(Error::<T>::InvalidTransfer)?
			}
		}

		//
		// Executable calls. These can be triggered by a bridge transfer initiated on another chain
		//

		/// Executes a simple currency transfer using the bridge account as the source
		#[weight = 195_000_000]
		pub fn transfer(origin, to: T::AccountId, amount: BalanceOf<T>) -> DispatchResult {
			let source = T::BridgeOrigin::ensure_origin(origin)?;
			<T as Config>::Currency::transfer(&source, &to, amount.into(), AllowDeath)?;
			Ok(())
		}

		/// This can be called by the bridge to demonstrate an arbitrary call from a proposal.
		#[weight = 195_000_000]
		pub fn remark(origin, hash: T::Hash) -> DispatchResult {
			T::BridgeOrigin::ensure_origin(origin)?;
			Self::deposit_event(RawEvent::Remark(hash));
			Ok(())
		}

		/// Allows the bridge to issue new erc721 tokens
		#[weight = 195_000_000]
		pub fn mint_erc721(origin, recipient: T::AccountId, id: U256, metadata: Vec<u8>) -> DispatchResult {
			T::BridgeOrigin::ensure_origin(origin)?;
			<erc721::Module<T>>::mint_token(recipient, id, metadata)?;
			Ok(())
		}
	}
}<|MERGE_RESOLUTION|>--- conflicted
+++ resolved
@@ -29,23 +29,10 @@
 	<<T as Config>::Currency as Currency<<T as frame_system::Config>::AccountId>>::Balance;
 
 pub trait Config: system::Config + bridge::Config + erc721::Config {
-<<<<<<< HEAD
-    type RuntimeEvent: From<Event<Self>> + Into<<Self as frame_system::Config>::RuntimeEvent>;
-    /// Specifies the origin check provided by the bridge for calls that can only be called by the bridge pallet
-    type BridgeOrigin: EnsureOrigin<Self::RuntimeOrigin, Success = Self::AccountId>;
-
-    /// The currency mechanism.
-    type Currency: Currency<Self::AccountId>;
-
-    /// Ids can be defined by the runtime and passed in, perhaps from blake2b_128 hashes.
-    type HashId: Get<ResourceId>;
-    type NativeTokenId: Get<ResourceId>;
-    type Erc721Id: Get<ResourceId>;
-=======
-	type Event: From<Event<Self>> + Into<<Self as frame_system::Config>::Event>;
+	type RuntimeEvent: From<Event<Self>> + Into<<Self as frame_system::Config>::RuntimeEvent>;
 	/// Specifies the origin check provided by the bridge for calls that can only be called by the
 	/// bridge pallet
-	type BridgeOrigin: EnsureOrigin<Self::Origin, Success = Self::AccountId>;
+	type BridgeOrigin: EnsureOrigin<Self::RuntimeOrigin, Success = Self::AccountId>;
 
 	/// The currency mechanism.
 	type Currency: Currency<Self::AccountId>;
@@ -54,7 +41,6 @@
 	type HashId: Get<ResourceId>;
 	type NativeTokenId: Get<ResourceId>;
 	type Erc721Id: Get<ResourceId>;
->>>>>>> e4caf4eb
 }
 
 decl_error! {
@@ -76,39 +62,7 @@
 );
 
 decl_module! {
-<<<<<<< HEAD
-    pub struct Module<T: Config> for enum Call where origin: T::RuntimeOrigin {
-        const HashId: ResourceId = T::HashId::get();
-        const NativeTokenId: ResourceId = T::NativeTokenId::get();
-        const Erc721Id: ResourceId = T::Erc721Id::get();
-
-        fn deposit_event() = default;
-
-        //
-        // Initiation calls. These start a bridge transfer.
-        //
-
-        /// Transfers an arbitrary hash to a (whitelisted) destination chain.
-        #[weight = 195_000_000]
-        pub fn transfer_hash(origin, hash: T::Hash, dest_id: bridge::ChainId) -> DispatchResult {
-            ensure_signed(origin)?;
-
-            let resource_id = T::HashId::get();
-            let metadata: Vec<u8> = hash.as_ref().to_vec();
-            <bridge::Module<T>>::transfer_generic(dest_id, resource_id, metadata)
-        }
-
-        /// Transfers some amount of the native token to some recipient on a (whitelisted) destination chain.
-        #[weight = 195_000_000]
-        pub fn transfer_native(origin, amount: BalanceOf<T>, recipient: Vec<u8>, dest_id: bridge::ChainId) -> DispatchResult {
-            let source = ensure_signed(origin)?;
-            ensure!(<bridge::Module<T>>::chain_whitelisted(dest_id), Error::<T>::InvalidTransfer);
-            let bridge_id = <bridge::Module<T>>::account_id();
-            T::Currency::transfer(&source, &bridge_id, amount.into(), AllowDeath)?;
-
-            let resource_id = T::NativeTokenId::get();
-=======
-	pub struct Module<T: Config> for enum Call where origin: T::Origin {
+	pub struct Module<T: Config> for enum Call where origin: T::RuntimeOrigin {
 		const HashId: ResourceId = T::HashId::get();
 		const NativeTokenId: ResourceId = T::NativeTokenId::get();
 		const Erc721Id: ResourceId = T::Erc721Id::get();
@@ -138,7 +92,6 @@
 			T::Currency::transfer(&source, &bridge_id, amount.into(), AllowDeath)?;
 
 			let resource_id = T::NativeTokenId::get();
->>>>>>> e4caf4eb
 			let number_amount: u128 = amount.saturated_into();
 
 			<bridge::Module<T>>::transfer_fungible(dest_id, resource_id, recipient, U256::from(number_amount))
