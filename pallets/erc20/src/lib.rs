--- conflicted
+++ resolved
@@ -2,12 +2,6 @@
 // Ensure we're `no_std` when compiling for Wasm.
 #![cfg_attr(not(feature = "std"), no_std)]
 
-<<<<<<< HEAD
-use pallet_chainbridge as bridge;
-use pallet_erc721 as erc721;
-
-=======
->>>>>>> ebb68244
 use frame_support::{
 	decl_error, decl_event, decl_module, decl_storage,
 	dispatch::DispatchResult,
@@ -15,11 +9,8 @@
 	traits::{Currency, EnsureOrigin, ExistenceRequirement::AllowDeath, Get},
 };
 use frame_system::{self as system, ensure_signed};
-<<<<<<< HEAD
-=======
 use pallet_chainbridge as bridge;
 use pallet_erc721 as erc721;
->>>>>>> ebb68244
 use sp_arithmetic::traits::SaturatedConversion;
 use sp_core::U256;
 use sp_std::prelude::*;
