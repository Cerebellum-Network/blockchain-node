// Offchain worker for DDC metrics.
//
// Inspired from https://github.com/paritytech/substrate/tree/master/frame/example-offchain-worker

#![cfg_attr(not(feature = "std"), no_std)]

#[cfg(test)]
mod tests;

use alt_serde::{de::DeserializeOwned, Deserialize};
use codec::{Decode, Encode, HasCompact};
use frame_support::{
	decl_event, decl_module, decl_storage,
	log::{error, info, warn},
	traits::{Currency, Get},
};
use frame_system::offchain::{
	AppCrypto, CreateSignedTransaction, SendSignedTransaction, Signer, SigningTypes,
};

use hex_literal::hex;
use pallet_contracts;
use sp_core::crypto::{KeyTypeId, UncheckedFrom};
use sp_runtime::{
	offchain::{http, storage::StorageValueRef, Duration},
	traits::StaticLookup,
	AccountId32,
};
use sp_std::vec::Vec;

#[macro_use]
extern crate alloc;

use alloc::string::String;
use core::fmt::Debug;
use frame_support::weights::Weight;
use scale_info::{Type, TypeInfo};
use sp_runtime::offchain::storage::StorageRetrievalError;

pub const BLOCK_INTERVAL: u32 = 100; // TODO: Change to 1200 later [1h]. Now - 200 [10 minutes] for testing purposes.

// Smart contract method selectors
pub const REPORT_METRICS_DDN_SELECTOR: [u8; 4] = hex!("de028ad8");
pub const REPORT_METRICS_SELECTOR: [u8; 4] = hex!("35320bbe");
pub const REPORT_DDN_STATUS_SELECTOR: [u8; 4] = hex!("83fd8226");
pub const CURRENT_PERIOD_MS: [u8; 4] = hex!("ace4ecb3");
pub const GET_ALL_DDC_NODES_SELECTOR: [u8; 4] = hex!("e6c98b60");
pub const FINALIZE_METRIC_PERIOD: [u8; 4] = hex!("b269d557");

type BalanceOf<T> = <<T as pallet_contracts::Config>::Currency as Currency<
	<T as frame_system::Config>::AccountId,
>>::Balance;

#[derive(Encode, Decode)]
pub struct DDCNode {
	p2p_id: String,
	p2p_addr: String,
	url: String,
	permissions: u64,
}

struct Metric {
	app_id: String,
	storage_bytes: u64,
	wcu_used: u64,
	rcu_used: u64,
}

struct MetricDDN {
	p2p_id: String,
	storage_bytes: u64,
	wcu_used: u64,
	rcu_used: u64,
}

#[derive(Deserialize)]
#[serde(crate = "alt_serde")]
#[allow(non_snake_case)]
struct ApiMetric {
	appPubKey: String,
	storageBytes: u64,
	wcuUsed: u64,
	rcuUsed: u64,
}

/// Defines application identifier for crypto keys of this module.
///
/// Every module that deals with signatures needs to declare its unique identifier for
/// its crypto keys.
/// When offchain worker is signing transactions it's going to request keys of type
/// `KeyTypeId` from the keystore and use the ones it finds to sign the transaction.
/// The keys can be inserted manually via RPC (see `author_insertKey`).
pub const KEY_TYPE: KeyTypeId = KeyTypeId(*b"ddc1");

pub const HTTP_NODES: &str = "/api/rest/nodes";
pub const HTTP_METRICS: &str = "/api/rest/metrics?isMaster=true&active=true";
pub const METRICS_PARAM_FROM: &str = "&from=";
pub const METRICS_PARAM_TO: &str = "&to=";
pub const END_TIME_DELAY_MS: u64 = 120_000;
pub const HTTP_TIMEOUT_MS: u64 = 30_000; // in milli-seconds

/// Based on the above `KeyTypeId` we need to generate a pallet-specific crypto type wrappers.
/// We can use from supported crypto kinds (`sr25519`, `ed25519` and `ecdsa`) and augment
/// the types with this pallet-specific identifier.
pub mod crypto {
	use super::KEY_TYPE;
	use frame_system::offchain::AppCrypto;
	use sp_core::sr25519::Signature as Sr25519Signature;
	use sp_runtime::{
		app_crypto::{app_crypto, sr25519},
		traits::Verify,
	};
	app_crypto!(sr25519, KEY_TYPE);

	use sp_runtime::{MultiSignature, MultiSigner};

	pub struct TestAuthId;

	impl AppCrypto<<Sr25519Signature as Verify>::Signer, Sr25519Signature> for TestAuthId {
		type RuntimeAppPublic = Public;
		type GenericSignature = sp_core::sr25519::Signature;
		type GenericPublic = sp_core::sr25519::Public;
	}

	impl AppCrypto<MultiSigner, MultiSignature> for TestAuthId {
		type RuntimeAppPublic = Public;
		type GenericSignature = sp_core::sr25519::Signature;
		type GenericPublic = sp_core::sr25519::Public;
	}
}

type ResultStr<T> = Result<T, &'static str>;

const MS_PER_DAY: u64 = 24 * 3600 * 1000;

decl_module! {
<<<<<<< HEAD
    /// A public part of the pallet.
    pub struct Module<T: Config> for enum Call where 
        origin: T::RuntimeOrigin,
        <T as frame_system::Config>::AccountId: AsRef<[u8]>,
        <T as frame_system::Config>::AccountId: UncheckedFrom<T::Hash>,
        <BalanceOf<T> as HasCompact>::Type: Clone,
        <BalanceOf<T> as HasCompact>::Type: Eq,
        <BalanceOf<T> as HasCompact>::Type: PartialEq,
        <BalanceOf<T> as HasCompact>::Type: Debug,
        <BalanceOf<T> as HasCompact>::Type: TypeInfo,
        <BalanceOf<T> as HasCompact>::Type: Encode {
        //fn deposit_event() = default;

        /// Offchain Worker entry point.
        ///
        /// By implementing `fn offchain_worker` within `decl_module!` you declare a new offchain
        /// worker.
        /// This function will be called when the node is fully synced and a new best block is
        /// succesfuly imported.
        /// Note that it's not guaranteed for offchain workers to run on EVERY block, there might
        /// be cases where some blocks are skipped, or for some the worker runs twice (re-orgs),
        /// so the code should be able to handle that.
        /// You can use `Local Storage` API to coordinate runs of the worker.
        /// You can use `debug::native` namespace to not log in wasm mode.
        fn offchain_worker(block_number: T::BlockNumber) {
            let res = Self::offchain_worker_main(block_number);
            match res {
                Ok(()) => info!("[OCW] Offchain Worker complete."),
                Err(err) => error!("[OCW] Error in Offchain Worker: {}", err),
            };
        }
    }
=======
	/// A public part of the pallet.
	pub struct Module<T: Config> for enum Call where
		origin: T::Origin,
		<T as frame_system::Config>::AccountId: AsRef<[u8]>,
		<T as frame_system::Config>::AccountId: UncheckedFrom<T::Hash>,
		<BalanceOf<T> as HasCompact>::Type: Clone,
		<BalanceOf<T> as HasCompact>::Type: Eq,
		<BalanceOf<T> as HasCompact>::Type: PartialEq,
		<BalanceOf<T> as HasCompact>::Type: Debug,
		<BalanceOf<T> as HasCompact>::Type: TypeInfo,
		<BalanceOf<T> as HasCompact>::Type: Encode {
		//fn deposit_event() = default;

		/// Offchain Worker entry point.
		///
		/// By implementing `fn offchain_worker` within `decl_module!` you declare a new offchain
		/// worker.
		/// This function will be called when the node is fully synced and a new best block is
		/// succesfuly imported.
		/// Note that it's not guaranteed for offchain workers to run on EVERY block, there might
		/// be cases where some blocks are skipped, or for some the worker runs twice (re-orgs),
		/// so the code should be able to handle that.
		/// You can use `Local Storage` API to coordinate runs of the worker.
		/// You can use `debug::native` namespace to not log in wasm mode.
		fn offchain_worker(block_number: T::BlockNumber) {
			let res = Self::offchain_worker_main(block_number);
			match res {
				Ok(()) => info!("[OCW] Offchain Worker complete."),
				Err(err) => error!("[OCW] Error in Offchain Worker: {}", err),
			};
		}
	}
>>>>>>> e4caf4eb
}

decl_storage! {
	trait Store for Module<T: Config> as DdcMetricsOffchainWorker
		where <T as frame_system::Config>::AccountId: AsRef<[u8]> + UncheckedFrom<T::Hash>,
			  <BalanceOf<T> as HasCompact>::Type: Clone + Eq + PartialEq + Debug + TypeInfo + Encode {
	}
}

impl<T: Config> Module<T>
where
	<T as frame_system::Config>::AccountId: AsRef<[u8]> + UncheckedFrom<T::Hash>,
	<BalanceOf<T> as HasCompact>::Type: Clone + Eq + PartialEq + Debug + TypeInfo + Encode,
{
	fn offchain_worker_main(block_number: T::BlockNumber) -> ResultStr<()> {
		let signer = match Self::get_signer() {
			Err(e) => {
				warn!("{:?}", e);
				return Ok(())
			},
			Ok(signer) => signer,
		};

		let contract_address = match Self::get_contract_id() {
			None => return Ok(()),
			Some(contract_address) => contract_address,
		};

		let should_proceed = Self::check_if_should_proceed(block_number);
		if should_proceed == false {
			return Ok(())
		}

		let day_start_ms =
			Self::sc_get_current_period_ms(contract_address.clone()).map_err(|err| {
				error!("[OCW] Contract error occurred: {:?}", err);
				"Could not call get_current_period_ms TX"
			})?;

		let day_end_ms = day_start_ms + MS_PER_DAY;

		let (aggregated_metrics, ddn_aggregated_metrics, offline_nodes) =
			Self::fetch_all_metrics(contract_address.clone(), day_start_ms).map_err(|err| {
				error!("[OCW] HTTP error occurred: {:?}", err);
				"could not fetch metrics"
			})?;

		for offline_node in offline_nodes {
			let p2p_id = offline_node.p2p_id;
			let contract_id = contract_address.clone();
			Self::report_ddn_status_to_sc(contract_id, &signer, &p2p_id, false).map_err(|err| {
				error!("[OCW] Contract error occurred: {:?}", err);
				"could not submit report_ddn_status TX"
			})?;
		}

		Self::send_metrics_to_sc(
			contract_address.clone(),
			&signer,
			day_start_ms,
			aggregated_metrics,
		)
		.map_err(|err| {
			error!("[OCW] Contract error occurred: {:?}", err);
			"could not submit report_metrics TX"
		})?;

		Self::send_metrics_ddn_to_sc(
			contract_address.clone(),
			&signer,
			day_start_ms,
			ddn_aggregated_metrics,
		)
		.map_err(|err| {
			error!("[OCW] Contract error occurred: {:?}", err);
			"could not submit report_metrics_ddn TX"
		})?;

		let block_timestamp = sp_io::offchain::timestamp().unix_millis();

		if day_end_ms < block_timestamp {
			Self::finalize_metric_period(contract_address.clone(), &signer, day_start_ms).map_err(
				|err| {
					error!("[OCW] Contract error occurred: {:?}", err);
					"could not call finalize_metric_period TX"
				},
			)?;
		}

		Ok(())
	}

	fn get_contract_id() -> Option<<T as frame_system::Config>::AccountId> {
		let value = StorageValueRef::persistent(b"ddc-metrics-offchain-worker::sc_address").get();

		match value {
			Ok(None) => {
				warn!("[OCW] Smart Contract is not configured. Please configure it using offchain_localStorageSet with key=ddc-metrics-offchain-worker::sc_address");
				None
			},
			Ok(Some(contract_address)) => Some(contract_address),
			Err(_) => {
				error!("[OCW] Smart Contract is configured but the value could not be decoded to an account ID");
				None
			},
		}
	}

	fn get_block_interval() -> Option<u32> {
		let value = StorageValueRef::persistent(b"ddc-metrics-offchain-worker::block_interval")
			.get::<u32>();

		match value {
			Ok(None) => None,
			Ok(Some(block_interval)) => Some(block_interval),
			Err(_) => {
				error!("[OCW] Block Interval could not be decoded");
				None
			},
		}
	}

	fn check_if_should_proceed(block_number: T::BlockNumber) -> bool {
		let s_next_at = StorageValueRef::persistent(b"ddc-metrics-offchain-worker::next-at");

		match s_next_at.mutate(|current_next_at| {
			let current_next_at = match current_next_at {
				Ok(Some(val)) => Some(val),
				_ => Some(T::BlockNumber::default()),
			};

			if let Some(current_next_at) = current_next_at {
				if current_next_at > block_number {
					info!(
						"[OCW] Too early to execute. Current: {:?}, next execution at: {:?}",
						block_number, current_next_at
					);
					Err("Skipping")
				} else {
					let block_interval_configured = Self::get_block_interval();
					let mut block_interval = T::BlockInterval::get();
					if block_interval_configured.is_some() {
						block_interval = <T as frame_system::Config>::BlockNumber::from(
							block_interval_configured.unwrap(),
						);
					}

					// set new value
					Ok(block_interval + block_number)
				}
			} else {
				error!("[OCW] Something went wrong in `check_if_should_proceed`");
				Err("Unexpected error")
			}
		}) {
			Ok(_val) => true,
			Err(_e) => false,
		}
	}

	fn get_start_of_day_ms() -> u64 {
		let now = sp_io::offchain::timestamp();
		let day_start_ms = (now.unix_millis() / MS_PER_DAY) * MS_PER_DAY;
		day_start_ms
	}

	fn get_signer() -> ResultStr<Signer<T, T::AuthorityId>> {
		let signer = Signer::<_, _>::any_account();
		if !signer.can_sign() {
			return Err("[OCW] No local accounts available. Consider adding one via `author_insertKey` RPC.");
		}
		Ok(signer)
	}

	fn sc_get_current_period_ms(
		contract_id: <T as frame_system::Config>::AccountId,
	) -> ResultStr<u64> {
		let call_data = Self::encode_get_current_period_ms();
		let nobody = T::AccountId::decode(&mut sp_runtime::traits::TrailingZeroInput::zeroes());
		let contract_exec_result = pallet_contracts::Pallet::<T>::bare_call(
			nobody.unwrap(),
			contract_id,
			0u32.into(),
			Weight::from_ref_time(100_000_000_000),
			None,
			call_data,
			false,
		);

		let mut data = match &contract_exec_result.result {
			Ok(v) => &v.data[..],
			Err(exec_error) => {
				// Return default value in case of error
				warn!("[OCW] Error in call get_current_period_ms of smart contract. Return default value for period. Details: {:?}", exec_error);
				return Ok(Self::get_start_of_day_ms())
			},
		};

		let current_period_ms = u64::decode(&mut data)
			.map_err(|_| "[OCW] error decoding get_current_period_ms result")?;

		info!("[OCW] sc_get_current_period_ms - data response from sc: {:?}", current_period_ms);

		Ok(current_period_ms)
	}

	fn finalize_metric_period(
		contract_id: <T as frame_system::Config>::AccountId,
		signer: &Signer<T, T::AuthorityId>,
		in_day_start_ms: u64,
	) -> ResultStr<()> {
		let contract_id_unl =
			<<T as frame_system::Config>::Lookup as StaticLookup>::unlookup(contract_id);

		let call_data = Self::encode_finalize_metric_period(in_day_start_ms);

		let results = signer.send_signed_transaction(|_account| pallet_contracts::Call::call {
			dest: contract_id_unl.clone(),
			value: 0u32.into(),
			gas_limit: Weight::from_ref_time(100_000_000_000),
			storage_deposit_limit: None,
			data: call_data.clone(),
		});

		match &results {
			None | Some((_, Err(()))) =>
				return Err("Error while submitting finalize_metric_period TX to SC"),
			Some((_, Ok(()))) => {},
		}

		Ok(())
	}

	fn send_metrics_to_sc(
		contract_id: <T as frame_system::Config>::AccountId,
		signer: &Signer<T, T::AuthorityId>,
		day_start_ms: u64,
		metrics: Vec<Metric>,
	) -> ResultStr<()> {
		info!("[OCW] Using Contract Address: {:?}", contract_id);

		for one_metric in metrics.iter() {
			let app_id = Self::account_id_from_hex(&one_metric.app_id)?;

			if one_metric.storage_bytes == 0 && one_metric.wcu_used == 0 && one_metric.rcu_used == 0
			{
				continue
			}

			let results = signer.send_signed_transaction(|account| {
                info!(
                    "[OCW] Sending transactions from {:?}: report_metrics({:?}, {:?}, {:?}, {:?}, {:?})",
                    account.id,
                    one_metric.app_id,
                    day_start_ms,
                    one_metric.storage_bytes,
                    one_metric.wcu_used,
                    one_metric.rcu_used,
                );

                let call_data = Self::encode_report_metrics(
                    &app_id,
                    day_start_ms,
                    one_metric.storage_bytes,
                    one_metric.wcu_used,
                    one_metric.rcu_used,
                );

                let contract_id_unl =
                    <<T as frame_system::Config>::Lookup as StaticLookup>::unlookup(
                        contract_id.clone(),
                    );

                pallet_contracts::Call::call {
                    dest: contract_id_unl,
                    value: 0u32.into(),
                    gas_limit: Weight::from_ref_time(100_000_000_000),
                    storage_deposit_limit: None,
                    data: call_data,
                }
            });

			match &results {
				None | Some((_, Err(()))) => return Err("Error while submitting TX to SC"),
				Some((_, Ok(()))) => {},
			}
		}

		Ok(())
	}

	fn send_metrics_ddn_to_sc(
		contract_id: <T as frame_system::Config>::AccountId,
		signer: &Signer<T, T::AuthorityId>,
		day_start_ms: u64,
		metrics: Vec<MetricDDN>,
	) -> ResultStr<()> {
		info!("[OCW] Using Contract Address: {:?}", contract_id);

		for one_metric in metrics.iter() {
			let results = signer.send_signed_transaction(|account| {
                info!(
                    "[OCW] Sending transactions from {:?}: report_metrics_ddn({:?}, {:?}, {:?}, {:?}, {:?})",
                    account.id,
                    one_metric.p2p_id,
                    day_start_ms,
                    one_metric.storage_bytes,
                    one_metric.wcu_used,
                    one_metric.rcu_used,
                );

                let call_data = Self::encode_report_metrics_ddn(
                    one_metric.p2p_id.clone(),
                    day_start_ms,
                    one_metric.storage_bytes,
                    one_metric.wcu_used,
                    one_metric.rcu_used,
                );

                let contract_id_unl =
                    <<T as frame_system::Config>::Lookup as StaticLookup>::unlookup(
                        contract_id.clone(),
                    );
                pallet_contracts::Call::call {
                    dest: contract_id_unl,
                    value: 0u32.into(),
                    gas_limit: Weight::from_ref_time(100_000_000_000),
                    storage_deposit_limit: None,
                    data: call_data,
                }
            });

			match &results {
				None | Some((_, Err(()))) => return Err("Error while submitting TX to SC"),
				Some((_, Ok(()))) => {},
			}
		}

		Ok(())
	}

	fn report_ddn_status_to_sc(
		contract_id: <T as frame_system::Config>::AccountId,
		signer: &Signer<T, T::AuthorityId>,
		p2p_id: &String,
		is_online: bool,
	) -> ResultStr<()> {
		info!("[OCW] Using Contract Address: {:?}", contract_id);

		let results = signer.send_signed_transaction(|account| {
			info!(
				"[OCW] Sending transactions from {:?}: report_ddn_status({:?}, {:?})",
				account.id, p2p_id, is_online,
			);

			let call_data = Self::encode_report_ddn_status(&p2p_id, is_online);

			let contract_id_unl = <<T as frame_system::Config>::Lookup as StaticLookup>::unlookup(
				contract_id.clone(),
			);

			pallet_contracts::Call::call {
				dest: contract_id_unl,
				value: 0u32.into(),
				gas_limit: Weight::from_ref_time(100_000_000_000),
				storage_deposit_limit: None,
				data: call_data,
			}
		});

		match &results {
			None | Some((_, Err(()))) => return Err("Error while submitting TX to SC"),
			Some((_, Ok(()))) => {},
		}

		Ok(())
	}

	fn fetch_all_metrics(
		contract_id: <T as frame_system::Config>::AccountId,
		day_start_ms: u64,
	) -> ResultStr<(Vec<Metric>, Vec<MetricDDN>, Vec<DDCNode>)> {
		let a_moment_ago_ms = sp_io::offchain::timestamp()
			.sub(Duration::from_millis(END_TIME_DELAY_MS))
			.unix_millis();

		let mut aggregated_metrics = MetricsAggregator::default();
		let mut ddn_aggregated_metrics = DDNMetricsAggregator::default();

		let nodes = Self::fetch_nodes(contract_id)?;
		let mut offline_nodes: Vec<DDCNode> = Vec::new();

		for node in nodes {
			let metrics_of_node =
				match Self::fetch_node_metrics(&node.url, day_start_ms, a_moment_ago_ms) {
					Ok(value) => value,
					Err(_) => {
						offline_nodes.push(node);
						continue
					},
				};

			ddn_aggregated_metrics.add(node.p2p_id.clone(), &metrics_of_node);

			for metric in &metrics_of_node {
				aggregated_metrics.add(metric);
			}
		}

		Ok((aggregated_metrics.finish(), ddn_aggregated_metrics.finish(), offline_nodes))
	}

	fn fetch_nodes(contract_id: <T as frame_system::Config>::AccountId) -> ResultStr<Vec<DDCNode>> {
		let nobody = T::AccountId::decode(&mut sp_runtime::traits::TrailingZeroInput::zeroes());
		let call_data = Self::encode_get_all_ddc_nodes();
		let contract_exec_result = pallet_contracts::Pallet::<T>::bare_call(
			nobody.unwrap(),
			contract_id,
			0u32.into(),
			Weight::from_ref_time(100_000_000_000),
			None,
			call_data,
			false,
		);

		let mut data = match &contract_exec_result.result {
			Ok(v) => &v.data[..],
			Err(exec_error) => {
				warn!(
					"[OCW] Error in call get_all_ddc_nodes of smart contract. Error: {:?}",
					exec_error
				);
				return Ok(Vec::new())
			},
		};

		let ddc_nodes = Vec::<DDCNode>::decode(&mut data)
			.map_err(|_| "[OCW] error decoding get_all_ddc_nodes result")?;

		Ok(ddc_nodes)
	}

	fn fetch_node_metrics(
		node_url: &str,
		day_start_ms: u64,
		end_ms: u64,
	) -> ResultStr<Vec<Metric>> {
		let metrics_url = format!(
			"{}{}{}{}{}{}",
			node_url,
			HTTP_METRICS,
			METRICS_PARAM_FROM,
			day_start_ms / 1000,
			METRICS_PARAM_TO,
			end_ms / 1000
		);

		let metrics: Vec<ApiMetric> = Self::http_get_json(&metrics_url)?;

		Ok(metrics
			.into_iter()
			.map(|data| Metric {
				app_id: data.appPubKey,
				storage_bytes: data.storageBytes,
				wcu_used: data.wcuUsed,
				rcu_used: data.rcuUsed,
			})
			.collect())
	}

	fn http_get_json<OUT: DeserializeOwned>(url: &str) -> ResultStr<OUT> {
		let body = Self::http_get_request(url).map_err(|err| {
			error!("[OCW] Error while getting {}: {:?}", url, err);
			"HTTP GET error"
		})?;

		let parsed = serde_json::from_slice(&body).map_err(|err| {
			warn!("[OCW] Error while parsing JSON from {}: {:?}", url, err);
			"HTTP JSON parse error"
		});

		parsed
	}

	fn http_get_request(http_url: &str) -> Result<Vec<u8>, http::Error> {
		info!("[OCW] Sending request to: {:?}", http_url);

		// Initiate an external HTTP GET request. This is using high-level wrappers from
		// `sp_runtime`.
		let request = http::Request::get(http_url);

		let deadline = sp_io::offchain::timestamp().add(Duration::from_millis(HTTP_TIMEOUT_MS));

		let pending = request.deadline(deadline).send().map_err(|_| http::Error::IoError)?;

		let response = pending.try_wait(deadline).map_err(|_| http::Error::DeadlineReached)??;

		if response.code != 200 {
			warn!("[OCW] http_get_request unexpected status code: {}", response.code);
			return Err(http::Error::Unknown)
		}

		// Next we fully read the response body and collect it to a vector of bytes.
		Ok(response.body().collect::<Vec<u8>>())
	}

	/// Prepare get_current_period_ms call params.
	/// Must match the contract function here: https://github.com/Cerebellum-Network/cere-enterprise-smart-contracts/blob/dev/cere02/lib.rs
	fn encode_get_current_period_ms() -> Vec<u8> {
		CURRENT_PERIOD_MS.to_vec()
	}

	/// Prepare encode_get_current_period_ms call params.
	fn encode_get_all_ddc_nodes() -> Vec<u8> {
		GET_ALL_DDC_NODES_SELECTOR.to_vec()
	}

	/// Prepare finalize_metric_period call params.
	/// Must match the contract function here: https://github.com/Cerebellum-Network/cere-enterprise-smart-contracts/blob/dev/cere02/lib.rs
	fn encode_finalize_metric_period(in_day_start_ms: u64) -> Vec<u8> {
		let mut call_data = FINALIZE_METRIC_PERIOD.to_vec();
		in_day_start_ms.encode_to(&mut call_data);

		call_data
	}

	/// Prepare report_metrics call params.
	/// Must match the contract function here: https://github.com/Cerebellum-Network/cere-enterprise-smart-contracts/blob/dev/cere02/lib.rs
	fn encode_report_metrics(
		app_id: &AccountId32,
		day_start_ms: u64,
		storage_bytes: u64,
		wcu_used: u64,
		rcu_used: u64,
	) -> Vec<u8> {
		let mut call_data = REPORT_METRICS_SELECTOR.to_vec();
		app_id.encode_to(&mut call_data);
		day_start_ms.encode_to(&mut call_data);
		storage_bytes.encode_to(&mut call_data);
		wcu_used.encode_to(&mut call_data);
		rcu_used.encode_to(&mut call_data);

		call_data
	}

	fn encode_report_metrics_ddn(
		p2p_id: String,
		day_start_ms: u64,
		storage_bytes: u64,
		wcu_used: u64,
		rcu_used: u64,
	) -> Vec<u8> {
		let mut call_data = REPORT_METRICS_DDN_SELECTOR.to_vec();
		p2p_id.encode_to(&mut call_data);
		day_start_ms.encode_to(&mut call_data);
		storage_bytes.encode_to(&mut call_data);
		wcu_used.encode_to(&mut call_data);
		rcu_used.encode_to(&mut call_data);

		call_data
	}

	fn encode_report_ddn_status(p2p_id: &String, is_online: bool) -> Vec<u8> {
		let mut call_data = REPORT_DDN_STATUS_SELECTOR.to_vec();
		p2p_id.encode_to(&mut call_data);
		is_online.encode_to(&mut call_data);
		call_data
	}

	fn account_id_from_hex(id_hex: &str) -> ResultStr<AccountId32> {
		let id_hex = id_hex.trim_start_matches("0x");
		if id_hex.len() != 64 {
			return Err("Wrong length of hex-encoded account ID, expected 64")
		}
		let mut bytes = [0u8; 32];
		hex::decode_to_slice(id_hex, &mut bytes).map_err(|_| "invalid hex address.")?;
		Ok(AccountId32::from(bytes))
	}
}

#[derive(Default)]
struct MetricsAggregator(Vec<Metric>);

impl MetricsAggregator {
	fn add(&mut self, metric: &Metric) {
		let existing_pubkey_index =
			self.0.iter().position(|one_result_obj| metric.app_id == one_result_obj.app_id);

		if existing_pubkey_index.is_none() {
			// New app.
			let new_metric_obj = Metric {
				app_id: metric.app_id.clone(),
				storage_bytes: metric.storage_bytes,
				wcu_used: metric.wcu_used,
				rcu_used: metric.rcu_used,
			};
			self.0.push(new_metric_obj);
		} else {
			// Add to metrics of an existing app.
			self.0[existing_pubkey_index.unwrap()].storage_bytes += metric.storage_bytes;
			self.0[existing_pubkey_index.unwrap()].wcu_used += metric.wcu_used;
			self.0[existing_pubkey_index.unwrap()].rcu_used += metric.rcu_used;
		}
	}

	fn finish(self) -> Vec<Metric> {
		self.0
	}
}

#[derive(Default)]
struct DDNMetricsAggregator(Vec<MetricDDN>);

impl DDNMetricsAggregator {
	fn add(&mut self, p2p_id: String, metrics: &Vec<Metric>) {
		let existing_pubkey_index =
			self.0.iter().position(|one_result_obj| p2p_id == one_result_obj.p2p_id);

		// Only if key does not exists - add new item, otherwise - skip
		if existing_pubkey_index.is_none() {
			let mut storage_bytes_sum = 0;
			let mut wcu_used_sum = 0;
			let mut rcu_used_sum = 0;

			for metric_item in metrics.iter() {
				storage_bytes_sum += metric_item.storage_bytes;
				wcu_used_sum += metric_item.wcu_used;
				rcu_used_sum += metric_item.rcu_used;
			}

			let new_metric_obj = MetricDDN {
				p2p_id,
				storage_bytes: storage_bytes_sum,
				wcu_used: wcu_used_sum,
				rcu_used: rcu_used_sum,
			};
			self.0.push(new_metric_obj);
		}
	}

	fn finish(self) -> Vec<MetricDDN> {
		self.0
	}
}

// TODO: remove, or write meaningful events.
decl_event!(
	/// Events generated by the module.
	pub enum Event<T>
	where
		AccountId = <T as frame_system::Config>::AccountId,
	{
		NewDdcMetric(AccountId, Vec<u8>),
	}
);

<<<<<<< HEAD
pub trait Config: frame_system::Config + pallet_contracts::Config + CreateSignedTransaction<pallet_contracts::Call<Self>>
    where <Self as frame_system::Config>::AccountId: AsRef<[u8]> + UncheckedFrom<Self::Hash>,
          <BalanceOf<Self> as HasCompact>::Type: Clone + Eq + PartialEq + Debug + TypeInfo + Encode {
    /// The identifier type for an offchain worker.
    type AuthorityId: AppCrypto<
        <Self as SigningTypes>::Public,
        <Self as SigningTypes>::Signature,
    >;

    // TODO: remove, or use Event and Call.
    /// The overarching event type.
    type RuntimeEvent: From<Event<Self>> + Into<<Self as frame_system::Config>::RuntimeEvent>;
    /// The overarching dispatch call type.
    type RuntimeCall: From<Call<Self>>;

    type BlockInterval: Get<Self::BlockNumber>;
=======
pub trait Config:
	frame_system::Config
	+ pallet_contracts::Config
	+ CreateSignedTransaction<pallet_contracts::Call<Self>>
where
	<Self as frame_system::Config>::AccountId: AsRef<[u8]> + UncheckedFrom<Self::Hash>,
	<BalanceOf<Self> as HasCompact>::Type: Clone + Eq + PartialEq + Debug + TypeInfo + Encode,
{
	/// The identifier type for an offchain worker.
	type AuthorityId: AppCrypto<<Self as SigningTypes>::Public, <Self as SigningTypes>::Signature>;

	// TODO: remove, or use Event and Call.
	/// The overarching event type.
	type Event: From<Event<Self>> + Into<<Self as frame_system::Config>::Event>;
	/// The overarching dispatch call type.
	type Call: From<Call<Self>>;

	type BlockInterval: Get<Self::BlockNumber>;
>>>>>>> e4caf4eb
}<|MERGE_RESOLUTION|>--- conflicted
+++ resolved
@@ -134,43 +134,9 @@
 const MS_PER_DAY: u64 = 24 * 3600 * 1000;
 
 decl_module! {
-<<<<<<< HEAD
-    /// A public part of the pallet.
-    pub struct Module<T: Config> for enum Call where 
-        origin: T::RuntimeOrigin,
-        <T as frame_system::Config>::AccountId: AsRef<[u8]>,
-        <T as frame_system::Config>::AccountId: UncheckedFrom<T::Hash>,
-        <BalanceOf<T> as HasCompact>::Type: Clone,
-        <BalanceOf<T> as HasCompact>::Type: Eq,
-        <BalanceOf<T> as HasCompact>::Type: PartialEq,
-        <BalanceOf<T> as HasCompact>::Type: Debug,
-        <BalanceOf<T> as HasCompact>::Type: TypeInfo,
-        <BalanceOf<T> as HasCompact>::Type: Encode {
-        //fn deposit_event() = default;
-
-        /// Offchain Worker entry point.
-        ///
-        /// By implementing `fn offchain_worker` within `decl_module!` you declare a new offchain
-        /// worker.
-        /// This function will be called when the node is fully synced and a new best block is
-        /// succesfuly imported.
-        /// Note that it's not guaranteed for offchain workers to run on EVERY block, there might
-        /// be cases where some blocks are skipped, or for some the worker runs twice (re-orgs),
-        /// so the code should be able to handle that.
-        /// You can use `Local Storage` API to coordinate runs of the worker.
-        /// You can use `debug::native` namespace to not log in wasm mode.
-        fn offchain_worker(block_number: T::BlockNumber) {
-            let res = Self::offchain_worker_main(block_number);
-            match res {
-                Ok(()) => info!("[OCW] Offchain Worker complete."),
-                Err(err) => error!("[OCW] Error in Offchain Worker: {}", err),
-            };
-        }
-    }
-=======
 	/// A public part of the pallet.
 	pub struct Module<T: Config> for enum Call where
-		origin: T::Origin,
+		origin: T::RuntimeOrigin,
 		<T as frame_system::Config>::AccountId: AsRef<[u8]>,
 		<T as frame_system::Config>::AccountId: UncheckedFrom<T::Hash>,
 		<BalanceOf<T> as HasCompact>::Type: Clone,
@@ -200,7 +166,6 @@
 			};
 		}
 	}
->>>>>>> e4caf4eb
 }
 
 decl_storage! {
@@ -857,24 +822,6 @@
 	}
 );
 
-<<<<<<< HEAD
-pub trait Config: frame_system::Config + pallet_contracts::Config + CreateSignedTransaction<pallet_contracts::Call<Self>>
-    where <Self as frame_system::Config>::AccountId: AsRef<[u8]> + UncheckedFrom<Self::Hash>,
-          <BalanceOf<Self> as HasCompact>::Type: Clone + Eq + PartialEq + Debug + TypeInfo + Encode {
-    /// The identifier type for an offchain worker.
-    type AuthorityId: AppCrypto<
-        <Self as SigningTypes>::Public,
-        <Self as SigningTypes>::Signature,
-    >;
-
-    // TODO: remove, or use Event and Call.
-    /// The overarching event type.
-    type RuntimeEvent: From<Event<Self>> + Into<<Self as frame_system::Config>::RuntimeEvent>;
-    /// The overarching dispatch call type.
-    type RuntimeCall: From<Call<Self>>;
-
-    type BlockInterval: Get<Self::BlockNumber>;
-=======
 pub trait Config:
 	frame_system::Config
 	+ pallet_contracts::Config
@@ -888,10 +835,9 @@
 
 	// TODO: remove, or use Event and Call.
 	/// The overarching event type.
-	type Event: From<Event<Self>> + Into<<Self as frame_system::Config>::Event>;
+	type RuntimeEvent: From<Event<Self>> + Into<<Self as frame_system::Config>::RuntimeEvent>;
 	/// The overarching dispatch call type.
-	type Call: From<Call<Self>>;
+	type RuntimeCall: From<Call<Self>>;
 
 	type BlockInterval: Get<Self::BlockNumber>;
->>>>>>> e4caf4eb
 }