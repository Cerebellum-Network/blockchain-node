--- conflicted
+++ resolved
@@ -6,13 +6,8 @@
 };
 use sp_runtime::{traits::Hash, AccountId32, RuntimeAppPublic};
 use test_runtime::{
-<<<<<<< HEAD
-    AccountId, Balance, Balances, Contracts, DdcMetricsOffchainWorker, RuntimeOrigin, System, Test,
-    Timestamp,
-=======
-	AccountId, Balance, Balances, Contracts, DdcMetricsOffchainWorker, Origin, System, Test,
+	AccountId, Balance, Balances, Contracts, DdcMetricsOffchainWorker, RuntimeOrigin, System, Test,
 	Timestamp,
->>>>>>> e4caf4eb
 };
 
 use sp_keystore::{testing::KeyStore, KeystoreExt, SyncCryptoStore};
@@ -283,42 +278,6 @@
 
 #[test]
 fn should_run_contract() {
-<<<<<<< HEAD
-    let mut t = build_ext();
-
-    t.execute_with(|| {
-        let alice = AccountId::from([1; 32]);
-        let contract_id = deploy_contract();
-        let call_data = DdcMetricsOffchainWorker::encode_get_current_period_ms();
-
-        pallet_contracts::Module::<T>::call(
-            RuntimeOrigin::signed(alice.clone()),
-            contract_id.clone(),
-            0,
-            Weight::from_ref_time(100_000_000_000),
-            None,
-            call_data.clone(),
-        )
-        .unwrap();
-
-        let contract_exec_result = pallet_contracts::Pallet::<T>::bare_call(
-            alice.clone(),
-            contract_id,
-            0,
-            Weight::from_ref_time(100_000_000_000),
-            None,
-            call_data,
-            false,
-        );
-        match &contract_exec_result.result {
-            Ok(res) => {
-                //println!("XXX Contract returned {:?}", res.data);
-                assert_eq!(res.data.len(), 8); // size of u64
-            }
-            Err(_) => panic!("error in contract call"),
-        };
-    });
-=======
 	let mut t = build_ext();
 
 	t.execute_with(|| {
@@ -327,7 +286,7 @@
 		let call_data = DdcMetricsOffchainWorker::encode_get_current_period_ms();
 
 		pallet_contracts::Module::<T>::call(
-			Origin::signed(alice.clone()),
+			RuntimeOrigin::signed(alice.clone()),
 			contract_id.clone(),
 			0,
 			Weight::from_ref_time(100_000_000_000),
@@ -353,7 +312,6 @@
 			Err(_) => panic!("error in contract call"),
 		};
 	});
->>>>>>> e4caf4eb
 }
 
 pub const CTOR_SELECTOR: [u8; 4] = hex!("9bae9d5e");
@@ -368,66 +326,6 @@
 }
 
 fn deploy_contract() -> AccountId {
-<<<<<<< HEAD
-    // Admin account who deploys the contract.
-    let alice = AccountId::from([1; 32]);
-    let _ = Balances::deposit_creating(&alice, 1_000_000_000_000);
-
-    // Load the contract code.
-    let wasm = &include_bytes!("./test_data/ddc.wasm")[..];
-    let wasm_hash = <T as FSC>::Hashing::hash(wasm);
-    let contract_args = encode_constructor();
-
-    // Deploy the contract.
-    //let endowment = contracts::Config::<T>::subsistence_threshold_uncached();
-    const GAS_LIMIT: frame_support::weights::Weight = Weight::from_ref_time(100_000_000_000);
-    const ENDOWMENT: Balance = 100_000_000_000;
-    Contracts::instantiate_with_code(
-        RuntimeOrigin::signed(alice.clone()),
-        ENDOWMENT,
-        GAS_LIMIT,
-        None,
-        wasm.to_vec(),
-        contract_args.clone(),
-        vec![]
-    )
-    .unwrap();
-
-    // Configure worker with the contract address.
-    let contract_id = Contracts::contract_address(
-        &alice,
-        &wasm_hash,
-        &vec![],
-    );
-
-    pub const ADD_DDC_NODE_SELECTOR: [u8; 4] = hex!("11a9e1b9");
-
-    let call_data_items = vec![
-        ["12D3KooWB4SMhKK12ASU4qH1ZYh3pN9vsW9QbFTwkjZxUhTqmYaS", "/dns4/node-0.ddc.dev.cere.network/tcp/5000/p2p/12D3KooWB4SMhKK12ASU4qH1ZYh3pN9vsW9QbFTwkjZxUhTqmYaS", "https://node-0.ddc.stage.cere.network"],
-        ["12D3KooWJLuJEmtYf3bakUwe2q1uMcnbCBKRg7GkpG6Ws74Aq6NC", "/dns4/node-3.ddc.dev.cere.network/tcp/5000/p2p/12D3KooWJLuJEmtYf3bakUwe2q1uMcnbCBKRg7GkpG6Ws74Aq6NC", "https://node-3.ddc.stage.cere.network"],
-    ];
-    let permissions: u64 = 1;
-
-    for call_data_item in call_data_items {
-        let mut call_data = ADD_DDC_NODE_SELECTOR.to_vec();
-        call_data_item[0].encode_to(&mut call_data);
-        call_data_item[1].encode_to(&mut call_data);
-        call_data_item[2].encode_to(&mut call_data);
-        permissions.encode_to(&mut call_data);
-
-        let results = Contracts::call(
-            RuntimeOrigin::signed(alice.clone()),
-            contract_id.clone(),
-            0,
-            Weight::from_ref_time(1_000_000_000_000),
-            None,
-            call_data,
-        );
-        results.unwrap();
-    }
-
-    contract_id
-=======
 	// Admin account who deploys the contract.
 	let alice = AccountId::from([1; 32]);
 	let _ = Balances::deposit_creating(&alice, 1_000_000_000_000);
@@ -442,7 +340,7 @@
 	const GAS_LIMIT: frame_support::weights::Weight = Weight::from_ref_time(100_000_000_000);
 	const ENDOWMENT: Balance = 100_000_000_000;
 	Contracts::instantiate_with_code(
-		Origin::signed(alice.clone()),
+		RuntimeOrigin::signed(alice.clone()),
 		ENDOWMENT,
 		GAS_LIMIT,
 		None,
@@ -471,7 +369,7 @@
 		permissions.encode_to(&mut call_data);
 
 		let results = Contracts::call(
-			Origin::signed(alice.clone()),
+			RuntimeOrigin::signed(alice.clone()),
 			contract_id.clone(),
 			0,
 			Weight::from_ref_time(1_000_000_000_000),
@@ -482,5 +380,4 @@
 	}
 
 	contract_id
->>>>>>> e4caf4eb
 }