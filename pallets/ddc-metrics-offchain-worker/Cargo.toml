--- conflicted
+++ resolved
@@ -14,27 +14,14 @@
 
 [dependencies]
 codec = { package = "parity-scale-codec", version = "3.1.5", default-features = false, features = ["full"] }
-<<<<<<< HEAD
 frame-support = { version = "4.0.0-dev", default-features = false, git = "https://github.com/paritytech/substrate.git", branch = "polkadot-v0.9.31" }
 frame-system = { version = "4.0.0-dev", default-features = false, git = "https://github.com/paritytech/substrate.git", branch = "polkadot-v0.9.31" }
-serde = { version = "1.0.136", optional = true }
 sp-keystore = { version = "0.12.0", default-features = false, git = "https://github.com/paritytech/substrate.git", branch = "polkadot-v0.9.31", optional = true }
 sp-core = { version = "6.0.0", default-features = false, git = "https://github.com/paritytech/substrate.git", branch = "polkadot-v0.9.31" }
 sp-io = { version = "6.0.0", default-features = false, git = "https://github.com/paritytech/substrate.git", branch = "polkadot-v0.9.31" }
 sp-runtime = { version = "6.0.0", default-features = false, git = "https://github.com/paritytech/substrate.git", branch = "polkadot-v0.9.31" }
 sp-std = { version = "4.0.0", default-features = false, git = "https://github.com/paritytech/substrate.git", branch = "polkadot-v0.9.31" }
 pallet-contracts  = { version = '4.0.0-dev', default-features = false, git = "https://github.com/paritytech/substrate.git", branch = "polkadot-v0.9.31" }
-lite-json = { version = "0.2.0", default-features = false }
-=======
-frame-support = { version = "4.0.0-dev", default-features = false, git = "https://github.com/paritytech/substrate.git", branch = "polkadot-v0.9.30" }
-frame-system = { version = "4.0.0-dev", default-features = false, git = "https://github.com/paritytech/substrate.git", branch = "polkadot-v0.9.30" }
-sp-keystore = { version = "0.12.0", default-features = false, git = "https://github.com/paritytech/substrate.git", branch = "polkadot-v0.9.30", optional = true }
-sp-core = { version = "6.0.0", default-features = false, git = "https://github.com/paritytech/substrate.git", branch = "polkadot-v0.9.30" }
-sp-io = { version = "6.0.0", default-features = false, git = "https://github.com/paritytech/substrate.git", branch = "polkadot-v0.9.30" }
-sp-runtime = { version = "6.0.0", default-features = false, git = "https://github.com/paritytech/substrate.git", branch = "polkadot-v0.9.30" }
-sp-std = { version = "4.0.0", default-features = false, git = "https://github.com/paritytech/substrate.git", branch = "polkadot-v0.9.30" }
-pallet-contracts  = { version = '4.0.0-dev', default-features = false, git = "https://github.com/paritytech/substrate.git", branch = "polkadot-v0.9.30" }
->>>>>>> aed81a05
 alt_serde = { version = "1", default-features = false, features = ["derive"] }
 serde_json = { version = "1", default-features = false, git = "https://github.com/Cerebellum-Network/json", branch = "no-std-cere", features = ["alloc"] }
 hex-literal = "^0.3.1"
