[package]
name = "pallet-ddc-metrics-offchain-worker"
version = "4.8.1"
authors = ["Parity Technologies <admin@parity.io>"]
edition = "2021"
homepage = "https://substrate.dev"
license = "Unlicense"
readme = "README.md"
repository = "https://github.com/paritytech/substrate/"
description = "FRAME example pallet for offchain worker"

[package.metadata.docs.rs]
targets = ["x86_64-unknown-linux-gnu"]

[dependencies]
alt_serde = { version = "1", default-features = false, features = ["derive"] }
codec = { package = "parity-scale-codec", version = "3.1.5", default-features = false, features = ["full"] }
<<<<<<< HEAD
frame-support = { version = "4.0.0-dev", default-features = false, git = "https://github.com/paritytech/substrate.git", branch = "polkadot-v0.9.31" }
frame-system = { version = "4.0.0-dev", default-features = false, git = "https://github.com/paritytech/substrate.git", branch = "polkadot-v0.9.31" }
sp-keystore = { version = "0.12.0", default-features = false, git = "https://github.com/paritytech/substrate.git", branch = "polkadot-v0.9.31", optional = true }
sp-core = { version = "6.0.0", default-features = false, git = "https://github.com/paritytech/substrate.git", branch = "polkadot-v0.9.31" }
sp-io = { version = "6.0.0", default-features = false, git = "https://github.com/paritytech/substrate.git", branch = "polkadot-v0.9.31" }
sp-runtime = { version = "6.0.0", default-features = false, git = "https://github.com/paritytech/substrate.git", branch = "polkadot-v0.9.31" }
sp-std = { version = "4.0.0", default-features = false, git = "https://github.com/paritytech/substrate.git", branch = "polkadot-v0.9.31" }
pallet-contracts  = { version = '4.0.0-dev', default-features = false, git = "https://github.com/paritytech/substrate.git", branch = "polkadot-v0.9.31" }
alt_serde = { version = "1", default-features = false, features = ["derive"] }
serde_json = { version = "1", default-features = false, git = "https://github.com/Cerebellum-Network/json", branch = "no-std-cere", features = ["alloc"] }
hex-literal = "^0.3.1"
hex = { version = "0.4", default-features = false }
scale-info = { version = "2.1.2", default-features = false, features = ["derive"] }
=======
frame-support = { version = "4.0.0-dev", default-features = false, git = "https://github.com/paritytech/substrate.git", branch = "polkadot-v0.9.30" }
frame-system = { version = "4.0.0-dev", default-features = false, git = "https://github.com/paritytech/substrate.git", branch = "polkadot-v0.9.30" }
hex = { version = "0.4", default-features = false }
# pallet-contracts-rpc-runtime-api = { version = "0.8.0", default-features = false, git = "https://github.com/paritytech/substrate.git", branch = "polkadot-v0.9.30" }
hex-literal = "^0.3.1"
pallet-contracts = { version = '4.0.0-dev', default-features = false, git = "https://github.com/paritytech/substrate.git", branch = "polkadot-v0.9.30" }
scale-info = { version = "2.1.2", default-features = false, features = ["derive"] }
serde_json = { version = "1", default-features = false, git = "https://github.com/Cerebellum-Network/json", branch = "no-std-cere", features = ["alloc"] }
sp-core = { version = "6.0.0", default-features = false, git = "https://github.com/paritytech/substrate.git", branch = "polkadot-v0.9.30" }
sp-io = { version = "6.0.0", default-features = false, git = "https://github.com/paritytech/substrate.git", branch = "polkadot-v0.9.30" }
sp-keystore = { version = "0.12.0", default-features = false, git = "https://github.com/paritytech/substrate.git", branch = "polkadot-v0.9.30", optional = true }
sp-runtime = { version = "6.0.0", default-features = false, git = "https://github.com/paritytech/substrate.git", branch = "polkadot-v0.9.30" }
sp-std = { version = "4.0.0", default-features = false, git = "https://github.com/paritytech/substrate.git", branch = "polkadot-v0.9.30" }
>>>>>>> a6a22e04

[features]
default = ["std"]
std = [
<<<<<<< HEAD
	"codec/std",
	"sp-keystore",
	"frame-support/std",
	"frame-system/std",
	"sp-core/std",
	"sp-io/std",
	"sp-runtime/std",
	"sp-std/std",
	"pallet-contracts/std",
]

[dev-dependencies]
pallet-balances = { version = "4.0.0-dev", git = "https://github.com/paritytech/substrate.git", branch = "polkadot-v0.9.31" }
pallet-timestamp = { version = "4.0.0-dev", git = "https://github.com/paritytech/substrate.git", branch = "polkadot-v0.9.31" }
pallet-randomness-collective-flip = { version = "4.0.0-dev", git = "https://github.com/paritytech/substrate.git", branch = "polkadot-v0.9.31" }
=======
  "codec/std",
  "sp-keystore",
  "frame-support/std",
  "frame-system/std",
  "sp-core/std",
  "sp-io/std",
  "sp-runtime/std",
  "sp-std/std",
  "pallet-contracts/std",
  # "pallet-contracts-rpc-runtime-api/std",
]

[dev-dependencies]
pallet-balances = { version = "4.0.0-dev", git = "https://github.com/paritytech/substrate.git", branch = "polkadot-v0.9.30" }
pallet-randomness-collective-flip = { version = "4.0.0-dev", git = "https://github.com/paritytech/substrate.git", branch = "polkadot-v0.9.30" }
pallet-timestamp = { version = "4.0.0-dev", git = "https://github.com/paritytech/substrate.git", branch = "polkadot-v0.9.30" }
>>>>>>> a6a22e04
pretty_assertions = "0.6.1"<|MERGE_RESOLUTION|>--- conflicted
+++ resolved
@@ -15,56 +15,22 @@
 [dependencies]
 alt_serde = { version = "1", default-features = false, features = ["derive"] }
 codec = { package = "parity-scale-codec", version = "3.1.5", default-features = false, features = ["full"] }
-<<<<<<< HEAD
 frame-support = { version = "4.0.0-dev", default-features = false, git = "https://github.com/paritytech/substrate.git", branch = "polkadot-v0.9.31" }
 frame-system = { version = "4.0.0-dev", default-features = false, git = "https://github.com/paritytech/substrate.git", branch = "polkadot-v0.9.31" }
-sp-keystore = { version = "0.12.0", default-features = false, git = "https://github.com/paritytech/substrate.git", branch = "polkadot-v0.9.31", optional = true }
+hex = { version = "0.4", default-features = false }
+hex-literal = "^0.3.1"
+pallet-contracts = { version = '4.0.0-dev', default-features = false, git = "https://github.com/paritytech/substrate.git", branch = "polkadot-v0.9.31" }
+scale-info = { version = "2.1.2", default-features = false, features = ["derive"] }
+serde_json = { version = "1", default-features = false, git = "https://github.com/Cerebellum-Network/json", branch = "no-std-cere", features = ["alloc"] }
 sp-core = { version = "6.0.0", default-features = false, git = "https://github.com/paritytech/substrate.git", branch = "polkadot-v0.9.31" }
 sp-io = { version = "6.0.0", default-features = false, git = "https://github.com/paritytech/substrate.git", branch = "polkadot-v0.9.31" }
+sp-keystore = { version = "0.12.0", default-features = false, git = "https://github.com/paritytech/substrate.git", branch = "polkadot-v0.9.31", optional = true }
 sp-runtime = { version = "6.0.0", default-features = false, git = "https://github.com/paritytech/substrate.git", branch = "polkadot-v0.9.31" }
 sp-std = { version = "4.0.0", default-features = false, git = "https://github.com/paritytech/substrate.git", branch = "polkadot-v0.9.31" }
-pallet-contracts  = { version = '4.0.0-dev', default-features = false, git = "https://github.com/paritytech/substrate.git", branch = "polkadot-v0.9.31" }
-alt_serde = { version = "1", default-features = false, features = ["derive"] }
-serde_json = { version = "1", default-features = false, git = "https://github.com/Cerebellum-Network/json", branch = "no-std-cere", features = ["alloc"] }
-hex-literal = "^0.3.1"
-hex = { version = "0.4", default-features = false }
-scale-info = { version = "2.1.2", default-features = false, features = ["derive"] }
-=======
-frame-support = { version = "4.0.0-dev", default-features = false, git = "https://github.com/paritytech/substrate.git", branch = "polkadot-v0.9.30" }
-frame-system = { version = "4.0.0-dev", default-features = false, git = "https://github.com/paritytech/substrate.git", branch = "polkadot-v0.9.30" }
-hex = { version = "0.4", default-features = false }
-# pallet-contracts-rpc-runtime-api = { version = "0.8.0", default-features = false, git = "https://github.com/paritytech/substrate.git", branch = "polkadot-v0.9.30" }
-hex-literal = "^0.3.1"
-pallet-contracts = { version = '4.0.0-dev', default-features = false, git = "https://github.com/paritytech/substrate.git", branch = "polkadot-v0.9.30" }
-scale-info = { version = "2.1.2", default-features = false, features = ["derive"] }
-serde_json = { version = "1", default-features = false, git = "https://github.com/Cerebellum-Network/json", branch = "no-std-cere", features = ["alloc"] }
-sp-core = { version = "6.0.0", default-features = false, git = "https://github.com/paritytech/substrate.git", branch = "polkadot-v0.9.30" }
-sp-io = { version = "6.0.0", default-features = false, git = "https://github.com/paritytech/substrate.git", branch = "polkadot-v0.9.30" }
-sp-keystore = { version = "0.12.0", default-features = false, git = "https://github.com/paritytech/substrate.git", branch = "polkadot-v0.9.30", optional = true }
-sp-runtime = { version = "6.0.0", default-features = false, git = "https://github.com/paritytech/substrate.git", branch = "polkadot-v0.9.30" }
-sp-std = { version = "4.0.0", default-features = false, git = "https://github.com/paritytech/substrate.git", branch = "polkadot-v0.9.30" }
->>>>>>> a6a22e04
 
 [features]
 default = ["std"]
 std = [
-<<<<<<< HEAD
-	"codec/std",
-	"sp-keystore",
-	"frame-support/std",
-	"frame-system/std",
-	"sp-core/std",
-	"sp-io/std",
-	"sp-runtime/std",
-	"sp-std/std",
-	"pallet-contracts/std",
-]
-
-[dev-dependencies]
-pallet-balances = { version = "4.0.0-dev", git = "https://github.com/paritytech/substrate.git", branch = "polkadot-v0.9.31" }
-pallet-timestamp = { version = "4.0.0-dev", git = "https://github.com/paritytech/substrate.git", branch = "polkadot-v0.9.31" }
-pallet-randomness-collective-flip = { version = "4.0.0-dev", git = "https://github.com/paritytech/substrate.git", branch = "polkadot-v0.9.31" }
-=======
   "codec/std",
   "sp-keystore",
   "frame-support/std",
@@ -74,12 +40,10 @@
   "sp-runtime/std",
   "sp-std/std",
   "pallet-contracts/std",
-  # "pallet-contracts-rpc-runtime-api/std",
 ]
 
 [dev-dependencies]
-pallet-balances = { version = "4.0.0-dev", git = "https://github.com/paritytech/substrate.git", branch = "polkadot-v0.9.30" }
-pallet-randomness-collective-flip = { version = "4.0.0-dev", git = "https://github.com/paritytech/substrate.git", branch = "polkadot-v0.9.30" }
-pallet-timestamp = { version = "4.0.0-dev", git = "https://github.com/paritytech/substrate.git", branch = "polkadot-v0.9.30" }
->>>>>>> a6a22e04
+pallet-balances = { version = "4.0.0-dev", git = "https://github.com/paritytech/substrate.git", branch = "polkadot-v0.9.31" }
+pallet-randomness-collective-flip = { version = "4.0.0-dev", git = "https://github.com/paritytech/substrate.git", branch = "polkadot-v0.9.31" }
+pallet-timestamp = { version = "4.0.0-dev", git = "https://github.com/paritytech/substrate.git", branch = "polkadot-v0.9.31" }
 pretty_assertions = "0.6.1"