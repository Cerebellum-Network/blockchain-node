//! # DDC Validator pallet
//!
//! The DDC Validator pallet defines storage item to store validation results and implements OCW
//! (off-chain worker) to produce these results using the data from Data Activity Capture (DAC).
//!
//! - [`Config`]
//! - [`Call`]
//! - [`Pallet`]
//! - [`Hooks`]
//!
//!	## Notes
//!
//! - Era definition in this pallet is different than in the `pallet-staking`. Check DAC
//!   documentation for `era` definition used in this pallet.

#![cfg_attr(not(feature = "std"), no_std)]

mod dac;
mod payments;
mod shm;
mod utils;
mod validation;

#[cfg(test)]
mod mock;

#[cfg(test)]
mod tests;

pub use alloc::{format, string::String};
pub use alt_serde::{de::DeserializeOwned, Deserialize, Serialize};
pub use codec::{Decode, Encode, HasCompact, MaxEncodedLen};
pub use core::fmt::Debug;
pub use frame_support::{
	decl_event, decl_module, decl_storage, defensive,
	dispatch::DispatchResult,
	pallet_prelude::*,
	parameter_types, storage,
	traits::{Currency, Randomness, UnixTime},
	weights::Weight,
	BoundedVec, RuntimeDebug,
};
pub use frame_system::{
	ensure_signed,
	offchain::{AppCrypto, CreateSignedTransaction, SendSignedTransaction, Signer, SigningTypes},
	pallet_prelude::*,
};
pub use lite_json::json::JsonValue;
use log::info;
pub use pallet::*;
pub use pallet_ddc_accounts::{self as ddc_accounts, BucketsDetails};
pub use pallet_ddc_staking::{self as ddc_staking};
pub use pallet_session as session;
pub use pallet_staking::{self as staking};
pub use scale_info::TypeInfo;
pub use serde_json::Value;
pub use sp_core::crypto::{AccountId32, KeyTypeId, UncheckedFrom};
<<<<<<< HEAD
pub use sp_io::crypto::sr25519_public_keys;
pub use sp_runtime::offchain::{
	http, storage::StorageValueRef, storage_lock, storage_lock::StorageLock, Duration, Timestamp,
=======
pub use sp_io::{crypto::sr25519_public_keys, offchain_index};
pub use sp_runtime::offchain::{
	http, storage::StorageValueRef, storage_lock, storage_lock::StorageLock,  Duration, Timestamp
>>>>>>> 84ae0b20
};
pub use sp_staking::EraIndex;
pub use sp_std::{collections::btree_map::BTreeMap, prelude::*};

extern crate alloc;

/// The balance type of this pallet.
type BalanceOf<T> = <<T as pallet_contracts::Config>::Currency as Currency<
	<T as frame_system::Config>::AccountId,
>>::Balance;

type ResultStr<T> = Result<T, &'static str>;

/// Offchain local storage key that holds the last era in which the validator completed its
/// assignment.
const LAST_VALIDATED_ERA_KEY: &[u8; 40] = b"pallet-ddc-validator::last_validated_era";

/// Local storage key that holds the flag to enable DDC validation. Set it to true (0x01) to enable
/// DDC validation, set it to false (0x00) or delete the key to disable it.
const ENABLE_DDC_VALIDATION_KEY: &[u8; 21] = b"enable-ddc-validation";

pub const KEY_TYPE: KeyTypeId = KeyTypeId(*b"dacv");

pub const TIME_START_MS: u128 = 1_672_531_200_000;
pub const ERA_DURATION_MS: u128 = 120_000;
pub const ERA_IN_BLOCKS: u8 = 20;
pub const BYTES_TO_CERE: u64 = 1; // this should have a logic built on top and adjusted

/// Offchain local storage key that holds the last era in which the validator completed its
/// assignment.
const LAST_VALIDATED_ERA_LOCK_KEY: &[u8; 45] = b"pallet-ddc-validator::last-validated-era-lock";
const LAST_VALIDATED_ERA_STORAGE_KEY: &[u8; 48] = b"pallet-ddc-validator::last-validated-era-storage";
/// Webdis in experimental cluster connected to Redis in dev.
// pub const DEFAULT_DATA_PROVIDER_URL: &str = "https://dev-dac-redis.network-dev.aws.cere.io";
<<<<<<< HEAD
pub const DEFAULT_DATA_PROVIDER_URL: &str = "http://redis:6379";
=======
pub const DEFAULT_DATA_PROVIDER_URL: &str = "http://webdis:7379";
// pub const DEFAULT_DATA_PROVIDER_URL: &str = "http://161.35.140.182:7379";
>>>>>>> 84ae0b20
pub const DATA_PROVIDER_URL_KEY: &[u8; 32] = b"ddc-validator::data-provider-url";
pub const QUORUM_SIZE: usize = 1;

#[derive(Debug)]
pub enum AssignmentError {
	NoValidators,
	NotEnoughValidators { requested_quorum: usize, available_validators: usize },
	DefensiveEmptyQuorumsCycle,
}

/// Aggregated values from DAC that describe CDN node's activity during a certain era.
#[derive(
	PartialEq,
	Eq,
	Clone,
	Encode,
	Decode,
	RuntimeDebug,
	TypeInfo,
	MaxEncodedLen,
	Serialize,
	Deserialize,
)]
#[serde(crate = "alt_serde")]
pub struct DacTotalAggregates {
	/// Total bytes received by the client.
	pub received: u64,
	/// Total bytes sent by the CDN node.
	pub sent: u64,
	/// Total bytes sent by the CDN node to the client which interrupts the connection.
	pub failed_by_client: u64,
	/// ToDo: explain.
	pub failure_rate: u64,
}

/// Final DAC Validation decision.
#[derive(PartialEq, Eq, Clone, Encode, Decode, RuntimeDebug, TypeInfo, Serialize, Deserialize)]
#[serde(crate = "alt_serde")]
pub struct ValidationDecision {
	/// CDN node public key.
	pub edge: String,
	/// Validation result.
	pub result: bool,
	/// A hash of the data used to produce validation result.
	pub payload: [u8; 32],
	/// Values aggregated from the payload.
	pub totals: DacTotalAggregates,
}

pub mod crypto {
	use super::KEY_TYPE;
	use frame_system::offchain::AppCrypto;
	use sp_core::sr25519::Signature as Sr25519Signature;
	use sp_runtime::{
		app_crypto::{app_crypto, sr25519},
		traits::Verify,
	};
	app_crypto!(sr25519, KEY_TYPE);

	use sp_runtime::{MultiSignature, MultiSigner};

	pub struct TestAuthId;

	impl AppCrypto<<Sr25519Signature as Verify>::Signer, Sr25519Signature> for TestAuthId {
		type RuntimeAppPublic = Public;
		type GenericSignature = sp_core::sr25519::Signature;
		type GenericPublic = sp_core::sr25519::Public;
	}

	impl AppCrypto<MultiSigner, MultiSignature> for TestAuthId {
		type RuntimeAppPublic = Public;
		type GenericSignature = sp_core::sr25519::Signature;
		type GenericPublic = sp_core::sr25519::Public;
	}
}

#[frame_support::pallet]
pub mod pallet {
	use super::*;

	#[pallet::pallet]
	#[pallet::without_storage_info]
	#[pallet::generate_store(pub(super) trait Store)]
	pub struct Pallet<T>(_);

	#[pallet::config]
	pub trait Config:
		frame_system::Config
		+ pallet_contracts::Config
		+ pallet_session::Config<ValidatorId = <Self as frame_system::Config>::AccountId>
		+ pallet_staking::Config
		+ ddc_accounts::Config
		+ ddc_staking::Config
		+ CreateSignedTransaction<Call<Self>>
	where
		<Self as frame_system::Config>::AccountId: AsRef<[u8]> + UncheckedFrom<Self::Hash>,
		<BalanceOf<Self> as HasCompact>::Type: Clone + Eq + PartialEq + Debug + TypeInfo + Encode,
	{
		/// The overarching event type.
		type RuntimeEvent: From<Event<Self>> + IsType<<Self as frame_system::Config>::RuntimeEvent>;

		/// Something that provides randomness in the runtime. Required by the tasks assignment
		/// procedure.
		type Randomness: Randomness<Self::Hash, Self::BlockNumber>;

		/// A dispatchable call.
		type RuntimeCall: From<Call<Self>>;

		type AuthorityId: AppCrypto<Self::Public, Self::Signature>;
		type TimeProvider: UnixTime;

		/// Number of validators expected to produce an individual validation decision to form a
		/// consensus. Tasks assignment procedure use this value to determine the number of
		/// validators are getting the same task. Must be an odd number.
		#[pallet::constant]
		type DdcValidatorsQuorumSize: Get<u32>;

		type ValidatorsMax: Get<u32>;

		/// Proof-of-Delivery parameter specifies an allowed deviation between bytes sent and bytes
		/// received. The deviation is expressed as a percentage. For example, if the value is 10,
		/// then the difference between bytes sent and bytes received is allowed to be up to 10%.
		/// The value must be in range [0, 100].
		#[pallet::constant]
		type ValidationThreshold: Get<u32>;
	}

<<<<<<< HEAD
	/// The map from the era and validator stash key to the list of CDN nodes to validate.
=======
	// Map of assignments per validator per era
>>>>>>> 84ae0b20
	#[pallet::storage]
	#[pallet::getter(fn assignments)]
	pub(super) type Assignments<T: Config> =
		StorageDoubleMap<_, Twox64Concat, EraIndex, Twox64Concat, T::AccountId, Vec<T::AccountId>>;
	
	// Map to check if validation decision was performed for the era
	#[pallet::storage]
	#[pallet::getter(fn content_owners_charged)]
	pub(super) type EraContentOwnersCharged<T: Config> =
	StorageDoubleMap<_, Twox64Concat, EraIndex, Twox64Concat, T::AccountId, bool, ValueQuery>;

	/// A signal to start a process on all the validators.
	#[pallet::storage]
	#[pallet::getter(fn signal)]
	pub(super) type Signal<T: Config> = StorageValue<_, bool>;

	/// The map from the era and CDN participant stash key to the validation decision related.
	#[pallet::storage]
	#[pallet::getter(fn validation_decisions)]
	pub type ValidationDecisions<T: Config> =
		StorageDoubleMap<_, Twox64Concat, EraIndex, Twox64Concat, T::AccountId, ValidationDecision>;

	// Map to check if validation decision was performed for the era
	#[pallet::storage]
	#[pallet::getter(fn validation_decision_set_for_node)]
	pub(super) type ValidationDecisionSetForNode<T: Config> =
	StorageDoubleMap<_, Twox64Concat, EraIndex, Twox64Concat, T::AccountId, bool, ValueQuery>;

	// Map to check if reward points were set for the era
	#[pallet::storage]
	#[pallet::getter(fn reward_points_set_for_node)]
	pub(super) type RewardPointsSetForNode<T: Config> =
	StorageDoubleMap<_, Twox64Concat, EraIndex, Twox64Concat, T::AccountId, bool, ValueQuery>;

	/// The last era for which the tasks assignment produced.
	#[pallet::storage]
	#[pallet::getter(fn last_managed_era)]
	pub type LastManagedEra<T: Config> = StorageValue<_, EraIndex>;

	/// The mapping of controller accounts to OCW public keys
	#[pallet::storage]
	#[pallet::getter(fn ocw_keys)]
	pub type OffchainWorkerKeys<T: Config> =
		StorageMap<_, Twox64Concat, T::AccountId, T::AccountId>;

	#[pallet::error]
	pub enum Error<T> {
		NotController,
		OCWKeyNotRegistered,
		ContentOwnersDoubleSpend,
		ValidationDecisionAlreadySet,
		NodeNotActive
	}

	#[pallet::event]
	#[pallet::generate_deposit(pub(super) fn deposit_event)]
	pub enum Event<T: Config>
	where
		<T as frame_system::Config>::AccountId: AsRef<[u8]> + UncheckedFrom<T::Hash>,
		<BalanceOf<T> as HasCompact>::Type: Clone + Eq + PartialEq + Debug + TypeInfo + Encode, {
	  // Validator submits decision for an era
		ValidationDecision(EraIndex, T::AccountId, ValidationDecision),
		// Set era reward points
		EraRewardPoints(EraIndex, Vec<(T::AccountId, u64)>),
	}

	#[pallet::hooks]
	impl<T: Config> Hooks<BlockNumberFor<T>> for Pallet<T>
	where
		<T as frame_system::Config>::AccountId: AsRef<[u8]> + UncheckedFrom<T::Hash>,
		<BalanceOf<T> as HasCompact>::Type: Clone + Eq + PartialEq + Debug + TypeInfo + Encode,
	{
		fn on_initialize(block_number: T::BlockNumber) -> Weight {
			if block_number <= 1u32.into() {
				return Weight::from_ref_time(0)
			}

			Signal::<T>::set(Some(false));

<<<<<<< HEAD
			let current_ddc_era = match ddc_staking::pallet::Pallet::<T>::current_era() {
				Some(era) => era,
				None => {
					log::debug!("DDC era not set.");
					return Weight::from_ref_time(0)
				},
			};
			log::debug!("Current DDC era: {:?}.", current_ddc_era);

			// Produce an assignment for the next era if it's not produced yet.
			match Self::last_managed_era() {
				Some(last_managed_era) if current_ddc_era < last_managed_era =>
					return Weight::from_ref_time(0),
				_ => (),
			}

			match Self::assign(3usize, current_ddc_era + 1) {
				Ok(_) => <LastManagedEra<T>>::put(current_ddc_era + 1),
				Err(e) => log::debug!("DDC validation assignment error: {:?}.", e),
			}
=======
			let era = Self::get_current_era();
			log::info!("current era: {:?}", era);

			match Self::last_managed_era() {
				Some(last_managed_era) if era <= last_managed_era => (),
				_ => {
					Self::assign(3usize, era);
					<LastManagedEra<T>>::put(era);
				},
			};
>>>>>>> 84ae0b20

			Weight::from_ref_time(0)
		}

		fn offchain_worker(block_number: T::BlockNumber) {
			// Skip if not a validator.
			if !sp_io::offchain::is_validator() {
				return
			}

<<<<<<< HEAD
			// Skip if DDC validation is not enabled.
			match StorageValueRef::persistent(ENABLE_DDC_VALIDATION_KEY).get::<bool>() {
				Ok(Some(enabled)) if enabled == true => (),
				_ => return,
			}

			let mut should_validate_because_new_era = true;

			let mut validation_lock =
				StorageLock::<storage_lock::Time>::new(LAST_VALIDATED_ERA_KEY);

			// Skip if the validation is already in progress.
			if validation_lock.try_lock().is_err() {
				should_validate_because_new_era = false;
			}

			let last_validated_era_storage = StorageValueRef::persistent(LAST_VALIDATED_ERA_KEY);
			let last_validated_era = match last_validated_era_storage.get::<EraIndex>() {
				Ok(Some(last_validated_era)) => last_validated_era,
				_ => 0, // let's consider an absent or undecodable data as we never did a validation
			};

			let current_ddc_era = match ddc_staking::pallet::Pallet::<T>::current_era() {
				Some(era) => era,
				None => {
					defensive!("DDC era not set");
					return
				},
			};

			// Skip if the validation is already complete for the era.
			if current_ddc_era <= last_validated_era {
				should_validate_because_new_era = false;
			}

			// Validation start forced externally?
			let should_validate_because_signal = Signal::<T>::get().unwrap_or(false);

			if !should_validate_because_new_era && !should_validate_because_signal {
				return
			}

			if let Err(e) = Self::validate_edges() {
				log::warn!("🔎 DDC validation failed. {}", e);
				return
			}

			last_validated_era_storage.set(&current_ddc_era);
			log::info!("🔎 DDC validation complete for {} era.", current_ddc_era);
=======
			let mut should_validate_because_new_era = true;

			let mut validation_lock =
				StorageLock::<storage_lock::Time>::new(LAST_VALIDATED_ERA_LOCK_KEY);

			// Skip if the validation is already in progress.
			if let Ok(_guard) = validation_lock.try_lock() {

				log::info!("Should validate {:?}", should_validate_because_new_era);

				let last_validated_era_storage = StorageValueRef::persistent(LAST_VALIDATED_ERA_STORAGE_KEY);
				let last_validated_era = match last_validated_era_storage.get::<EraIndex>() {
					Ok(Some(last_validated_era)) => last_validated_era,
					_ => 0, // let's consider an absent or undecodable data as we never did a validation
				};
	
				if let Ok(Some(res)) = last_validated_era_storage.get::<EraIndex>() {
					log::info!("cached result for last validated era: {:?}", res);
				}
	
				let current_era = Self::get_current_era();
	
				// Skip if the validation is already complete for the era.
				if current_era - 1 <= last_validated_era {
					should_validate_because_new_era = false;
				}
	
				log::info!("Should validate {:?}", should_validate_because_new_era);
	
				let data_provider_url = Self::get_data_provider_url();
				log::info!("[DAC Validator] Data provider URL: {:?}", &data_provider_url);
	
				// Validation start forced externally?
				let should_validate_because_signal = Signal::<T>::get().unwrap_or(false);
	
				log::info!("Should validate {:?}", should_validate_because_new_era);
	
				if should_validate_because_new_era || should_validate_because_signal {
					Self::validate_edges();
				}
	
				last_validated_era_storage.set(&(current_era - 1));
			};
>>>>>>> 84ae0b20
		}
	}

	#[pallet::call]
	impl<T: Config> Pallet<T>
	where
		<T as frame_system::Config>::AccountId: AsRef<[u8]> + UncheckedFrom<T::Hash>,
		<BalanceOf<T> as HasCompact>::Type: Clone + Eq + PartialEq + Debug + TypeInfo + Encode,
	{
		/// Run a process at the same time on all the validators.
		#[pallet::weight(10_000)]
		pub fn send_signal(origin: OriginFor<T>) -> DispatchResult {
			ensure_signed(origin)?;

			Signal::<T>::set(Some(true));

			Ok(())
		}

		/// Set validation decision for a given CDN node in an era.
		#[pallet::weight(10_000)]
		pub fn set_validation_decision(
			origin: OriginFor<T>,
			era: EraIndex,
			cdn_node: T::AccountId,
			validation_decision: ValidationDecision,
		) -> DispatchResult {
			let controller = ensure_signed(origin)?;

			ensure!(
				OffchainWorkerKeys::<T>::contains_key(&controller),
				Error::<T>::OCWKeyNotRegistered
			);

			ensure!(
				!Self::validation_decision_set_for_node(era, &cdn_node),
				Error::<T>::ValidationDecisionAlreadySet
			);

			ensure!(
				<ddc_staking::pallet::Edges<T>>::contains_key(&cdn_node),
				Error::<T>::NodeNotActive
			);
			// ToDo: check if the era is current - 1.

			ValidationDecisions::<T>::insert(era, cdn_node.clone(), validation_decision.clone());

			Self::deposit_event(Event::<T>::ValidationDecision(era, cdn_node.clone(), validation_decision));

			ValidationDecisionSetForNode::<T>::insert(era, cdn_node, true);

			Ok(())
		}

		/// Set reward points for CDN participants at the given era.
		///
		/// ToDo: remove it when the off-chain worker will be able to set reward points using the
		/// same call defined in `pallet-ddc-staking`.
		///
		/// `stakers_points` is a vector of (stash account ID, reward points) pairs. The rewards
		/// distribution will be based on total reward points, with each CDN participant receiving a
		/// proportionate reward based on their individual reward points.
		///
		/// See also  [`pallet_ddc_staking::ErasEdgesRewardPoints`].
		#[pallet::weight(100_000)]
		pub fn set_era_reward_points(
			origin: OriginFor<T>,
			era: EraIndex,
			stakers_points: Vec<(T::AccountId, u64)>,
		) -> DispatchResult {
			let controller = ensure_signed(origin)?;

			ensure!(
				OffchainWorkerKeys::<T>::contains_key(&controller),
				Error::<T>::OCWKeyNotRegistered
			);

			<ddc_staking::pallet::ErasEdgesRewardPoints<T>>::mutate(era, |era_rewards| {
				for (staker, points) in stakers_points.clone().into_iter() {
					if !Self::reward_points_set_for_node(era, &staker) { // check if rewards were not yet set for era for node
						if <ddc_staking::pallet::Edges<T>>::contains_key(&staker) { // check if node is active
							*era_rewards.individual.entry(staker.clone()).or_default() += points;
							era_rewards.total += points;
							<ddc_staking::pallet::ErasEdgesRewardPointsPerNode<T>>::mutate(&staker, |current_reward_points| {
								let rewards = ddc_staking::EraRewardPointsPerNode { era, points };
								current_reward_points.push(rewards);
							});
							RewardPointsSetForNode::<T>::insert(era, staker, true);
						}
					}					
				}
			});

			Self::deposit_event(Event::<T>::EraRewardPoints(era, stakers_points));

			Ok(())
		}

		#[pallet::weight(100_000)]
		pub fn charge_payments_content_owners(
			origin: OriginFor<T>,
			paying_accounts: Vec<BucketsDetails<ddc_accounts::BalanceOf<T>>>,
		) -> DispatchResult {
			let controller = ensure_signed(origin)?;
			log::info!("Controller is {:?}", controller);

			let era = Self::get_current_era();

			ensure!(
				OffchainWorkerKeys::<T>::contains_key(&controller),
				Error::<T>::OCWKeyNotRegistered
			);
<<<<<<< HEAD

			<ddc_accounts::pallet::Pallet<T>>::charge_payments_new(paying_accounts);
=======

			ensure!(
				!Self::content_owners_charged(era, &controller),
				Error::<T>::ContentOwnersDoubleSpend
			);
			
			let pricing: u128 = <ddc_staking::pallet::Pallet::<T>>::pricing().unwrap();
			<ddc_accounts::pallet::Pallet::<T>>::charge_payments_new(paying_accounts, pricing);

			EraContentOwnersCharged::<T>::insert(era, controller, true);
>>>>>>> 84ae0b20

			Ok(())
		}

		#[pallet::weight(100_000)]
<<<<<<< HEAD
		pub fn charge_payments_content_owners(
=======
		pub fn payout_cdn_owners(
			origin: OriginFor<T>,
			era: EraIndex,
		) -> DispatchResult {
			ensure_signed(origin)?;

			<ddc_staking::pallet::Pallet::<T>>::do_payout_stakers(era)
		}

		#[pallet::weight(100_000)]
		pub fn set_ocw_key(
>>>>>>> 84ae0b20
			origin: OriginFor<T>,
			paying_accounts: Vec<BucketsDetails<ddc_accounts::BalanceOf<T>>>,
		) -> DispatchResult {
			let controller = ensure_signed(origin)?;
			// ensure!(
			// 	OffchainWorkerKeys::<T>::contains_key(&controller),
			// 	Error::<T>::OCWKeyNotRegistered
			// );

			<ddc_accounts::pallet::Pallet<T>>::charge_payments_new(paying_accounts);

			Ok(())
		}

		#[pallet::weight(100_000)]
		pub fn payout_cdn_owners(origin: OriginFor<T>, era: EraIndex) -> DispatchResult {
			let controller = ensure_signed(origin)?;
			// ensure!(
			// 	OffchainWorkerKeys::<T>::contains_key(&controller),
			// 	Error::<T>::OCWKeyNotRegistered
			// );

			<ddc_staking::pallet::Pallet<T>>::do_payout_stakers(era);

			Ok(())
		}

		#[pallet::weight(100_000)]
		pub fn set_ocw_key(origin: OriginFor<T>, ocw_pub: T::AccountId) -> DispatchResult {
			let controller = ensure_signed(origin)?;
			let ledger = staking::Ledger::<T>::get(&controller).ok_or(Error::<T>::NotController)?;
			let era = staking::Pallet::<T>::current_era().unwrap();

			ensure!(
				staking::ErasStakers::<T>::contains_key(era, &ledger.stash),
				Error::<T>::NotController
			);

			OffchainWorkerKeys::<T>::insert(ocw_pub, controller);
			Ok(())
		}
	}

	impl<T: Config> Pallet<T>
	where
		<T as frame_system::Config>::AccountId: AsRef<[u8]> + UncheckedFrom<T::Hash>,
		<BalanceOf<T> as HasCompact>::Type: Clone + Eq + PartialEq + Debug + TypeInfo + Encode,
	{
		fn get_data_provider_url() -> String {
			let url_ref = sp_io::offchain::local_storage_get(
				sp_core::offchain::StorageKind::PERSISTENT,
				DATA_PROVIDER_URL_KEY,
			);

			match url_ref {
				Some(url) =>
					String::from_utf8(url).expect("Data provider URL should be valid UTF-8 string"),
				None => String::from(DEFAULT_DATA_PROVIDER_URL),
			}
		}

		fn get_mock_data_url() -> String {
			let data_url = Self::get_data_provider_url();
			let mock_url = "/JSON.GET/";
			let url = format!("{}{}", data_url, mock_url);

			url
		}

		fn get_signer() -> ResultStr<Signer<T, T::AuthorityId>> {
			let signer = Signer::<_, _>::any_account();
			if !signer.can_sign() {
				return Err("[DAC Validator] No local accounts available. Consider adding one via `author_insertKey` RPC.");
			}

			Ok(signer)
		}

		fn validate(bytes_sent: &dac::BytesSent, bytes_received: &dac::BytesReceived) -> bool {
			let percentage_difference = 1f32 - (bytes_received.sum as f32 / bytes_sent.sum as f32);

			return if percentage_difference >= 0.0 &&
				(T::ValidationThreshold::get() as f32 - percentage_difference) > 0.0
			{
				true
			} else {
				false
			}
		}

		fn is_valid(bytes_sent: u64, bytes_received: u64) -> bool {
			if bytes_sent == bytes_received {
				return true
			}

			let percentage_difference = 1f32 - (bytes_received as f32 / bytes_sent as f32);

			return if percentage_difference >= 0.0 &&
				(T::ValidationThreshold::get() as f32 - percentage_difference) > 0.0
			{
				true
			} else {
				false
			}
		}

		/// Shuffle the `list` swapping it's random elements `list.len()` times.
		fn shuffle(mut list: Vec<T::AccountId>) -> Vec<T::AccountId> {
			let len = list.len();
			for i in 1..len {
				let random_index = Self::choose(len as u32).unwrap() as usize;
				list.swap(i, random_index)
			}

			list
		}

		/// Split the `list` to several chunks `segment_len` length each.
		///
		/// The very last chunk will be shorter than `segment_len` if `list.len()` is not divisible
		/// by `segment_len`.
		fn split<Item: Clone>(list: Vec<Item>, segment_len: usize) -> Vec<Vec<Item>> {
			let mut result: Vec<Vec<Item>> = Vec::new();

			if segment_len == 0 {
				return result
			}

			for i in (0..list.len()).step_by(segment_len) {
				let end = usize::min(i + segment_len, list.len());
				let chunk = list[i..end].to_vec();
				result.push(chunk);
			}

			result
		}

<<<<<<< HEAD
		/// Assign which CDN nodes data each validator shall process.
		///
		/// Each CDN node is assigned to `quorum_size` validators randomly picked from the validator
		/// set.
		fn assign(quorum_size: usize, era: EraIndex) -> Result<(), AssignmentError> {
			let validators: Vec<T::AccountId> = <staking::Validators<T>>::iter_keys().collect();
			log::debug!("Current validators: {:?}.", validators);

			if validators.len() == 0 {
				return Err(AssignmentError::NoValidators)
			}

			if validators.len() < quorum_size {
				return Err(AssignmentError::NotEnoughValidators {
					requested_quorum: quorum_size,
					available_validators: validators.len(),
				})
			}
=======
		fn assign(quorum_size: usize, era: EraIndex) {
			let validators: Vec<T::AccountId> = OffchainWorkerKeys::<T>::iter_keys().collect();
			
			log::info!("current validators: {:?}", validators);
>>>>>>> 84ae0b20

			let edges: Vec<T::AccountId> = <ddc_staking::pallet::Edges<T>>::iter_keys().collect();
			log::debug!("Current edges: {:?}.", edges);

			if edges.len() == 0 {
				return Ok(())
			}

			let shuffled_validators = Self::shuffle(validators);
			let shuffled_edges = Self::shuffle(edges);

			let validators_keys: Vec<String> = shuffled_validators
				.iter()
				.map(|v| utils::account_to_string::<T>(v.clone()))
				.collect();

			// Create several groups of validators `quorum_size` length each.
			let quorums = Self::split(validators_keys, quorum_size);
<<<<<<< HEAD

			// Write an assignment to each validator in each quorum. The difference between the
			// number of edges assigned to each validator is not higher then 1. If the number of
			// edges is less then the number of quorums, some quorums will not have any edges
			// assigned.
			let mut quorums_cycle = quorums.iter().cycle();
			for edge in shuffled_edges {
				let Some(quorum_validators) = quorums_cycle.next() else {
					return Err(AssignmentError::DefensiveEmptyQuorumsCycle);
=======

			// Write an assignment to each validator in each quorum. The difference between the
			// number of edges assigned to each validator is not higher then 1. If the number of
			// edges is less then the number of quorums, some quorums will not have any edges
			// assigned.
			let mut quorums_cycle = quorums.iter().cycle();
			for edge in shuffled_edges {
				let Some(quorum_validators) = quorums_cycle.next() else {
					log::info!("unexpectedly ran out of quorums");

					// defensive!("unexpectedly ran out of quorums");
					return
>>>>>>> 84ae0b20
				};
				quorum_validators.iter().for_each(|validator| {
					Assignments::<T>::append(
						era,
						utils::string_to_account::<T>(validator.clone()),
						edge.clone(),
					);
				});
			}

			return Ok(())
		}

		/// Randomly choose a number in range `[0, total)`.
		/// Returns `None` for zero input.
		/// Modification of `choose_ticket` from `pallet-lottery` version `4.0.0-dev`.
		fn choose(total: u32) -> Option<u32> {
			if total == 0 {
				return None
			}
			let mut random_number = Self::generate_random_number(0);

			// Best effort attempt to remove bias from modulus operator.
			for i in 1..128 {
				if random_number < u32::MAX - u32::MAX % total {
					break
				}

				random_number = Self::generate_random_number(i);
			}

			Some(random_number % total)
		}

		/// Generate a random number from a given seed.
		/// Note that there is potential bias introduced by using modulus operator.
		/// You should call this function with different seed values until the random
		/// number lies within `u32::MAX - u32::MAX % n`.
		/// Modification of `generate_random_number` from `pallet-lottery` version `4.0.0-dev`.
		fn generate_random_number(seed: u32) -> u32 {
			let (random_seed, _) =
				<T as pallet::Config>::Randomness::random(&(b"ddc-validator", seed).encode());
			let random_number = <u32>::decode(&mut random_seed.as_ref())
				.expect("secure hashes should always be bigger than u32; qed");

			random_number
		}

		fn find_validators_from_quorum(validator_id: &T::AccountId, era: &EraIndex) -> Vec<String> {
			let validator_edges = Self::assignments(era, &validator_id).unwrap();
			let mut quorum_members: Vec<String> = Vec::new();

			<Assignments<T>>::iter_prefix(era).for_each(|(candidate_id, edges)| {
				if validator_edges == edges {
					let candidate_id_str = utils::account_to_string::<T>(candidate_id);
					quorum_members.push(candidate_id_str);
				}
			});

			quorum_members
		}

		fn get_public_key() -> Option<T::AccountId> {
			match sr25519_public_keys(KEY_TYPE).first() {
				Some(pubkey) => Some(T::AccountId::decode(&mut &pubkey.encode()[..]).unwrap()),
				None => None,
			}
		}

		fn validate_edges() -> Result<(), &'static str> {
			let current_ddc_era =
				ddc_staking::pallet::Pallet::<T>::current_era().ok_or("DDC era not set")?;
			let mock_data_url = Self::get_mock_data_url();
			let data_provider_url = Self::get_data_provider_url();
			info!("[DAC Validator] Data provider URL: {:?}", &data_provider_url);

			// let signer = Self::get_signer().unwrap();
			// let validator = signer.get_any_account().unwrap().id;
			let validator = match Self::get_public_key() {
				Some(key) => key,
				None => return Err("No validator public key found."),
			};

			info!("validator: {:?}", validator);

			let assigned_edges = Self::assignments(current_ddc_era - 1, validator.clone())
				.expect("No assignments for the previous era");

			info!("assigned_edges: {:?}", assigned_edges);

			// Calculate CDN nodes reward points from validation decision aggregates
			let mut cdn_nodes_reward_points: Vec<(T::AccountId, u64)> = vec![];

			for assigned_edge in assigned_edges.iter() {
				info!("assigned edge: {:?}", assigned_edge);

				// form url for each node
<<<<<<< HEAD
				let edge_url = format!(
					"{}{}{}/$.{}",
					mock_data_url,
					"ddc:dac:aggregation:nodes:",
					current_ddc_era - 1,
					utils::account_to_string::<T>(assigned_edge.clone())
				);
=======
				let edge_url = format!("{}{}{}{}{}", mock_data_url, "ddc:dac:aggregation:nodes:", current_era, "/$.", utils::account_to_string::<T>(assigned_edge.clone()));
				// let edge_url = format!("{}{}{}{}{}", mock_data_url, "ddc:dac:aggregation:nodes:", 132855, "/$.", utils::account_to_string::<T>(assigned_edge.clone()));
>>>>>>> 84ae0b20
				info!("edge url: {:?}", edge_url);

				let node_aggregates = dac::fetch_cdn_node_aggregates_request(&edge_url);
				info!("node aggregates: {:?}", node_aggregates);

				// No data for node
<<<<<<< HEAD
				if (node_aggregates.len() == 0) {
					continue
				}
=======
				if node_aggregates.len() == 0 { continue; }
				
>>>>>>> 84ae0b20

				let request_ids = &node_aggregates[0].request_ids;
				info!("request_ids: {:?}", request_ids);

				// Store bucket payments
				let payments_per_bucket = &mut Vec::new();
				let requests = &mut dac::Requests::new();
				for request_id in request_ids.iter() {
<<<<<<< HEAD
					let request_id_url =
						format!("{}{}{}", mock_data_url, "ddc:dac:data:file:", request_id.clone());
=======
					let request_id_url = format!("{}{}{}", mock_data_url, "ddc:dac:data:file:", request_id.clone());
>>>>>>> 84ae0b20
					let file_request = dac::fetch_file_request(&request_id_url);
					requests.insert(file_request.file_request_id.clone(), file_request.clone());
				}
				dac::get_acknowledged_bytes_bucket(&requests, payments_per_bucket);
				let (bytes_sent, bytes_received) = dac::get_served_bytes_sum(&requests);
				let is_valid = Self::is_valid(bytes_sent, bytes_received);

				info!("bytes_sent, bytes_received: {:?}, {:?}", bytes_sent, bytes_received);

				let payload = serde_json::to_string(&requests).unwrap();
				let decision = ValidationDecision {
					edge: utils::account_to_string::<T>(assigned_edge.clone()),
					result: is_valid,
					payload: utils::hash(&payload),
					totals: DacTotalAggregates {
						received: bytes_received,
						sent: bytes_sent,
						failed_by_client: 0,
						failure_rate: 0,
					},
				};

				info!("decision to be encoded: {:?}", decision);

				let serialized_decision = serde_json::to_string(&decision).unwrap();
				let encoded_decision =
					shm::base64_encode(&serialized_decision.as_bytes().to_vec()).unwrap();
				info!("encoded decision: {:?}", encoded_decision);

				let validator_str = utils::account_to_string::<T>(validator.clone());
				let edge_str = utils::account_to_string::<T>(assigned_edge.clone());

				let encoded_decision_str = encoded_decision.iter().cloned().collect::<String>();

				let response = shm::share_intermediate_validation_result(
					&data_provider_url,
					current_ddc_era - 1,
					&validator_str,
					&edge_str,
					is_valid,
					&encoded_decision_str,
				);

				if let Err(res) = response.clone() {
					log::error!("share_intermediate_validation_result request failed: {:?}", res);
				}

				if let Ok(res) = response.clone() {
					info!("shm res: {:?}", res.to_string());
				}

				if let Ok(res) = response {
					let edge = utils::account_to_string::<T>(assigned_edge.clone());
					let prev_era = (current_ddc_era - 1) as EraIndex;
					let quorum = Self::find_validators_from_quorum(&validator, &prev_era);
					let validations_res = shm::get_intermediate_decisions(
						&data_provider_url,
						&edge_str,
						&prev_era,
						quorum,
					);

					log::info!("get_intermediate_decisions result: {:?}", validations_res);

					if validations_res.len() == QUORUM_SIZE {
						log::info!("payments per bucket: {:?}", payments_per_bucket);

						let mut payments: BTreeMap<u128, BucketsDetails<ddc_accounts::BalanceOf<T>>> = BTreeMap::new();
						for bucket in payments_per_bucket.into_iter() {
							let cere_payment: u32 = (bucket.1 / BYTES_TO_CERE) as u32;
<<<<<<< HEAD
							let bucket_info =
								BucketsDetails { bucket_id: bucket.0, amount: cere_payment.into() };
							payments.push(bucket_info);
=======
							if payments.contains_key(&bucket.0) {
								payments.entry(bucket.0).and_modify(|bucket_info| bucket_info.amount += cere_payment.into());
							} else {
								let bucket_info = BucketsDetails {bucket_id: bucket.0, amount: cere_payment.into()};
								payments.insert(bucket.0, bucket_info);
							}
						}
						let mut final_payments = vec![];
						for (_, bucket_info) in payments {
							final_payments.push(bucket_info);
>>>>>>> 84ae0b20
						}
						log::info!("final payments: {:?}", final_payments);

						// Store CDN node reward points on-chain
						let signer: Signer<T, T::AuthorityId> = Signer::<_, _>::any_account();
						if !signer.can_sign() {
							log::warn!("No local accounts available to charge payments for CDN. Consider adding one via `author_insertKey` RPC.");
							return Err("signing key not set")
						}
						// ToDo: replace local call by a call from `ddc-staking` pallet
<<<<<<< HEAD
						let _tx_res: Option<(frame_system::offchain::Account<T>, Result<(), ()>)> =
							signer.send_signed_transaction(|_account| {
								Call::charge_payments_content_owners {
									paying_accounts: payments.clone(),
								}
							});

						let _payout_tx_res = signer.send_signed_transaction(|_account| {
							Call::payout_cdn_owners { era: current_ddc_era }
=======
						let _tx_res: Option<(frame_system::offchain::Account<T>, Result<(), ()>)> = signer.send_signed_transaction(|_account| Call::charge_payments_content_owners {
							paying_accounts: final_payments.clone(),
>>>>>>> 84ae0b20
						});

						let final_res = dac::get_final_decision(validations_res);

						let signer = Self::get_signer().unwrap();

<<<<<<< HEAD
						let tx_res =
							signer.send_signed_transaction(|_acct| Call::set_validation_decision {
								era: current_ddc_era,
								cdn_node: utils::string_to_account::<T>(edge.clone()),
								validation_decision: final_res.clone(),
							});
=======
						let tx_res = signer.send_signed_transaction(|_acct| Call::set_validation_decision {
							era: current_era - 1,
							cdn_node: utils::string_to_account::<T>(edge.clone()),
							validation_decision: final_res.clone(),
						});
>>>>>>> 84ae0b20

						log::info!("final_res: {:?}", final_res);

						cdn_nodes_reward_points.push((utils::string_to_account::<T>(final_res.edge), final_res.totals.sent));
					}
				}
			}
<<<<<<< HEAD

			Ok(())
=======
			let signer = Self::get_signer().unwrap();

			// ToDo: replace local call by a call from `ddc-staking` pallet
			if cdn_nodes_reward_points.len() > 0 {
				let _tx_res = signer.send_signed_transaction(|_account| Call::set_era_reward_points {
					era: current_era - 1,
					stakers_points: cdn_nodes_reward_points.clone(),
				});
			}
>>>>>>> 84ae0b20
		}
	}
}<|MERGE_RESOLUTION|>--- conflicted
+++ resolved
@@ -55,15 +55,9 @@
 pub use scale_info::TypeInfo;
 pub use serde_json::Value;
 pub use sp_core::crypto::{AccountId32, KeyTypeId, UncheckedFrom};
-<<<<<<< HEAD
-pub use sp_io::crypto::sr25519_public_keys;
+pub use sp_io::{crypto::sr25519_public_keys, offchain_index};
 pub use sp_runtime::offchain::{
 	http, storage::StorageValueRef, storage_lock, storage_lock::StorageLock, Duration, Timestamp,
-=======
-pub use sp_io::{crypto::sr25519_public_keys, offchain_index};
-pub use sp_runtime::offchain::{
-	http, storage::StorageValueRef, storage_lock, storage_lock::StorageLock,  Duration, Timestamp
->>>>>>> 84ae0b20
 };
 pub use sp_staking::EraIndex;
 pub use sp_std::{collections::btree_map::BTreeMap, prelude::*};
@@ -95,15 +89,12 @@
 /// Offchain local storage key that holds the last era in which the validator completed its
 /// assignment.
 const LAST_VALIDATED_ERA_LOCK_KEY: &[u8; 45] = b"pallet-ddc-validator::last-validated-era-lock";
-const LAST_VALIDATED_ERA_STORAGE_KEY: &[u8; 48] = b"pallet-ddc-validator::last-validated-era-storage";
+const LAST_VALIDATED_ERA_STORAGE_KEY: &[u8; 48] =
+	b"pallet-ddc-validator::last-validated-era-storage";
 /// Webdis in experimental cluster connected to Redis in dev.
 // pub const DEFAULT_DATA_PROVIDER_URL: &str = "https://dev-dac-redis.network-dev.aws.cere.io";
-<<<<<<< HEAD
-pub const DEFAULT_DATA_PROVIDER_URL: &str = "http://redis:6379";
-=======
 pub const DEFAULT_DATA_PROVIDER_URL: &str = "http://webdis:7379";
 // pub const DEFAULT_DATA_PROVIDER_URL: &str = "http://161.35.140.182:7379";
->>>>>>> 84ae0b20
 pub const DATA_PROVIDER_URL_KEY: &[u8; 32] = b"ddc-validator::data-provider-url";
 pub const QUORUM_SIZE: usize = 1;
 
@@ -231,21 +222,17 @@
 		type ValidationThreshold: Get<u32>;
 	}
 
-<<<<<<< HEAD
 	/// The map from the era and validator stash key to the list of CDN nodes to validate.
-=======
-	// Map of assignments per validator per era
->>>>>>> 84ae0b20
 	#[pallet::storage]
 	#[pallet::getter(fn assignments)]
 	pub(super) type Assignments<T: Config> =
 		StorageDoubleMap<_, Twox64Concat, EraIndex, Twox64Concat, T::AccountId, Vec<T::AccountId>>;
-	
+
 	// Map to check if validation decision was performed for the era
 	#[pallet::storage]
 	#[pallet::getter(fn content_owners_charged)]
 	pub(super) type EraContentOwnersCharged<T: Config> =
-	StorageDoubleMap<_, Twox64Concat, EraIndex, Twox64Concat, T::AccountId, bool, ValueQuery>;
+		StorageDoubleMap<_, Twox64Concat, EraIndex, Twox64Concat, T::AccountId, bool, ValueQuery>;
 
 	/// A signal to start a process on all the validators.
 	#[pallet::storage]
@@ -262,13 +249,13 @@
 	#[pallet::storage]
 	#[pallet::getter(fn validation_decision_set_for_node)]
 	pub(super) type ValidationDecisionSetForNode<T: Config> =
-	StorageDoubleMap<_, Twox64Concat, EraIndex, Twox64Concat, T::AccountId, bool, ValueQuery>;
+		StorageDoubleMap<_, Twox64Concat, EraIndex, Twox64Concat, T::AccountId, bool, ValueQuery>;
 
 	// Map to check if reward points were set for the era
 	#[pallet::storage]
 	#[pallet::getter(fn reward_points_set_for_node)]
 	pub(super) type RewardPointsSetForNode<T: Config> =
-	StorageDoubleMap<_, Twox64Concat, EraIndex, Twox64Concat, T::AccountId, bool, ValueQuery>;
+		StorageDoubleMap<_, Twox64Concat, EraIndex, Twox64Concat, T::AccountId, bool, ValueQuery>;
 
 	/// The last era for which the tasks assignment produced.
 	#[pallet::storage]
@@ -287,7 +274,7 @@
 		OCWKeyNotRegistered,
 		ContentOwnersDoubleSpend,
 		ValidationDecisionAlreadySet,
-		NodeNotActive
+		NodeNotActive,
 	}
 
 	#[pallet::event]
@@ -295,8 +282,9 @@
 	pub enum Event<T: Config>
 	where
 		<T as frame_system::Config>::AccountId: AsRef<[u8]> + UncheckedFrom<T::Hash>,
-		<BalanceOf<T> as HasCompact>::Type: Clone + Eq + PartialEq + Debug + TypeInfo + Encode, {
-	  // Validator submits decision for an era
+		<BalanceOf<T> as HasCompact>::Type: Clone + Eq + PartialEq + Debug + TypeInfo + Encode,
+	{
+		// Validator submits decision for an era
 		ValidationDecision(EraIndex, T::AccountId, ValidationDecision),
 		// Set era reward points
 		EraRewardPoints(EraIndex, Vec<(T::AccountId, u64)>),
@@ -315,7 +303,6 @@
 
 			Signal::<T>::set(Some(false));
 
-<<<<<<< HEAD
 			let current_ddc_era = match ddc_staking::pallet::Pallet::<T>::current_era() {
 				Some(era) => era,
 				None => {
@@ -336,18 +323,6 @@
 				Ok(_) => <LastManagedEra<T>>::put(current_ddc_era + 1),
 				Err(e) => log::debug!("DDC validation assignment error: {:?}.", e),
 			}
-=======
-			let era = Self::get_current_era();
-			log::info!("current era: {:?}", era);
-
-			match Self::last_managed_era() {
-				Some(last_managed_era) if era <= last_managed_era => (),
-				_ => {
-					Self::assign(3usize, era);
-					<LastManagedEra<T>>::put(era);
-				},
-			};
->>>>>>> 84ae0b20
 
 			Weight::from_ref_time(0)
 		}
@@ -358,7 +333,6 @@
 				return
 			}
 
-<<<<<<< HEAD
 			// Skip if DDC validation is not enabled.
 			match StorageValueRef::persistent(ENABLE_DDC_VALIDATION_KEY).get::<bool>() {
 				Ok(Some(enabled)) if enabled == true => (),
@@ -408,51 +382,6 @@
 
 			last_validated_era_storage.set(&current_ddc_era);
 			log::info!("🔎 DDC validation complete for {} era.", current_ddc_era);
-=======
-			let mut should_validate_because_new_era = true;
-
-			let mut validation_lock =
-				StorageLock::<storage_lock::Time>::new(LAST_VALIDATED_ERA_LOCK_KEY);
-
-			// Skip if the validation is already in progress.
-			if let Ok(_guard) = validation_lock.try_lock() {
-
-				log::info!("Should validate {:?}", should_validate_because_new_era);
-
-				let last_validated_era_storage = StorageValueRef::persistent(LAST_VALIDATED_ERA_STORAGE_KEY);
-				let last_validated_era = match last_validated_era_storage.get::<EraIndex>() {
-					Ok(Some(last_validated_era)) => last_validated_era,
-					_ => 0, // let's consider an absent or undecodable data as we never did a validation
-				};
-	
-				if let Ok(Some(res)) = last_validated_era_storage.get::<EraIndex>() {
-					log::info!("cached result for last validated era: {:?}", res);
-				}
-	
-				let current_era = Self::get_current_era();
-	
-				// Skip if the validation is already complete for the era.
-				if current_era - 1 <= last_validated_era {
-					should_validate_because_new_era = false;
-				}
-	
-				log::info!("Should validate {:?}", should_validate_because_new_era);
-	
-				let data_provider_url = Self::get_data_provider_url();
-				log::info!("[DAC Validator] Data provider URL: {:?}", &data_provider_url);
-	
-				// Validation start forced externally?
-				let should_validate_because_signal = Signal::<T>::get().unwrap_or(false);
-	
-				log::info!("Should validate {:?}", should_validate_because_new_era);
-	
-				if should_validate_because_new_era || should_validate_because_signal {
-					Self::validate_edges();
-				}
-	
-				last_validated_era_storage.set(&(current_era - 1));
-			};
->>>>>>> 84ae0b20
 		}
 	}
 
@@ -500,7 +429,11 @@
 
 			ValidationDecisions::<T>::insert(era, cdn_node.clone(), validation_decision.clone());
 
-			Self::deposit_event(Event::<T>::ValidationDecision(era, cdn_node.clone(), validation_decision));
+			Self::deposit_event(Event::<T>::ValidationDecision(
+				era,
+				cdn_node.clone(),
+				validation_decision,
+			));
 
 			ValidationDecisionSetForNode::<T>::insert(era, cdn_node, true);
 
@@ -532,17 +465,23 @@
 
 			<ddc_staking::pallet::ErasEdgesRewardPoints<T>>::mutate(era, |era_rewards| {
 				for (staker, points) in stakers_points.clone().into_iter() {
-					if !Self::reward_points_set_for_node(era, &staker) { // check if rewards were not yet set for era for node
-						if <ddc_staking::pallet::Edges<T>>::contains_key(&staker) { // check if node is active
+					if !Self::reward_points_set_for_node(era, &staker) {
+						// check if rewards were not yet set for era for node
+						if <ddc_staking::pallet::Edges<T>>::contains_key(&staker) {
+							// check if node is active
 							*era_rewards.individual.entry(staker.clone()).or_default() += points;
 							era_rewards.total += points;
-							<ddc_staking::pallet::ErasEdgesRewardPointsPerNode<T>>::mutate(&staker, |current_reward_points| {
-								let rewards = ddc_staking::EraRewardPointsPerNode { era, points };
-								current_reward_points.push(rewards);
-							});
+							<ddc_staking::pallet::ErasEdgesRewardPointsPerNode<T>>::mutate(
+								&staker,
+								|current_reward_points| {
+									let rewards =
+										ddc_staking::EraRewardPointsPerNode { era, points };
+									current_reward_points.push(rewards);
+								},
+							);
 							RewardPointsSetForNode::<T>::insert(era, staker, true);
 						}
-					}					
+					}
 				}
 			});
 
@@ -565,66 +504,25 @@
 				OffchainWorkerKeys::<T>::contains_key(&controller),
 				Error::<T>::OCWKeyNotRegistered
 			);
-<<<<<<< HEAD
-
-			<ddc_accounts::pallet::Pallet<T>>::charge_payments_new(paying_accounts);
-=======
 
 			ensure!(
 				!Self::content_owners_charged(era, &controller),
 				Error::<T>::ContentOwnersDoubleSpend
 			);
-			
-			let pricing: u128 = <ddc_staking::pallet::Pallet::<T>>::pricing().unwrap();
-			<ddc_accounts::pallet::Pallet::<T>>::charge_payments_new(paying_accounts, pricing);
+
+			let pricing: u128 = <ddc_staking::pallet::Pallet<T>>::pricing().unwrap();
+			<ddc_accounts::pallet::Pallet<T>>::charge_payments_new(paying_accounts, pricing);
 
 			EraContentOwnersCharged::<T>::insert(era, controller, true);
->>>>>>> 84ae0b20
-
-			Ok(())
-		}
-
-		#[pallet::weight(100_000)]
-<<<<<<< HEAD
-		pub fn charge_payments_content_owners(
-=======
-		pub fn payout_cdn_owners(
-			origin: OriginFor<T>,
-			era: EraIndex,
-		) -> DispatchResult {
-			ensure_signed(origin)?;
-
-			<ddc_staking::pallet::Pallet::<T>>::do_payout_stakers(era)
-		}
-
-		#[pallet::weight(100_000)]
-		pub fn set_ocw_key(
->>>>>>> 84ae0b20
-			origin: OriginFor<T>,
-			paying_accounts: Vec<BucketsDetails<ddc_accounts::BalanceOf<T>>>,
-		) -> DispatchResult {
-			let controller = ensure_signed(origin)?;
-			// ensure!(
-			// 	OffchainWorkerKeys::<T>::contains_key(&controller),
-			// 	Error::<T>::OCWKeyNotRegistered
-			// );
-
-			<ddc_accounts::pallet::Pallet<T>>::charge_payments_new(paying_accounts);
 
 			Ok(())
 		}
 
 		#[pallet::weight(100_000)]
 		pub fn payout_cdn_owners(origin: OriginFor<T>, era: EraIndex) -> DispatchResult {
-			let controller = ensure_signed(origin)?;
-			// ensure!(
-			// 	OffchainWorkerKeys::<T>::contains_key(&controller),
-			// 	Error::<T>::OCWKeyNotRegistered
-			// );
-
-			<ddc_staking::pallet::Pallet<T>>::do_payout_stakers(era);
-
-			Ok(())
+			ensure_signed(origin)?;
+
+			<ddc_staking::pallet::Pallet<T>>::do_payout_stakers(era)
 		}
 
 		#[pallet::weight(100_000)]
@@ -737,13 +635,8 @@
 			result
 		}
 
-<<<<<<< HEAD
-		/// Assign which CDN nodes data each validator shall process.
-		///
-		/// Each CDN node is assigned to `quorum_size` validators randomly picked from the validator
-		/// set.
-		fn assign(quorum_size: usize, era: EraIndex) -> Result<(), AssignmentError> {
-			let validators: Vec<T::AccountId> = <staking::Validators<T>>::iter_keys().collect();
+		fn assign(quorum_size: usize, era: EraIndex) {
+			let validators: Vec<T::AccountId> = OffchainWorkerKeys::<T>::iter_keys().collect();
 			log::debug!("Current validators: {:?}.", validators);
 
 			if validators.len() == 0 {
@@ -756,12 +649,6 @@
 					available_validators: validators.len(),
 				})
 			}
-=======
-		fn assign(quorum_size: usize, era: EraIndex) {
-			let validators: Vec<T::AccountId> = OffchainWorkerKeys::<T>::iter_keys().collect();
-			
-			log::info!("current validators: {:?}", validators);
->>>>>>> 84ae0b20
 
 			let edges: Vec<T::AccountId> = <ddc_staking::pallet::Edges<T>>::iter_keys().collect();
 			log::debug!("Current edges: {:?}.", edges);
@@ -780,7 +667,6 @@
 
 			// Create several groups of validators `quorum_size` length each.
 			let quorums = Self::split(validators_keys, quorum_size);
-<<<<<<< HEAD
 
 			// Write an assignment to each validator in each quorum. The difference between the
 			// number of edges assigned to each validator is not higher then 1. If the number of
@@ -790,20 +676,6 @@
 			for edge in shuffled_edges {
 				let Some(quorum_validators) = quorums_cycle.next() else {
 					return Err(AssignmentError::DefensiveEmptyQuorumsCycle);
-=======
-
-			// Write an assignment to each validator in each quorum. The difference between the
-			// number of edges assigned to each validator is not higher then 1. If the number of
-			// edges is less then the number of quorums, some quorums will not have any edges
-			// assigned.
-			let mut quorums_cycle = quorums.iter().cycle();
-			for edge in shuffled_edges {
-				let Some(quorum_validators) = quorums_cycle.next() else {
-					log::info!("unexpectedly ran out of quorums");
-
-					// defensive!("unexpectedly ran out of quorums");
-					return
->>>>>>> 84ae0b20
 				};
 				quorum_validators.iter().for_each(|validator| {
 					Assignments::<T>::append(
@@ -901,7 +773,6 @@
 				info!("assigned edge: {:?}", assigned_edge);
 
 				// form url for each node
-<<<<<<< HEAD
 				let edge_url = format!(
 					"{}{}{}/$.{}",
 					mock_data_url,
@@ -909,24 +780,15 @@
 					current_ddc_era - 1,
 					utils::account_to_string::<T>(assigned_edge.clone())
 				);
-=======
-				let edge_url = format!("{}{}{}{}{}", mock_data_url, "ddc:dac:aggregation:nodes:", current_era, "/$.", utils::account_to_string::<T>(assigned_edge.clone()));
-				// let edge_url = format!("{}{}{}{}{}", mock_data_url, "ddc:dac:aggregation:nodes:", 132855, "/$.", utils::account_to_string::<T>(assigned_edge.clone()));
->>>>>>> 84ae0b20
 				info!("edge url: {:?}", edge_url);
 
 				let node_aggregates = dac::fetch_cdn_node_aggregates_request(&edge_url);
 				info!("node aggregates: {:?}", node_aggregates);
 
 				// No data for node
-<<<<<<< HEAD
 				if (node_aggregates.len() == 0) {
 					continue
 				}
-=======
-				if node_aggregates.len() == 0 { continue; }
-				
->>>>>>> 84ae0b20
 
 				let request_ids = &node_aggregates[0].request_ids;
 				info!("request_ids: {:?}", request_ids);
@@ -935,12 +797,8 @@
 				let payments_per_bucket = &mut Vec::new();
 				let requests = &mut dac::Requests::new();
 				for request_id in request_ids.iter() {
-<<<<<<< HEAD
 					let request_id_url =
 						format!("{}{}{}", mock_data_url, "ddc:dac:data:file:", request_id.clone());
-=======
-					let request_id_url = format!("{}{}{}", mock_data_url, "ddc:dac:data:file:", request_id.clone());
->>>>>>> 84ae0b20
 					let file_request = dac::fetch_file_request(&request_id_url);
 					requests.insert(file_request.file_request_id.clone(), file_request.clone());
 				}
@@ -1008,25 +866,27 @@
 					if validations_res.len() == QUORUM_SIZE {
 						log::info!("payments per bucket: {:?}", payments_per_bucket);
 
-						let mut payments: BTreeMap<u128, BucketsDetails<ddc_accounts::BalanceOf<T>>> = BTreeMap::new();
+						let mut payments: BTreeMap<
+							u128,
+							BucketsDetails<ddc_accounts::BalanceOf<T>>,
+						> = BTreeMap::new();
 						for bucket in payments_per_bucket.into_iter() {
 							let cere_payment: u32 = (bucket.1 / BYTES_TO_CERE) as u32;
-<<<<<<< HEAD
-							let bucket_info =
-								BucketsDetails { bucket_id: bucket.0, amount: cere_payment.into() };
-							payments.push(bucket_info);
-=======
 							if payments.contains_key(&bucket.0) {
-								payments.entry(bucket.0).and_modify(|bucket_info| bucket_info.amount += cere_payment.into());
+								payments.entry(bucket.0).and_modify(|bucket_info| {
+									bucket_info.amount += cere_payment.into()
+								});
 							} else {
-								let bucket_info = BucketsDetails {bucket_id: bucket.0, amount: cere_payment.into()};
+								let bucket_info = BucketsDetails {
+									bucket_id: bucket.0,
+									amount: cere_payment.into(),
+								};
 								payments.insert(bucket.0, bucket_info);
 							}
 						}
 						let mut final_payments = vec![];
 						for (_, bucket_info) in payments {
 							final_payments.push(bucket_info);
->>>>>>> 84ae0b20
 						}
 						log::info!("final payments: {:?}", final_payments);
 
@@ -1037,61 +897,45 @@
 							return Err("signing key not set")
 						}
 						// ToDo: replace local call by a call from `ddc-staking` pallet
-<<<<<<< HEAD
 						let _tx_res: Option<(frame_system::offchain::Account<T>, Result<(), ()>)> =
 							signer.send_signed_transaction(|_account| {
 								Call::charge_payments_content_owners {
-									paying_accounts: payments.clone(),
+									paying_accounts: final_payments.clone(),
 								}
 							});
 
-						let _payout_tx_res = signer.send_signed_transaction(|_account| {
-							Call::payout_cdn_owners { era: current_ddc_era }
-=======
-						let _tx_res: Option<(frame_system::offchain::Account<T>, Result<(), ()>)> = signer.send_signed_transaction(|_account| Call::charge_payments_content_owners {
-							paying_accounts: final_payments.clone(),
->>>>>>> 84ae0b20
-						});
-
 						let final_res = dac::get_final_decision(validations_res);
 
 						let signer = Self::get_signer().unwrap();
 
-<<<<<<< HEAD
 						let tx_res =
 							signer.send_signed_transaction(|_acct| Call::set_validation_decision {
-								era: current_ddc_era,
+								era: current_era - 1,
 								cdn_node: utils::string_to_account::<T>(edge.clone()),
 								validation_decision: final_res.clone(),
 							});
-=======
-						let tx_res = signer.send_signed_transaction(|_acct| Call::set_validation_decision {
-							era: current_era - 1,
-							cdn_node: utils::string_to_account::<T>(edge.clone()),
-							validation_decision: final_res.clone(),
-						});
->>>>>>> 84ae0b20
 
 						log::info!("final_res: {:?}", final_res);
 
-						cdn_nodes_reward_points.push((utils::string_to_account::<T>(final_res.edge), final_res.totals.sent));
+						cdn_nodes_reward_points.push((
+							utils::string_to_account::<T>(final_res.edge),
+							final_res.totals.sent,
+						));
 					}
 				}
 			}
-<<<<<<< HEAD
-
-			Ok(())
-=======
 			let signer = Self::get_signer().unwrap();
 
 			// ToDo: replace local call by a call from `ddc-staking` pallet
 			if cdn_nodes_reward_points.len() > 0 {
-				let _tx_res = signer.send_signed_transaction(|_account| Call::set_era_reward_points {
-					era: current_era - 1,
-					stakers_points: cdn_nodes_reward_points.clone(),
-				});
-			}
->>>>>>> 84ae0b20
+				let _tx_res =
+					signer.send_signed_transaction(|_account| Call::set_era_reward_points {
+						era: current_era - 1,
+						stakers_points: cdn_nodes_reward_points.clone(),
+					});
+			}
+
+			Ok(())
 		}
 	}
 }