#![cfg(test)]

<<<<<<< HEAD
=======
use frame_support::{assert_noop, assert_ok};

>>>>>>> ebb68244
use super::{
	mock::{
		assert_events, new_test_ext, Balances, Bridge, ProposalLifetime, RuntimeCall, RuntimeEvent,
		RuntimeOrigin, System, Test, TestChainId, ENDOWED_BALANCE, RELAYER_A, RELAYER_B, RELAYER_C,
		TEST_THRESHOLD,
	},
	*,
};
use crate::mock::new_test_ext_initialized;

#[test]
fn derive_ids() {
	let chain = 1;
	let id = [
		0x21, 0x60, 0x5f, 0x71, 0x84, 0x5f, 0x37, 0x2a, 0x9e, 0xd8, 0x42, 0x53, 0xd2, 0xd0, 0x24,
		0xb7, 0xb1, 0x09, 0x99, 0xf4,
	];
	let r_id = derive_resource_id(chain, &id);
	let expected = [
		0x0, 0x0, 0x0, 0x0, 0x0, 0x0, 0x0, 0x0, 0x0, 0x0, 0x0, 0x21, 0x60, 0x5f, 0x71, 0x84, 0x5f,
		0x37, 0x2a, 0x9e, 0xd8, 0x42, 0x53, 0xd2, 0xd0, 0x24, 0xb7, 0xb1, 0x09, 0x99, 0xf4, chain,
	];
	assert_eq!(r_id, expected);
}

#[test]
fn complete_proposal_approved() {
	let mut prop = ProposalVotes {
		votes_for: vec![1, 2],
		votes_against: vec![3],
		status: ProposalStatus::Initiated,
		expiry: ProposalLifetime::get(),
	};

	prop.try_to_complete(2, 3);
	assert_eq!(prop.status, ProposalStatus::Approved);
}

#[test]
fn complete_proposal_rejected() {
	let mut prop = ProposalVotes {
		votes_for: vec![1],
		votes_against: vec![2, 3],
		status: ProposalStatus::Initiated,
		expiry: ProposalLifetime::get(),
	};

	prop.try_to_complete(2, 3);
	assert_eq!(prop.status, ProposalStatus::Rejected);
}

#[test]
fn complete_proposal_bad_threshold() {
	let mut prop = ProposalVotes {
		votes_for: vec![1, 2],
		votes_against: vec![],
		status: ProposalStatus::Initiated,
		expiry: ProposalLifetime::get(),
	};

	prop.try_to_complete(3, 2);
	assert_eq!(prop.status, ProposalStatus::Initiated);

	let mut prop = ProposalVotes {
		votes_for: vec![],
		votes_against: vec![1, 2],
		status: ProposalStatus::Initiated,
		expiry: ProposalLifetime::get(),
	};

	prop.try_to_complete(3, 2);
	assert_eq!(prop.status, ProposalStatus::Initiated);
}

#[test]
fn setup_resources() {
	new_test_ext().execute_with(|| {
		let id: ResourceId = [1; 32];
		let method = "Pallet.do_something".as_bytes().to_vec();
		let method2 = "Pallet.do_somethingElse".as_bytes().to_vec();

		assert_ok!(Bridge::set_resource(RuntimeOrigin::root(), id, method.clone()));
		assert_eq!(Bridge::resources(id), Some(method));

		assert_ok!(Bridge::set_resource(RuntimeOrigin::root(), id, method2.clone()));
		assert_eq!(Bridge::resources(id), Some(method2));

		assert_ok!(Bridge::remove_resource(RuntimeOrigin::root(), id));
		assert_eq!(Bridge::resources(id), None);
	})
}

#[test]
fn whitelist_chain() {
	new_test_ext().execute_with(|| {
		assert!(!Bridge::chain_whitelisted(0));

		assert_ok!(Bridge::whitelist_chain(RuntimeOrigin::root(), 0));
		assert_noop!(
			Bridge::whitelist_chain(RuntimeOrigin::root(), TestChainId::get()),
			Error::<Test>::InvalidChainId
		);

		assert_events(vec![RuntimeEvent::Bridge(RawEvent::ChainWhitelisted(0))]);
	})
}

#[test]
fn set_get_threshold() {
	new_test_ext().execute_with(|| {
		assert_eq!(<RelayerThreshold>::get(), 1);

		assert_ok!(Bridge::set_threshold(RuntimeOrigin::root(), TEST_THRESHOLD));
		assert_eq!(<RelayerThreshold>::get(), TEST_THRESHOLD);

		assert_ok!(Bridge::set_threshold(RuntimeOrigin::root(), 5));
		assert_eq!(<RelayerThreshold>::get(), 5);

		assert_events(vec![
			RuntimeEvent::Bridge(RawEvent::RelayerThresholdChanged(TEST_THRESHOLD)),
			RuntimeEvent::Bridge(RawEvent::RelayerThresholdChanged(5)),
		]);
	})
}

#[test]
fn asset_transfer_success() {
	new_test_ext().execute_with(|| {
		let dest_id = 2;
		let to = vec![2];
		let resource_id = [1; 32];
		let metadata = vec![];
		let amount = 100;
		let token_id = vec![1, 2, 3, 4];
		let method = "Erc20.transfer".as_bytes().to_vec();

		assert_ok!(Bridge::set_resource(RuntimeOrigin::root(), resource_id, method));
		assert_ok!(Bridge::set_threshold(RuntimeOrigin::root(), TEST_THRESHOLD,));

		assert_ok!(Bridge::whitelist_chain(RuntimeOrigin::root(), dest_id));
		assert_ok!(Bridge::transfer_fungible(dest_id, resource_id, to.clone(), amount.into()));
		assert_events(vec![
			RuntimeEvent::Bridge(RawEvent::ChainWhitelisted(dest_id)),
			RuntimeEvent::Bridge(RawEvent::FungibleTransfer(
				dest_id,
				1,
				resource_id,
				amount.into(),
				to.clone(),
			)),
		]);

		assert_ok!(Bridge::transfer_nonfungible(
			dest_id,
			resource_id,
			token_id.clone(),
			to.clone(),
			metadata.clone()
		));
		assert_events(vec![RuntimeEvent::Bridge(RawEvent::NonFungibleTransfer(
			dest_id,
			2,
			resource_id,
			token_id,
			to,
			metadata.clone(),
		))]);

		assert_ok!(Bridge::transfer_generic(dest_id, resource_id, metadata.clone()));
		assert_events(vec![RuntimeEvent::Bridge(RawEvent::GenericTransfer(
			dest_id,
			3,
			resource_id,
			metadata,
		))]);
	})
}

#[test]
fn asset_transfer_invalid_resource_id() {
	new_test_ext().execute_with(|| {
		let dest_id = 2;
		let to = vec![2];
		let resource_id = [1; 32];
		let amount = 100;

		assert_ok!(Bridge::set_threshold(RuntimeOrigin::root(), TEST_THRESHOLD,));
		assert_ok!(Bridge::whitelist_chain(RuntimeOrigin::root(), dest_id));

		assert_noop!(
			Bridge::transfer_fungible(dest_id, resource_id, to, amount.into()),
			Error::<Test>::ResourceDoesNotExist
		);

		assert_noop!(
			Bridge::transfer_nonfungible(dest_id, resource_id, vec![], vec![], vec![]),
			Error::<Test>::ResourceDoesNotExist
		);

		assert_noop!(
			Bridge::transfer_generic(dest_id, resource_id, vec![]),
			Error::<Test>::ResourceDoesNotExist
		);
	})
}

#[test]
fn asset_transfer_invalid_chain() {
	new_test_ext().execute_with(|| {
		let chain_id = 2;
		let bad_dest_id = 3;
		let resource_id = [4; 32];

		assert_ok!(Bridge::whitelist_chain(RuntimeOrigin::root(), chain_id));
		assert_events(vec![RuntimeEvent::Bridge(RawEvent::ChainWhitelisted(chain_id))]);

		assert_noop!(
			Bridge::transfer_fungible(bad_dest_id, resource_id, vec![], U256::zero()),
			Error::<Test>::ChainNotWhitelisted
		);

		assert_noop!(
			Bridge::transfer_nonfungible(bad_dest_id, resource_id, vec![], vec![], vec![]),
			Error::<Test>::ChainNotWhitelisted
		);

		assert_noop!(
			Bridge::transfer_generic(bad_dest_id, resource_id, vec![]),
			Error::<Test>::ChainNotWhitelisted
		);
	})
}

#[test]
fn add_remove_relayer() {
	new_test_ext().execute_with(|| {
		assert_ok!(Bridge::set_threshold(RuntimeOrigin::root(), TEST_THRESHOLD,));
		assert_eq!(Bridge::relayer_count(), 0);

		assert_ok!(Bridge::add_relayer(RuntimeOrigin::root(), RELAYER_A));
		assert_ok!(Bridge::add_relayer(RuntimeOrigin::root(), RELAYER_B));
		assert_ok!(Bridge::add_relayer(RuntimeOrigin::root(), RELAYER_C));
		assert_eq!(Bridge::relayer_count(), 3);

		// Already exists
		assert_noop!(
			Bridge::add_relayer(RuntimeOrigin::root(), RELAYER_A),
			Error::<Test>::RelayerAlreadyExists
		);

		// Confirm removal
		assert_ok!(Bridge::remove_relayer(RuntimeOrigin::root(), RELAYER_B));
		assert_eq!(Bridge::relayer_count(), 2);
		assert_noop!(
			Bridge::remove_relayer(RuntimeOrigin::root(), RELAYER_B),
			Error::<Test>::RelayerInvalid
		);
		assert_eq!(Bridge::relayer_count(), 2);

		assert_events(vec![
			RuntimeEvent::Bridge(RawEvent::RelayerAdded(RELAYER_A)),
			RuntimeEvent::Bridge(RawEvent::RelayerAdded(RELAYER_B)),
			RuntimeEvent::Bridge(RawEvent::RelayerAdded(RELAYER_C)),
			RuntimeEvent::Bridge(RawEvent::RelayerRemoved(RELAYER_B)),
		]);
	})
}

fn make_proposal(r: Vec<u8>) -> mock::RuntimeCall {
	RuntimeCall::System(system::Call::remark { remark: r })
}

#[test]
fn create_sucessful_proposal() {
	let src_id = 1;
	let r_id = derive_resource_id(src_id, b"remark");

	new_test_ext_initialized(src_id, r_id, b"System.remark".to_vec()).execute_with(|| {
		let prop_id = 1;
		let proposal = make_proposal(vec![10]);

		// Create proposal (& vote)
		assert_ok!(Bridge::acknowledge_proposal(
			RuntimeOrigin::signed(RELAYER_A),
			prop_id,
			src_id,
			r_id,
			Box::new(proposal.clone())
		));
		let prop = Bridge::votes(src_id, (prop_id, proposal.clone())).unwrap();
		let expected = ProposalVotes {
			votes_for: vec![RELAYER_A],
			votes_against: vec![],
			status: ProposalStatus::Initiated,
			expiry: ProposalLifetime::get() + 1,
		};
		assert_eq!(prop, expected);
<<<<<<< HEAD
=======

>>>>>>> ebb68244
		// Second relayer votes against
		assert_ok!(Bridge::reject_proposal(
			RuntimeOrigin::signed(RELAYER_B),
			prop_id,
			src_id,
			r_id,
			Box::new(proposal.clone())
		));
		let prop = Bridge::votes(src_id, (prop_id, proposal.clone())).unwrap();
		let expected = ProposalVotes {
			votes_for: vec![RELAYER_A],
			votes_against: vec![RELAYER_B],
			status: ProposalStatus::Initiated,
			expiry: ProposalLifetime::get() + 1,
		};
		assert_eq!(prop, expected);

		// Third relayer votes in favour
		assert_ok!(Bridge::acknowledge_proposal(
			RuntimeOrigin::signed(RELAYER_C),
			prop_id,
			src_id,
			r_id,
			Box::new(proposal.clone())
		));
		let prop = Bridge::votes(src_id, (prop_id, proposal)).unwrap();
		let expected = ProposalVotes {
			votes_for: vec![RELAYER_A, RELAYER_C],
			votes_against: vec![RELAYER_B],
			status: ProposalStatus::Approved,
			expiry: ProposalLifetime::get() + 1,
		};
		assert_eq!(prop, expected);

		assert_events(vec![
			RuntimeEvent::Bridge(RawEvent::VoteFor(src_id, prop_id, RELAYER_A)),
			RuntimeEvent::Bridge(RawEvent::VoteAgainst(src_id, prop_id, RELAYER_B)),
			RuntimeEvent::Bridge(RawEvent::VoteFor(src_id, prop_id, RELAYER_C)),
			RuntimeEvent::Bridge(RawEvent::ProposalApproved(src_id, prop_id)),
			RuntimeEvent::Bridge(RawEvent::ProposalSucceeded(src_id, prop_id)),
		]);
	})
}

#[test]
fn create_unsucessful_proposal() {
	let src_id = 1;
	let r_id = derive_resource_id(src_id, b"transfer");

	new_test_ext_initialized(src_id, r_id, b"System.remark".to_vec()).execute_with(|| {
		let prop_id = 1;
		let proposal = make_proposal(vec![11]);

		// Create proposal (& vote)
		assert_ok!(Bridge::acknowledge_proposal(
			RuntimeOrigin::signed(RELAYER_A),
			prop_id,
			src_id,
			r_id,
			Box::new(proposal.clone())
		));
		let prop = Bridge::votes(src_id, (prop_id, proposal.clone())).unwrap();
		let expected = ProposalVotes {
			votes_for: vec![RELAYER_A],
			votes_against: vec![],
			status: ProposalStatus::Initiated,
			expiry: ProposalLifetime::get() + 1,
		};
		assert_eq!(prop, expected);
<<<<<<< HEAD
=======

>>>>>>> ebb68244
		// Second relayer votes against
		assert_ok!(Bridge::reject_proposal(
			RuntimeOrigin::signed(RELAYER_B),
			prop_id,
			src_id,
			r_id,
			Box::new(proposal.clone())
		));
		let prop = Bridge::votes(src_id, (prop_id, proposal.clone())).unwrap();
		let expected = ProposalVotes {
			votes_for: vec![RELAYER_A],
			votes_against: vec![RELAYER_B],
			status: ProposalStatus::Initiated,
			expiry: ProposalLifetime::get() + 1,
		};
		assert_eq!(prop, expected);
<<<<<<< HEAD
=======

>>>>>>> ebb68244
		// Third relayer votes against
		assert_ok!(Bridge::reject_proposal(
			RuntimeOrigin::signed(RELAYER_C),
			prop_id,
			src_id,
			r_id,
			Box::new(proposal.clone())
		));
		let prop = Bridge::votes(src_id, (prop_id, proposal)).unwrap();
		let expected = ProposalVotes {
			votes_for: vec![RELAYER_A],
			votes_against: vec![RELAYER_B, RELAYER_C],
			status: ProposalStatus::Rejected,
			expiry: ProposalLifetime::get() + 1,
		};
		assert_eq!(prop, expected);

		assert_eq!(Balances::free_balance(RELAYER_B), 0);
		assert_eq!(Balances::free_balance(Bridge::account_id()), ENDOWED_BALANCE);

		assert_events(vec![
			RuntimeEvent::Bridge(RawEvent::VoteFor(src_id, prop_id, RELAYER_A)),
			RuntimeEvent::Bridge(RawEvent::VoteAgainst(src_id, prop_id, RELAYER_B)),
			RuntimeEvent::Bridge(RawEvent::VoteAgainst(src_id, prop_id, RELAYER_C)),
			RuntimeEvent::Bridge(RawEvent::ProposalRejected(src_id, prop_id)),
		]);
	})
}

#[test]
fn execute_after_threshold_change() {
	let src_id = 1;
	let r_id = derive_resource_id(src_id, b"transfer");

	new_test_ext_initialized(src_id, r_id, b"System.remark".to_vec()).execute_with(|| {
		let prop_id = 1;
		let proposal = make_proposal(vec![11]);

		// Create proposal (& vote)
		assert_ok!(Bridge::acknowledge_proposal(
			RuntimeOrigin::signed(RELAYER_A),
			prop_id,
			src_id,
			r_id,
			Box::new(proposal.clone())
		));
		let prop = Bridge::votes(src_id, (prop_id, proposal.clone())).unwrap();
		let expected = ProposalVotes {
			votes_for: vec![RELAYER_A],
			votes_against: vec![],
			status: ProposalStatus::Initiated,
			expiry: ProposalLifetime::get() + 1,
		};
		assert_eq!(prop, expected);

		// Change threshold
		assert_ok!(Bridge::set_threshold(RuntimeOrigin::root(), 1));

		// Attempt to execute
		assert_ok!(Bridge::eval_vote_state(
			RuntimeOrigin::signed(RELAYER_A),
			prop_id,
			src_id,
			Box::new(proposal.clone())
		));

		let prop = Bridge::votes(src_id, (prop_id, proposal)).unwrap();
		let expected = ProposalVotes {
			votes_for: vec![RELAYER_A],
			votes_against: vec![],
			status: ProposalStatus::Approved,
			expiry: ProposalLifetime::get() + 1,
		};
		assert_eq!(prop, expected);

		assert_eq!(Balances::free_balance(RELAYER_B), 0);
		assert_eq!(Balances::free_balance(Bridge::account_id()), ENDOWED_BALANCE);

		assert_events(vec![
			RuntimeEvent::Bridge(RawEvent::VoteFor(src_id, prop_id, RELAYER_A)),
			RuntimeEvent::Bridge(RawEvent::RelayerThresholdChanged(1)),
			RuntimeEvent::Bridge(RawEvent::ProposalApproved(src_id, prop_id)),
			RuntimeEvent::Bridge(RawEvent::ProposalSucceeded(src_id, prop_id)),
		]);
	})
}

#[test]
fn proposal_expires() {
	let src_id = 1;
	let r_id = derive_resource_id(src_id, b"remark");

	new_test_ext_initialized(src_id, r_id, b"System.remark".to_vec()).execute_with(|| {
		let prop_id = 1;
		let proposal = make_proposal(vec![10]);

		// Create proposal (& vote)
		assert_ok!(Bridge::acknowledge_proposal(
			RuntimeOrigin::signed(RELAYER_A),
			prop_id,
			src_id,
			r_id,
			Box::new(proposal.clone())
		));
		let prop = Bridge::votes(src_id, (prop_id, proposal.clone())).unwrap();
		let expected = ProposalVotes {
			votes_for: vec![RELAYER_A],
			votes_against: vec![],
			status: ProposalStatus::Initiated,
			expiry: ProposalLifetime::get() + 1,
		};
		assert_eq!(prop, expected);

		// Increment enough blocks such that now == expiry
		System::set_block_number(ProposalLifetime::get() + 1);

		// Attempt to submit a vote should fail
		assert_noop!(
			Bridge::reject_proposal(
				RuntimeOrigin::signed(RELAYER_B),
				prop_id,
				src_id,
				r_id,
				Box::new(proposal.clone())
			),
			Error::<Test>::ProposalExpired
		);

		// Proposal state should remain unchanged
		let prop = Bridge::votes(src_id, (prop_id, proposal.clone())).unwrap();
		let expected = ProposalVotes {
			votes_for: vec![RELAYER_A],
			votes_against: vec![],
			status: ProposalStatus::Initiated,
			expiry: ProposalLifetime::get() + 1,
		};
		assert_eq!(prop, expected);
<<<<<<< HEAD
=======

>>>>>>> ebb68244
		// eval_vote_state should have no effect
		assert_noop!(
			Bridge::eval_vote_state(
				RuntimeOrigin::signed(RELAYER_C),
				prop_id,
				src_id,
				Box::new(proposal.clone())
			),
			Error::<Test>::ProposalExpired
		);
		let prop = Bridge::votes(src_id, (prop_id, proposal)).unwrap();
		let expected = ProposalVotes {
			votes_for: vec![RELAYER_A],
			votes_against: vec![],
			status: ProposalStatus::Initiated,
			expiry: ProposalLifetime::get() + 1,
		};
		assert_eq!(prop, expected);

		assert_events(vec![RuntimeEvent::Bridge(RawEvent::VoteFor(src_id, prop_id, RELAYER_A))]);
	})
}<|MERGE_RESOLUTION|>--- conflicted
+++ resolved
@@ -1,10 +1,7 @@
 #![cfg(test)]
 
-<<<<<<< HEAD
-=======
 use frame_support::{assert_noop, assert_ok};
 
->>>>>>> ebb68244
 use super::{
 	mock::{
 		assert_events, new_test_ext, Balances, Bridge, ProposalLifetime, RuntimeCall, RuntimeEvent,
@@ -302,10 +299,7 @@
 			expiry: ProposalLifetime::get() + 1,
 		};
 		assert_eq!(prop, expected);
-<<<<<<< HEAD
-=======
-
->>>>>>> ebb68244
+
 		// Second relayer votes against
 		assert_ok!(Bridge::reject_proposal(
 			RuntimeOrigin::signed(RELAYER_B),
@@ -375,10 +369,7 @@
 			expiry: ProposalLifetime::get() + 1,
 		};
 		assert_eq!(prop, expected);
-<<<<<<< HEAD
-=======
-
->>>>>>> ebb68244
+
 		// Second relayer votes against
 		assert_ok!(Bridge::reject_proposal(
 			RuntimeOrigin::signed(RELAYER_B),
@@ -395,10 +386,7 @@
 			expiry: ProposalLifetime::get() + 1,
 		};
 		assert_eq!(prop, expected);
-<<<<<<< HEAD
-=======
-
->>>>>>> ebb68244
+
 		// Third relayer votes against
 		assert_ok!(Bridge::reject_proposal(
 			RuntimeOrigin::signed(RELAYER_C),
@@ -536,10 +524,7 @@
 			expiry: ProposalLifetime::get() + 1,
 		};
 		assert_eq!(prop, expected);
-<<<<<<< HEAD
-=======
-
->>>>>>> ebb68244
+
 		// eval_vote_state should have no effect
 		assert_noop!(
 			Bridge::eval_vote_state(
