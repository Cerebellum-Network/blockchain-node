--- conflicted
+++ resolved
@@ -25,39 +25,11 @@
 }
 
 impl frame_system::Config for Test {
-<<<<<<< HEAD
-    type BaseCallFilter = Everything;
-    type BlockWeights = ();
-    type BlockLength = ();
-    type RuntimeOrigin = RuntimeOrigin;
-    type RuntimeCall = RuntimeCall;
-    type Index = u64;
-    type BlockNumber = u64;
-    type Hash = H256;
-    type Hashing = BlakeTwo256;
-    type AccountId = u64;
-    type Lookup = IdentityLookup<Self::AccountId>;
-    type Header = Header;
-    type RuntimeEvent = RuntimeEvent;
-    type BlockHashCount = BlockHashCount;
-    type DbWeight = ();
-    type Version = ();
-    // type ModuleToIndex = ();
-    type PalletInfo = PalletInfo;
-    // type MaxLocks = MaxLocks;
-    type AccountData = pallet_balances::AccountData<u64>;
-    type OnNewAccount = ();
-    type OnKilledAccount = ();
-    type SystemWeightInfo = ();
-    type SS58Prefix = ();
-    type OnSetCode = ();
-    type MaxConsumers = frame_support::traits::ConstU32<16>;
-=======
 	type BaseCallFilter = Everything;
 	type BlockWeights = ();
 	type BlockLength = ();
-	type Origin = Origin;
-	type Call = Call;
+	type RuntimeOrigin = RuntimeOrigin;
+	type RuntimeCall = RuntimeCall;
 	type Index = u64;
 	type BlockNumber = u64;
 	type Hash = H256;
@@ -65,7 +37,7 @@
 	type AccountId = u64;
 	type Lookup = IdentityLookup<Self::AccountId>;
 	type Header = Header;
-	type Event = Event;
+	type RuntimeEvent = RuntimeEvent;
 	type BlockHashCount = BlockHashCount;
 	type DbWeight = ();
 	type Version = ();
@@ -79,7 +51,6 @@
 	type SS58Prefix = ();
 	type OnSetCode = ();
 	type MaxConsumers = frame_support::traits::ConstU32<16>;
->>>>>>> e4caf4eb
 }
 
 parameter_types! {
@@ -91,27 +62,15 @@
 }
 
 impl pallet_balances::Config for Test {
-<<<<<<< HEAD
-    type Balance = u64;
-    type DustRemoval = ();
-    type RuntimeEvent = RuntimeEvent;
-    type ExistentialDeposit = ExistentialDeposit;
-    type AccountStore = System;
-    type WeightInfo = ();
-    type MaxLocks = ();
-    type MaxReserves = ();
-    type ReserveIdentifier = ();
-=======
 	type Balance = u64;
 	type DustRemoval = ();
-	type Event = Event;
+	type RuntimeEvent = RuntimeEvent;
 	type ExistentialDeposit = ExistentialDeposit;
 	type AccountStore = System;
 	type WeightInfo = ();
 	type MaxLocks = ();
 	type MaxReserves = ();
 	type ReserveIdentifier = ();
->>>>>>> e4caf4eb
 }
 
 parameter_types! {
@@ -120,19 +79,11 @@
 }
 
 impl Config for Test {
-<<<<<<< HEAD
-    type RuntimeEvent = RuntimeEvent;
-    type AdminOrigin = frame_system::EnsureRoot<Self::AccountId>;
-    type Proposal = RuntimeCall;
-    type ChainId = TestChainId;
-    type ProposalLifetime = ProposalLifetime;
-=======
-	type Event = Event;
+	type RuntimeEvent = RuntimeEvent;
 	type AdminOrigin = frame_system::EnsureRoot<Self::AccountId>;
-	type Proposal = Call;
+	type Proposal = RuntimeCall;
 	type ChainId = TestChainId;
 	type ProposalLifetime = ProposalLifetime;
->>>>>>> e4caf4eb
 }
 
 type UncheckedExtrinsic = frame_system::mocking::MockUncheckedExtrinsic<Test>;
@@ -173,56 +124,29 @@
 	r_id: ResourceId,
 	resource: Vec<u8>,
 ) -> sp_io::TestExternalities {
-<<<<<<< HEAD
-    let mut t = new_test_ext();
-    t.execute_with(|| {
-        // Set and check threshold
-        assert_ok!(Bridge::set_threshold(RuntimeOrigin::root(), TEST_THRESHOLD));
-        assert_eq!(Bridge::relayer_threshold(), TEST_THRESHOLD);
-        // Add relayers
-        assert_ok!(Bridge::add_relayer(RuntimeOrigin::root(), RELAYER_A));
-        assert_ok!(Bridge::add_relayer(RuntimeOrigin::root(), RELAYER_B));
-        assert_ok!(Bridge::add_relayer(RuntimeOrigin::root(), RELAYER_C));
-        // Whitelist chain
-        assert_ok!(Bridge::whitelist_chain(RuntimeOrigin::root(), src_id));
-        // Set and check resource ID mapped to some junk data
-        assert_ok!(Bridge::set_resource(RuntimeOrigin::root(), r_id, resource));
-        assert_eq!(Bridge::resource_exists(r_id), true);
-    });
-    t
-=======
 	let mut t = new_test_ext();
 	t.execute_with(|| {
 		// Set and check threshold
-		assert_ok!(Bridge::set_threshold(Origin::root(), TEST_THRESHOLD));
+		assert_ok!(Bridge::set_threshold(RuntimeOrigin::root(), TEST_THRESHOLD));
 		assert_eq!(Bridge::relayer_threshold(), TEST_THRESHOLD);
 		// Add relayers
-		assert_ok!(Bridge::add_relayer(Origin::root(), RELAYER_A));
-		assert_ok!(Bridge::add_relayer(Origin::root(), RELAYER_B));
-		assert_ok!(Bridge::add_relayer(Origin::root(), RELAYER_C));
+		assert_ok!(Bridge::add_relayer(RuntimeOrigin::root(), RELAYER_A));
+		assert_ok!(Bridge::add_relayer(RuntimeOrigin::root(), RELAYER_B));
+		assert_ok!(Bridge::add_relayer(RuntimeOrigin::root(), RELAYER_C));
 		// Whitelist chain
-		assert_ok!(Bridge::whitelist_chain(Origin::root(), src_id));
+		assert_ok!(Bridge::whitelist_chain(RuntimeOrigin::root(), src_id));
 		// Set and check resource ID mapped to some junk data
-		assert_ok!(Bridge::set_resource(Origin::root(), r_id, resource));
+		assert_ok!(Bridge::set_resource(RuntimeOrigin::root(), r_id, resource));
 		assert_eq!(Bridge::resource_exists(r_id), true);
 	});
 	t
->>>>>>> e4caf4eb
 }
 
 // Checks events against the latest. A contiguous set of events must be provided. They must
 // include the most recent event, but do not have to include every past event.
-<<<<<<< HEAD
 pub fn assert_events(mut expected: Vec<RuntimeEvent>) {
-    let mut actual: Vec<RuntimeEvent> = system::Module::<Test>::events()
-        .iter()
-        .map(|e| e.event.clone())
-        .collect();
-=======
-pub fn assert_events(mut expected: Vec<Event>) {
-	let mut actual: Vec<Event> =
+	let mut actual: Vec<RuntimeEvent> =
 		system::Module::<Test>::events().iter().map(|e| e.event.clone()).collect();
->>>>>>> e4caf4eb
 
 	expected.reverse();
 
