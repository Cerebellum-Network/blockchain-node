--- conflicted
+++ resolved
@@ -3,16 +3,12 @@
 
 use codec::{Decode, Encode, EncodeLike};
 use frame_support::{
-<<<<<<< HEAD
+	decl_error, decl_event, decl_module, decl_storage,
 	dispatch::{
-        DispatchResult, DispatchClass, ClassifyDispatch, WeighData, Weight, PaysFee, Pays,
-        GetDispatchInfo
-    }, decl_module, decl_storage, decl_event, decl_error, ensure,
-=======
-	decl_error, decl_event, decl_module, decl_storage,
-	dispatch::DispatchResult,
+		ClassifyDispatch, DispatchClass, DispatchResult, GetDispatchInfo, Pays, PaysFee, WeighData,
+		Weight,
+	},
 	ensure,
->>>>>>> 06c761a0
 	traits::{EnsureOrigin, Get},
 	weights::{ClassifyDispatch, DispatchClass, GetDispatchInfo, Pays, PaysFee, WeighData, Weight},
 	PalletId, Parameter,
@@ -111,29 +107,19 @@
 }
 
 pub trait Config: system::Config {
-<<<<<<< HEAD
-    type RuntimeEvent: From<Event<Self>> + Into<<Self as frame_system::Config>::RuntimeEvent>;
-    /// Origin used to administer the pallet
-    type AdminOrigin: EnsureOrigin<Self::RuntimeOrigin>;
-    /// Proposed dispatchable call
-    type Proposal: Parameter + Dispatchable<RuntimeOrigin = Self::RuntimeOrigin> + EncodeLike + GetDispatchInfo;
-    /// The identifier for this chain.
-    /// This must be unique and must not collide with existing IDs within a set of bridged chains.
-    type ChainId: Get<ChainId>;
-
-    type ProposalLifetime: Get<Self::BlockNumber>;
-=======
-	type Event: From<Event<Self>> + Into<<Self as frame_system::Config>::Event>;
+	type RuntimeEvent: From<Event<Self>> + Into<<Self as frame_system::Config>::RuntimeEvent>;
 	/// Origin used to administer the pallet
-	type AdminOrigin: EnsureOrigin<Self::Origin>;
+	type AdminOrigin: EnsureOrigin<Self::RuntimeOrigin>;
 	/// Proposed dispatchable call
-	type Proposal: Parameter + Dispatchable<Origin = Self::Origin> + EncodeLike + GetDispatchInfo;
+	type Proposal: Parameter
+		+ Dispatchable<RuntimeOrigin = Self::RuntimeOrigin>
+		+ EncodeLike
+		+ GetDispatchInfo;
 	/// The identifier for this chain.
 	/// This must be unique and must not collide with existing IDs within a set of bridged chains.
 	type ChainId: Get<ChainId>;
 
 	type ProposalLifetime: Get<Self::BlockNumber>;
->>>>>>> 06c761a0
 }
 
 decl_error! {
@@ -229,418 +215,7 @@
 );
 
 decl_module! {
-<<<<<<< HEAD
 	pub struct Module<T: Config> for enum Call where origin: T::RuntimeOrigin {
-        type Error = Error<T>;
-
-        const ChainIdentity: ChainId = T::ChainId::get();
-        const ProposalLifetime: T::BlockNumber = T::ProposalLifetime::get();
-        const BridgeAccountId: T::AccountId = AccountIdConversion::<T::AccountId>::into_account_truncating(&MODULE_ID);
-
-        fn deposit_event() = default;
-
-        /// Sets the vote threshold for proposals.
-        ///
-        /// This threshold is used to determine how many votes are required
-        /// before a proposal is executed.
-        ///
-        /// # <weight>
-        /// - O(1) lookup and insert
-        /// # </weight>
-        #[weight = 195_000_000]
-        pub fn set_threshold(origin, threshold: u32) -> DispatchResult {
-            Self::ensure_admin(origin)?;
-            Self::set_relayer_threshold(threshold)
-        }
-
-        /// Stores a method name on chain under an associated resource ID.
-        ///
-        /// # <weight>
-        /// - O(1) write
-        /// # </weight>
-        #[weight = 195_000_000]
-        pub fn set_resource(origin, id: ResourceId, method: Vec<u8>) -> DispatchResult {
-            Self::ensure_admin(origin)?;
-            Self::register_resource(id, method)
-        }
-
-        /// Removes a resource ID from the resource mapping.
-        ///
-        /// After this call, bridge transfers with the associated resource ID will
-        /// be rejected.
-        ///
-        /// # <weight>
-        /// - O(1) removal
-        /// # </weight>
-        #[weight = 195_000_000]
-        pub fn remove_resource(origin, id: ResourceId) -> DispatchResult {
-            Self::ensure_admin(origin)?;
-            Self::unregister_resource(id)
-        }
-
-        /// Enables a chain ID as a source or destination for a bridge transfer.
-        ///
-        /// # <weight>
-        /// - O(1) lookup and insert
-        /// # </weight>
-        #[weight = 195_000_000]
-        pub fn whitelist_chain(origin, id: ChainId) -> DispatchResult {
-            Self::ensure_admin(origin)?;
-            Self::whitelist(id)
-        }
-
-        /// Adds a new relayer to the relayer set.
-        ///
-        /// # <weight>
-        /// - O(1) lookup and insert
-        /// # </weight>
-        #[weight = 195_000_000]
-        pub fn add_relayer(origin, v: T::AccountId) -> DispatchResult {
-            Self::ensure_admin(origin)?;
-            Self::register_relayer(v)
-        }
-
-        /// Removes an existing relayer from the set.
-        ///
-        /// # <weight>
-        /// - O(1) lookup and removal
-        /// # </weight>
-        #[weight = 195_000_000]
-        pub fn remove_relayer(origin, v: T::AccountId) -> DispatchResult {
-            Self::ensure_admin(origin)?;
-            Self::unregister_relayer(v)
-        }
-
-        /// Commits a vote in favour of the provided proposal.
-        ///
-        /// If a proposal with the given nonce and source chain ID does not already exist, it will
-        /// be created with an initial vote in favour from the caller.
-        ///
-        /// # <weight>
-        /// - weight of proposed call, regardless of whether execution is performed
-        /// # </weight>
-        #[weight = (call.get_dispatch_info().weight + Weight::from_ref_time(195_000_000 as u64), call.get_dispatch_info().class, Pays::Yes)]
-        pub fn acknowledge_proposal(origin, nonce: DepositNonce, src_id: ChainId, r_id: ResourceId, call: Box<<T as Config>::Proposal>) -> DispatchResult {
-            let who = ensure_signed(origin)?;
-            ensure!(Self::is_relayer(&who), Error::<T>::MustBeRelayer);
-            ensure!(Self::chain_whitelisted(src_id), Error::<T>::ChainNotWhitelisted);
-            ensure!(Self::resource_exists(r_id), Error::<T>::ResourceDoesNotExist);
-
-            Self::vote_for(who, nonce, src_id, call)
-        }
-
-        /// Commits a vote against a provided proposal.
-        ///
-        /// # <weight>
-        /// - Fixed, since execution of proposal should not be included
-        /// # </weight>
-        #[weight = 195_000_000]
-        pub fn reject_proposal(origin, nonce: DepositNonce, src_id: ChainId, r_id: ResourceId, call: Box<<T as Config>::Proposal>) -> DispatchResult {
-            let who = ensure_signed(origin)?;
-            ensure!(Self::is_relayer(&who), Error::<T>::MustBeRelayer);
-            ensure!(Self::chain_whitelisted(src_id), Error::<T>::ChainNotWhitelisted);
-            ensure!(Self::resource_exists(r_id), Error::<T>::ResourceDoesNotExist);
-
-            Self::vote_against(who, nonce, src_id, call)
-        }
-
-        /// Evaluate the state of a proposal given the current vote threshold.
-        ///
-        /// A proposal with enough votes will be either executed or cancelled, and the status
-        /// will be updated accordingly.
-        ///
-        /// # <weight>
-        /// - weight of proposed call, regardless of whether execution is performed
-        /// # </weight>
-        #[weight = (prop.get_dispatch_info().weight + Weight::from_ref_time(195_000_000 as u64), prop.get_dispatch_info().class, Pays::Yes)]
-        pub fn eval_vote_state(origin, nonce: DepositNonce, src_id: ChainId, prop: Box<<T as Config>::Proposal>) -> DispatchResult {
-            ensure_signed(origin)?;
-
-            Self::try_resolve_proposal(nonce, src_id, prop)
-        }
-    }
-}
-
-impl<T: Config> Module<T> {
-    // *** Utility methods ***
-
-    pub fn ensure_admin(o: T::RuntimeOrigin) -> DispatchResult {
-        T::AdminOrigin::try_origin(o)
-            .map(|_| ())
-            .or_else(ensure_root)?;
-        Ok(())
-    }
-
-    /// Checks if who is a relayer
-    pub fn is_relayer(who: &T::AccountId) -> bool {
-        Self::relayers(who)
-    }
-
-    /// Provides an AccountId for the pallet.
-    /// This is used both as an origin check and deposit/withdrawal account.
-    pub fn account_id() -> T::AccountId {
-       AccountIdConversion::<T::AccountId>::into_account_truncating(&MODULE_ID)
-    }
-
-    /// Asserts if a resource is registered
-    pub fn resource_exists(id: ResourceId) -> bool {
-        return Self::resources(id) != None;
-    }
-
-    /// Checks if a chain exists as a whitelisted destination
-    pub fn chain_whitelisted(id: ChainId) -> bool {
-        return Self::chains(id) != None;
-    }
-
-    /// Increments the deposit nonce for the specified chain ID
-    fn bump_nonce(id: ChainId) -> DepositNonce {
-        let nonce = Self::chains(id).unwrap_or_default() + 1;
-        <ChainNonces>::insert(id, nonce);
-        nonce
-    }
-
-    // *** Admin methods ***
-
-    /// Set a new voting threshold
-    pub fn set_relayer_threshold(threshold: u32) -> DispatchResult {
-        ensure!(threshold > 0, Error::<T>::InvalidThreshold);
-        <RelayerThreshold>::put(threshold);
-        Self::deposit_event(RawEvent::RelayerThresholdChanged(threshold));
-        Ok(())
-    }
-
-    /// Register a method for a resource Id, enabling associated transfers
-    pub fn register_resource(id: ResourceId, method: Vec<u8>) -> DispatchResult {
-        <Resources>::insert(id, method);
-        Ok(())
-    }
-
-    /// Removes a resource ID, disabling associated transfer
-    pub fn unregister_resource(id: ResourceId) -> DispatchResult {
-        <Resources>::remove(id);
-        Ok(())
-    }
-
-    /// Whitelist a chain ID for transfer
-    pub fn whitelist(id: ChainId) -> DispatchResult {
-        // Cannot whitelist this chain
-        ensure!(id != T::ChainId::get(), Error::<T>::InvalidChainId);
-        // Cannot whitelist with an existing entry
-        ensure!(
-            !Self::chain_whitelisted(id),
-            Error::<T>::ChainAlreadyWhitelisted
-        );
-        <ChainNonces>::insert(&id, 0);
-        Self::deposit_event(RawEvent::ChainWhitelisted(id));
-        Ok(())
-    }
-
-    /// Adds a new relayer to the set
-    pub fn register_relayer(relayer: T::AccountId) -> DispatchResult {
-        ensure!(
-            !Self::is_relayer(&relayer),
-            Error::<T>::RelayerAlreadyExists
-        );
-        <Relayers<T>>::insert(&relayer, true);
-        <RelayerCount>::mutate(|i| *i += 1);
-
-        Self::deposit_event(RawEvent::RelayerAdded(relayer));
-        Ok(())
-    }
-
-    /// Removes a relayer from the set
-    pub fn unregister_relayer(relayer: T::AccountId) -> DispatchResult {
-        ensure!(Self::is_relayer(&relayer), Error::<T>::RelayerInvalid);
-        <Relayers<T>>::remove(&relayer);
-        <RelayerCount>::mutate(|i| *i -= 1);
-        Self::deposit_event(RawEvent::RelayerRemoved(relayer));
-        Ok(())
-    }
-
-    // *** Proposal voting and execution methods ***
-
-    /// Commits a vote for a proposal. If the proposal doesn't exist it will be created.
-    fn commit_vote(
-        who: T::AccountId,
-        nonce: DepositNonce,
-        src_id: ChainId,
-        prop: Box<T::Proposal>,
-        in_favour: bool,
-    ) -> DispatchResult {
-        let now = <frame_system::Pallet<T>>::block_number();
-        let mut votes = match <Votes<T>>::get(src_id, (nonce, prop.clone())) {
-            Some(v) => v,
-            None => {
-                let mut v = ProposalVotes::default();
-                v.expiry = now + T::ProposalLifetime::get();
-                v
-            }
-        };
-
-        // Ensure the proposal isn't complete and relayer hasn't already voted
-        ensure!(!votes.is_complete(), Error::<T>::ProposalAlreadyComplete);
-        ensure!(!votes.is_expired(now), Error::<T>::ProposalExpired);
-        ensure!(!votes.has_voted(&who), Error::<T>::RelayerAlreadyVoted);
-
-        if in_favour {
-            votes.votes_for.push(who.clone());
-            Self::deposit_event(RawEvent::VoteFor(src_id, nonce, who.clone()));
-        } else {
-            votes.votes_against.push(who.clone());
-            Self::deposit_event(RawEvent::VoteAgainst(src_id, nonce, who.clone()));
-        }
-
-        <Votes<T>>::insert(src_id, (nonce, prop.clone()), votes.clone());
-
-        Ok(())
-    }
-
-    /// Attempts to finalize or cancel the proposal if the vote count allows.
-    fn try_resolve_proposal(
-        nonce: DepositNonce,
-        src_id: ChainId,
-        prop: Box<T::Proposal>,
-    ) -> DispatchResult {
-        if let Some(mut votes) = <Votes<T>>::get(src_id, (nonce, prop.clone())) {
-            let now = <frame_system::Pallet<T>>::block_number();
-            ensure!(!votes.is_complete(), Error::<T>::ProposalAlreadyComplete);
-            ensure!(!votes.is_expired(now), Error::<T>::ProposalExpired);
-
-            let status = votes.try_to_complete(<RelayerThreshold>::get(), <RelayerCount>::get());
-            <Votes<T>>::insert(src_id, (nonce, prop.clone()), votes.clone());
-
-            match status {
-                ProposalStatus::Approved => Self::finalize_execution(src_id, nonce, prop),
-                ProposalStatus::Rejected => Self::cancel_execution(src_id, nonce),
-                _ => Ok(()),
-            }
-        } else {
-            Err(Error::<T>::ProposalDoesNotExist)?
-        }
-    }
-
-    /// Commits a vote in favour of the proposal and executes it if the vote threshold is met.
-    fn vote_for(
-        who: T::AccountId,
-        nonce: DepositNonce,
-        src_id: ChainId,
-        prop: Box<T::Proposal>,
-    ) -> DispatchResult {
-        Self::commit_vote(who, nonce, src_id, prop.clone(), true)?;
-        Self::try_resolve_proposal(nonce, src_id, prop)
-    }
-
-    /// Commits a vote against the proposal and cancels it if more than (relayers.len() - threshold)
-    /// votes against exist.
-    fn vote_against(
-        who: T::AccountId,
-        nonce: DepositNonce,
-        src_id: ChainId,
-        prop: Box<T::Proposal>,
-    ) -> DispatchResult {
-        Self::commit_vote(who, nonce, src_id, prop.clone(), false)?;
-        Self::try_resolve_proposal(nonce, src_id, prop)
-    }
-
-    /// Execute the proposal and signals the result as an event
-    fn finalize_execution(
-        src_id: ChainId,
-        nonce: DepositNonce,
-        call: Box<T::Proposal>,
-    ) -> DispatchResult {
-        Self::deposit_event(RawEvent::ProposalApproved(src_id, nonce));
-        call.dispatch(frame_system::RawOrigin::Signed(Self::account_id()).into())
-            .map(|_| ())
-            .map_err(|e| e.error)?;
-        Self::deposit_event(RawEvent::ProposalSucceeded(src_id, nonce));
-        Ok(())
-    }
-
-    /// Cancels a proposal.
-    fn cancel_execution(src_id: ChainId, nonce: DepositNonce) -> DispatchResult {
-        Self::deposit_event(RawEvent::ProposalRejected(src_id, nonce));
-        Ok(())
-    }
-
-    /// Initiates a transfer of a fungible asset out of the chain. This should be called by another pallet.
-    pub fn transfer_fungible(
-        dest_id: ChainId,
-        resource_id: ResourceId,
-        to: Vec<u8>,
-        amount: U256,
-    ) -> DispatchResult {
-        ensure!(
-            Self::chain_whitelisted(dest_id),
-            Error::<T>::ChainNotWhitelisted
-        );
-        ensure!(
-            Self::resource_exists(resource_id),
-            Error::<T>::ResourceDoesNotExist
-        );
-        let nonce = Self::bump_nonce(dest_id);
-        Self::deposit_event(RawEvent::FungibleTransfer(
-            dest_id,
-            nonce,
-            resource_id,
-            amount,
-            to,
-        ));
-        Ok(())
-    }
-
-    /// Initiates a transfer of a nonfungible asset out of the chain. This should be called by another pallet.
-    pub fn transfer_nonfungible(
-        dest_id: ChainId,
-        resource_id: ResourceId,
-        token_id: Vec<u8>,
-        to: Vec<u8>,
-        metadata: Vec<u8>,
-    ) -> DispatchResult {
-        ensure!(
-            Self::chain_whitelisted(dest_id),
-            Error::<T>::ChainNotWhitelisted
-        );
-        ensure!(
-            Self::resource_exists(resource_id),
-            Error::<T>::ResourceDoesNotExist
-        );
-        let nonce = Self::bump_nonce(dest_id);
-        Self::deposit_event(RawEvent::NonFungibleTransfer(
-            dest_id,
-            nonce,
-            resource_id,
-            token_id,
-            to,
-            metadata,
-        ));
-        Ok(())
-    }
-
-    /// Initiates a transfer of generic data out of the chain. This should be called by another pallet.
-    pub fn transfer_generic(
-        dest_id: ChainId,
-        resource_id: ResourceId,
-        metadata: Vec<u8>,
-    ) -> DispatchResult {
-        ensure!(
-            Self::chain_whitelisted(dest_id),
-            Error::<T>::ChainNotWhitelisted
-        );
-        ensure!(
-            Self::resource_exists(resource_id),
-            Error::<T>::ResourceDoesNotExist
-        );
-        let nonce = Self::bump_nonce(dest_id);
-        Self::deposit_event(RawEvent::GenericTransfer(
-            dest_id,
-            nonce,
-            resource_id,
-            metadata,
-        ));
-        Ok(())
-    }
-=======
-	pub struct Module<T: Config> for enum Call where origin: T::Origin {
 		type Error = Error<T>;
 
 		const ChainIdentity: ChainId = T::ChainId::get();
@@ -774,7 +349,7 @@
 impl<T: Config> Module<T> {
 	// *** Utility methods ***
 
-	pub fn ensure_admin(o: T::Origin) -> DispatchResult {
+	pub fn ensure_admin(o: T::RuntimeOrigin) -> DispatchResult {
 		T::AdminOrigin::try_origin(o).map(|_| ()).or_else(ensure_root)?;
 		Ok(())
 	}
@@ -1015,32 +590,19 @@
 		Self::deposit_event(RawEvent::GenericTransfer(dest_id, nonce, resource_id, metadata));
 		Ok(())
 	}
->>>>>>> 06c761a0
 }
 
 /// Simple ensure origin for the bridge account
 pub struct EnsureBridge<T>(sp_std::marker::PhantomData<T>);
-<<<<<<< HEAD
 impl<T: Config> EnsureOrigin<T::RuntimeOrigin> for EnsureBridge<T> {
-    type Success = T::AccountId;
-    fn try_origin(o: T::RuntimeOrigin) -> Result<Self::Success, T::RuntimeOrigin> {
-        let bridge_id = AccountIdConversion::<T::AccountId>::into_account_truncating(&MODULE_ID);
-        o.into().and_then(|o| match o {
-            system::RawOrigin::Signed(who) if who == bridge_id => Ok(bridge_id),
-            r => Err(T::RuntimeOrigin::from(r)),
-        })
-    }
-=======
-impl<T: Config> EnsureOrigin<T::Origin> for EnsureBridge<T> {
 	type Success = T::AccountId;
-	fn try_origin(o: T::Origin) -> Result<Self::Success, T::Origin> {
+	fn try_origin(o: T::RuntimeOrigin) -> Result<Self::Success, T::RuntimeOrigin> {
 		let bridge_id = AccountIdConversion::<T::AccountId>::into_account_truncating(&MODULE_ID);
 		o.into().and_then(|o| match o {
 			system::RawOrigin::Signed(who) if who == bridge_id => Ok(bridge_id),
-			r => Err(T::Origin::from(r)),
+			r => Err(T::RuntimeOrigin::from(r)),
 		})
 	}
->>>>>>> 06c761a0
 
 	#[cfg(feature = "runtime-benchmarks")]
 	fn successful_origin() -> T::RuntimeOrigin {
