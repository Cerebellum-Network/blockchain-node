[package]
name = "pallet-chainbridge"
<<<<<<< HEAD
version = "4.8.3"
=======
version = "4.8.4"
>>>>>>> 93cb5983
authors = ["Parity Technologies <admin@parity.io>"]
edition = "2021"
homepage = "https://substrate.io"
license = "Unlicense"
readme = "README.md"
repository = "https://github.com/paritytech/substrate/"
description = ""

[package.metadata.docs.rs]
targets = ["x86_64-unknown-linux-gnu"]

[dependencies]
codec = { package = "parity-scale-codec", version = "3.1.5", default-features = false }
<<<<<<< HEAD
frame-support = { default-features = false, git = "https://github.com/paritytech/substrate.git", branch = "polkadot-v0.9.31" }
frame-system = { default-features = false, git = "https://github.com/paritytech/substrate.git", branch = "polkadot-v0.9.31" }
pallet-balances = { default-features = false, git = "https://github.com/paritytech/substrate.git", branch = "polkadot-v0.9.31" }
scale-info = { version = "2.1.2", default-features = false, features = ["derive"] }
sp-core = { default-features = false, git = "https://github.com/paritytech/substrate.git", branch = "polkadot-v0.9.31" }
sp-io = { default-features = false, git = "https://github.com/paritytech/substrate.git", branch = "polkadot-v0.9.31" }
sp-runtime = { default-features = false, git = "https://github.com/paritytech/substrate.git", branch = "polkadot-v0.9.31" }
sp-std = { default-features = false, git = "https://github.com/paritytech/substrate.git", branch = "polkadot-v0.9.31" }
=======
frame-support = { default-features = false, git = "https://github.com/paritytech/substrate.git", branch = "polkadot-v0.9.33" }
frame-system = { default-features = false, git = "https://github.com/paritytech/substrate.git", branch = "polkadot-v0.9.33" }
pallet-balances = { default-features = false, git = "https://github.com/paritytech/substrate.git", branch = "polkadot-v0.9.33" }
scale-info = { version = "2.1.2", default-features = false, features = ["derive"] }
sp-core = { default-features = false, git = "https://github.com/paritytech/substrate.git", branch = "polkadot-v0.9.33" }
sp-io = { default-features = false, git = "https://github.com/paritytech/substrate.git", branch = "polkadot-v0.9.33" }
sp-runtime = { default-features = false, git = "https://github.com/paritytech/substrate.git", branch = "polkadot-v0.9.33" }
sp-std = { default-features = false, git = "https://github.com/paritytech/substrate.git", branch = "polkadot-v0.9.33" }
>>>>>>> 93cb5983

[features]
default = ["std"]
std = [
  "codec/std",
  "sp-runtime/std",
  "frame-support/std",
  "frame-system/std",
  "pallet-balances/std",
  "sp-io/std",
  "sp-std/std",
  "sp-core/std",
]<|MERGE_RESOLUTION|>--- conflicted
+++ resolved
@@ -1,10 +1,6 @@
 [package]
 name = "pallet-chainbridge"
-<<<<<<< HEAD
-version = "4.8.3"
-=======
 version = "4.8.4"
->>>>>>> 93cb5983
 authors = ["Parity Technologies <admin@parity.io>"]
 edition = "2021"
 homepage = "https://substrate.io"
@@ -18,16 +14,6 @@
 
 [dependencies]
 codec = { package = "parity-scale-codec", version = "3.1.5", default-features = false }
-<<<<<<< HEAD
-frame-support = { default-features = false, git = "https://github.com/paritytech/substrate.git", branch = "polkadot-v0.9.31" }
-frame-system = { default-features = false, git = "https://github.com/paritytech/substrate.git", branch = "polkadot-v0.9.31" }
-pallet-balances = { default-features = false, git = "https://github.com/paritytech/substrate.git", branch = "polkadot-v0.9.31" }
-scale-info = { version = "2.1.2", default-features = false, features = ["derive"] }
-sp-core = { default-features = false, git = "https://github.com/paritytech/substrate.git", branch = "polkadot-v0.9.31" }
-sp-io = { default-features = false, git = "https://github.com/paritytech/substrate.git", branch = "polkadot-v0.9.31" }
-sp-runtime = { default-features = false, git = "https://github.com/paritytech/substrate.git", branch = "polkadot-v0.9.31" }
-sp-std = { default-features = false, git = "https://github.com/paritytech/substrate.git", branch = "polkadot-v0.9.31" }
-=======
 frame-support = { default-features = false, git = "https://github.com/paritytech/substrate.git", branch = "polkadot-v0.9.33" }
 frame-system = { default-features = false, git = "https://github.com/paritytech/substrate.git", branch = "polkadot-v0.9.33" }
 pallet-balances = { default-features = false, git = "https://github.com/paritytech/substrate.git", branch = "polkadot-v0.9.33" }
@@ -36,7 +22,6 @@
 sp-io = { default-features = false, git = "https://github.com/paritytech/substrate.git", branch = "polkadot-v0.9.33" }
 sp-runtime = { default-features = false, git = "https://github.com/paritytech/substrate.git", branch = "polkadot-v0.9.33" }
 sp-std = { default-features = false, git = "https://github.com/paritytech/substrate.git", branch = "polkadot-v0.9.33" }
->>>>>>> 93cb5983
 
 [features]
 default = ["std"]
