//! # DDC Nodes Pallet
//!
//! The DDC Nodes pallet is used to manage nodes in DDC Cluster
//!
//! - [`Config`]
//! - [`Call`]
//! - [`Pallet`]
//!
//! ## GenesisConfig
//!
//! The DDC Nodes pallet depends on the [`GenesisConfig`]. The
//! `GenesisConfig` is optional and allow to set some initial nodes in DDC.

#![cfg_attr(not(feature = "std"), no_std)]
#![recursion_limit = "256"]

#[cfg(test)]
pub(crate) mod mock;
#[cfg(test)]
mod tests;

pub mod weights;
use crate::weights::WeightInfo;

#[cfg(feature = "runtime-benchmarks")]
pub mod benchmarking;
#[cfg(any(feature = "runtime-benchmarks", test))]
pub mod testing_utils;

use ddc_primitives::{
<<<<<<< HEAD
	traits::{node::NodeManager, staking::StakingVisitor},
	ClusterId, NodeParams, NodePubKey, NodeUsage, StorageNodeParams, StorageNodePubKey,
=======
	traits::{node::NodeManager, payout::StorageUsageProvider, staking::StakingVisitor},
	ClusterId, NodeParams, NodePubKey, NodeStorageUsage, NodeUsage, StorageNodeParams,
	StorageNodePubKey,
>>>>>>> d4e234f2
};
use frame_support::pallet_prelude::*;
use frame_system::pallet_prelude::*;
pub use pallet::*;
use sp_std::prelude::*;
pub mod migrations;
mod node;
mod storage_node;

pub use crate::{
	node::{Node, NodeError, NodeTrait},
	storage_node::StorageNode,
};

#[frame_support::pallet]
pub mod pallet {
	use self::node::NodeProps;
	use super::*;

	/// The current storage version.
	const STORAGE_VERSION: frame_support::traits::StorageVersion =
		frame_support::traits::StorageVersion::new(1);

	#[pallet::pallet]
	#[pallet::storage_version(STORAGE_VERSION)]
	#[pallet::without_storage_info]
	pub struct Pallet<T>(_);

	#[pallet::config]
	pub trait Config: frame_system::Config {
		type RuntimeEvent: From<Event<Self>> + IsType<<Self as frame_system::Config>::RuntimeEvent>;
		type StakingVisitor: StakingVisitor<Self>;
		type WeightInfo: WeightInfo;
	}

	#[pallet::event]
	#[pallet::generate_deposit(pub(crate) fn deposit_event)]
	pub enum Event<T: Config> {
		NodeCreated {
			node_pub_key: NodePubKey,
		},
		NodeDeleted {
			node_pub_key: NodePubKey,
		},
		NodeParamsChanged {
			node_pub_key: NodePubKey,
		},
		NodeTotalUsageUpdated {
			node_pub_key: NodePubKey,
			transferred_bytes: u64,
			stored_bytes: i64,
			number_of_puts: u64,
			number_of_gets: u64,
		},
	}

	#[pallet::error]
	pub enum Error<T> {
		NodeAlreadyExists,
		NodeDoesNotExist,
		OnlyNodeProvider,
		NodeIsAssignedToCluster,
		HostLenExceedsLimit,
		DomainLenExceedsLimit,
		NodeHasDanglingStake,
	}

	#[pallet::storage]
	#[pallet::getter(fn storage_nodes)]
	pub type StorageNodes<T: Config> =
		StorageMap<_, Blake2_128Concat, StorageNodePubKey, StorageNode<T>>;

	#[pallet::genesis_config]
	pub struct GenesisConfig<T: Config> {
		pub storage_nodes: Vec<StorageNode<T>>,
	}

	impl<T: Config> Default for GenesisConfig<T> {
		fn default() -> Self {
			GenesisConfig { storage_nodes: Default::default() }
		}
	}

	#[pallet::genesis_build]
	impl<T: Config> BuildGenesisConfig for GenesisConfig<T> {
		fn build(&self) {
			for storage_node in &self.storage_nodes {
				<StorageNodes<T>>::insert(storage_node.pub_key.clone(), storage_node);
			}
		}
	}

	#[pallet::call]
	impl<T: Config> Pallet<T> {
		#[pallet::call_index(0)]
		#[pallet::weight(T::WeightInfo::create_node())]
		pub fn create_node(
			origin: OriginFor<T>,
			node_pub_key: NodePubKey,
			node_params: NodeParams,
		) -> DispatchResult {
			let caller_id = ensure_signed(origin)?;
			Self::do_create_node(node_pub_key, caller_id, node_params)?;
			Ok(())
		}

		#[pallet::call_index(1)]
		#[pallet::weight(T::WeightInfo::delete_node())]
		pub fn delete_node(origin: OriginFor<T>, node_pub_key: NodePubKey) -> DispatchResult {
			let caller_id = ensure_signed(origin)?;
			let node = Self::get(node_pub_key.clone()).map_err(Into::<Error<T>>::into)?;
			ensure!(node.get_provider_id() == &caller_id, Error::<T>::OnlyNodeProvider);
			ensure!(node.get_cluster_id().is_none(), Error::<T>::NodeIsAssignedToCluster);
			let has_stake = T::StakingVisitor::has_stake(&node_pub_key);
			ensure!(!has_stake, Error::<T>::NodeHasDanglingStake);
			Self::delete(node_pub_key.clone()).map_err(Into::<Error<T>>::into)?;
			Self::deposit_event(Event::<T>::NodeDeleted { node_pub_key });
			Ok(())
		}

		#[pallet::call_index(2)]
		#[pallet::weight(T::WeightInfo::set_node_params())]
		pub fn set_node_params(
			origin: OriginFor<T>,
			node_pub_key: NodePubKey,
			node_params: NodeParams,
		) -> DispatchResult {
			let caller_id = ensure_signed(origin)?;
			let mut node = Self::get(node_pub_key.clone()).map_err(Into::<Error<T>>::into)?;
			ensure!(node.get_provider_id() == &caller_id, Error::<T>::OnlyNodeProvider);
			node.set_params(node_params).map_err(Into::<Error<T>>::into)?;
			Self::update(node).map_err(Into::<Error<T>>::into)?;
			Self::deposit_event(Event::<T>::NodeParamsChanged { node_pub_key });
			Ok(())
		}
	}

	impl<T: Config> Pallet<T> {
		fn do_create_node(
			node_pub_key: NodePubKey,
			provider_id: T::AccountId,
			node_params: NodeParams,
		) -> DispatchResult {
			let node = Node::<T>::new(node_pub_key.clone(), provider_id, node_params)
				.map_err(Into::<Error<T>>::into)?;
			Self::create(node).map_err(Into::<Error<T>>::into)?;
			Self::deposit_event(Event::<T>::NodeCreated { node_pub_key });
			Ok(())
		}
<<<<<<< HEAD
=======

		fn storage_usage_filter(cluster_id: &ClusterId, node: &StorageNode<T>) -> bool {
			if let Some(clust_id) = node.cluster_id {
				if *cluster_id != clust_id {
					false
				} else {
					node.total_usage.as_ref().map(|usage| usage.stored_bytes != 0).unwrap_or(false)
				}
			} else {
				false
			}
		}

		fn storage_usage_map(
			node_key: &StorageNodePubKey,
			node: &StorageNode<T>,
		) -> NodeStorageUsage<T::AccountId> {
			let stored_bytes =
				node.total_usage.as_ref().map(|usage| usage.stored_bytes).unwrap_or(0);

			NodeStorageUsage {
				node_key: NodePubKey::StoragePubKey(node_key.clone()),
				provider_id: node.provider_id.clone(),
				stored_bytes,
			}
		}
>>>>>>> d4e234f2
	}

	pub trait NodeRepository<T: frame_system::Config> {
		fn create(node: Node<T>) -> Result<(), NodeRepositoryError>;
		fn get(node_pub_key: NodePubKey) -> Result<Node<T>, NodeRepositoryError>;
		fn update(node: Node<T>) -> Result<(), NodeRepositoryError>;
		fn delete(node_pub_key: NodePubKey) -> Result<(), NodeRepositoryError>;
	}

	#[derive(Debug, PartialEq)]
	pub enum NodeRepositoryError {
		StorageNodeAlreadyExists,
		StorageNodeDoesNotExist,
	}

	impl<T> From<NodeRepositoryError> for Error<T> {
		fn from(error: NodeRepositoryError) -> Self {
			match error {
				NodeRepositoryError::StorageNodeAlreadyExists => Error::<T>::NodeAlreadyExists,
				NodeRepositoryError::StorageNodeDoesNotExist => Error::<T>::NodeDoesNotExist,
			}
		}
	}

	impl<T: Config> NodeRepository<T> for Pallet<T> {
		fn create(node: Node<T>) -> Result<(), NodeRepositoryError> {
			match node {
				Node::Storage(storage_node) => {
					if StorageNodes::<T>::contains_key(&storage_node.pub_key) {
						return Err(NodeRepositoryError::StorageNodeAlreadyExists);
					}
					StorageNodes::<T>::insert(storage_node.pub_key.clone(), storage_node);
					Ok(())
				},
			}
		}

		fn get(node_pub_key: NodePubKey) -> Result<Node<T>, NodeRepositoryError> {
			match node_pub_key {
				NodePubKey::StoragePubKey(pub_key) => match StorageNodes::<T>::try_get(pub_key) {
					Ok(storage_node) => Ok(Node::Storage(storage_node)),
					Err(_) => Err(NodeRepositoryError::StorageNodeDoesNotExist),
				},
			}
		}

		fn update(node: Node<T>) -> Result<(), NodeRepositoryError> {
			match node {
				Node::Storage(storage_node) => {
					if !StorageNodes::<T>::contains_key(&storage_node.pub_key) {
						return Err(NodeRepositoryError::StorageNodeDoesNotExist);
					}
					StorageNodes::<T>::insert(storage_node.pub_key.clone(), storage_node);
				},
			}
			Ok(())
		}

		fn delete(node_pub_key: NodePubKey) -> Result<(), NodeRepositoryError> {
			match node_pub_key {
				NodePubKey::StoragePubKey(pub_key) => {
					StorageNodes::<T>::remove(pub_key);
					Ok(())
				},
			}
		}
	}

	impl<T: Config> NodeManager<T> for Pallet<T> {
		fn get_cluster_id(node_pub_key: &NodePubKey) -> Result<Option<ClusterId>, DispatchError> {
			let node = Self::get(node_pub_key.clone()).map_err(|_| Error::<T>::NodeDoesNotExist)?;
			Ok(*node.get_cluster_id())
		}

		fn exists(node_pub_key: &NodePubKey) -> bool {
			Self::get(node_pub_key.clone()).is_ok()
		}

		fn get_node_provider_id(node_pub_key: &NodePubKey) -> Result<T::AccountId, DispatchError> {
			let node = Self::get(node_pub_key.clone()).map_err(|_| Error::<T>::NodeDoesNotExist)?;
			Ok(node.get_provider_id().clone())
		}

		fn get_node_params(node_pub_key: &NodePubKey) -> Result<NodeParams, DispatchError> {
			let node = Self::get(node_pub_key.clone()).map_err(|_| Error::<T>::NodeDoesNotExist)?;
			let node_props = node.get_props().clone();

			match node_pub_key {
				NodePubKey::StoragePubKey(_) => match node_props {
					NodeProps::StorageProps(node_props) =>
						Ok(ddc_primitives::NodeParams::StorageParams(StorageNodeParams {
							mode: node_props.mode,
							host: node_props.host.into(),
							domain: node_props.domain.into(),
							ssl: node_props.ssl,
							http_port: node_props.http_port,
							grpc_port: node_props.grpc_port,
							p2p_port: node_props.p2p_port,
						})),
				},
			}
		}

		fn update_total_node_usage(
			node_key: &NodePubKey,
			payable_usage: &NodeUsage,
		) -> Result<(), DispatchError> {
			let mut node = Self::get(node_key.clone()).map_err(Into::<Error<T>>::into)?;

			let total_usage = if let Some(mut total_usage) = node.get_total_usage().clone() {
				total_usage.transferred_bytes += payable_usage.transferred_bytes;
				total_usage.stored_bytes = payable_usage.stored_bytes; // already includes the old storage
				total_usage.number_of_puts += payable_usage.number_of_puts;
				total_usage.number_of_gets += payable_usage.number_of_gets;
				total_usage
			} else {
				NodeUsage {
					transferred_bytes: payable_usage.transferred_bytes,
					stored_bytes: payable_usage.stored_bytes,
					number_of_puts: payable_usage.number_of_puts,
					number_of_gets: payable_usage.number_of_gets,
				}
			};

			node.set_total_usage(Some(total_usage));

			Self::update(node).map_err(Into::<Error<T>>::into)?;

			Self::deposit_event(Event::<T>::NodeTotalUsageUpdated {
				node_pub_key: node_key.clone(),
				transferred_bytes: payable_usage.transferred_bytes,
				stored_bytes: payable_usage.stored_bytes,
				number_of_puts: payable_usage.number_of_puts,
				number_of_gets: payable_usage.number_of_gets,
			});

			Ok(())
		}

		#[cfg(feature = "runtime-benchmarks")]
		fn create_node(
			node_pub_key: NodePubKey,
			provider_id: T::AccountId,
			node_params: NodeParams,
		) -> DispatchResult {
			Self::do_create_node(node_pub_key, provider_id, node_params)?;
			Ok(())
		}
	}

	impl<T: Config> StorageUsageProvider<StorageNodePubKey, NodeStorageUsage<T::AccountId>>
		for Pallet<T>
	{
		type Error = ();

		fn iter_storage_usage<'a>(
			cluster_id: &'a ClusterId,
		) -> Box<dyn Iterator<Item = NodeStorageUsage<T::AccountId>> + 'a> {
			let filter_fn: fn(&ClusterId, &StorageNode<T>) -> bool =
				Pallet::<T>::storage_usage_filter;
			let map_fn: fn(&StorageNodePubKey, &StorageNode<T>) -> NodeStorageUsage<T::AccountId> =
				Pallet::<T>::storage_usage_map;

			Box::new(
				StorageNodes::<T>::iter()
					.filter(move |(_, node)| filter_fn(cluster_id, node))
					.map(move |(id, node)| map_fn(&id, &node)),
			)
		}

		fn iter_storage_usage_from<'a>(
			cluster_id: &'a ClusterId,
			from: &'a StorageNodePubKey,
		) -> Result<Box<dyn Iterator<Item = NodeStorageUsage<T::AccountId>> + 'a>, ()> {
			let filter_fn: fn(&ClusterId, &StorageNode<T>) -> bool =
				Pallet::<T>::storage_usage_filter;
			let map_fn: fn(&StorageNodePubKey, &StorageNode<T>) -> NodeStorageUsage<T::AccountId> =
				Pallet::<T>::storage_usage_map;

			if StorageNodes::<T>::contains_key(from) {
				let from_key = StorageNodes::<T>::hashed_key_for(from);
				Ok(Box::new(
					StorageNodes::<T>::iter_from(from_key)
						.filter(move |(_, node)| filter_fn(cluster_id, node))
						.map(move |(key, node)| map_fn(&key, &node)),
				))
			} else {
				Err(())
			}
		}
	}
}<|MERGE_RESOLUTION|>--- conflicted
+++ resolved
@@ -28,14 +28,9 @@
 pub mod testing_utils;
 
 use ddc_primitives::{
-<<<<<<< HEAD
-	traits::{node::NodeManager, staking::StakingVisitor},
-	ClusterId, NodeParams, NodePubKey, NodeUsage, StorageNodeParams, StorageNodePubKey,
-=======
 	traits::{node::NodeManager, payout::StorageUsageProvider, staking::StakingVisitor},
 	ClusterId, NodeParams, NodePubKey, NodeStorageUsage, NodeUsage, StorageNodeParams,
 	StorageNodePubKey,
->>>>>>> d4e234f2
 };
 use frame_support::pallet_prelude::*;
 use frame_system::pallet_prelude::*;
@@ -185,8 +180,6 @@
 			Self::deposit_event(Event::<T>::NodeCreated { node_pub_key });
 			Ok(())
 		}
-<<<<<<< HEAD
-=======
 
 		fn storage_usage_filter(cluster_id: &ClusterId, node: &StorageNode<T>) -> bool {
 			if let Some(clust_id) = node.cluster_id {
@@ -213,7 +206,6 @@
 				stored_bytes,
 			}
 		}
->>>>>>> d4e234f2
 	}
 
 	pub trait NodeRepository<T: frame_system::Config> {
@@ -303,7 +295,7 @@
 
 			match node_pub_key {
 				NodePubKey::StoragePubKey(_) => match node_props {
-					NodeProps::StorageProps(node_props) =>
+					NodeProps::StorageProps(node_props) => {
 						Ok(ddc_primitives::NodeParams::StorageParams(StorageNodeParams {
 							mode: node_props.mode,
 							host: node_props.host.into(),
@@ -312,7 +304,8 @@
 							http_port: node_props.http_port,
 							grpc_port: node_props.grpc_port,
 							p2p_port: node_props.p2p_port,
-						})),
+						}))
+					},
 				},
 			}
 		}
