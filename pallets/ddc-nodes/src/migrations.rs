--- conflicted
+++ resolved
@@ -456,47 +456,6 @@
 	}
 }
 
-<<<<<<< HEAD
-pub mod v0_v2 {
-	use super::*;
-
-	pub fn migrate_from_v0_to_v2<T: Config>() -> Weight {
-		let on_chain_version = Pallet::<T>::on_chain_storage_version();
-		let current_version = Pallet::<T>::in_code_storage_version();
-		let target_version: u16 = 2;
-
-		info!(
-			target: LOG_TARGET,
-			"Running v0->v2 migration with current storage version {:?} / onchain {:?}",
-			current_version,
-			on_chain_version
-		);
-
-		if on_chain_version == 0 && current_version == target_version {
-			StorageVersion::new(target_version).put::<Pallet<T>>();
-			info!(
-				target: LOG_TARGET,
-				"StorageVersion is updated to {:?}",
-				target_version
-			);
-
-			T::DbWeight::get().reads_writes(1, 1)
-		} else {
-			info!(target: LOG_TARGET, " >>> Unused v0->v2 migration!");
-			T::DbWeight::get().reads(1)
-		}
-	}
-
-	pub struct MigrateFromV0ToV2<T>(PhantomData<T>);
-	impl<T: Config> OnRuntimeUpgrade for MigrateFromV0ToV2<T> {
-		fn on_runtime_upgrade() -> Weight {
-			migrate_from_v0_to_v2::<T>()
-		}
-	}
-}
-
-=======
->>>>>>> 84d1ff9f
 #[cfg(test)]
 #[cfg(feature = "try-runtime")]
 mod test {
