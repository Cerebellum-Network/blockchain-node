--- conflicted
+++ resolved
@@ -1,29 +1,5 @@
 [package]
 name = "pallet-ddc-nodes"
-<<<<<<< HEAD
-version = "4.8.7"
-edition = "2021"
-
-[dependencies]
-codec = { package = "parity-scale-codec", version = "3.1.5", default-features = false, features = ["derive"] }
-ddc-primitives = { version = "4.8.7", default-features = false, path = "../../primitives" }
-ddc-traits = { version = "4.8.7", default-features = false, path = "../../traits" }
-frame-benchmarking = { default-features = false, git = "https://github.com/paritytech/substrate.git", branch = "polkadot-v0.9.38", optional = true }
-frame-support = { default-features = false, git = "https://github.com/paritytech/substrate.git", branch = "polkadot-v0.9.38" }
-frame-system = { default-features = false, git = "https://github.com/paritytech/substrate.git", branch = "polkadot-v0.9.38" }
-scale-info = { version = "2.1.2", default-features = false, features = ["derive"] }
-serde = { version = "1.0.136", default-features = false, features = ["derive"], optional = true }
-sp-runtime = { default-features = false, git = "https://github.com/paritytech/substrate.git", branch = "polkadot-v0.9.38" }
-sp-std = { default-features = false, git = "https://github.com/paritytech/substrate.git", branch = "polkadot-v0.9.38" }
-
-[dev-dependencies]
-pallet-balances = { git = "https://github.com/paritytech/substrate.git", branch = "polkadot-v0.9.38" }
-pallet-timestamp = { git = "https://github.com/paritytech/substrate.git", branch = "polkadot-v0.9.38" }
-sp-core = { git = "https://github.com/paritytech/substrate.git", branch = "polkadot-v0.9.38" }
-sp-io = { git = "https://github.com/paritytech/substrate.git", branch = "polkadot-v0.9.38" }
-sp-tracing = { git = "https://github.com/paritytech/substrate.git", branch = "polkadot-v0.9.38" }
-substrate-test-utils = { git = "https://github.com/paritytech/substrate.git", branch = "polkadot-v0.9.38" }
-=======
 version = "4.8.8"
 edition = "2021"
 
@@ -50,7 +26,6 @@
 sp-io = { workspace = true, default-features = true }
 sp-tracing = { workspace = true, default-features = true }
 substrate-test-utils = { workspace = true, default-features = true }
->>>>>>> b9bcf1bb
 
 [features]
 default = ["std"]
