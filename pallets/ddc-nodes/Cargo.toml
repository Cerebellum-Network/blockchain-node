--- conflicted
+++ resolved
@@ -7,14 +7,9 @@
 codec = { package = "parity-scale-codec", version = "3.1.5", default-features = false, features = ["derive"] }
 ddc-primitives = { version = "0.1.0", default-features = false, path = "../../primitives" }
 ddc-traits = { version = "0.1.0", default-features = false, path = "../../traits" }
-<<<<<<< HEAD
+frame-benchmarking = { default-features = false, git = "https://github.com/paritytech/substrate.git", branch = "polkadot-v0.9.33", optional = true }
 frame-support = { default-features = false, git = "https://github.com/paritytech/substrate.git", branch = "polkadot-v0.9.33" }
 frame-system = { default-features = false, git = "https://github.com/paritytech/substrate.git", branch = "polkadot-v0.9.33" }
-=======
-frame-benchmarking = { default-features = false, git = "https://github.com/paritytech/substrate.git", branch = "polkadot-v0.9.31", optional = true }
-frame-support = { default-features = false, git = "https://github.com/paritytech/substrate.git", branch = "polkadot-v0.9.31" }
-frame-system = { default-features = false, git = "https://github.com/paritytech/substrate.git", branch = "polkadot-v0.9.31" }
->>>>>>> b5ae6322
 scale-info = { version = "2.1.2", default-features = false, features = ["derive"] }
 sp-runtime = { default-features = false, git = "https://github.com/paritytech/substrate.git", branch = "polkadot-v0.9.33" }
 sp-std = { default-features = false, git = "https://github.com/paritytech/substrate.git", branch = "polkadot-v0.9.33" }
