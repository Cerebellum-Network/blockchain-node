--- conflicted
+++ resolved
@@ -6,11 +6,7 @@
 [dependencies]
 codec = { package = "parity-scale-codec", version = "3.1.5", default-features = false, features = ["derive"] }
 ddc-primitives = { version = "0.1.0", default-features = false, path = "../../primitives" }
-<<<<<<< HEAD
-=======
 ddc-traits = { version = "0.1.0", default-features = false, path = "../../traits" }
-frame-benchmarking = { version = "4.0.0-dev", default-features = false, git = "https://github.com/paritytech/substrate.git", branch = "polkadot-v0.9.30", optional = true }
->>>>>>> eef4e1b3
 frame-support = { version = "4.0.0-dev", default-features = false, git = "https://github.com/paritytech/substrate.git", branch = "polkadot-v0.9.30" }
 frame-system = { version = "4.0.0-dev", default-features = false, git = "https://github.com/paritytech/substrate.git", branch = "polkadot-v0.9.30" }
 scale-info = { version = "2.1.2", default-features = false, features = ["derive"] }
