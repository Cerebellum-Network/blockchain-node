--- conflicted
+++ resolved
@@ -11,14 +11,9 @@
 frame-support = { default-features = false, git = "https://github.com/paritytech/substrate.git", branch = "polkadot-v0.9.33" }
 frame-system = { default-features = false, git = "https://github.com/paritytech/substrate.git", branch = "polkadot-v0.9.33" }
 scale-info = { version = "2.1.2", default-features = false, features = ["derive"] }
-<<<<<<< HEAD
+serde = { version = "1.0.136", default-features = false, features = ["derive"], optional = true }
 sp-runtime = { default-features = false, git = "https://github.com/paritytech/substrate.git", branch = "polkadot-v0.9.33" }
 sp-std = { default-features = false, git = "https://github.com/paritytech/substrate.git", branch = "polkadot-v0.9.33" }
-=======
-serde = { version = "1.0.136", default-features = false, features = ["derive"], optional = true }
-sp-runtime = { default-features = false, git = "https://github.com/paritytech/substrate.git", branch = "polkadot-v0.9.31" }
-sp-std = { default-features = false, git = "https://github.com/paritytech/substrate.git", branch = "polkadot-v0.9.31" }
->>>>>>> 82a1b5ce
 
 [dev-dependencies]
 pallet-balances = { git = "https://github.com/paritytech/substrate.git", branch = "polkadot-v0.9.33" }
