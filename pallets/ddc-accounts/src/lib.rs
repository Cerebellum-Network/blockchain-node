--- conflicted
+++ resolved
@@ -11,8 +11,7 @@
 use scale_info::TypeInfo;
 use sp_runtime::{
 	traits::{AccountIdConversion, AtLeast32BitUnsigned, Saturating, Zero},
-	RuntimeDebug,
-	SaturatedConversion,
+	RuntimeDebug, SaturatedConversion,
 };
 
 use sp_staking::EraIndex;
@@ -568,33 +567,18 @@
 			paying_accounts: Vec<BucketsDetails<BalanceOf<T>>>,
 			pricing: u128,
 		) -> DispatchResult {
-<<<<<<< HEAD
 			let mut total_charged = BalanceOf::<T>::zero();
 
 			for bucket_details in paying_accounts.iter() {
 				let bucket: Bucket<T::AccountId> = Self::buckets(bucket_details.bucket_id).unwrap();
 				let content_owner = bucket.owner_id;
-				let amount = bucket_details.amount;
+				let amount = bucket_details.amount * pricing.saturated_into::<BalanceOf<T>>();
 
 				let mut ledger = Self::ledger(&content_owner).ok_or(Error::<T>::NotController)?;
 				if ledger.active >= amount {
 					ledger.total -= amount;
 					ledger.active -= amount;
 					total_charged += amount;
-=======
-      let mut total_charged = BalanceOf::<T>::zero();
-
-      for bucket_details in paying_accounts.iter() {
-        let bucket: Bucket<T::AccountId> = Self::buckets(bucket_details.bucket_id).unwrap();
-        let content_owner = bucket.owner_id;
-        let amount = bucket_details.amount * pricing.saturated_into::<BalanceOf<T>>();
-
-        let mut ledger = Self::ledger(&content_owner).ok_or(Error::<T>::NotController)?;
-        if ledger.active >= amount {
-          ledger.total -= amount;
-          ledger.active -= amount;
-          total_charged += amount;
->>>>>>> 84ae0b20
 					log::info!("Ledger updated state: {:?}", &ledger);
 					Self::update_ledger(&content_owner, &ledger);
 				} else {
