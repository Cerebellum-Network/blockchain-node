--- conflicted
+++ resolved
@@ -4,15 +4,9 @@
 
 echo "*** Initializing WASM build environment"
 
-<<<<<<< HEAD
-rustup install nightly-2024-03-12
-
-rustup target add wasm32-unknown-unknown --toolchain nightly-2024-03-12
-=======
 rustup install 1.77.0
 
 rustup target add wasm32-unknown-unknown --toolchain 1.77.0
->>>>>>> ae760901
 
 ln -sf $PWD/scripts/pre-commit.sh $PWD/.git/hooks/pre-commit || true
 ln -sf $PWD/scripts/pre-push.sh $PWD/.git/hooks/pre-push || true