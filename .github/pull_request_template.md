--- conflicted
+++ resolved
@@ -36,11 +36,8 @@
 
 ## Checklist for Hotfix
 <!--- All boxes need to be checked. Follow this checklist before requiring PR review -->
-<<<<<<< HEAD
-=======
 - [ ] Change has been deployed to Testnet.
 - [ ] Change has been tested in Testnet.
->>>>>>> 659d2a8b
 - [ ] Changelog has been updated.
 - [ ] Crate version has been updated.
 - [ ] `spec_version` has been incremented.
