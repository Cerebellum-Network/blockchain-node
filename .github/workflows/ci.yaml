name: PR

# Controls when the action will run.
on:
  # Triggers the workflow on push or pull request events but only for the master branch
  push:
    branches: [ '**' ]

  # Allows you to run this workflow manually from the Actions tab
  workflow_dispatch:

permissions:
  id-token: write
  contents: read

# A workflow run is made up of one or more jobs that can run sequentially or in parallel
jobs:
  format:
    name: Check Lints
    runs-on: ubuntu-22.04
    steps:
      # Checks-out your repository under $GITHUB_WORKSPACE, so your job can access it
      - uses: actions/checkout@v3
      - name: Install nightly toolchain
        uses: actions-rs/toolchain@v1
        with:
          toolchain: nightly-2024-03-12
          override: true
          components: rustfmt
      - name: Check TOML
        uses: dprint/check@v2.2
      - name: Check Format
        run: |
          cargo fmt -- --check

  check:
    name: Cargo check
    needs: format
    runs-on: ubuntu-22.04
    steps:
      - uses: actions/checkout@v3
      - name: Install linux dependencies
        run: sudo apt update && sudo apt install -y cargo clang libssl-dev llvm libudev-dev protobuf-compiler
      - name: Install nightly toolchain
        uses: actions-rs/toolchain@v1
        with:
          toolchain: nightly-2024-03-12
          override: true
          target: wasm32-unknown-unknown
      - name: Rust Cache
        uses: Swatinem/rust-cache@v2
      - name: Check Build
        run: |
          cargo build --release
      - name: Run dev chain
        run: |
          timeout --preserve-status 30s ./target/release/cere --dev
<<<<<<< HEAD
      - name: Check Build for Benchmarking
        run: >
          pushd node &&
          cargo check --features=runtime-benchmarks --release
      - name: Check Build for Try-Runtime
        run: |
          cargo check --features=try-runtime --release


  clippy:
    name: Run Clippy
    needs: format
    runs-on: ubuntu-22.04
    steps:
      - uses: actions/checkout@v3
      - name: Install linux dependencies
        run: sudo apt update && sudo apt install -y cargo clang libssl-dev llvm libudev-dev protobuf-compiler
      - name: Install nightly toolchain
        uses: actions-rs/toolchain@v1
        with:
          toolchain: nightly-2023-05-23
          override: true
          target: wasm32-unknown-unknown
          components: clippy
      - name: Rust Cache
        uses: Swatinem/rust-cache@v2
      - name: Check with Clippy
        run: |
          cargo clippy --no-deps --all-targets --features runtime-benchmarks,try-runtime --workspace -- --deny warnings
=======
# Disabled for one release to apply missing migrations
# https://github.com/Cerebellum-Network/blockchain-node/pull/300
#      - name: Check Build for Benchmarking
#        run: >
#          pushd node &&
#          cargo check --features=runtime-benchmarks --release
      - name: Check Build for Try-Runtime
        run: |
          cargo check --features=try-runtime --release

# Disabled for one release to apply missing migrations
# https://github.com/Cerebellum-Network/blockchain-node/pull/300
#  clippy:
#    name: Run Clippy
#    needs: format
#    runs-on: ubuntu-22.04
#    steps:
#      - uses: actions/checkout@v3
#      - name: Install linux dependencies
#        run: sudo apt update && sudo apt install -y cargo clang libssl-dev llvm libudev-dev protobuf-compiler
#      - name: Install nightly toolchain
#        uses: actions-rs/toolchain@v1
#        with:
#          toolchain: nightly-2023-05-23
#          override: true
#          target: wasm32-unknown-unknown
#          components: clippy
#      - name: Rust Cache
#        uses: Swatinem/rust-cache@v2
#      - name: Check with Clippy
#        run: |
#          cargo clippy --no-deps --all-targets --features runtime-benchmarks,try-runtime --workspace -- --deny warnings
>>>>>>> 3c6074f4

  tests:
    name: Run tests
    needs: format
    # The type of runner that the job will run on
    runs-on: ["self-hosted", "cere-network-memory-large"]
    steps:
      # Checks-out your repository under $GITHUB_WORKSPACE, so your job can access it
      - uses: actions/checkout@v3
      - name: Install linux dependencies
        run: sudo apt update && sudo apt install -y cargo clang libssl-dev llvm libudev-dev protobuf-compiler
      - name: Install nightly toolchain
        uses: actions-rs/toolchain@v1
        with:
          toolchain: nightly-2024-03-12
          override: true
          target: wasm32-unknown-unknown
      - name: Rust Cache
        uses: Swatinem/rust-cache@v2
      - name: Run cargo-tarpaulin
        uses: actions-rs/tarpaulin@v0.1
        with:
          version: '0.22.0'
          args: '--verbose --locked --no-fail-fast --workspace --features runtime-benchmarks --out "Xml"'
      - name: Upload coverage report
        uses: actions/upload-artifact@v3
        with:
          name: tarpaulin coverage
          path: ./tarpaulin-report.xml<|MERGE_RESOLUTION|>--- conflicted
+++ resolved
@@ -55,37 +55,6 @@
       - name: Run dev chain
         run: |
           timeout --preserve-status 30s ./target/release/cere --dev
-<<<<<<< HEAD
-      - name: Check Build for Benchmarking
-        run: >
-          pushd node &&
-          cargo check --features=runtime-benchmarks --release
-      - name: Check Build for Try-Runtime
-        run: |
-          cargo check --features=try-runtime --release
-
-
-  clippy:
-    name: Run Clippy
-    needs: format
-    runs-on: ubuntu-22.04
-    steps:
-      - uses: actions/checkout@v3
-      - name: Install linux dependencies
-        run: sudo apt update && sudo apt install -y cargo clang libssl-dev llvm libudev-dev protobuf-compiler
-      - name: Install nightly toolchain
-        uses: actions-rs/toolchain@v1
-        with:
-          toolchain: nightly-2023-05-23
-          override: true
-          target: wasm32-unknown-unknown
-          components: clippy
-      - name: Rust Cache
-        uses: Swatinem/rust-cache@v2
-      - name: Check with Clippy
-        run: |
-          cargo clippy --no-deps --all-targets --features runtime-benchmarks,try-runtime --workspace -- --deny warnings
-=======
 # Disabled for one release to apply missing migrations
 # https://github.com/Cerebellum-Network/blockchain-node/pull/300
 #      - name: Check Build for Benchmarking
@@ -118,7 +87,6 @@
 #      - name: Check with Clippy
 #        run: |
 #          cargo clippy --no-deps --all-targets --features runtime-benchmarks,try-runtime --workspace -- --deny warnings
->>>>>>> 3c6074f4
 
   tests:
     name: Run tests
