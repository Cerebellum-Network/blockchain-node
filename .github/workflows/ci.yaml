--- conflicted
+++ resolved
@@ -22,7 +22,7 @@
 jobs:
   format:
     name: Check Lints
-    runs-on: ubuntu-22.04
+    runs-on: ubuntu-24.04
     timeout-minutes: 180
     steps:
       # Free up disk space
@@ -38,11 +38,7 @@
       - name: Install toolchain
         uses: actions-rs/toolchain@v1
         with:
-<<<<<<< HEAD
-          toolchain: nightly-2024-10-01
-=======
-          toolchain: 1.82.0
->>>>>>> feeb4b1d
+          toolchain: 1.82.0
           override: true
           components: rustfmt
       - name: Check TOML
@@ -53,7 +49,7 @@
 
   security-audit:
     name: Security Audit
-    runs-on: ubuntu-22.04
+    runs-on: ubuntu-24.04
     timeout-minutes: 180
     continue-on-error: true
     steps:
@@ -69,7 +65,7 @@
       - name: Install toolchain
         uses: actions-rs/toolchain@v1
         with:
-          toolchain: nightly-2024-10-01
+          toolchain: 1.82.0
           override: true
       - name: Rust Cache
         uses: Swatinem/rust-cache@v2
@@ -86,18 +82,14 @@
           if grep -r "openssl.*0\." Cargo.toml; then
             echo "⚠️  Old OpenSSL version detected"
           fi
-                    echo "✅ Manual vulnerability patterns check completed"
+          echo "✅ Manual vulnerability patterns check completed"
 
   # Split cargo check into parallel jobs for faster execution
   check-runtime:
     name: Check Runtime
     needs: format
-<<<<<<< HEAD
-    runs-on: ubuntu-22.04
-    timeout-minutes: 180
-=======
-    runs-on: ubuntu-24.04
->>>>>>> feeb4b1d
+    runs-on: ubuntu-24.04
+    timeout-minutes: 180
     steps:
       # Free up disk space
       - name: Free Disk Space
@@ -125,7 +117,7 @@
       - name: Install toolchain and rust-src
         uses: actions-rs/toolchain@v1
         with:
-          toolchain: nightly-2024-10-01
+          toolchain: 1.82.0
           override: true
           target: wasm32-unknown-unknown
           components: rust-src
@@ -169,7 +161,7 @@
   check-node:
     name: Check Node
     needs: format
-    runs-on: ubuntu-22.04
+    runs-on: ubuntu-24.04
     timeout-minutes: 180
     steps:
       # Free up disk space
@@ -190,7 +182,7 @@
       - name: Install toolchain and rust-src
         uses: actions-rs/toolchain@v1
         with:
-          toolchain: nightly-2024-10-01
+          toolchain: 1.82.0
           override: true
           target: wasm32-unknown-unknown
           components: rust-src
@@ -237,13 +229,9 @@
   check-try-runtime:
     name: Try-Runtime Check
     needs: format
-<<<<<<< HEAD
-    runs-on: ubuntu-22.04
-    timeout-minutes: 180
-=======
-    runs-on: ubuntu-24.04
+    runs-on: ubuntu-24.04
+    timeout-minutes: 180
     continue-on-error: true
->>>>>>> feeb4b1d
     steps:
       # Free up disk space
       - name: Free Disk Space
@@ -263,7 +251,7 @@
       - name: Install toolchain and rust-src
         uses: actions-rs/toolchain@v1
         with:
-          toolchain: nightly-2024-10-01
+          toolchain: 1.82.0
           override: true
           target: wasm32-unknown-unknown
           components: rust-src
@@ -304,19 +292,14 @@
           
       - name: Check Try-Runtime
         run: |
-<<<<<<< HEAD
           echo "Running try-runtime checks..."
           try-runtime --runtime ./target/release/wbuild/cere-runtime/cere_runtime.compact.compressed.wasm \
           on-runtime-upgrade --disable-idempotency-checks --blocktime 6000 live --uri wss://archive.qanet.cere.network:443
-=======
-           try-runtime --runtime ./target/release/wbuild/cere-runtime/cere_runtime.compact.compressed.wasm \
-           on-runtime-upgrade --disable-idempotency-checks --blocktime 6000 live --uri wss://archive.devnet.cere.network:443
->>>>>>> feeb4b1d
 
   clippy:
     name: Run Clippy
     needs: format
-    runs-on: ubuntu-22.04
+    runs-on: ubuntu-24.04
     timeout-minutes: 180
     steps:
       # Free up disk space
@@ -337,7 +320,7 @@
       - name: Install toolchain
         uses: actions-rs/toolchain@v1
         with:
-          toolchain: nightly-2024-10-01
+          toolchain: 1.82.0
           override: true
           target: wasm32-unknown-unknown
           components: rust-src, clippy
@@ -386,7 +369,7 @@
     name: Run tests
     needs: format
     # The type of runner that the job will run on
-    runs-on: ubuntu-22.04
+    runs-on: ubuntu-24.04
     timeout-minutes: 180
     env:
       CARGO_TERM_COLOR: always
@@ -413,7 +396,7 @@
       - name: Install toolchain
         uses: actions-rs/toolchain@v1
         with:
-          toolchain: nightly-2024-10-01
+          toolchain: 1.82.0
           override: true
           target: wasm32-unknown-unknown
           components: rust-src
