--- conflicted
+++ resolved
@@ -15,11 +15,8 @@
 permissions:
   contents: read
   security-events: write
-<<<<<<< HEAD
   actions: read
   id-token: write
-=======
->>>>>>> ac6701b2
 
 # A workflow run is made up of one or more jobs that can run sequentially or in parallel
 jobs:
@@ -76,16 +73,7 @@
     name: Check Runtime
     needs: format
     runs-on: ubuntu-24.04
-<<<<<<< HEAD
-    timeout-minutes: 75
-    env:
-      CARGO_TERM_COLOR: always
-      CARGO_INCREMENTAL: 1
-      RUST_BACKTRACE: 1
-      CI: true
-=======
     timeout-minutes: 45
->>>>>>> ac6701b2
     steps:
       - uses: actions/checkout@v4
       - name: Install linux dependencies
@@ -97,13 +85,6 @@
           override: true
           target: wasm32-unknown-unknown
           components: rust-src
-<<<<<<< HEAD
-      - name: Rust Cache
-        uses: Swatinem/rust-cache@v2.7.3
-        with:
-          cache-on-failure: true
-          cache-all-crates: true
-=======
       - name: Enhanced Rust Cache
         uses: Swatinem/rust-cache@v2
         with:
@@ -176,7 +157,6 @@
         with:
           shared-key: "runtime-build"
           cache-on-failure: true
->>>>>>> ac6701b2
       - name: Configure Git
         run: git config --global url."https://${{ secrets.GH_READ_TOKEN }}:x-oauth-basic@github.com/".insteadOf "https://github.com/"
       - name: Debug CI Environment
@@ -188,35 +168,9 @@
           echo "Available cores: $(nproc)"
           echo "Memory: $(free -h)"
           echo "Disk space: $(df -h)"
-      - name: Install try-runtime (cached)
-        uses: Swatinem/rust-cache@v2.7.3
-        with:
-          cache-on-failure: true
-          key: try-runtime-v0.8.0
+
       - name: Install try-runtime
         run: cargo install --git https://github.com/paritytech/try-runtime-cli --tag v0.8.0 --locked
-<<<<<<< HEAD
-      - name: Check Core Components (fast)
-        run: |
-          # Check core components first (faster feedback)
-          cargo check --package cere-runtime --package cere-dev-runtime --profile fast-ci
-          cargo check --package cere-cli --package cere-service --profile fast-ci
-      - name: Check Build for Benchmarking
-        run: |
-          pushd node &&
-          cargo check --features=runtime-benchmarks --profile fast-ci
-      - name: Build Runtime with try-runtime
-        run: |
-          # Build only the runtime components needed for try-runtime
-          cargo build --profile fast-ci --features try-runtime --package cere-runtime --package cere-dev-runtime
-      - name: Check Try-Runtime (with timeout)
-        run: |
-          timeout 600 try-runtime --runtime ./target/fast-ci/wbuild/cere-runtime/cere_runtime.compact.compressed.wasm \
-          on-runtime-upgrade --disable-idempotency-checks --blocktime 6000 live --uri wss://archive.devnet.cere.network:443 || echo "Try-runtime check timed out or failed, continuing..."
-      - name: Run dev chain (quick test)
-        run: |
-          timeout --preserve-status 30s ./target/fast-ci/cere --dev || echo "Dev chain test completed"
-=======
       - name: Build for try-runtime
         run: |
           CARGO_INCREMENTAL=1 cargo build --release --features try-runtime
@@ -224,21 +178,12 @@
         run: |
            try-runtime --runtime ./target/release/wbuild/cere-runtime/cere_runtime.compact.compressed.wasm \
            on-runtime-upgrade --disable-idempotency-checks --blocktime 6000 live --uri wss://archive.qanet.cere.network:443
->>>>>>> ac6701b2
 
   clippy:
     name: Run Clippy
     needs: format
     runs-on: ubuntu-24.04
-<<<<<<< HEAD
-    timeout-minutes: 60
-    env:
-      CARGO_TERM_COLOR: always
-      CARGO_INCREMENTAL: 1
-      CI: true
-=======
     timeout-minutes: 45
->>>>>>> ac6701b2
     steps:
       - uses: actions/checkout@v4
       - name: Install linux dependencies
@@ -249,21 +194,12 @@
           toolchain: 1.82.0
           override: true
           target: wasm32-unknown-unknown
-<<<<<<< HEAD
-          components: rust-src, clippy
-      - name: Rust Cache
-        uses: Swatinem/rust-cache@v2.7.3
-        with:
-          cache-on-failure: true
-          cache-all-crates: true
-=======
           components: rust-src
       - name: Enhanced Rust Cache
         uses: Swatinem/rust-cache@v2
         with:
           shared-key: "clippy-build"
           cache-on-failure: true
->>>>>>> ac6701b2
       - name: Configure Git
         run: git config --global url."https://${{ secrets.GH_READ_TOKEN }}:x-oauth-basic@github.com/".insteadOf "https://github.com/"
       - name: Check with Clippy (Optimized)
@@ -295,10 +231,6 @@
           components: rust-src
       - name: Configure Git
         run: git config --global url."https://${{ secrets.GH_READ_TOKEN }}:x-oauth-basic@github.com/".insteadOf "https://github.com/"
-<<<<<<< HEAD
-      - name: Rust Cache
-        uses: Swatinem/rust-cache@v2.7.3
-=======
       - name: Enhanced Rust Cache
         uses: Swatinem/rust-cache@v2
         with:
@@ -306,10 +238,6 @@
           cache-on-failure: true
       - name: Run cargo-tarpaulin
         uses: actions-rs/tarpaulin@v0.1
->>>>>>> ac6701b2
-        with:
-          cache-on-failure: true
-          cache-all-crates: true
       - name: Run tests
         run: |
           cargo test --verbose --locked --no-fail-fast --workspace --features runtime-benchmarks -- --skip mock_clusters_gov::__construct_runtime_integrity_test::runtime_integrity_tests