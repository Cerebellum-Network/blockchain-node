--- conflicted
+++ resolved
@@ -24,11 +24,7 @@
       - name: Install nightly toolchain
         uses: actions-rs/toolchain@v1
         with:
-<<<<<<< HEAD
-          toolchain: nightly-2023-10-22
-=======
           toolchain: nightly-2022-11-15
->>>>>>> 672761d3
           override: true
           components: rustfmt
       - name: Check TOML
@@ -48,11 +44,7 @@
       - name: Install nightly toolchain
         uses: actions-rs/toolchain@v1
         with:
-<<<<<<< HEAD
-          toolchain: nightly-2023-10-22
-=======
           toolchain: nightly-2022-11-15
->>>>>>> 672761d3
           override: true
           target: wasm32-unknown-unknown
       - name: Rust Cache
@@ -80,11 +72,7 @@
       - name: Install nightly toolchain
         uses: actions-rs/toolchain@v1
         with:
-<<<<<<< HEAD
-          toolchain: nightly-2023-10-22
-=======
           toolchain: nightly-2022-11-15
->>>>>>> 672761d3
           override: true
           target: wasm32-unknown-unknown
           components: clippy
@@ -107,11 +95,7 @@
       - name: Install nightly toolchain
         uses: actions-rs/toolchain@v1
         with:
-<<<<<<< HEAD
-          toolchain: nightly-2023-10-22
-=======
           toolchain: nightly-2022-11-15
->>>>>>> 672761d3
           override: true
           target: wasm32-unknown-unknown
       - name: Rust Cache
