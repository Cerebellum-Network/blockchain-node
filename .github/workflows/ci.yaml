--- conflicted
+++ resolved
@@ -59,13 +59,8 @@
           cargo build --release --features try-runtime
       - name: Check Try-Runtime
         run: |
-<<<<<<< HEAD
            try-runtime --runtime ./target/release/wbuild/cere-runtime/cere_runtime.compact.compressed.wasm \
            on-runtime-upgrade --disable-idempotency-checks --blocktime 6000 live --uri wss://archive.qanet.cere.network:443
-=======
-           try-runtime --runtime ./target/release/wbuild/cere-dev-runtime/cere_dev_runtime.compact.compressed.wasm \
-           on-runtime-upgrade --blocktime 6000 live --uri wss://rpc.devnet.cere.network:443
->>>>>>> 84d1ff9f
       - name: Run dev chain
         run: |
           timeout --preserve-status 30s ./target/release/cere --dev
