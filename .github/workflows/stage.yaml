name: Release to stage
on:
  push:
    branches:
      - dev
      - staging
      - master
      - 'release/**'
      - 'hotfix/**'

env:
  PROFILE: release

jobs:
  build:
    runs-on: ubuntu-latest
    concurrency: dev
    permissions:
      contents: read
      id-token: write
    steps:
      - uses: actions/checkout@v4

      - name: Configure Git
        run: git config --global url."https://${{ secrets.GH_READ_TOKEN }}:x-oauth-basic@github.com/".insteadOf "https://github.com/"

      - name: Cache cargo registry
        uses: actions/cache@v4
        continue-on-error: false
        with:
          path: |
            ~/.cargo/registry
            ~/.cargo/git
          key: ${{ runner.os }}-cargo-${{ hashFiles('**/Cargo.lock') }}
          restore-keys: |
            ${{ runner.os }}-cargo-

      - name: configure aws credentials
        uses: aws-actions/configure-aws-credentials@v4
        with:
          role-to-assume: arn:aws:iam::${{ vars.SHARED_AWS_ACCOUNT_ID }}:role/github
          role-session-name: ${{ github.event.repository.name }}
          aws-region: us-west-2
          mask-aws-account-id: true

      - name: Configure environment variables
        run: |
          echo "GITHUB_SHA=${GITHUB_SHA:0:7}" >> ${GITHUB_ENV}
          echo "CERE_RUNTIME=cere_runtime.compact.compressed.${GITHUB_SHA:0:7}.wasm" >> ${GITHUB_ENV}
          echo "CERE_DEV_RUNTIME=cere_dev_runtime.compact.compressed.${GITHUB_SHA:0:7}.wasm" >> ${GITHUB_ENV}

      - name: Set up Docker Buildx
        uses: docker/setup-buildx-action@v3

      - name: Login to Amazon ECR
        id: login-ecr
        uses: aws-actions/amazon-ecr-login@v2

      - name: Install toolchain and rust-src
        uses: actions-rs/toolchain@v1
        with:
          toolchain: 1.82.0
          override: true
          target: wasm32-unknown-unknown
          components: rust-src

      - name: Build and push docker image to ECR
        uses: docker/build-push-action@v5
        with:
          context: .
          file: Dockerfile.secure
          push: true
          build-args: |
<<<<<<< HEAD
            "SCCACHE_REGION=us-west-2"
            "SCCACHE_BUCKET=cere-blockchain-sccache"
=======
            "GH_READ_TOKEN=${{ secrets.GH_READ_TOKEN }}"
>>>>>>> ac6701b2
          tags: |
            ${{ steps.login-ecr.outputs.registry }}/pos-network-node:${{ github.sha }}
            ${{ steps.login-ecr.outputs.registry }}/pos-network-node:${{ env.GITHUB_SHA }}
            ${{ steps.login-ecr.outputs.registry }}/pos-network-node:dev-latest

      - name: Copy wasm artifacts from the image
        run: |
          CONTAINER_ID=$(docker create ${{ steps.login-ecr.outputs.registry }}/pos-network-node:${{ env.GITHUB_SHA }})

          docker cp "${CONTAINER_ID}:/home/cere/cere-runtime-artifacts/cere_runtime.compact.compressed.wasm" "./${{ env.CERE_RUNTIME }}"
          docker cp "${CONTAINER_ID}:/home/cere/cere-dev-runtime-artifacts/cere_dev_runtime.compact.compressed.wasm" "./${{ env.CERE_DEV_RUNTIME }}"

      - name: Upload cere-runtime wasm artifact
        uses: actions/upload-artifact@v4
        with:
          name: "cere_runtime.compact.compressed.${{ env.GITHUB_SHA }}.wasm"
          path: "./${{ env.CERE_RUNTIME }}"

      - name: Upload cere-dev-runtime wasm artifact
        uses: actions/upload-artifact@v4
        with:
          name: "cere_dev_runtime.compact.compressed.${{ env.GITHUB_SHA }}.wasm"
          path: "./${{ env.CERE_DEV_RUNTIME }}"

  trigger-e2e-tests:
    runs-on: ubuntu-latest
    needs: build
    steps:
      - name: 'Trigger e2e DDC tests'
        uses: convictional/trigger-workflow-and-wait@v1.6.5
        with:
          owner: Cerebellum-Network
          repo: ddc-api-e2e-simulations
          github_token: ${{ secrets.GH_E2E_TOKEN }}
          comment_github_token: ${{ secrets.GH_E2E_TOKEN }}
          github_user: devops-cere
          workflow_file_name: run-simulations-env-local-triggered.yml
          client_payload: |-
            {
              "POS_NODE_VERSION": "master-latest"
            }
          ref: master
          propagate_failure: false
          trigger_workflow: true
          wait_workflow: false
          comment_downstream_url: ${{ github.event.pull_request.comments_url }}<|MERGE_RESOLUTION|>--- conflicted
+++ resolved
@@ -71,12 +71,7 @@
           file: Dockerfile.secure
           push: true
           build-args: |
-<<<<<<< HEAD
-            "SCCACHE_REGION=us-west-2"
-            "SCCACHE_BUCKET=cere-blockchain-sccache"
-=======
             "GH_READ_TOKEN=${{ secrets.GH_READ_TOKEN }}"
->>>>>>> ac6701b2
           tags: |
             ${{ steps.login-ecr.outputs.registry }}/pos-network-node:${{ github.sha }}
             ${{ steps.login-ecr.outputs.registry }}/pos-network-node:${{ env.GITHUB_SHA }}
