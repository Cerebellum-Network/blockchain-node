name: Release to stage
on:
  push:
    branches:
      - dev
<<<<<<< HEAD
      - staging
=======
      - new-staging
>>>>>>> 76911498
      - master
      - 'release/**'
      - 'hotfix/**'

env:
  PROFILE: release

jobs:
  build:
    runs-on: ubuntu-latest
    concurrency: dev
    permissions:
      contents: read
      id-token: write
    steps:
      - uses: actions/checkout@v3

      - name: Configure Git
        run: git config --global url."https://${{ secrets.GH_READ_TOKEN }}:x-oauth-basic@github.com/".insteadOf "https://github.com/"

      - name: Cache cargo registry
        uses: actions/cache@v3
        continue-on-error: false
        with:
          path: |
            ~/.cargo/registry
            ~/.cargo/git
          key: ${{ runner.os }}-cargo-${{ hashFiles('**/Cargo.lock') }}
          restore-keys: |
            ${{ runner.os }}-cargo-

      - name: configure aws credentials
        uses: aws-actions/configure-aws-credentials@v2
        with:
          role-to-assume: arn:aws:iam::${{ vars.SHARED_AWS_ACCOUNT_ID }}:role/github
          role-session-name: ${{ github.event.repository.name }}
          aws-region: us-west-2

      - name: Confiure environment variables
        run: |
          echo "GITHUB_SHA=${GITHUB_SHA:0:7}" >> ${GITHUB_ENV}

          echo "AWS_ACCESS_KEY_ID=${AWS_ACCESS_KEY_ID}" >> ${GITHUB_ENV}
          echo "AWS_SECRET_ACCESS_KEY=${AWS_SECRET_ACCESS_KEY}" >> ${GITHUB_ENV}
          echo "AWS_SESSION_TOKEN=${AWS_SESSION_TOKEN}" >> ${GITHUB_ENV}

          echo "CERE_RUNTIME=cere_runtime.compact.compressed.${GITHUB_SHA:0:7}.wasm" >> ${GITHUB_ENV}
          echo "CERE_DEV_RUNTIME=cere_dev_runtime.compact.compressed.${GITHUB_SHA:0:7}.wasm" >> ${GITHUB_ENV}

      - name: Set up Docker Buildx
        uses: docker/setup-buildx-action@v2

      - name: Login to Amazon ECR
        id: login-ecr
        uses: aws-actions/amazon-ecr-login@v1

      - name: Install toolchain and rust-src
        uses: actions-rs/toolchain@v1
        with:
          toolchain: 1.82.0
          override: true
          target: wasm32-unknown-unknown
          components: rust-src

      - name: Build and push docker image to ECR
        uses: docker/build-push-action@v4
        with:
          context: .
          push: true
          build-args: |
            "AWS_ACCESS_KEY_ID=${{ env.AWS_ACCESS_KEY_ID }}"
            "AWS_SECRET_ACCESS_KEY=${{ env.AWS_SECRET_ACCESS_KEY }}"
            "AWS_SESSION_TOKEN=${{ env.AWS_SESSION_TOKEN }}"
            "SCCACHE_REGION=us-west-2"
            "SCCACHE_BUCKET=cere-blockchain-sccache"
            "GH_READ_TOKEN=${{ secrets.GH_READ_TOKEN }}"
          tags: |
            ${{ steps.login-ecr.outputs.registry }}/pos-network-node:${{ github.sha }}
            ${{ steps.login-ecr.outputs.registry }}/pos-network-node:${{ env.GITHUB_SHA }}
            ${{ steps.login-ecr.outputs.registry }}/pos-network-node:dev-latest

      - name: Copy wasm artifacts from the image
        run: |
          CONTAINER_ID=$(docker create ${{ steps.login-ecr.outputs.registry }}/pos-network-node:${{ env.GITHUB_SHA }})

          docker cp "${CONTAINER_ID}:/home/cere/cere-runtime-artifacts/cere_runtime.compact.compressed.wasm" "./${{ env.CERE_RUNTIME }}"
          docker cp "${CONTAINER_ID}:/home/cere/cere-dev-runtime-artifacts/cere_dev_runtime.compact.compressed.wasm" "./${{ env.CERE_DEV_RUNTIME }}"

      - name: Upload cere-runtime wasm artifact
        uses: actions/upload-artifact@v4
        with:
          name: "cere_runtime.compact.compressed.${{ env.GITHUB_SHA }}.wasm"
          path: "./${{ env.CERE_RUNTIME }}"

      - name: Upload cere-dev-runtime wasm artifact
        uses: actions/upload-artifact@v4
        with:
          name: "cere_dev_runtime.compact.compressed.${{ env.GITHUB_SHA }}.wasm"
          path: "./${{ env.CERE_DEV_RUNTIME }}"

  trigger-e2e-tests:
    runs-on: ubuntu-latest
    needs: build
    steps:
      - name: 'Trigger e2e DDC tests'
        uses: convictional/trigger-workflow-and-wait@v1.6.5
        with:
          owner: Cerebellum-Network
          repo: ddc-api-e2e-simulations
          github_token: ${{ secrets.GH_E2E_TOKEN }}
          comment_github_token: ${{ secrets.GH_E2E_TOKEN }}
          github_user: devops-cere
          workflow_file_name: run-simulations-env-local-triggered.yml
          client_payload: |-
            {
              "POS_NODE_VERSION": "master-latest"
            }
          ref: master
          propagate_failure: false
          trigger_workflow: true
          wait_workflow: false
          comment_downstream_url: ${{ github.event.pull_request.comments_url }}<|MERGE_RESOLUTION|>--- conflicted
+++ resolved
@@ -3,11 +3,7 @@
   push:
     branches:
       - dev
-<<<<<<< HEAD
       - staging
-=======
-      - new-staging
->>>>>>> 76911498
       - master
       - 'release/**'
       - 'hotfix/**'
