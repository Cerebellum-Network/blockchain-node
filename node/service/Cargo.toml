[package]
name = "cere-service"
<<<<<<< HEAD
version = "4.8.3"
=======
version = "4.8.4"
>>>>>>> 6ad1d91a
edition = "2021"

[dependencies]
futures = "0.3.21"
jsonrpsee = { version = "0.15.1", features = ["server"] }
rand = "0.8"
serde = { version = "1.0.136", features = ["derive"] }

<<<<<<< HEAD
node-primitives = { git = "https://github.com/paritytech/substrate.git", branch = "polkadot-v0.9.31" }
pallet-im-online = { default-features = false, git = "https://github.com/paritytech/substrate.git", branch = "polkadot-v0.9.31" }
sc-authority-discovery = { git = "https://github.com/paritytech/substrate.git", branch = "polkadot-v0.9.31" }
sc-basic-authorship = { git = "https://github.com/paritytech/substrate.git", branch = "polkadot-v0.9.31" }
sc-chain-spec = { git = "https://github.com/paritytech/substrate.git", branch = "polkadot-v0.9.31" }
sc-client-api = { git = "https://github.com/paritytech/substrate.git", branch = "polkadot-v0.9.31" }
sc-consensus = { git = "https://github.com/paritytech/substrate.git", branch = "polkadot-v0.9.31" }
sc-consensus-babe = { git = "https://github.com/paritytech/substrate.git", branch = "polkadot-v0.9.31" }
sc-consensus-slots = { git = "https://github.com/paritytech/substrate.git", branch = "polkadot-v0.9.31" }
sc-consensus-uncles = { git = "https://github.com/paritytech/substrate.git", branch = "polkadot-v0.9.31" }
sc-executor = { git = "https://github.com/paritytech/substrate.git", branch = "polkadot-v0.9.31", features = ["wasmtime"] }
sc-finality-grandpa = { git = "https://github.com/paritytech/substrate.git", branch = "polkadot-v0.9.31" }
sc-network = { git = "https://github.com/paritytech/substrate.git", branch = "polkadot-v0.9.31" }
sc-network-common = { git = "https://github.com/paritytech/substrate", branch = "polkadot-v0.9.31" }
sc-rpc = { git = "https://github.com/paritytech/substrate.git", branch = "polkadot-v0.9.31" }
sc-service = { git = "https://github.com/paritytech/substrate.git", branch = "polkadot-v0.9.31", features = ["wasmtime"] }
sc-sync-state-rpc = { git = "https://github.com/paritytech/substrate.git", branch = "polkadot-v0.9.31" }
sc-sysinfo = { git = "https://github.com/paritytech/substrate.git", branch = "polkadot-v0.9.31" }
sc-telemetry = { git = "https://github.com/paritytech/substrate.git", branch = "polkadot-v0.9.31" }
sc-transaction-pool = { git = "https://github.com/paritytech/substrate.git", branch = "polkadot-v0.9.31" }
sp-api = { git = "https://github.com/paritytech/substrate.git", branch = "polkadot-v0.9.31" }
sp-authority-discovery = { git = "https://github.com/paritytech/substrate.git", branch = "polkadot-v0.9.31" }
sp-authorship = { git = "https://github.com/paritytech/substrate.git", branch = "polkadot-v0.9.31" }
sp-blockchain = { git = "https://github.com/paritytech/substrate.git", branch = "polkadot-v0.9.31" }
sp-consensus-babe = { git = "https://github.com/paritytech/substrate.git", branch = "polkadot-v0.9.31" }
sp-core = { git = "https://github.com/paritytech/substrate.git", branch = "polkadot-v0.9.31" }
sp-finality-grandpa = { git = "https://github.com/paritytech/substrate.git", branch = "polkadot-v0.9.31" }
sp-runtime = { git = "https://github.com/paritytech/substrate.git", branch = "polkadot-v0.9.31" }
sp-timestamp = { git = "https://github.com/paritytech/substrate.git", branch = "polkadot-v0.9.31" }
sp-transaction-storage-proof = { git = "https://github.com/paritytech/substrate.git", branch = "polkadot-v0.9.31" }
sp-trie = { git = "https://github.com/paritytech/substrate", branch = "polkadot-v0.9.31" }
=======
node-primitives = { git = "https://github.com/paritytech/substrate.git", branch = "polkadot-v0.9.33" }
pallet-im-online = { default-features = false, git = "https://github.com/paritytech/substrate.git", branch = "polkadot-v0.9.33" }
sc-authority-discovery = { git = "https://github.com/paritytech/substrate.git", branch = "polkadot-v0.9.33" }
sc-basic-authorship = { git = "https://github.com/paritytech/substrate.git", branch = "polkadot-v0.9.33" }
sc-chain-spec = { git = "https://github.com/paritytech/substrate.git", branch = "polkadot-v0.9.33" }
sc-client-api = { git = "https://github.com/paritytech/substrate.git", branch = "polkadot-v0.9.33" }
sc-consensus = { git = "https://github.com/paritytech/substrate.git", branch = "polkadot-v0.9.33" }
sc-consensus-babe = { git = "https://github.com/paritytech/substrate.git", branch = "polkadot-v0.9.33" }
sc-consensus-slots = { git = "https://github.com/paritytech/substrate.git", branch = "polkadot-v0.9.33" }
sc-consensus-uncles = { git = "https://github.com/paritytech/substrate.git", branch = "polkadot-v0.9.33" }
sc-executor = { git = "https://github.com/paritytech/substrate.git", branch = "polkadot-v0.9.33" }
sc-finality-grandpa = { git = "https://github.com/paritytech/substrate.git", branch = "polkadot-v0.9.33" }
sc-network = { git = "https://github.com/paritytech/substrate.git", branch = "polkadot-v0.9.33" }
sc-network-common = { git = "https://github.com/paritytech/substrate", branch = "polkadot-v0.9.33" }
sc-rpc = { git = "https://github.com/paritytech/substrate.git", branch = "polkadot-v0.9.33" }
sc-service = { git = "https://github.com/paritytech/substrate.git", branch = "polkadot-v0.9.33" }
sc-sync-state-rpc = { git = "https://github.com/paritytech/substrate.git", branch = "polkadot-v0.9.33" }
sc-sysinfo = { git = "https://github.com/paritytech/substrate.git", branch = "polkadot-v0.9.33" }
sc-telemetry = { git = "https://github.com/paritytech/substrate.git", branch = "polkadot-v0.9.33" }
sc-transaction-pool = { git = "https://github.com/paritytech/substrate.git", branch = "polkadot-v0.9.33" }
sp-api = { git = "https://github.com/paritytech/substrate.git", branch = "polkadot-v0.9.33" }
sp-authority-discovery = { git = "https://github.com/paritytech/substrate.git", branch = "polkadot-v0.9.33" }
sp-authorship = { git = "https://github.com/paritytech/substrate.git", branch = "polkadot-v0.9.33" }
sp-blockchain = { git = "https://github.com/paritytech/substrate.git", branch = "polkadot-v0.9.33" }
sp-consensus-babe = { git = "https://github.com/paritytech/substrate.git", branch = "polkadot-v0.9.33" }
sp-core = { git = "https://github.com/paritytech/substrate.git", branch = "polkadot-v0.9.33" }
sp-finality-grandpa = { git = "https://github.com/paritytech/substrate.git", branch = "polkadot-v0.9.33" }
sp-runtime = { git = "https://github.com/paritytech/substrate.git", branch = "polkadot-v0.9.33" }
sp-timestamp = { git = "https://github.com/paritytech/substrate.git", branch = "polkadot-v0.9.33" }
sp-transaction-storage-proof = { git = "https://github.com/paritytech/substrate.git", branch = "polkadot-v0.9.33" }
sp-trie = { git = "https://github.com/paritytech/substrate", branch = "polkadot-v0.9.33" }
>>>>>>> 6ad1d91a

# Local
cere-client = { path = "../client", default-features = false, optional = true }
cere-dev-runtime-constants = { path = "../../runtime/cere-dev/constants", optional = true }
cere-rpc = { path = "../../rpc" }

cere-dev-runtime = { path = "../../runtime/cere-dev", optional = true }
cere-runtime = { path = "../../runtime/cere", optional = true }

[features]
default = ["cere-native"]
cere-native = ["cere-runtime", "cere-client/cere"]
cere-dev-native = ["cere-dev-runtime", "cere-dev-runtime-constants", "cere-client/cere-dev"]

runtime-benchmarks = [
  "cere-runtime/runtime-benchmarks",
  "cere-dev-runtime/runtime-benchmarks",
  "sc-service/runtime-benchmarks",
]

try-runtime = [
  "cere-runtime/try-runtime",
  "cere-dev-runtime/try-runtime",
]<|MERGE_RESOLUTION|>--- conflicted
+++ resolved
@@ -1,10 +1,6 @@
 [package]
 name = "cere-service"
-<<<<<<< HEAD
-version = "4.8.3"
-=======
 version = "4.8.4"
->>>>>>> 6ad1d91a
 edition = "2021"
 
 [dependencies]
@@ -13,39 +9,6 @@
 rand = "0.8"
 serde = { version = "1.0.136", features = ["derive"] }
 
-<<<<<<< HEAD
-node-primitives = { git = "https://github.com/paritytech/substrate.git", branch = "polkadot-v0.9.31" }
-pallet-im-online = { default-features = false, git = "https://github.com/paritytech/substrate.git", branch = "polkadot-v0.9.31" }
-sc-authority-discovery = { git = "https://github.com/paritytech/substrate.git", branch = "polkadot-v0.9.31" }
-sc-basic-authorship = { git = "https://github.com/paritytech/substrate.git", branch = "polkadot-v0.9.31" }
-sc-chain-spec = { git = "https://github.com/paritytech/substrate.git", branch = "polkadot-v0.9.31" }
-sc-client-api = { git = "https://github.com/paritytech/substrate.git", branch = "polkadot-v0.9.31" }
-sc-consensus = { git = "https://github.com/paritytech/substrate.git", branch = "polkadot-v0.9.31" }
-sc-consensus-babe = { git = "https://github.com/paritytech/substrate.git", branch = "polkadot-v0.9.31" }
-sc-consensus-slots = { git = "https://github.com/paritytech/substrate.git", branch = "polkadot-v0.9.31" }
-sc-consensus-uncles = { git = "https://github.com/paritytech/substrate.git", branch = "polkadot-v0.9.31" }
-sc-executor = { git = "https://github.com/paritytech/substrate.git", branch = "polkadot-v0.9.31", features = ["wasmtime"] }
-sc-finality-grandpa = { git = "https://github.com/paritytech/substrate.git", branch = "polkadot-v0.9.31" }
-sc-network = { git = "https://github.com/paritytech/substrate.git", branch = "polkadot-v0.9.31" }
-sc-network-common = { git = "https://github.com/paritytech/substrate", branch = "polkadot-v0.9.31" }
-sc-rpc = { git = "https://github.com/paritytech/substrate.git", branch = "polkadot-v0.9.31" }
-sc-service = { git = "https://github.com/paritytech/substrate.git", branch = "polkadot-v0.9.31", features = ["wasmtime"] }
-sc-sync-state-rpc = { git = "https://github.com/paritytech/substrate.git", branch = "polkadot-v0.9.31" }
-sc-sysinfo = { git = "https://github.com/paritytech/substrate.git", branch = "polkadot-v0.9.31" }
-sc-telemetry = { git = "https://github.com/paritytech/substrate.git", branch = "polkadot-v0.9.31" }
-sc-transaction-pool = { git = "https://github.com/paritytech/substrate.git", branch = "polkadot-v0.9.31" }
-sp-api = { git = "https://github.com/paritytech/substrate.git", branch = "polkadot-v0.9.31" }
-sp-authority-discovery = { git = "https://github.com/paritytech/substrate.git", branch = "polkadot-v0.9.31" }
-sp-authorship = { git = "https://github.com/paritytech/substrate.git", branch = "polkadot-v0.9.31" }
-sp-blockchain = { git = "https://github.com/paritytech/substrate.git", branch = "polkadot-v0.9.31" }
-sp-consensus-babe = { git = "https://github.com/paritytech/substrate.git", branch = "polkadot-v0.9.31" }
-sp-core = { git = "https://github.com/paritytech/substrate.git", branch = "polkadot-v0.9.31" }
-sp-finality-grandpa = { git = "https://github.com/paritytech/substrate.git", branch = "polkadot-v0.9.31" }
-sp-runtime = { git = "https://github.com/paritytech/substrate.git", branch = "polkadot-v0.9.31" }
-sp-timestamp = { git = "https://github.com/paritytech/substrate.git", branch = "polkadot-v0.9.31" }
-sp-transaction-storage-proof = { git = "https://github.com/paritytech/substrate.git", branch = "polkadot-v0.9.31" }
-sp-trie = { git = "https://github.com/paritytech/substrate", branch = "polkadot-v0.9.31" }
-=======
 node-primitives = { git = "https://github.com/paritytech/substrate.git", branch = "polkadot-v0.9.33" }
 pallet-im-online = { default-features = false, git = "https://github.com/paritytech/substrate.git", branch = "polkadot-v0.9.33" }
 sc-authority-discovery = { git = "https://github.com/paritytech/substrate.git", branch = "polkadot-v0.9.33" }
@@ -77,7 +40,6 @@
 sp-timestamp = { git = "https://github.com/paritytech/substrate.git", branch = "polkadot-v0.9.33" }
 sp-transaction-storage-proof = { git = "https://github.com/paritytech/substrate.git", branch = "polkadot-v0.9.33" }
 sp-trie = { git = "https://github.com/paritytech/substrate", branch = "polkadot-v0.9.33" }
->>>>>>> 6ad1d91a
 
 # Local
 cere-client = { path = "../client", default-features = false, optional = true }
