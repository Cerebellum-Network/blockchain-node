[package]
name = "cere-service"
<<<<<<< HEAD
version = "4.8.8"
edition = "2021"
=======
version.workspace = true
authors.workspace = true
edition.workspace = true
homepage.workspace = true
license.workspace = true
readme.workspace = true
repository.workspace = true
>>>>>>> bd824aaa

[dependencies]
# 3rd-party dependencies
futures = { workspace = true }
jsonrpsee = { workspace = true }
rand = { workspace = true, default-features = true }
serde = { workspace = true, default-features = true }

# Substrate dependencies
node-primitives = { workspace = true }
pallet-im-online = { workspace = true }
sc-authority-discovery = { workspace = true }
sc-basic-authorship = { workspace = true }
sc-chain-spec = { workspace = true }
sc-client-api = { workspace = true }
sc-consensus = { workspace = true }
sc-consensus-babe = { workspace = true }
sc-consensus-grandpa = { workspace = true }
sc-consensus-slots = { workspace = true }
sc-executor = { workspace = true }
sc-network = { workspace = true }
sc-network-common = { workspace = true }
sc-rpc = { workspace = true }
sc-service = { workspace = true }
sc-sync-state-rpc = { workspace = true }
sc-sysinfo = { workspace = true }
sc-telemetry = { workspace = true }
sc-transaction-pool = { workspace = true }
sp-api = { workspace = true }
sp-authority-discovery = { workspace = true }
sp-blockchain = { workspace = true }
sp-consensus-babe = { workspace = true }
sp-consensus-grandpa = { workspace = true }
sp-core = { workspace = true }
sp-runtime = { workspace = true }
sp-timestamp = { workspace = true }
sp-transaction-storage-proof = { workspace = true }
sp-trie = { workspace = true }

# Cere dependencies
cere-client = { workspace = true, default-features = false, optional = true }
cere-rpc = { workspace = true }
cere-runtime-common = { workspace = true, optional = true }

cere-dev-runtime = { workspace = true, optional = true }
cere-runtime = { workspace = true, optional = true }

[features]
default = ["cere-native"]
cere-native = ["cere-runtime", "cere-client/cere"]
cere-dev-native = ["cere-dev-runtime", "cere-runtime-common", "cere-client/cere-dev"]

runtime-benchmarks = [
  "cere-runtime/runtime-benchmarks",
  "cere-dev-runtime/runtime-benchmarks",
  "sc-service/runtime-benchmarks",
]

try-runtime = [
  "cere-runtime/try-runtime",
  "cere-dev-runtime/try-runtime",
]<|MERGE_RESOLUTION|>--- conflicted
+++ resolved
@@ -1,9 +1,5 @@
 [package]
 name = "cere-service"
-<<<<<<< HEAD
-version = "4.8.8"
-edition = "2021"
-=======
 version.workspace = true
 authors.workspace = true
 edition.workspace = true
@@ -11,7 +7,6 @@
 license.workspace = true
 readme.workspace = true
 repository.workspace = true
->>>>>>> bd824aaa
 
 [dependencies]
 # 3rd-party dependencies
