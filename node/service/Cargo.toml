[package]
name = "cere-service"
version = "4.8.1"
edition = "2021"

[dependencies]
futures = "0.3.21"
jsonrpsee = { version = "0.15.1", features = ["server"] }
<<<<<<< HEAD

sp-core = { version = "6.0.0", git = "https://github.com/paritytech/substrate.git", branch = "polkadot-v0.9.31" }
sc-executor = { version = "0.10.0-dev", git = "https://github.com/paritytech/substrate.git", branch = "polkadot-v0.9.31", features = ["wasmtime"]  }
sc-service = { version = "0.10.0-dev", git = "https://github.com/paritytech/substrate.git", branch = "polkadot-v0.9.31", features = ["wasmtime"]  }
sc-telemetry = { version = "4.0.0-dev", git = "https://github.com/paritytech/substrate.git", branch = "polkadot-v0.9.31" }
sc-transaction-pool = { version = "4.0.0-dev", git = "https://github.com/paritytech/substrate.git", branch = "polkadot-v0.9.31" }
sc-consensus-babe = { version = "0.10.0-dev", git = "https://github.com/paritytech/substrate.git", branch = "polkadot-v0.9.31" }
sp-consensus-babe = { version = "0.10.0-dev", git = "https://github.com/paritytech/substrate.git", branch = "polkadot-v0.9.31" }
sc-consensus = { version = "0.10.0-dev", git = "https://github.com/paritytech/substrate.git", branch = "polkadot-v0.9.31" }
sc-finality-grandpa = { version = "0.10.0-dev", git = "https://github.com/paritytech/substrate.git", branch = "polkadot-v0.9.31" }
sp-finality-grandpa = { version = "4.0.0-dev", git = "https://github.com/paritytech/substrate.git", branch = "polkadot-v0.9.31" }
sc-client-api = { version = "4.0.0-dev", git = "https://github.com/paritytech/substrate.git", branch = "polkadot-v0.9.31" }
sp-runtime = { version = "6.0.0", git = "https://github.com/paritytech/substrate.git", branch = "polkadot-v0.9.31" }
sp-timestamp = { version = "4.0.0-dev", git = "https://github.com/paritytech/substrate.git", branch = "polkadot-v0.9.31" }
sp-authority-discovery = { version = "4.0.0-dev", git = "https://github.com/paritytech/substrate.git", branch = "polkadot-v0.9.31" }
pallet-im-online = { version = "4.0.0-dev", default-features = false, git = "https://github.com/paritytech/substrate.git", branch = "polkadot-v0.9.31" }
sc-sysinfo = { version = "6.0.0-dev", git = "https://github.com/paritytech/substrate.git", branch = "polkadot-v0.9.31" }
sc-consensus-slots = { version = "0.10.0-dev", git = "https://github.com/paritytech/substrate.git", branch = "polkadot-v0.9.31" }
sc-consensus-uncles = { version = "0.10.0-dev", git = "https://github.com/paritytech/substrate.git", branch = "polkadot-v0.9.31" }
sc-authority-discovery = { version = "0.10.0-dev", git = "https://github.com/paritytech/substrate.git", branch = "polkadot-v0.9.31" }
sc-network = { version = "0.10.0-dev", git = "https://github.com/paritytech/substrate.git", branch = "polkadot-v0.9.31" }
sc-network-common = { git = "https://github.com/paritytech/substrate", branch = "polkadot-v0.9.31" }
sp-transaction-storage-proof = { version = "4.0.0-dev", git = "https://github.com/paritytech/substrate.git", branch = "polkadot-v0.9.31" }
sp-authorship = { version = "4.0.0-dev", git = "https://github.com/paritytech/substrate.git", branch = "polkadot-v0.9.31" }
sc-sync-state-rpc = { version = "0.10.0-dev", git = "https://github.com/paritytech/substrate.git", branch = "polkadot-v0.9.31" }
sc-chain-spec = { version = "4.0.0-dev", git = "https://github.com/paritytech/substrate.git", branch = "polkadot-v0.9.31" }
sc-rpc = { version = "4.0.0-dev", git = "https://github.com/paritytech/substrate.git", branch = "polkadot-v0.9.31" }
sc-basic-authorship = { version = "0.10.0-dev", git = "https://github.com/paritytech/substrate.git", branch = "polkadot-v0.9.31" }
node-primitives = { version = "2.0.0", git = "https://github.com/paritytech/substrate.git", branch = "polkadot-v0.9.31" }
sp-api = { version = "4.0.0-dev", git = "https://github.com/paritytech/substrate.git", branch = "polkadot-v0.9.31" }
sp-trie = { version = "6.0.0", git = "https://github.com/paritytech/substrate", branch = "polkadot-v0.9.31" }
sp-blockchain = { version = "4.0.0-dev", git = "https://github.com/paritytech/substrate.git", branch = "polkadot-v0.9.31" }
=======
node-primitives = { version = "2.0.0", git = "https://github.com/paritytech/substrate.git", branch = "polkadot-v0.9.30" }
pallet-im-online = { version = "4.0.0-dev", default-features = false, git = "https://github.com/paritytech/substrate.git", branch = "polkadot-v0.9.30" }
rand = "0.8"
sc-authority-discovery = { version = "0.10.0-dev", git = "https://github.com/paritytech/substrate.git", branch = "polkadot-v0.9.30" }
sc-basic-authorship = { version = "0.10.0-dev", git = "https://github.com/paritytech/substrate.git", branch = "polkadot-v0.9.30" }
sc-chain-spec = { version = "4.0.0-dev", git = "https://github.com/paritytech/substrate.git", branch = "polkadot-v0.9.30" }
sc-client-api = { version = "4.0.0-dev", git = "https://github.com/paritytech/substrate.git", branch = "polkadot-v0.9.30" }
sc-consensus = { version = "0.10.0-dev", git = "https://github.com/paritytech/substrate.git", branch = "polkadot-v0.9.30" }
sc-consensus-babe = { version = "0.10.0-dev", git = "https://github.com/paritytech/substrate.git", branch = "polkadot-v0.9.30" }
sc-consensus-slots = { version = "0.10.0-dev", git = "https://github.com/paritytech/substrate.git", branch = "polkadot-v0.9.30" }
sc-consensus-uncles = { version = "0.10.0-dev", git = "https://github.com/paritytech/substrate.git", branch = "polkadot-v0.9.30" }
sc-executor = { version = "0.10.0-dev", git = "https://github.com/paritytech/substrate.git", branch = "polkadot-v0.9.30", features = ["wasmtime"] }
sc-finality-grandpa = { version = "0.10.0-dev", git = "https://github.com/paritytech/substrate.git", branch = "polkadot-v0.9.30" }
sc-network = { version = "0.10.0-dev", git = "https://github.com/paritytech/substrate.git", branch = "polkadot-v0.9.30" }
sc-network-common = { git = "https://github.com/paritytech/substrate", branch = "polkadot-v0.9.30" }
sc-rpc = { version = "4.0.0-dev", git = "https://github.com/paritytech/substrate.git", branch = "polkadot-v0.9.30" }
sc-service = { version = "0.10.0-dev", git = "https://github.com/paritytech/substrate.git", branch = "polkadot-v0.9.30", features = ["wasmtime"] }
sc-sync-state-rpc = { version = "0.10.0-dev", git = "https://github.com/paritytech/substrate.git", branch = "polkadot-v0.9.30" }
sc-sysinfo = { version = "6.0.0-dev", git = "https://github.com/paritytech/substrate.git", branch = "polkadot-v0.9.30" }
sc-telemetry = { version = "4.0.0-dev", git = "https://github.com/paritytech/substrate.git", branch = "polkadot-v0.9.30" }
sc-transaction-pool = { version = "4.0.0-dev", git = "https://github.com/paritytech/substrate.git", branch = "polkadot-v0.9.30" }
serde = { version = "1.0.136", features = ["derive"] }
sp-api = { version = "4.0.0-dev", git = "https://github.com/paritytech/substrate.git", branch = "polkadot-v0.9.30" }
sp-authority-discovery = { version = "4.0.0-dev", git = "https://github.com/paritytech/substrate.git", branch = "polkadot-v0.9.30" }
sp-authorship = { version = "4.0.0-dev", git = "https://github.com/paritytech/substrate.git", branch = "polkadot-v0.9.30" }
sp-blockchain = { version = "4.0.0-dev", git = "https://github.com/paritytech/substrate.git", branch = "polkadot-v0.9.30" }
sp-consensus-babe = { version = "0.10.0-dev", git = "https://github.com/paritytech/substrate.git", branch = "polkadot-v0.9.30" }
sp-core = { version = "6.0.0", git = "https://github.com/paritytech/substrate.git", branch = "polkadot-v0.9.30" }
sp-finality-grandpa = { version = "4.0.0-dev", git = "https://github.com/paritytech/substrate.git", branch = "polkadot-v0.9.30" }
sp-runtime = { version = "6.0.0", git = "https://github.com/paritytech/substrate.git", branch = "polkadot-v0.9.30" }
sp-timestamp = { version = "4.0.0-dev", git = "https://github.com/paritytech/substrate.git", branch = "polkadot-v0.9.30" }
sp-transaction-storage-proof = { version = "4.0.0-dev", git = "https://github.com/paritytech/substrate.git", branch = "polkadot-v0.9.30" }
sp-trie = { version = "6.0.0", git = "https://github.com/paritytech/substrate", branch = "polkadot-v0.9.30" }
>>>>>>> 1495f6c9

# Local
cere-client = { path = "../client", default-features = false, optional = true }
cere-dev-runtime-constants = { path = "../../runtime/cere-dev/constants", optional = true }
cere-rpc = { path = "../../rpc" }

cere-dev-runtime = { path = "../../runtime/cere-dev", optional = true }
cere-runtime = { path = "../../runtime/cere", optional = true }

[features]
default = ["cere-native"]
cere-native = ["cere-runtime", "cere-client/cere"]
cere-dev-native = ["cere-dev-runtime", "cere-dev-runtime-constants", "cere-client/cere-dev"]

runtime-benchmarks = [
  "cere-runtime/runtime-benchmarks",
  "cere-dev-runtime/runtime-benchmarks",
  "sc-service/runtime-benchmarks",
]

try-runtime = [
  "cere-runtime/try-runtime",
  "cere-dev-runtime/try-runtime",
]<|MERGE_RESOLUTION|>--- conflicted
+++ resolved
@@ -6,74 +6,40 @@
 [dependencies]
 futures = "0.3.21"
 jsonrpsee = { version = "0.15.1", features = ["server"] }
-<<<<<<< HEAD
+rand = "0.8"
+serde = { version = "1.0.136", features = ["derive"] }
 
-sp-core = { version = "6.0.0", git = "https://github.com/paritytech/substrate.git", branch = "polkadot-v0.9.31" }
-sc-executor = { version = "0.10.0-dev", git = "https://github.com/paritytech/substrate.git", branch = "polkadot-v0.9.31", features = ["wasmtime"]  }
-sc-service = { version = "0.10.0-dev", git = "https://github.com/paritytech/substrate.git", branch = "polkadot-v0.9.31", features = ["wasmtime"]  }
+node-primitives = { version = "2.0.0", git = "https://github.com/paritytech/substrate.git", branch = "polkadot-v0.9.31" }
+pallet-im-online = { version = "4.0.0-dev", default-features = false, git = "https://github.com/paritytech/substrate.git", branch = "polkadot-v0.9.31" }
+sc-authority-discovery = { version = "0.10.0-dev", git = "https://github.com/paritytech/substrate.git", branch = "polkadot-v0.9.31" }
+sc-basic-authorship = { version = "0.10.0-dev", git = "https://github.com/paritytech/substrate.git", branch = "polkadot-v0.9.31" }
+sc-chain-spec = { version = "4.0.0-dev", git = "https://github.com/paritytech/substrate.git", branch = "polkadot-v0.9.31" }
+sc-client-api = { version = "4.0.0-dev", git = "https://github.com/paritytech/substrate.git", branch = "polkadot-v0.9.31" }
+sc-consensus = { version = "0.10.0-dev", git = "https://github.com/paritytech/substrate.git", branch = "polkadot-v0.9.31" }
+sc-consensus-babe = { version = "0.10.0-dev", git = "https://github.com/paritytech/substrate.git", branch = "polkadot-v0.9.31" }
+sc-consensus-slots = { version = "0.10.0-dev", git = "https://github.com/paritytech/substrate.git", branch = "polkadot-v0.9.31" }
+sc-consensus-uncles = { version = "0.10.0-dev", git = "https://github.com/paritytech/substrate.git", branch = "polkadot-v0.9.31" }
+sc-executor = { version = "0.10.0-dev", git = "https://github.com/paritytech/substrate.git", branch = "polkadot-v0.9.31", features = ["wasmtime"] }
+sc-finality-grandpa = { version = "0.10.0-dev", git = "https://github.com/paritytech/substrate.git", branch = "polkadot-v0.9.31" }
+sc-network = { version = "0.10.0-dev", git = "https://github.com/paritytech/substrate.git", branch = "polkadot-v0.9.31" }
+sc-network-common = { git = "https://github.com/paritytech/substrate", branch = "polkadot-v0.9.31" }
+sc-rpc = { version = "4.0.0-dev", git = "https://github.com/paritytech/substrate.git", branch = "polkadot-v0.9.31" }
+sc-service = { version = "0.10.0-dev", git = "https://github.com/paritytech/substrate.git", branch = "polkadot-v0.9.31", features = ["wasmtime"] }
+sc-sync-state-rpc = { version = "0.10.0-dev", git = "https://github.com/paritytech/substrate.git", branch = "polkadot-v0.9.31" }
+sc-sysinfo = { version = "6.0.0-dev", git = "https://github.com/paritytech/substrate.git", branch = "polkadot-v0.9.31" }
 sc-telemetry = { version = "4.0.0-dev", git = "https://github.com/paritytech/substrate.git", branch = "polkadot-v0.9.31" }
 sc-transaction-pool = { version = "4.0.0-dev", git = "https://github.com/paritytech/substrate.git", branch = "polkadot-v0.9.31" }
-sc-consensus-babe = { version = "0.10.0-dev", git = "https://github.com/paritytech/substrate.git", branch = "polkadot-v0.9.31" }
+sp-api = { version = "4.0.0-dev", git = "https://github.com/paritytech/substrate.git", branch = "polkadot-v0.9.31" }
+sp-authority-discovery = { version = "4.0.0-dev", git = "https://github.com/paritytech/substrate.git", branch = "polkadot-v0.9.31" }
+sp-authorship = { version = "4.0.0-dev", git = "https://github.com/paritytech/substrate.git", branch = "polkadot-v0.9.31" }
+sp-blockchain = { version = "4.0.0-dev", git = "https://github.com/paritytech/substrate.git", branch = "polkadot-v0.9.31" }
 sp-consensus-babe = { version = "0.10.0-dev", git = "https://github.com/paritytech/substrate.git", branch = "polkadot-v0.9.31" }
-sc-consensus = { version = "0.10.0-dev", git = "https://github.com/paritytech/substrate.git", branch = "polkadot-v0.9.31" }
-sc-finality-grandpa = { version = "0.10.0-dev", git = "https://github.com/paritytech/substrate.git", branch = "polkadot-v0.9.31" }
+sp-core = { version = "6.0.0", git = "https://github.com/paritytech/substrate.git", branch = "polkadot-v0.9.31" }
 sp-finality-grandpa = { version = "4.0.0-dev", git = "https://github.com/paritytech/substrate.git", branch = "polkadot-v0.9.31" }
-sc-client-api = { version = "4.0.0-dev", git = "https://github.com/paritytech/substrate.git", branch = "polkadot-v0.9.31" }
 sp-runtime = { version = "6.0.0", git = "https://github.com/paritytech/substrate.git", branch = "polkadot-v0.9.31" }
 sp-timestamp = { version = "4.0.0-dev", git = "https://github.com/paritytech/substrate.git", branch = "polkadot-v0.9.31" }
-sp-authority-discovery = { version = "4.0.0-dev", git = "https://github.com/paritytech/substrate.git", branch = "polkadot-v0.9.31" }
-pallet-im-online = { version = "4.0.0-dev", default-features = false, git = "https://github.com/paritytech/substrate.git", branch = "polkadot-v0.9.31" }
-sc-sysinfo = { version = "6.0.0-dev", git = "https://github.com/paritytech/substrate.git", branch = "polkadot-v0.9.31" }
-sc-consensus-slots = { version = "0.10.0-dev", git = "https://github.com/paritytech/substrate.git", branch = "polkadot-v0.9.31" }
-sc-consensus-uncles = { version = "0.10.0-dev", git = "https://github.com/paritytech/substrate.git", branch = "polkadot-v0.9.31" }
-sc-authority-discovery = { version = "0.10.0-dev", git = "https://github.com/paritytech/substrate.git", branch = "polkadot-v0.9.31" }
-sc-network = { version = "0.10.0-dev", git = "https://github.com/paritytech/substrate.git", branch = "polkadot-v0.9.31" }
-sc-network-common = { git = "https://github.com/paritytech/substrate", branch = "polkadot-v0.9.31" }
 sp-transaction-storage-proof = { version = "4.0.0-dev", git = "https://github.com/paritytech/substrate.git", branch = "polkadot-v0.9.31" }
-sp-authorship = { version = "4.0.0-dev", git = "https://github.com/paritytech/substrate.git", branch = "polkadot-v0.9.31" }
-sc-sync-state-rpc = { version = "0.10.0-dev", git = "https://github.com/paritytech/substrate.git", branch = "polkadot-v0.9.31" }
-sc-chain-spec = { version = "4.0.0-dev", git = "https://github.com/paritytech/substrate.git", branch = "polkadot-v0.9.31" }
-sc-rpc = { version = "4.0.0-dev", git = "https://github.com/paritytech/substrate.git", branch = "polkadot-v0.9.31" }
-sc-basic-authorship = { version = "0.10.0-dev", git = "https://github.com/paritytech/substrate.git", branch = "polkadot-v0.9.31" }
-node-primitives = { version = "2.0.0", git = "https://github.com/paritytech/substrate.git", branch = "polkadot-v0.9.31" }
-sp-api = { version = "4.0.0-dev", git = "https://github.com/paritytech/substrate.git", branch = "polkadot-v0.9.31" }
 sp-trie = { version = "6.0.0", git = "https://github.com/paritytech/substrate", branch = "polkadot-v0.9.31" }
-sp-blockchain = { version = "4.0.0-dev", git = "https://github.com/paritytech/substrate.git", branch = "polkadot-v0.9.31" }
-=======
-node-primitives = { version = "2.0.0", git = "https://github.com/paritytech/substrate.git", branch = "polkadot-v0.9.30" }
-pallet-im-online = { version = "4.0.0-dev", default-features = false, git = "https://github.com/paritytech/substrate.git", branch = "polkadot-v0.9.30" }
-rand = "0.8"
-sc-authority-discovery = { version = "0.10.0-dev", git = "https://github.com/paritytech/substrate.git", branch = "polkadot-v0.9.30" }
-sc-basic-authorship = { version = "0.10.0-dev", git = "https://github.com/paritytech/substrate.git", branch = "polkadot-v0.9.30" }
-sc-chain-spec = { version = "4.0.0-dev", git = "https://github.com/paritytech/substrate.git", branch = "polkadot-v0.9.30" }
-sc-client-api = { version = "4.0.0-dev", git = "https://github.com/paritytech/substrate.git", branch = "polkadot-v0.9.30" }
-sc-consensus = { version = "0.10.0-dev", git = "https://github.com/paritytech/substrate.git", branch = "polkadot-v0.9.30" }
-sc-consensus-babe = { version = "0.10.0-dev", git = "https://github.com/paritytech/substrate.git", branch = "polkadot-v0.9.30" }
-sc-consensus-slots = { version = "0.10.0-dev", git = "https://github.com/paritytech/substrate.git", branch = "polkadot-v0.9.30" }
-sc-consensus-uncles = { version = "0.10.0-dev", git = "https://github.com/paritytech/substrate.git", branch = "polkadot-v0.9.30" }
-sc-executor = { version = "0.10.0-dev", git = "https://github.com/paritytech/substrate.git", branch = "polkadot-v0.9.30", features = ["wasmtime"] }
-sc-finality-grandpa = { version = "0.10.0-dev", git = "https://github.com/paritytech/substrate.git", branch = "polkadot-v0.9.30" }
-sc-network = { version = "0.10.0-dev", git = "https://github.com/paritytech/substrate.git", branch = "polkadot-v0.9.30" }
-sc-network-common = { git = "https://github.com/paritytech/substrate", branch = "polkadot-v0.9.30" }
-sc-rpc = { version = "4.0.0-dev", git = "https://github.com/paritytech/substrate.git", branch = "polkadot-v0.9.30" }
-sc-service = { version = "0.10.0-dev", git = "https://github.com/paritytech/substrate.git", branch = "polkadot-v0.9.30", features = ["wasmtime"] }
-sc-sync-state-rpc = { version = "0.10.0-dev", git = "https://github.com/paritytech/substrate.git", branch = "polkadot-v0.9.30" }
-sc-sysinfo = { version = "6.0.0-dev", git = "https://github.com/paritytech/substrate.git", branch = "polkadot-v0.9.30" }
-sc-telemetry = { version = "4.0.0-dev", git = "https://github.com/paritytech/substrate.git", branch = "polkadot-v0.9.30" }
-sc-transaction-pool = { version = "4.0.0-dev", git = "https://github.com/paritytech/substrate.git", branch = "polkadot-v0.9.30" }
-serde = { version = "1.0.136", features = ["derive"] }
-sp-api = { version = "4.0.0-dev", git = "https://github.com/paritytech/substrate.git", branch = "polkadot-v0.9.30" }
-sp-authority-discovery = { version = "4.0.0-dev", git = "https://github.com/paritytech/substrate.git", branch = "polkadot-v0.9.30" }
-sp-authorship = { version = "4.0.0-dev", git = "https://github.com/paritytech/substrate.git", branch = "polkadot-v0.9.30" }
-sp-blockchain = { version = "4.0.0-dev", git = "https://github.com/paritytech/substrate.git", branch = "polkadot-v0.9.30" }
-sp-consensus-babe = { version = "0.10.0-dev", git = "https://github.com/paritytech/substrate.git", branch = "polkadot-v0.9.30" }
-sp-core = { version = "6.0.0", git = "https://github.com/paritytech/substrate.git", branch = "polkadot-v0.9.30" }
-sp-finality-grandpa = { version = "4.0.0-dev", git = "https://github.com/paritytech/substrate.git", branch = "polkadot-v0.9.30" }
-sp-runtime = { version = "6.0.0", git = "https://github.com/paritytech/substrate.git", branch = "polkadot-v0.9.30" }
-sp-timestamp = { version = "4.0.0-dev", git = "https://github.com/paritytech/substrate.git", branch = "polkadot-v0.9.30" }
-sp-transaction-storage-proof = { version = "4.0.0-dev", git = "https://github.com/paritytech/substrate.git", branch = "polkadot-v0.9.30" }
-sp-trie = { version = "6.0.0", git = "https://github.com/paritytech/substrate", branch = "polkadot-v0.9.30" }
->>>>>>> 1495f6c9
 
 # Local
 cere-client = { path = "../client", default-features = false, optional = true }
