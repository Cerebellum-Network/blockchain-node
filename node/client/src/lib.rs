use std::sync::Arc;

pub use node_primitives::{AccountId, Balance, Block, BlockNumber, Hash, Header, Index, Signature};
use sc_client_api::{AuxStore, Backend as BackendT, BlockchainEvents, KeyIterator, UsageProvider};
pub use sc_executor::NativeElseWasmExecutor;
use sp_api::{CallApiAt, NumberFor, ProvideRuntimeApi};
use sp_blockchain::{HeaderBackend, HeaderMetadata};
use sp_consensus::BlockStatus;
use sp_runtime::{
	generic::{BlockId, SignedBlock},
	traits::{BlakeTwo256, Block as BlockT},
	Justifications,
};
use sp_storage::{ChildInfo, StorageData, StorageKey};

pub type FullBackend = sc_service::TFullBackend<Block>;
pub type FullClient<RuntimeApi, ExecutorDispatch> =
	sc_service::TFullClient<Block, RuntimeApi, NativeElseWasmExecutor<ExecutorDispatch>>;

#[cfg(not(any(feature = "cere", feature = "cere-dev",)))]
compile_error!("at least one runtime feature must be enabled");

/// The native executor instance for Cere.
#[cfg(feature = "cere")]
pub struct CereExecutorDispatch;

#[cfg(feature = "cere")]
impl sc_executor::NativeExecutionDispatch for CereExecutorDispatch {
	type ExtendHostFunctions = frame_benchmarking::benchmarking::HostFunctions;

	fn dispatch(method: &str, data: &[u8]) -> Option<Vec<u8>> {
		cere_runtime::api::dispatch(method, data)
	}

	fn native_version() -> sc_executor::NativeVersion {
		cere_runtime::native_version()
	}
}

/// The native executor instance for Cere Dev.
#[cfg(feature = "cere-dev")]
pub struct CereDevExecutorDispatch;

#[cfg(feature = "cere-dev")]
impl sc_executor::NativeExecutionDispatch for CereDevExecutorDispatch {
	type ExtendHostFunctions = frame_benchmarking::benchmarking::HostFunctions;

	fn dispatch(method: &str, data: &[u8]) -> Option<Vec<u8>> {
		cere_dev_runtime::api::dispatch(method, data)
	}

	fn native_version() -> sc_executor::NativeVersion {
		cere_dev_runtime::native_version()
	}
}

pub trait AbstractClient<Block, Backend>:
	BlockchainEvents<Block>
	+ Sized
	+ Send
	+ Sync
	+ ProvideRuntimeApi<Block>
	+ HeaderBackend<Block>
	+ CallApiAt<Block, StateBackend = Backend::State>
	+ AuxStore
	+ UsageProvider<Block>
	+ HeaderMetadata<Block, Error = sp_blockchain::Error>
where
	Block: BlockT,
	Backend: BackendT<Block>,
	Backend::State: sp_api::StateBackend<BlakeTwo256>,
	Self::Api: RuntimeApiCollection<StateBackend = Backend::State>,
{
}

impl<Block, Backend, Client> AbstractClient<Block, Backend> for Client
where
	Block: BlockT,
	Backend: BackendT<Block>,
	Backend::State: sp_api::StateBackend<BlakeTwo256>,
	Client: BlockchainEvents<Block>
		+ ProvideRuntimeApi<Block>
		+ HeaderBackend<Block>
		+ AuxStore
		+ UsageProvider<Block>
		+ Sized
		+ Send
		+ Sync
		+ CallApiAt<Block, StateBackend = Backend::State>
		+ HeaderMetadata<Block, Error = sp_blockchain::Error>,
	Client::Api: RuntimeApiCollection<StateBackend = Backend::State>,
{
}

/// See [`ExecuteWithClient`] for more information.
#[derive(Clone)]
pub enum Client {
	#[cfg(feature = "cere")]
	Cere(Arc<FullClient<cere_runtime::RuntimeApi, CereExecutorDispatch>>),
	#[cfg(feature = "cere-dev")]
	CereDev(Arc<FullClient<cere_dev_runtime::RuntimeApi, CereDevExecutorDispatch>>),
}

macro_rules! with_client {
  {
    $self:ident,
    $client:ident,
    {
      $( $code:tt )*
    }
  } => {
    match $self {
      #[cfg(feature = "cere")]
      Self::Cere($client) => { $( $code )* },
      #[cfg(feature = "cere-dev")]
      Self::CereDev($client) => { $( $code )* }
    }
  }
}

pub trait ExecuteWithClient {
	/// The return type when calling this instance.
	type Output;

	/// Execute whatever should be executed with the given client instance.
	fn execute_with_client<Client, Api, Backend>(self, client: Arc<Client>) -> Self::Output
	where
		<Api as sp_api::ApiExt<Block>>::StateBackend: sp_api::StateBackend<BlakeTwo256>,
		Backend: sc_client_api::Backend<Block> + 'static,
		Backend::State: sp_api::StateBackend<BlakeTwo256>,
		Api: crate::RuntimeApiCollection<StateBackend = Backend::State>,
		Client: AbstractClient<Block, Backend, Api = Api> + 'static;
}

pub trait ClientHandle {
	/// Execute the given something with the client.
	fn execute_with<T: ExecuteWithClient>(&self, t: T) -> T::Output;
}

impl ClientHandle for Client {
	fn execute_with<T: ExecuteWithClient>(&self, t: T) -> T::Output {
		with_client! {
			self,
			client,
			{
				T::execute_with_client::<_, _, FullBackend>(t, client.clone())
			}
		}
	}
}

impl UsageProvider<Block> for Client {
	fn usage_info(&self) -> sc_client_api::ClientInfo<Block> {
		with_client! {
			self,
			client,
			{
				client.usage_info()
			}
		}
	}
}

impl sc_client_api::BlockBackend<Block> for Client {
	fn block_body(
		&self,
		hash: <Block as BlockT>::Hash,
	) -> sp_blockchain::Result<Option<Vec<<Block as BlockT>::Extrinsic>>> {
		with_client! {
			self,
			client,
			{
				client.block_body(hash)
			}
		}
	}

	fn block(&self, id: &BlockId<Block>) -> sp_blockchain::Result<Option<SignedBlock<Block>>> {
		with_client! {
			self,
			client,
			{
				client.block(id)
			}
		}
	}

	fn block_status(&self, id: &BlockId<Block>) -> sp_blockchain::Result<BlockStatus> {
		with_client! {
			self,
			client,
			{
				client.block_status(id)
			}
		}
	}

	fn justifications(
		&self,
		hash: <Block as BlockT>::Hash,
	) -> sp_blockchain::Result<Option<Justifications>> {
		with_client! {
			self,
			client,
			{
				client.justifications(hash)
			}
		}
	}

	fn block_hash(
		&self,
		number: NumberFor<Block>,
	) -> sp_blockchain::Result<Option<<Block as BlockT>::Hash>> {
		with_client! {
			self,
			client,
			{
				client.block_hash(number)
			}
		}
	}

	fn indexed_transaction(
		&self,
		hash: <Block as BlockT>::Hash,
	) -> sp_blockchain::Result<Option<Vec<u8>>> {
		with_client! {
			self,
			client,
			{
				client.indexed_transaction(hash)
			}
		}
	}

	fn block_indexed_body(
		&self,
		hash: <Block as BlockT>::Hash,
	) -> sp_blockchain::Result<Option<Vec<Vec<u8>>>> {
		with_client! {
			self,
			client,
			{
				client.block_indexed_body(hash)
			}
		}
	}

	fn requires_full_sync(&self) -> bool {
		with_client! {
			self,
			client,
			{
				client.requires_full_sync()
			}
		}
	}
}

impl sc_client_api::StorageProvider<Block, crate::FullBackend> for Client {
	fn storage(
		&self,
<<<<<<< HEAD
		hash: &<Block as BlockT>::Hash,
=======
		hash: <Block as BlockT>::Hash,
>>>>>>> 6ad1d91a
		key: &StorageKey,
	) -> sp_blockchain::Result<Option<StorageData>> {
		with_client! {
			self,
			client,
			{
				client.storage(hash, key)
			}
		}
	}

	fn storage_keys(
		&self,
<<<<<<< HEAD
		hash: &<Block as BlockT>::Hash,
=======
		hash: <Block as BlockT>::Hash,
>>>>>>> 6ad1d91a
		key_prefix: &StorageKey,
	) -> sp_blockchain::Result<Vec<StorageKey>> {
		with_client! {
			self,
			client,
			{
				client.storage_keys(hash, key_prefix)
			}
		}
	}

	fn storage_hash(
		&self,
<<<<<<< HEAD
		hash: &<Block as BlockT>::Hash,
=======
		hash: <Block as BlockT>::Hash,
>>>>>>> 6ad1d91a
		key: &StorageKey,
	) -> sp_blockchain::Result<Option<<Block as BlockT>::Hash>> {
		with_client! {
			self,
			client,
			{
				client.storage_hash(hash, key)
			}
		}
	}

	fn storage_pairs(
		&self,
<<<<<<< HEAD
		hash: &<Block as BlockT>::Hash,
=======
		hash: <Block as BlockT>::Hash,
>>>>>>> 6ad1d91a
		key_prefix: &StorageKey,
	) -> sp_blockchain::Result<Vec<(StorageKey, StorageData)>> {
		with_client! {
			self,
			client,
			{
				client.storage_pairs(hash, key_prefix)
			}
		}
	}

	fn storage_keys_iter<'a>(
		&self,
<<<<<<< HEAD
		hash: &<Block as BlockT>::Hash,
=======
		hash: <Block as BlockT>::Hash,
>>>>>>> 6ad1d91a
		prefix: Option<&'a StorageKey>,
		start_key: Option<&StorageKey>,
	) -> sp_blockchain::Result<
		KeyIterator<'a, <crate::FullBackend as sc_client_api::Backend<Block>>::State, Block>,
	> {
		with_client! {
			self,
			client,
			{
				client.storage_keys_iter(hash, prefix, start_key)
			}
		}
	}

	fn child_storage(
		&self,
<<<<<<< HEAD
		hash: &<Block as BlockT>::Hash,
=======
		hash: <Block as BlockT>::Hash,
>>>>>>> 6ad1d91a
		child_info: &ChildInfo,
		key: &StorageKey,
	) -> sp_blockchain::Result<Option<StorageData>> {
		with_client! {
			self,
			client,
			{
				client.child_storage(hash, child_info, key)
			}
		}
	}

	fn child_storage_keys(
		&self,
<<<<<<< HEAD
		hash: &<Block as BlockT>::Hash,
=======
		hash: <Block as BlockT>::Hash,
>>>>>>> 6ad1d91a
		child_info: &ChildInfo,
		key_prefix: &StorageKey,
	) -> sp_blockchain::Result<Vec<StorageKey>> {
		with_client! {
			self,
			client,
			{
				client.child_storage_keys(hash, child_info, key_prefix)
			}
		}
	}

	fn child_storage_keys_iter<'a>(
		&self,
<<<<<<< HEAD
		hash: &<Block as BlockT>::Hash,
=======
		hash: <Block as BlockT>::Hash,
>>>>>>> 6ad1d91a
		child_info: ChildInfo,
		prefix: Option<&'a StorageKey>,
		start_key: Option<&StorageKey>,
	) -> sp_blockchain::Result<
		KeyIterator<'a, <crate::FullBackend as sc_client_api::Backend<Block>>::State, Block>,
	> {
		with_client! {
			self,
			client,
			{
				client.child_storage_keys_iter(hash, child_info, prefix, start_key)
			}
		}
	}

	fn child_storage_hash(
		&self,
<<<<<<< HEAD
		hash: &<Block as BlockT>::Hash,
=======
		hash: <Block as BlockT>::Hash,
>>>>>>> 6ad1d91a
		child_info: &ChildInfo,
		key: &StorageKey,
	) -> sp_blockchain::Result<Option<<Block as BlockT>::Hash>> {
		with_client! {
			self,
			client,
			{
				client.child_storage_hash(hash, child_info, key)
			}
		}
	}
}

impl sp_blockchain::HeaderBackend<Block> for Client {
	fn header(&self, id: BlockId<Block>) -> sp_blockchain::Result<Option<Header>> {
		with_client! {
			self,
			client,
			{
				client.header(&id)
			}
		}
	}

	fn info(&self) -> sp_blockchain::Info<Block> {
		with_client! {
			self,
			client,
			{
				client.info()
			}
		}
	}

	fn status(&self, id: BlockId<Block>) -> sp_blockchain::Result<sp_blockchain::BlockStatus> {
		with_client! {
			self,
			client,
			{
				client.status(id)
			}
		}
	}

	fn number(&self, hash: Hash) -> sp_blockchain::Result<Option<BlockNumber>> {
		with_client! {
			self,
			client,
			{
				client.number(hash)
			}
		}
	}

	fn hash(&self, number: BlockNumber) -> sp_blockchain::Result<Option<Hash>> {
		with_client! {
			self,
			client,
			{
				client.hash(number)
			}
		}
	}
}

#[allow(unused_macros)]
macro_rules! signed_payload {
	(
  $extra:ident, $raw_payload:ident,
  (
    $period:expr,
    $current_block:expr,
    $nonce:expr,
    $tip:expr,
    $call:expr,
    $genesis:expr
  )
  ) => {
		let $extra: runtime::SignedExtra = (
			frame_system::CheckNonZeroSender::<runtime::Runtime>::new(),
			frame_system::CheckSpecVersion::<runtime::Runtime>::new(),
			frame_system::CheckTxVersion::<runtime::Runtime>::new(),
			frame_system::CheckGenesis::<runtime::Runtime>::new(),
			frame_system::CheckMortality::<runtime::Runtime>::from(
				sp_runtime::generic::Era::mortal($period, $current_block),
			),
			frame_system::CheckNonce::<runtime::Runtime>::from($nonce),
			frame_system::CheckWeight::<runtime::Runtime>::new(),
			pallet_transaction_payment::ChargeTransactionPayment::<runtime::Runtime>::from($tip),
		);

		let $raw_payload = runtime::SignedPayload::from_raw(
			$call.clone(),
			$extra.clone(),
			(
				(),
				runtime::VERSION.spec_version,
				runtime::VERSION.transaction_version,
				$genesis.clone(),
				$genesis,
				(),
				(),
				(),
			),
		);
	};
}

pub trait RuntimeApiCollection:
	sp_transaction_pool::runtime_api::TaggedTransactionQueue<Block>
	+ sp_api::ApiExt<Block>
	+ sp_consensus_babe::BabeApi<Block>
	+ sp_finality_grandpa::GrandpaApi<Block>
	+ sp_block_builder::BlockBuilder<Block>
	+ frame_system_rpc_runtime_api::AccountNonceApi<Block, AccountId, Index>
	+ pallet_transaction_payment_rpc_runtime_api::TransactionPaymentApi<Block, Balance>
	+ sp_api::Metadata<Block>
	+ sp_offchain::OffchainWorkerApi<Block>
	+ sp_session::SessionKeys<Block>
	+ sp_authority_discovery::AuthorityDiscoveryApi<Block>
where
	<Self as sp_api::ApiExt<Block>>::StateBackend: sp_api::StateBackend<BlakeTwo256>,
{
}

impl<Api> RuntimeApiCollection for Api
where
	Api: sp_transaction_pool::runtime_api::TaggedTransactionQueue<Block>
		+ sp_api::ApiExt<Block>
		+ sp_consensus_babe::BabeApi<Block>
		+ sp_finality_grandpa::GrandpaApi<Block>
		+ sp_block_builder::BlockBuilder<Block>
		+ frame_system_rpc_runtime_api::AccountNonceApi<Block, AccountId, Index>
		+ pallet_transaction_payment_rpc_runtime_api::TransactionPaymentApi<Block, Balance>
		+ sp_api::Metadata<Block>
		+ sp_offchain::OffchainWorkerApi<Block>
		+ sp_session::SessionKeys<Block>
		+ sp_authority_discovery::AuthorityDiscoveryApi<Block>,
	<Self as sp_api::ApiExt<Block>>::StateBackend: sp_api::StateBackend<BlakeTwo256>,
{
}

pub fn benchmark_inherent_data() -> Result<sp_inherents::InherentData, sp_inherents::Error> {
	use sp_inherents::InherentDataProvider;

	let mut inherent_data = sp_inherents::InherentData::new();
	let d = std::time::Duration::from_millis(0);
	let timestamp = sp_timestamp::InherentDataProvider::new(d.into());

	timestamp.provide_inherent_data(&mut inherent_data)?;

	Ok(inherent_data)
}<|MERGE_RESOLUTION|>--- conflicted
+++ resolved
@@ -261,11 +261,7 @@
 impl sc_client_api::StorageProvider<Block, crate::FullBackend> for Client {
 	fn storage(
 		&self,
-<<<<<<< HEAD
-		hash: &<Block as BlockT>::Hash,
-=======
-		hash: <Block as BlockT>::Hash,
->>>>>>> 6ad1d91a
+		hash: <Block as BlockT>::Hash,
 		key: &StorageKey,
 	) -> sp_blockchain::Result<Option<StorageData>> {
 		with_client! {
@@ -279,11 +275,7 @@
 
 	fn storage_keys(
 		&self,
-<<<<<<< HEAD
-		hash: &<Block as BlockT>::Hash,
-=======
-		hash: <Block as BlockT>::Hash,
->>>>>>> 6ad1d91a
+		hash: <Block as BlockT>::Hash,
 		key_prefix: &StorageKey,
 	) -> sp_blockchain::Result<Vec<StorageKey>> {
 		with_client! {
@@ -297,11 +289,7 @@
 
 	fn storage_hash(
 		&self,
-<<<<<<< HEAD
-		hash: &<Block as BlockT>::Hash,
-=======
-		hash: <Block as BlockT>::Hash,
->>>>>>> 6ad1d91a
+		hash: <Block as BlockT>::Hash,
 		key: &StorageKey,
 	) -> sp_blockchain::Result<Option<<Block as BlockT>::Hash>> {
 		with_client! {
@@ -315,11 +303,7 @@
 
 	fn storage_pairs(
 		&self,
-<<<<<<< HEAD
-		hash: &<Block as BlockT>::Hash,
-=======
-		hash: <Block as BlockT>::Hash,
->>>>>>> 6ad1d91a
+		hash: <Block as BlockT>::Hash,
 		key_prefix: &StorageKey,
 	) -> sp_blockchain::Result<Vec<(StorageKey, StorageData)>> {
 		with_client! {
@@ -333,11 +317,7 @@
 
 	fn storage_keys_iter<'a>(
 		&self,
-<<<<<<< HEAD
-		hash: &<Block as BlockT>::Hash,
-=======
-		hash: <Block as BlockT>::Hash,
->>>>>>> 6ad1d91a
+		hash: <Block as BlockT>::Hash,
 		prefix: Option<&'a StorageKey>,
 		start_key: Option<&StorageKey>,
 	) -> sp_blockchain::Result<
@@ -354,11 +334,7 @@
 
 	fn child_storage(
 		&self,
-<<<<<<< HEAD
-		hash: &<Block as BlockT>::Hash,
-=======
-		hash: <Block as BlockT>::Hash,
->>>>>>> 6ad1d91a
+		hash: <Block as BlockT>::Hash,
 		child_info: &ChildInfo,
 		key: &StorageKey,
 	) -> sp_blockchain::Result<Option<StorageData>> {
@@ -373,11 +349,7 @@
 
 	fn child_storage_keys(
 		&self,
-<<<<<<< HEAD
-		hash: &<Block as BlockT>::Hash,
-=======
-		hash: <Block as BlockT>::Hash,
->>>>>>> 6ad1d91a
+		hash: <Block as BlockT>::Hash,
 		child_info: &ChildInfo,
 		key_prefix: &StorageKey,
 	) -> sp_blockchain::Result<Vec<StorageKey>> {
@@ -392,11 +364,7 @@
 
 	fn child_storage_keys_iter<'a>(
 		&self,
-<<<<<<< HEAD
-		hash: &<Block as BlockT>::Hash,
-=======
-		hash: <Block as BlockT>::Hash,
->>>>>>> 6ad1d91a
+		hash: <Block as BlockT>::Hash,
 		child_info: ChildInfo,
 		prefix: Option<&'a StorageKey>,
 		start_key: Option<&StorageKey>,
@@ -414,11 +382,7 @@
 
 	fn child_storage_hash(
 		&self,
-<<<<<<< HEAD
-		hash: &<Block as BlockT>::Hash,
-=======
-		hash: <Block as BlockT>::Hash,
->>>>>>> 6ad1d91a
+		hash: <Block as BlockT>::Hash,
 		child_info: &ChildInfo,
 		key: &StorageKey,
 	) -> sp_blockchain::Result<Option<<Block as BlockT>::Hash>> {
