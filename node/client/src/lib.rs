--- conflicted
+++ resolved
@@ -309,21 +309,13 @@
 		}
 	}
 
-<<<<<<< HEAD
-	fn storage_keys_iter(
-=======
 	fn storage_keys(
->>>>>>> c0072291
 		&self,
 		hash: <Block as BlockT>::Hash,
 		prefix: Option<&StorageKey>,
 		start_key: Option<&StorageKey>,
 	) -> sp_blockchain::Result<
-<<<<<<< HEAD
-		KeyIterator<<crate::FullBackend as sc_client_api::Backend<Block>>::State, Block>,
-=======
 		KeysIter<<crate::FullBackend as sc_client_api::Backend<Block>>::State, Block>,
->>>>>>> c0072291
 	> {
 		with_client! {
 			self,
@@ -352,33 +344,11 @@
 	fn child_storage_keys(
 		&self,
 		hash: <Block as BlockT>::Hash,
-<<<<<<< HEAD
-		child_info: &ChildInfo,
-		key_prefix: &StorageKey,
-	) -> sp_blockchain::Result<Vec<StorageKey>> {
-		with_client! {
-			self,
-			client,
-			{
-				client.child_storage_keys(hash, child_info, key_prefix)
-			}
-		}
-	}
-
-	fn child_storage_keys_iter(
-		&self,
-		hash: <Block as BlockT>::Hash,
-=======
->>>>>>> c0072291
 		child_info: ChildInfo,
 		prefix: Option<&StorageKey>,
 		start_key: Option<&StorageKey>,
 	) -> sp_blockchain::Result<
-<<<<<<< HEAD
-		KeyIterator<<crate::FullBackend as sc_client_api::Backend<Block>>::State, Block>,
-=======
 		KeysIter<<crate::FullBackend as sc_client_api::Backend<Block>>::State, Block>,
->>>>>>> c0072291
 	> {
 		with_client! {
 			self,
