[package]
name = "cere-client"
<<<<<<< HEAD
version = "4.8.7"
=======
version = "4.8.8"
>>>>>>> b9bcf1bb
edition = "2021"

[dependencies]
# 3rd-party dependencies
futures = { workspace = true }

<<<<<<< HEAD
frame-benchmarking = { git = "https://github.com/paritytech/substrate.git", branch = "polkadot-v0.9.38" }
frame-system = { git = "https://github.com/paritytech/substrate.git", branch = "polkadot-v0.9.38" }
frame-system-rpc-runtime-api = { default-features = false, git = "https://github.com/paritytech/substrate.git", branch = "polkadot-v0.9.38" }
node-primitives = { git = "https://github.com/paritytech/substrate.git", branch = "polkadot-v0.9.38" }
pallet-transaction-payment = { default-features = false, git = "https://github.com/paritytech/substrate.git", branch = "polkadot-v0.9.38" }
pallet-transaction-payment-rpc-runtime-api = { default-features = false, git = "https://github.com/paritytech/substrate.git", branch = "polkadot-v0.9.38" }
sc-client-api = { git = "https://github.com/paritytech/substrate.git", branch = "polkadot-v0.9.38" }
sc-executor = { git = "https://github.com/paritytech/substrate", branch = "polkadot-v0.9.38" }
sc-service = { git = "https://github.com/paritytech/substrate", default-features = false, branch = "polkadot-v0.9.38" }
sp-api = { git = "https://github.com/paritytech/substrate.git", branch = "polkadot-v0.9.38" }
sp-authority-discovery = { git = "https://github.com/paritytech/substrate.git", branch = "polkadot-v0.9.38" }
sp-block-builder = { git = "https://github.com/paritytech/substrate", branch = "polkadot-v0.9.38" }
sp-blockchain = { git = "https://github.com/paritytech/substrate.git", branch = "polkadot-v0.9.38" }
sp-consensus = { git = "https://github.com/paritytech/substrate.git", branch = "polkadot-v0.9.38" }
sp-consensus-babe = { git = "https://github.com/paritytech/substrate.git", branch = "polkadot-v0.9.38" }
sp-finality-grandpa = { git = "https://github.com/paritytech/substrate.git", branch = "polkadot-v0.9.38" }
sp-inherents = { git = "https://github.com/paritytech/substrate.git", branch = "polkadot-v0.9.38" }
sp-offchain = { git = "https://github.com/paritytech/substrate.git", branch = "polkadot-v0.9.38" }
sp-runtime = { git = "https://github.com/paritytech/substrate.git", branch = "polkadot-v0.9.38" }
sp-session = { default-features = false, git = "https://github.com/paritytech/substrate.git", branch = "polkadot-v0.9.38" }
sp-storage = { git = "https://github.com/paritytech/substrate", branch = "polkadot-v0.9.38" }
sp-timestamp = { git = "https://github.com/paritytech/substrate.git", branch = "polkadot-v0.9.38" }
sp-transaction-pool = { git = "https://github.com/paritytech/substrate.git", branch = "polkadot-v0.9.38" }
=======
# Substrate dependencies
frame-benchmarking = { workspace = true, default-features = true }
frame-system = { workspace = true, default-features = true }
frame-system-rpc-runtime-api = { workspace = true, default-features = true }
node-primitives = { workspace = true, default-features = true }
pallet-transaction-payment = { workspace = true, default-features = true }
pallet-transaction-payment-rpc-runtime-api = { workspace = true, default-features = true }
sc-client-api = { workspace = true, default-features = true }
sc-executor = { workspace = true, default-features = true }
sc-service = { workspace = true, default-features = true }
sp-api = { workspace = true, default-features = true }
sp-authority-discovery = { workspace = true, default-features = true }
sp-block-builder = { workspace = true, default-features = true }
sp-blockchain = { workspace = true, default-features = true }
sp-consensus = { workspace = true, default-features = true }
sp-consensus-babe = { workspace = true, default-features = true }
sp-consensus-grandpa = { workspace = true, default-features = true }
sp-inherents = { workspace = true, default-features = true }
sp-offchain = { workspace = true, default-features = true }
sp-runtime = { workspace = true, default-features = true }
sp-session = { workspace = true, default-features = true }
sp-storage = { workspace = true, default-features = true }
sp-timestamp = { workspace = true, default-features = true }
sp-transaction-pool = { workspace = true, default-features = true }
>>>>>>> b9bcf1bb

# Local
cere-dev-runtime = { workspace = true, optional = true }
cere-runtime = { workspace = true, optional = true }

[features]
default = ["cere"]
cere = ["cere-runtime"]
cere-dev = ["cere-dev-runtime"]<|MERGE_RESOLUTION|>--- conflicted
+++ resolved
@@ -1,41 +1,12 @@
 [package]
 name = "cere-client"
-<<<<<<< HEAD
-version = "4.8.7"
-=======
 version = "4.8.8"
->>>>>>> b9bcf1bb
 edition = "2021"
 
 [dependencies]
 # 3rd-party dependencies
 futures = { workspace = true }
 
-<<<<<<< HEAD
-frame-benchmarking = { git = "https://github.com/paritytech/substrate.git", branch = "polkadot-v0.9.38" }
-frame-system = { git = "https://github.com/paritytech/substrate.git", branch = "polkadot-v0.9.38" }
-frame-system-rpc-runtime-api = { default-features = false, git = "https://github.com/paritytech/substrate.git", branch = "polkadot-v0.9.38" }
-node-primitives = { git = "https://github.com/paritytech/substrate.git", branch = "polkadot-v0.9.38" }
-pallet-transaction-payment = { default-features = false, git = "https://github.com/paritytech/substrate.git", branch = "polkadot-v0.9.38" }
-pallet-transaction-payment-rpc-runtime-api = { default-features = false, git = "https://github.com/paritytech/substrate.git", branch = "polkadot-v0.9.38" }
-sc-client-api = { git = "https://github.com/paritytech/substrate.git", branch = "polkadot-v0.9.38" }
-sc-executor = { git = "https://github.com/paritytech/substrate", branch = "polkadot-v0.9.38" }
-sc-service = { git = "https://github.com/paritytech/substrate", default-features = false, branch = "polkadot-v0.9.38" }
-sp-api = { git = "https://github.com/paritytech/substrate.git", branch = "polkadot-v0.9.38" }
-sp-authority-discovery = { git = "https://github.com/paritytech/substrate.git", branch = "polkadot-v0.9.38" }
-sp-block-builder = { git = "https://github.com/paritytech/substrate", branch = "polkadot-v0.9.38" }
-sp-blockchain = { git = "https://github.com/paritytech/substrate.git", branch = "polkadot-v0.9.38" }
-sp-consensus = { git = "https://github.com/paritytech/substrate.git", branch = "polkadot-v0.9.38" }
-sp-consensus-babe = { git = "https://github.com/paritytech/substrate.git", branch = "polkadot-v0.9.38" }
-sp-finality-grandpa = { git = "https://github.com/paritytech/substrate.git", branch = "polkadot-v0.9.38" }
-sp-inherents = { git = "https://github.com/paritytech/substrate.git", branch = "polkadot-v0.9.38" }
-sp-offchain = { git = "https://github.com/paritytech/substrate.git", branch = "polkadot-v0.9.38" }
-sp-runtime = { git = "https://github.com/paritytech/substrate.git", branch = "polkadot-v0.9.38" }
-sp-session = { default-features = false, git = "https://github.com/paritytech/substrate.git", branch = "polkadot-v0.9.38" }
-sp-storage = { git = "https://github.com/paritytech/substrate", branch = "polkadot-v0.9.38" }
-sp-timestamp = { git = "https://github.com/paritytech/substrate.git", branch = "polkadot-v0.9.38" }
-sp-transaction-pool = { git = "https://github.com/paritytech/substrate.git", branch = "polkadot-v0.9.38" }
-=======
 # Substrate dependencies
 frame-benchmarking = { workspace = true, default-features = true }
 frame-system = { workspace = true, default-features = true }
@@ -60,7 +31,6 @@
 sp-storage = { workspace = true, default-features = true }
 sp-timestamp = { workspace = true, default-features = true }
 sp-transaction-pool = { workspace = true, default-features = true }
->>>>>>> b9bcf1bb
 
 # Local
 cere-dev-runtime = { workspace = true, optional = true }
