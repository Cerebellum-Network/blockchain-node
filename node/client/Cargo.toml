[package]
name = "cere-client"
<<<<<<< HEAD
version = "4.8.1"
edition = "2021"

[dependencies]
frame-benchmarking = { git = "https://github.com/paritytech/substrate.git", branch = "polkadot-v0.9.30" }
frame-system = { git = "https://github.com/paritytech/substrate.git", branch = "polkadot-v0.9.30" }
frame-system-rpc-runtime-api = { default-features = false, git = "https://github.com/paritytech/substrate.git", branch = "polkadot-v0.9.30" }
node-primitives = { git = "https://github.com/paritytech/substrate.git", branch = "polkadot-v0.9.30" }
pallet-contracts-rpc = { git = "https://github.com/paritytech/substrate.git", branch = "polkadot-v0.9.30" }
pallet-transaction-payment = { default-features = false, git = "https://github.com/paritytech/substrate.git", branch = "polkadot-v0.9.30" }
pallet-transaction-payment-rpc-runtime-api = { default-features = false, git = "https://github.com/paritytech/substrate.git", branch = "polkadot-v0.9.30" }
sc-client-api = { git = "https://github.com/paritytech/substrate.git", branch = "polkadot-v0.9.30" }
sc-executor = { git = "https://github.com/paritytech/substrate.git", branch = "polkadot-v0.9.30" }
sc-service = { git = "https://github.com/paritytech/substrate.git", default-features = false, branch = "polkadot-v0.9.30" }
sp-api = { git = "https://github.com/paritytech/substrate.git", branch = "polkadot-v0.9.30" }
sp-authority-discovery = { git = "https://github.com/paritytech/substrate.git", branch = "polkadot-v0.9.30" }
sp-block-builder = { git = "https://github.com/paritytech/substrate.git", branch = "polkadot-v0.9.30" }
sp-blockchain = { git = "https://github.com/paritytech/substrate.git", branch = "polkadot-v0.9.30" }
sp-consensus = { git = "https://github.com/paritytech/substrate.git", branch = "polkadot-v0.9.30" }
sp-consensus-babe = { git = "https://github.com/paritytech/substrate.git", branch = "polkadot-v0.9.30" }
sp-finality-grandpa = { git = "https://github.com/paritytech/substrate.git", branch = "polkadot-v0.9.30" }
sp-inherents = { git = "https://github.com/paritytech/substrate.git", branch = "polkadot-v0.9.30" }
sp-offchain = { git = "https://github.com/paritytech/substrate.git", branch = "polkadot-v0.9.30" }
sp-runtime = { git = "https://github.com/paritytech/substrate.git", branch = "polkadot-v0.9.30" }
sp-session = { default-features = false, git = "https://github.com/paritytech/substrate.git", branch = "polkadot-v0.9.30" }
sp-storage = { git = "https://github.com/paritytech/substrate.git", branch = "polkadot-v0.9.30" }
sp-timestamp = { git = "https://github.com/paritytech/substrate.git", branch = "polkadot-v0.9.30" }
sp-transaction-pool = { git = "https://github.com/paritytech/substrate.git", branch = "polkadot-v0.9.30" }
=======
version = "4.8.2"
edition = "2021"

[dependencies]
frame-benchmarking = { git = "https://github.com/paritytech/substrate.git", branch = "polkadot-v0.9.31" }
frame-system = { git = "https://github.com/paritytech/substrate.git", branch = "polkadot-v0.9.31" }
frame-system-rpc-runtime-api = { default-features = false, git = "https://github.com/paritytech/substrate.git", branch = "polkadot-v0.9.31" }
node-primitives = { git = "https://github.com/paritytech/substrate.git", branch = "polkadot-v0.9.31" }
pallet-transaction-payment = { default-features = false, git = "https://github.com/paritytech/substrate.git", branch = "polkadot-v0.9.31" }
pallet-transaction-payment-rpc-runtime-api = { default-features = false, git = "https://github.com/paritytech/substrate.git", branch = "polkadot-v0.9.31" }
sc-client-api = { git = "https://github.com/paritytech/substrate.git", branch = "polkadot-v0.9.31" }
sc-executor = { git = "https://github.com/paritytech/substrate", branch = "polkadot-v0.9.31" }
sc-service = { git = "https://github.com/paritytech/substrate", default-features = false, branch = "polkadot-v0.9.31" }
sp-api = { git = "https://github.com/paritytech/substrate.git", branch = "polkadot-v0.9.31" }
sp-authority-discovery = { git = "https://github.com/paritytech/substrate.git", branch = "polkadot-v0.9.31" }
sp-block-builder = { git = "https://github.com/paritytech/substrate", branch = "polkadot-v0.9.31" }
sp-blockchain = { git = "https://github.com/paritytech/substrate.git", branch = "polkadot-v0.9.31" }
sp-consensus = { git = "https://github.com/paritytech/substrate.git", branch = "polkadot-v0.9.31" }
sp-consensus-babe = { git = "https://github.com/paritytech/substrate.git", branch = "polkadot-v0.9.31" }
sp-finality-grandpa = { git = "https://github.com/paritytech/substrate.git", branch = "polkadot-v0.9.31" }
sp-inherents = { git = "https://github.com/paritytech/substrate.git", branch = "polkadot-v0.9.31" }
sp-offchain = { git = "https://github.com/paritytech/substrate.git", branch = "polkadot-v0.9.31" }
sp-runtime = { git = "https://github.com/paritytech/substrate.git", branch = "polkadot-v0.9.31" }
sp-session = { default-features = false, git = "https://github.com/paritytech/substrate.git", branch = "polkadot-v0.9.31" }
sp-storage = { git = "https://github.com/paritytech/substrate", branch = "polkadot-v0.9.31" }
sp-timestamp = { git = "https://github.com/paritytech/substrate.git", branch = "polkadot-v0.9.31" }
sp-transaction-pool = { git = "https://github.com/paritytech/substrate.git", branch = "polkadot-v0.9.31" }
>>>>>>> 10b5b217

# Local
cere-dev-runtime = { path = "../../runtime/cere-dev", optional = true }
cere-runtime = { path = "../../runtime/cere", optional = true }

[features]
default = ["cere"]
cere = ["cere-runtime"]
cere-dev = ["cere-dev-runtime"]<|MERGE_RESOLUTION|>--- conflicted
+++ resolved
@@ -1,35 +1,5 @@
 [package]
 name = "cere-client"
-<<<<<<< HEAD
-version = "4.8.1"
-edition = "2021"
-
-[dependencies]
-frame-benchmarking = { git = "https://github.com/paritytech/substrate.git", branch = "polkadot-v0.9.30" }
-frame-system = { git = "https://github.com/paritytech/substrate.git", branch = "polkadot-v0.9.30" }
-frame-system-rpc-runtime-api = { default-features = false, git = "https://github.com/paritytech/substrate.git", branch = "polkadot-v0.9.30" }
-node-primitives = { git = "https://github.com/paritytech/substrate.git", branch = "polkadot-v0.9.30" }
-pallet-contracts-rpc = { git = "https://github.com/paritytech/substrate.git", branch = "polkadot-v0.9.30" }
-pallet-transaction-payment = { default-features = false, git = "https://github.com/paritytech/substrate.git", branch = "polkadot-v0.9.30" }
-pallet-transaction-payment-rpc-runtime-api = { default-features = false, git = "https://github.com/paritytech/substrate.git", branch = "polkadot-v0.9.30" }
-sc-client-api = { git = "https://github.com/paritytech/substrate.git", branch = "polkadot-v0.9.30" }
-sc-executor = { git = "https://github.com/paritytech/substrate.git", branch = "polkadot-v0.9.30" }
-sc-service = { git = "https://github.com/paritytech/substrate.git", default-features = false, branch = "polkadot-v0.9.30" }
-sp-api = { git = "https://github.com/paritytech/substrate.git", branch = "polkadot-v0.9.30" }
-sp-authority-discovery = { git = "https://github.com/paritytech/substrate.git", branch = "polkadot-v0.9.30" }
-sp-block-builder = { git = "https://github.com/paritytech/substrate.git", branch = "polkadot-v0.9.30" }
-sp-blockchain = { git = "https://github.com/paritytech/substrate.git", branch = "polkadot-v0.9.30" }
-sp-consensus = { git = "https://github.com/paritytech/substrate.git", branch = "polkadot-v0.9.30" }
-sp-consensus-babe = { git = "https://github.com/paritytech/substrate.git", branch = "polkadot-v0.9.30" }
-sp-finality-grandpa = { git = "https://github.com/paritytech/substrate.git", branch = "polkadot-v0.9.30" }
-sp-inherents = { git = "https://github.com/paritytech/substrate.git", branch = "polkadot-v0.9.30" }
-sp-offchain = { git = "https://github.com/paritytech/substrate.git", branch = "polkadot-v0.9.30" }
-sp-runtime = { git = "https://github.com/paritytech/substrate.git", branch = "polkadot-v0.9.30" }
-sp-session = { default-features = false, git = "https://github.com/paritytech/substrate.git", branch = "polkadot-v0.9.30" }
-sp-storage = { git = "https://github.com/paritytech/substrate.git", branch = "polkadot-v0.9.30" }
-sp-timestamp = { git = "https://github.com/paritytech/substrate.git", branch = "polkadot-v0.9.30" }
-sp-transaction-pool = { git = "https://github.com/paritytech/substrate.git", branch = "polkadot-v0.9.30" }
-=======
 version = "4.8.2"
 edition = "2021"
 
@@ -57,7 +27,6 @@
 sp-storage = { git = "https://github.com/paritytech/substrate", branch = "polkadot-v0.9.31" }
 sp-timestamp = { git = "https://github.com/paritytech/substrate.git", branch = "polkadot-v0.9.31" }
 sp-transaction-pool = { git = "https://github.com/paritytech/substrate.git", branch = "polkadot-v0.9.31" }
->>>>>>> 10b5b217
 
 # Local
 cere-dev-runtime = { path = "../../runtime/cere-dev", optional = true }
