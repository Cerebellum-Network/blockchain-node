# Changelog

All notable changes to this project will be documented in this file.

The format is based on [Keep a Changelog](https://keepachangelog.com/en/1.0.0/),
and this project adheres to [Semantic Versioning](https://semver.org/spec/v2.0.0.html).

<<<<<<< HEAD
## [4.0.0]
=======
## [vNext]

### Added

- `rust-toolchain.toml` as a single source of truth on toolchain requirements (except Nix builder)
- Cere Dev Local Testnet config
- New `set_staking_configs` call in `pallet-ddc-staking` to allow to set DDC Staking bond size by the authority

### Changed

- `pallet-ddc-staking` now requires one fixed size bond for both `Storage` and `Edge` roles instead of the bond limited by the lower boundary only

## [3.0.0]
>>>>>>> 5217eb79

### Added

- Code from the [old repository](https://github.com/Cerebellum-Network/pos-network-node) to follow the [Substrate node template](https://github.com/substrate-developer-hub/substrate-node-template). Its CHANGELOG can be found [here](https://github.com/Cerebellum-Network/pos-network-node/blob/master-cere/CHANGELOG.md).
- Support for various runtimes: `cere` and `cere-dev`<|MERGE_RESOLUTION|>--- conflicted
+++ resolved
@@ -5,9 +5,6 @@
 The format is based on [Keep a Changelog](https://keepachangelog.com/en/1.0.0/),
 and this project adheres to [Semantic Versioning](https://semver.org/spec/v2.0.0.html).
 
-<<<<<<< HEAD
-## [4.0.0]
-=======
 ## [vNext]
 
 ### Added
@@ -20,8 +17,7 @@
 
 - `pallet-ddc-staking` now requires one fixed size bond for both `Storage` and `Edge` roles instead of the bond limited by the lower boundary only
 
-## [3.0.0]
->>>>>>> 5217eb79
+## [4.0.0]
 
 ### Added
 
