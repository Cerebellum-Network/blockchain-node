# Changelog

All notable changes to this project will be documented in this file.

The format is based on [Keep a Changelog](https://keepachangelog.com/en/1.0.0/),
and this project adheres to [Semantic Versioning](https://semver.org/spec/v2.0.0.html).

## Legend
- [C] Changes is `Cere` Runtime
- [D] Changes is `Cere Dev` Runtime

## [vNext]
<<<<<<< HEAD
- DAC nodes can be registered
- Node mode is bitwise-or instead of enum
=======
- Added ChargeError event to payout pallet
>>>>>>> bd824aaa

## [4.8.9]

- [C,D] Updated Substrate to polkadot-v0.9.42
- Introduce a burn rate of 0.058% daily to bring inflation down.
- More explicit events in `pallet-ddc-payouts` about batch index
- ...

## [4.8.8]

### Changed

- [C,D] Updated Substrate to polkadot-v0.9.38
- Changes in `pallet-ddc-payouts::begin_billing_report` crate to accept start and end of the era.
- More explicit events in `pallet-ddc-payouts` and `pallet-ddc-customers`

## [4.8.7]

### Changed

- [C,D] Updated Substrate to polkadot-v0.9.38
- [C] Added pallet-preimage to support democracy functionality.

## [4.8.6]

### Changed

- [C,D] Updated Substrate to polkadot-v0.9.37

## [4.8.5]

### Changed

- [C,D] Updated Substrate to polkadot-v0.9.36

## [4.8.4]

### Changed

- [C,D] Updated Substrate to polkadot-v0.9.33

## [4.8.3]

## Changed

- [C,D] Updated Substrate to polkadot-v0.9.31

## [4.8.2]

### Added

- [C,D] New `pallet-ddc-nodes` is added which allows registering a DDC node within the network with specific settings.
- [C,D] New `pallet-ddc-clusters` is added which allows launching a DDC cluster in the network and managing it.
- [C,D] New `pallet-ddc-staking` is added which allows making bonds for DDC nodes before joining a DDC cluster.
- [C,D] New `pallet-ddc-customers` is added which allows depositing tokens and creating buckets for DDC customers.
- [C,D] New `pallet-ddc-payouts` is added which allows processing payouts to DDC nodes providers based on DAC validation results.
- New `ddc-primitives` crate with DDC common types definition.
- New `ddc-traits` crate with DDC common traits definition.

### Changed

- [C] Fixed governance parameters

## [4.8.1]

### Added

- [C,D] Contract migration

## [4.8.0]

### Added

- [D] Handlebars template to generate weights file
- [D] Genesis config for `pallet-ddc-staking` to set genesis DDC participants (empty by default) and staking settings
- [D] Unit tests in `pallet-ddc-staking` for basic staking scenario

### Changed

- [C,D] Updated Substrate to polkadot-v0.9.30

## [4.7.2]

### Changed

- Reduce by 2 orders of magnitude the constants changed in v4.7.1

## [4.7.1]

### Changed
- Updated governance related constants

## [4.7.0]

### Changed

- Updated Substrate to polkadot-v0.9.29

## [4.6.0]

### Changed

- Updated Substrate to polkadot-v0.9.28

## [4.5.0]

### Changed

- Updated Substrate to polkadot-v0.9.27

## [4.4.0]

### Changed

- Updated Substrate to polkadot-v0.9.26
- New `cluster` parameter for `serve` and `store` calls in `pallet-ddc-staking` to specify the DDC cluster ID which the caller is willing to join

## [4.3.0]

### Added

- DDC Staking `CurrentEra` follows DAC era counter

### Changed

- Preferences parameter removed from `pallet-ddc-staking` calls, `value` parameter returned back to `bond` and `unbond` calls
- Distinct bond size requirements for `Storage` and `Edge` roles with default to 100 CERE
- Updated Substrate to polkadot-v0.9.25

## [4.2.0]

### Changed

- Updated Substrate to polkadot-v0.9.24

## [4.1.0]

### Added

- `rust-toolchain.toml` as a single source of truth on toolchain requirements (except Nix builder)
- Cere Dev Local Testnet config
- New `set_staking_configs` call in `pallet-ddc-staking` to allow to set DDC Staking bond size by the authority

### Changed

- `pallet-ddc-staking` now requires one fixed size bond for both `Storage` and `Edge` roles instead of the bond limited by the lower boundary only
- Updated Substrate to polkadot-v0.9.23

## [4.0.0]

### Added

- Code from the [old repository](https://github.com/Cerebellum-Network/pos-network-node) to follow the [Substrate node template](https://github.com/substrate-developer-hub/substrate-node-template). Its CHANGELOG can be found [here](https://github.com/Cerebellum-Network/pos-network-node/blob/master-cere/CHANGELOG.md).
- Support for various runtimes: `cere` and `cere-dev`<|MERGE_RESOLUTION|>--- conflicted
+++ resolved
@@ -10,12 +10,9 @@
 - [D] Changes is `Cere Dev` Runtime
 
 ## [vNext]
-<<<<<<< HEAD
 - DAC nodes can be registered
 - Node mode is bitwise-or instead of enum
-=======
 - Added ChargeError event to payout pallet
->>>>>>> bd824aaa
 
 ## [4.8.9]
 
