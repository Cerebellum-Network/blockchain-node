--- conflicted
+++ resolved
@@ -21,19 +21,12 @@
 
 - ...
 
-<<<<<<< HEAD
-### Changed
-
-- ...
-=======
 ## [5.1.2]
 
 ### Changed
 
 - [C,D] Inflation parameters for the staking reward curve are doubled to temporarily increase validators payouts
 - [C,D] Daily burning is set to 0.058%
->>>>>>> 2428c09d
-
 
 ## [5.1.1]
 
