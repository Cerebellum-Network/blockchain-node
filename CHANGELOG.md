--- conflicted
+++ resolved
@@ -10,14 +10,15 @@
 - [C] Changes is `Cere` Runtime
 - [D] Changes is `Cere Dev` Runtime
 
-<<<<<<< HEAD
+## [7.3.3]
+
+- [C,D] Upgraded to polkadot-stable2412
+
 ## [7.3.2]
 
 - [C,D] `pallet-ddc-verification`: Inspection for DAC v5
 - [C,D] `pallet-ddc-payouts`: Payouts for DAC v5
 
-=======
->>>>>>> 76911498
 ## [7.3.1]
 
 - [C,D] Fix `CheckMetadataHash` extension issue
