--- conflicted
+++ resolved
@@ -10,15 +10,16 @@
 - [D] Changes is `Cere Dev` Runtime
 
 ## [vNext]
-<<<<<<< HEAD
 
 ### Added
 
 - ...
 
 ### Changed
-=======
->>>>>>> ac8627f7
+
+- ...
+
+## [5.2.0]
 
 ### Added
 
