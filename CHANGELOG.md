# Changelog

All notable changes to this project will be documented in this file.

The format is based on [Keep a Changelog](https://keepachangelog.com/en/1.0.0/),
and this project adheres to [Semantic Versioning](https://semver.org/spec/v2.0.0.html).

## [vNext]

- ...

## [4.4.0]

### Changed

<<<<<<< HEAD
- Updated Substrate to polkadot-v0.9.27
=======
- Updated Substrate to polkadot-v0.9.26
- New `cluster` parameter for `serve` and `store` calls in `pallet-ddc-staking` to specify the DDC cluster ID which the caller is willing to join
>>>>>>> 597f15db

## [4.3.0]

### Added

- DDC Staking `CurrentEra` follows DAC era counter

### Changed

- Preferences parameter removed from `pallet-ddc-staking` calls, `value` parameter returned back to `bond` and `unbond` calls
- Distinct bond size requirements for `Storage` and `Edge` roles with default to 100 CERE
- Updated Substrate to polkadot-v0.9.25

## [4.2.0]

### Changed

- Updated Substrate to polkadot-v0.9.24

## [4.1.0]

### Added

- `rust-toolchain.toml` as a single source of truth on toolchain requirements (except Nix builder)
- Cere Dev Local Testnet config
- New `set_staking_configs` call in `pallet-ddc-staking` to allow to set DDC Staking bond size by the authority

### Changed

- `pallet-ddc-staking` now requires one fixed size bond for both `Storage` and `Edge` roles instead of the bond limited by the lower boundary only
- Updated Substrate to polkadot-v0.9.23

## [4.0.0]

### Added

- Code from the [old repository](https://github.com/Cerebellum-Network/pos-network-node) to follow the [Substrate node template](https://github.com/substrate-developer-hub/substrate-node-template). Its CHANGELOG can be found [here](https://github.com/Cerebellum-Network/pos-network-node/blob/master-cere/CHANGELOG.md).
- Support for various runtimes: `cere` and `cere-dev`<|MERGE_RESOLUTION|>--- conflicted
+++ resolved
@@ -7,18 +7,16 @@
 
 ## [vNext]
 
-- ...
+### Changed
+
+- Updated Substrate to polkadot-v0.9.27
 
 ## [4.4.0]
 
 ### Changed
 
-<<<<<<< HEAD
-- Updated Substrate to polkadot-v0.9.27
-=======
 - Updated Substrate to polkadot-v0.9.26
 - New `cluster` parameter for `serve` and `store` calls in `pallet-ddc-staking` to specify the DDC cluster ID which the caller is willing to join
->>>>>>> 597f15db
 
 ## [4.3.0]
 
