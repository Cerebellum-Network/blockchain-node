--- conflicted
+++ resolved
@@ -7,7 +7,9 @@
 
 ## vNext
 
-...
+### Changed
+
+- Updated Substrate to polkadot-v0.9.25
 
 ## [4.2.0]
 
@@ -27,11 +29,6 @@
 
 - `pallet-ddc-staking` now requires one fixed size bond for both `Storage` and `Edge` roles instead of the bond limited by the lower boundary only
 - Updated Substrate to polkadot-v0.9.23
-<<<<<<< HEAD
-- Updated Substrate to polkadot-v0.9.24
-- Updated Substrate to polkadot-v0.9.25
-=======
->>>>>>> d2c0a073
 
 ## [4.0.0]
 
