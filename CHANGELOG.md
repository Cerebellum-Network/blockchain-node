--- conflicted
+++ resolved
@@ -9,13 +9,13 @@
 
 ### Added
 
-<<<<<<< HEAD
-- Updated Substrate to polkadot-v0.9.30
-=======
 - Handlebars template to generate weights file
 - Genesis config for `pallet-ddc-staking` to set genesis DDC participants (empty by default) and staking settings
 - Unit tests in `pallet-ddc-staking` for basic staking scenario
->>>>>>> 54d945c1
+
+### Changed
+
+- Updated Substrate to polkadot-v0.9.30
 
 ## [4.7.0]
 
