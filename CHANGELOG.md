--- conflicted
+++ resolved
@@ -14,12 +14,12 @@
 
 ### Added
 
-<<<<<<< HEAD
 - ...
 
 ### Changed
 
 - ...
+
 
 ## [5.2.0]
 
@@ -32,14 +32,6 @@
 - [C,D] Remove Society pallet
 - [C,D] Bump Balances storage version
 
-=======
-- ...
-
-### Changed
-
-- ...
-
->>>>>>> a33b9c53
 ## [5.1.4]
 
 ### Changed
