# Changelog

All notable changes to this project will be documented in this file.

The format is based on [Keep a Changelog](https://keepachangelog.com/en/1.0.0/),
and this project adheres to [Semantic Versioning](https://semver.org/spec/v2.0.0.html).

## Legend
- [C] Changes is `Cere` Runtime
- [D] Changes is `Cere Dev` Runtime

## [5.4.0]

### Changed

- [C,D] `pallet-ddc-clusters-gov`: Introduction of the Cluster Governance pallet for managing clusters protocol parameters.

## [5.3.0]

- [C,D] Updated Substrate to polkadot-v1.1.0
- [C,D] Introduction of the OpenGov
<<<<<<< HEAD
- [C,D] Introduce new events to the DDC Payouts Pallet
=======
- [C,D] `pallet-ddc-clusters`: Added Erasure coding and Replication in cluster params

## [5.2.2]

- [C,D] Depositing extra amount in ddc-customers pallet is fixed

## [5.2.1]

### Changed

- [C,D] Fix inflation parameters for the staking reward curve
>>>>>>> 1c1576b4

## [5.2.0]

### Added

- [C,D] Missing storage migrations to Staking pallet

### Changed

- [C,D] Remove Society pallet
- [C,D] Bump Balances storage version

## [5.1.4]

### Changed

- [C,D] Inflation parameters for the staking reward curve are back to normal values
- [C,D] Daily burning is set to 2.5%

## [5.1.3]

### Changed

- [C,D] Fixed prefixes for ChainBridge's pallet storage items
- [C,D] Fixed prefixes for ERC721 pallet storage items

## [5.1.2]

### Changed

- [C,D] Inflation parameters for the staking reward curve are doubled to temporarily increase validators payouts
- [C,D] Daily burning is set to 0.058%

## [5.1.1]

### Added

- [C,D] Missing storage migrations for `pallet_contracts`, `pallet_im_online`, `pallet_democracy`, and `pallet_fast_unstake`

## [5.1.0]

### Changed

- [C] `5.0.1` release changes are reverted
- [C,D] Off-chain workers are enabled

## [5.0.1]

### Changed

- [C,D] Set burn rate at 0.058% CERE tokens at the end of every era.

## [5.0.0]

### Changed

- [C,D] Updated Substrate to polkadot-v1.0.0
- [C,D] `pallet-ddc-customers`: implemented bucket removal

### Added
- Added ChargeError event to payout pallet

## [4.8.9]

### Changed

- [C,D] Updated Substrate to polkadot-v0.9.42
- Introduce a burn rate of 0.058% daily to bring inflation down.
- More explicit events in `pallet-ddc-payouts` about batch index

## [4.8.8]

### Changed

- [C,D] Updated Substrate to polkadot-v0.9.38
- Changes in `pallet-ddc-payouts::begin_billing_report` crate to accept start and end of the era.
- More explicit events in `pallet-ddc-payouts` and `pallet-ddc-customers`

## [4.8.7]

### Changed

- [C,D] Updated Substrate to polkadot-v0.9.38
- [C] Added pallet-preimage to support democracy functionality.

## [4.8.6]

### Changed

- [C,D] Updated Substrate to polkadot-v0.9.37

## [4.8.5]

### Changed

- [C,D] Updated Substrate to polkadot-v0.9.36

## [4.8.4]

### Changed

- [C,D] Updated Substrate to polkadot-v0.9.33

## [4.8.3]

## Changed

- [C,D] Updated Substrate to polkadot-v0.9.31

## [4.8.2]

### Added

- [C,D] New `pallet-ddc-nodes` is added which allows registering a DDC node within the network with specific settings.
- [C,D] New `pallet-ddc-clusters` is added which allows launching a DDC cluster in the network and managing it.
- [C,D] New `pallet-ddc-staking` is added which allows making bonds for DDC nodes before joining a DDC cluster.
- [C,D] New `pallet-ddc-customers` is added which allows depositing tokens and creating buckets for DDC customers.
- [C,D] New `pallet-ddc-payouts` is added which allows processing payouts to DDC nodes providers based on DAC validation results.
- New `ddc-primitives` crate with DDC common types definition.
- New `ddc-traits` crate with DDC common traits definition.

### Changed

- [C] Fixed governance parameters

## [4.8.1]

### Added

- [C,D] Contract migration

## [4.8.0]

### Added

- [D] Handlebars template to generate weights file
- [D] Genesis config for `pallet-ddc-staking` to set genesis DDC participants (empty by default) and staking settings
- [D] Unit tests in `pallet-ddc-staking` for basic staking scenario

### Changed

- [C,D] Updated Substrate to polkadot-v0.9.30

## [4.7.2]

### Changed

- Reduce by 2 orders of magnitude the constants changed in v4.7.1

## [4.7.1]

### Changed
- Updated governance related constants

## [4.7.0]

### Changed

- Updated Substrate to polkadot-v0.9.29

## [4.6.0]

### Changed

- Updated Substrate to polkadot-v0.9.28

## [4.5.0]

### Changed

- Updated Substrate to polkadot-v0.9.27

## [4.4.0]

### Changed

- Updated Substrate to polkadot-v0.9.26
- New `cluster` parameter for `serve` and `store` calls in `pallet-ddc-staking` to specify the DDC cluster ID which the caller is willing to join

## [4.3.0]

### Added

- DDC Staking `CurrentEra` follows DAC era counter

### Changed

- Preferences parameter removed from `pallet-ddc-staking` calls, `value` parameter returned back to `bond` and `unbond` calls
- Distinct bond size requirements for `Storage` and `Edge` roles with default to 100 CERE
- Updated Substrate to polkadot-v0.9.25

## [4.2.0]

### Changed

- Updated Substrate to polkadot-v0.9.24

## [4.1.0]

### Added

- `rust-toolchain.toml` as a single source of truth on toolchain requirements (except Nix builder)
- Cere Dev Local Testnet config
- New `set_staking_configs` call in `pallet-ddc-staking` to allow to set DDC Staking bond size by the authority

### Changed

- `pallet-ddc-staking` now requires one fixed size bond for both `Storage` and `Edge` roles instead of the bond limited by the lower boundary only
- Updated Substrate to polkadot-v0.9.23

## [4.0.0]

### Added

- Code from the [old repository](https://github.com/Cerebellum-Network/pos-network-node) to follow the [Substrate node template](https://github.com/substrate-developer-hub/substrate-node-template). Its CHANGELOG can be found [here](https://github.com/Cerebellum-Network/pos-network-node/blob/master-cere/CHANGELOG.md).
- Support for various runtimes: `cere` and `cere-dev`<|MERGE_RESOLUTION|>--- conflicted
+++ resolved
@@ -13,15 +13,13 @@
 
 ### Changed
 
+- [C,D] Introduce new events to the DDC Payouts Pallet
 - [C,D] `pallet-ddc-clusters-gov`: Introduction of the Cluster Governance pallet for managing clusters protocol parameters.
 
 ## [5.3.0]
 
 - [C,D] Updated Substrate to polkadot-v1.1.0
 - [C,D] Introduction of the OpenGov
-<<<<<<< HEAD
-- [C,D] Introduce new events to the DDC Payouts Pallet
-=======
 - [C,D] `pallet-ddc-clusters`: Added Erasure coding and Replication in cluster params
 
 ## [5.2.2]
@@ -33,7 +31,6 @@
 ### Changed
 
 - [C,D] Fix inflation parameters for the staking reward curve
->>>>>>> 1c1576b4
 
 ## [5.2.0]
 
