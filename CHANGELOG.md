# Changelog

All notable changes to this project will be documented in this file.

The format is based on [Keep a Changelog](https://keepachangelog.com/en/1.0.0/),
and this project adheres to [Semantic Versioning](https://semver.org/spec/v2.0.0.html).

## Legend
- [C] Changes is `Cere` Runtime
- [D] Changes is `Cere Dev` Runtime

## [vNext]
<<<<<<< HEAD
- [C,D] `pallet-ddc-customers`: implemented bucket removal
- Added ChargeError event to payout pallet
- [C,D] Remove pallet-society
=======

### Added

- Missing storage migrations to Staking pallet

### Changed
>>>>>>> 656e5410

- ...

## [5.1.3]

### Changed

- [C,D] Fixed prefixes for ChainBridge's pallet storage items
- [C,D] Fixed prefixes for ERC721 pallet storage items

## [5.1.2]

### Changed

- [C,D] Inflation parameters for the staking reward curve are doubled to temporarily increase validators payouts
- [C,D] Daily burning is set to 0.058%


## [5.1.1]

### Added

- [C,D] Missing storage migrations for `pallet_contracts`, `pallet_im_online`, `pallet_democracy`, and `pallet_fast_unstake`

## [5.1.0]

### Changed

- [C] `5.0.1` release changes are reverted
- [C,D] Off-chain workers are enabled

## [5.0.0]

### Changed

- [C,D] Updated Substrate to polkadot-v1.0.0

## [4.8.9]

### Changed

- [C,D] Updated Substrate to polkadot-v0.9.42
- Introduce a burn rate of 0.058% daily to bring inflation down.
- More explicit events in `pallet-ddc-payouts` about batch index

## [4.8.8]

### Changed

- [C,D] Updated Substrate to polkadot-v0.9.38
- Changes in `pallet-ddc-payouts::begin_billing_report` crate to accept start and end of the era.
- More explicit events in `pallet-ddc-payouts` and `pallet-ddc-customers`

## [4.8.7]

### Changed

- [C,D] Updated Substrate to polkadot-v0.9.38
- [C] Added pallet-preimage to support democracy functionality.

## [4.8.6]

### Changed

- [C,D] Updated Substrate to polkadot-v0.9.37

## [4.8.5]

### Changed

- [C,D] Updated Substrate to polkadot-v0.9.36

## [4.8.4]

### Changed

- [C,D] Updated Substrate to polkadot-v0.9.33

## [4.8.3]

## Changed

- [C,D] Updated Substrate to polkadot-v0.9.31

## [4.8.2]

### Added

- [C,D] New `pallet-ddc-nodes` is added which allows registering a DDC node within the network with specific settings.
- [C,D] New `pallet-ddc-clusters` is added which allows launching a DDC cluster in the network and managing it.
- [C,D] New `pallet-ddc-staking` is added which allows making bonds for DDC nodes before joining a DDC cluster.
- [C,D] New `pallet-ddc-customers` is added which allows depositing tokens and creating buckets for DDC customers.
- [C,D] New `pallet-ddc-payouts` is added which allows processing payouts to DDC nodes providers based on DAC validation results.
- New `ddc-primitives` crate with DDC common types definition.
- New `ddc-traits` crate with DDC common traits definition.

### Changed

- [C] Fixed governance parameters

## [4.8.1]

### Added

- [C,D] Contract migration

## [4.8.0]

### Added

- [D] Handlebars template to generate weights file
- [D] Genesis config for `pallet-ddc-staking` to set genesis DDC participants (empty by default) and staking settings
- [D] Unit tests in `pallet-ddc-staking` for basic staking scenario

### Changed

- [C,D] Updated Substrate to polkadot-v0.9.30

## [4.7.2]

### Changed

- Reduce by 2 orders of magnitude the constants changed in v4.7.1

## [4.7.1]

### Changed
- Updated governance related constants

## [4.7.0]

### Changed

- Updated Substrate to polkadot-v0.9.29

## [4.6.0]

### Changed

- Updated Substrate to polkadot-v0.9.28

## [4.5.0]

### Changed

- Updated Substrate to polkadot-v0.9.27

## [4.4.0]

### Changed

- Updated Substrate to polkadot-v0.9.26
- New `cluster` parameter for `serve` and `store` calls in `pallet-ddc-staking` to specify the DDC cluster ID which the caller is willing to join

## [4.3.0]

### Added

- DDC Staking `CurrentEra` follows DAC era counter

### Changed

- Preferences parameter removed from `pallet-ddc-staking` calls, `value` parameter returned back to `bond` and `unbond` calls
- Distinct bond size requirements for `Storage` and `Edge` roles with default to 100 CERE
- Updated Substrate to polkadot-v0.9.25

## [4.2.0]

### Changed

- Updated Substrate to polkadot-v0.9.24

## [4.1.0]

### Added

- `rust-toolchain.toml` as a single source of truth on toolchain requirements (except Nix builder)
- Cere Dev Local Testnet config
- New `set_staking_configs` call in `pallet-ddc-staking` to allow to set DDC Staking bond size by the authority

### Changed

- `pallet-ddc-staking` now requires one fixed size bond for both `Storage` and `Edge` roles instead of the bond limited by the lower boundary only
- Updated Substrate to polkadot-v0.9.23

## [4.0.0]

### Added

- Code from the [old repository](https://github.com/Cerebellum-Network/pos-network-node) to follow the [Substrate node template](https://github.com/substrate-developer-hub/substrate-node-template). Its CHANGELOG can be found [here](https://github.com/Cerebellum-Network/pos-network-node/blob/master-cere/CHANGELOG.md).
- Support for various runtimes: `cere` and `cere-dev`<|MERGE_RESOLUTION|>--- conflicted
+++ resolved
@@ -10,20 +10,15 @@
 - [D] Changes is `Cere Dev` Runtime
 
 ## [vNext]
-<<<<<<< HEAD
-- [C,D] `pallet-ddc-customers`: implemented bucket removal
-- Added ChargeError event to payout pallet
-- [C,D] Remove pallet-society
-=======
-
-### Added
-
-- Missing storage migrations to Staking pallet
-
-### Changed
->>>>>>> 656e5410
-
-- ...
+
+### Added
+
+- [C,D] Missing storage migrations to Staking pallet
+
+### Changed
+
+- [C,D] Remove Society pallet
+- [C,D] Bump Balances storage version
 
 ## [5.1.3]
 
