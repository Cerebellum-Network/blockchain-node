--- conflicted
+++ resolved
@@ -10,16 +10,10 @@
 - [D] Changes is `Cere Dev` Runtime
 
 ## [vNext]
-<<<<<<< HEAD
-
-### Added
-
-### Changed
 
 - ...
 
 ## [4.8.3]
-
 
 ### Changed
 - [C,D] Updated Substrate to polkadot-v0.9.33
@@ -30,12 +24,6 @@
 - [C,D] Updated Substrate to polkadot-v0.9.31
 
 ## [4.8.1]
-=======
-
-- ...
-
-## [4.8.2]
->>>>>>> 5a5478b8
 
 ### Added
 
@@ -46,19 +34,6 @@
 - [D] DDC cluster managers access control list in `pallet-ddc-staking` managed by governance.
 - [Zombienet](https://github.com/paritytech/zombienet) configurations to test block building and spawn a network for DDC validation debugging.
 - New `ddc-primitives` crate with DDC common types definition
-
-### Changed
-
-- [C,D] Updated Substrate to polkadot-v0.9.31
-<<<<<<< HEAD
-=======
-
-## [4.8.1]
-
-### Added
-
-- [C,D] Contract migration
->>>>>>> 5a5478b8
 
 ## [4.8.0]
 
