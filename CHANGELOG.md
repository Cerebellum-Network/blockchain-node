--- conflicted
+++ resolved
@@ -10,13 +10,11 @@
 - [C] Changes is `Cere` Runtime
 - [D] Changes is `Cere Dev` Runtime
 
-<<<<<<< HEAD
+
 ## [5.6.0]
 
 - [C,D] Update Substrate from `v1.2` to `v1.4`.
 
-=======
->>>>>>> 46928f31
 ## [5.5.0]
 
 - [C,D] Update Substrate from `v1.1` to `v1.2`.
