--- conflicted
+++ resolved
@@ -13,28 +13,18 @@
 
 ### Added
 
-### Added
-
-### Added
-
 - ...
 
 ### Changed
 
 - ...
 
-<<<<<<< HEAD
-### Changed
-
-- ...
-=======
 ## [5.1.3]
 
 ### Changed
 
 - [C,D] Fixed prefixes for ChainBridge's pallet storage items
 - [C,D] Fixed prefixes for ERC721 pallet storage items
->>>>>>> 2ffe15b8
 
 ## [5.1.2]
 
@@ -43,10 +33,6 @@
 - [C,D] Inflation parameters for the staking reward curve are doubled to temporarily increase validators payouts
 - [C,D] Daily burning is set to 0.058%
 
-<<<<<<< HEAD
-=======
-
->>>>>>> 2ffe15b8
 ## [5.1.1]
 
 ### Added
