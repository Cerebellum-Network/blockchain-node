# Changelog

All notable changes to this project will be documented in this file.

The format is based on [Keep a Changelog](https://keepachangelog.com/en/1.0.0/),
and this project adheres to [Semantic Versioning](https://semver.org/spec/v2.0.0.html).

## Legend
- [C] Changes is `Cere` Runtime
- [D] Changes is `Cere Dev` Runtime

## [vNext]
<<<<<<< HEAD

- ...
=======
- [C,D] `pallet-ddc-customers`: implemented bucket removal
- Added ChargeError event to payout pallet
>>>>>>> ecaf5f61

- ...

## [5.0.0]

### Changed

- [C,D] Updated Substrate to polkadot-v1.0.0

## [4.8.9]

### Changed

- [C,D] Updated Substrate to polkadot-v0.9.42
<<<<<<< HEAD
- Added ChargeError event to payout pallet
=======
- Introduce a burn rate of 0.058% daily to bring inflation down.
- More explicit events in `pallet-ddc-payouts` about batch index
>>>>>>> ecaf5f61

## [4.8.8]

### Changed

- [C,D] Updated Substrate to polkadot-v0.9.40
- More explicit events in `pallet-ddc-payouts` and `pallet-ddc-customers`
- Introduce a burn rate of 0.058% daily to bring inflation down.
- More explicit events in `pallet-ddc-payouts` about batch index

## [4.8.7]

### Changed

- [C,D] Updated Substrate to polkadot-v0.9.38
- [C] Added pallet-preimage to support democracy functionality.
- Changes in `pallet-ddc-payouts::begin_billing_report` crate to accept start and end of the era.
- More explicit events in `pallet-ddc-payouts` and `pallet-ddc-customers`

## [4.8.6]

### Changed

- [C,D] Updated Substrate to polkadot-v0.9.37

## [4.8.5]

### Changed

- [C,D] Updated Substrate to polkadot-v0.9.36

## [4.8.4]

### Changed

- [C,D] Updated Substrate to polkadot-v0.9.33

## [4.8.3]

## Changed

- [C,D] Updated Substrate to polkadot-v0.9.31

## [4.8.2]

### Added

- [C,D] New `pallet-ddc-nodes` is added which allows registering a DDC node within the network with specific settings.
- [C,D] New `pallet-ddc-clusters` is added which allows launching a DDC cluster in the network and managing it.
- [C,D] New `pallet-ddc-staking` is added which allows making bonds for DDC nodes before joining a DDC cluster.
- [C,D] New `pallet-ddc-customers` is added which allows depositing tokens and creating buckets for DDC customers.
- [C,D] New `pallet-ddc-payouts` is added which allows processing payouts to DDC nodes providers based on DAC validation results.
- New `ddc-primitives` crate with DDC common types definition.
- New `ddc-traits` crate with DDC common traits definition.

### Changed

- [C] Fixed governance parameters

## [4.8.1]

### Added

- [C,D] Contract migration

## [4.8.0]

### Added

- [D] Handlebars template to generate weights file
- [D] Genesis config for `pallet-ddc-staking` to set genesis DDC participants (empty by default) and staking settings
- [D] Unit tests in `pallet-ddc-staking` for basic staking scenario

### Changed

- [C,D] Updated Substrate to polkadot-v0.9.30

## [4.7.2]

### Changed

- Reduce by 2 orders of magnitude the constants changed in v4.7.1

## [4.7.1]

### Changed
- Updated governance related constants

## [4.7.0]

### Changed

- Updated Substrate to polkadot-v0.9.29

## [4.6.0]

### Changed

- Updated Substrate to polkadot-v0.9.28

## [4.5.0]

### Changed

- Updated Substrate to polkadot-v0.9.27

## [4.4.0]

### Changed

- Updated Substrate to polkadot-v0.9.26
- New `cluster` parameter for `serve` and `store` calls in `pallet-ddc-staking` to specify the DDC cluster ID which the caller is willing to join

## [4.3.0]

### Added

- DDC Staking `CurrentEra` follows DAC era counter

### Changed

- Preferences parameter removed from `pallet-ddc-staking` calls, `value` parameter returned back to `bond` and `unbond` calls
- Distinct bond size requirements for `Storage` and `Edge` roles with default to 100 CERE
- Updated Substrate to polkadot-v0.9.25

## [4.2.0]

### Changed

- Updated Substrate to polkadot-v0.9.24

## [4.1.0]

### Added

- `rust-toolchain.toml` as a single source of truth on toolchain requirements (except Nix builder)
- Cere Dev Local Testnet config
- New `set_staking_configs` call in `pallet-ddc-staking` to allow to set DDC Staking bond size by the authority

### Changed

- `pallet-ddc-staking` now requires one fixed size bond for both `Storage` and `Edge` roles instead of the bond limited by the lower boundary only
- Updated Substrate to polkadot-v0.9.23

## [4.0.0]

### Added

- Code from the [old repository](https://github.com/Cerebellum-Network/pos-network-node) to follow the [Substrate node template](https://github.com/substrate-developer-hub/substrate-node-template). Its CHANGELOG can be found [here](https://github.com/Cerebellum-Network/pos-network-node/blob/master-cere/CHANGELOG.md).
- Support for various runtimes: `cere` and `cere-dev`<|MERGE_RESOLUTION|>--- conflicted
+++ resolved
@@ -10,13 +10,6 @@
 - [D] Changes is `Cere Dev` Runtime
 
 ## [vNext]
-<<<<<<< HEAD
-
-- ...
-=======
-- [C,D] `pallet-ddc-customers`: implemented bucket removal
-- Added ChargeError event to payout pallet
->>>>>>> ecaf5f61
 
 - ...
 
@@ -25,18 +18,16 @@
 ### Changed
 
 - [C,D] Updated Substrate to polkadot-v1.0.0
+- [C,D] `pallet-ddc-customers`: implemented bucket removal
 
 ## [4.8.9]
 
 ### Changed
 
 - [C,D] Updated Substrate to polkadot-v0.9.42
-<<<<<<< HEAD
 - Added ChargeError event to payout pallet
-=======
 - Introduce a burn rate of 0.058% daily to bring inflation down.
 - More explicit events in `pallet-ddc-payouts` about batch index
->>>>>>> ecaf5f61
 
 ## [4.8.8]
 
