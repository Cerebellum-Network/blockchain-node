# Changelog

All notable changes to this project will be documented in this file.

The format is based on [Keep a Changelog](https://keepachangelog.com/en/1.0.0/),
and this project adheres to [Semantic Versioning](https://semver.org/spec/v2.0.0.html).

## Legend
- [C] Changes is `Cere` Runtime
- [D] Changes is `Cere Dev` Runtime

## [vNext]

### Added

<<<<<<< HEAD
=======
### Added

>>>>>>> aba98a09
- ...

### Changed

- ...

<<<<<<< HEAD
=======
## [5.1.2]

### Changed

- [C,D] Inflation parameters for the staking reward curve are doubled to temporarily increase validators payouts
- [C,D] Daily burning is set to 0.058%
>>>>>>> aba98a09

## [5.1.1]

### Added

- [C,D] Missing storage migrations for `pallet_contracts`, `pallet_im_online`, `pallet_democracy`, and `pallet_fast_unstake`

## [5.1.0]

### Changed

- [C] `5.0.1` release changes are reverted
- [C,D] Off-chain workers are enabled

## [5.0.0]

### Changed

- [C,D] Updated Substrate to polkadot-v1.0.0
- [C,D] `pallet-ddc-customers`: implemented bucket removal

## [4.8.9]

### Changed

- [C,D] Updated Substrate to polkadot-v0.9.42
- Added ChargeError event to payout pallet
- Introduce a burn rate of 0.058% daily to bring inflation down.
- More explicit events in `pallet-ddc-payouts` about batch index

## [4.8.8]

### Changed

- [C,D] Updated Substrate to polkadot-v0.9.40
- More explicit events in `pallet-ddc-payouts` and `pallet-ddc-customers`
- Introduce a burn rate of 0.058% daily to bring inflation down.
- More explicit events in `pallet-ddc-payouts` about batch index

## [4.8.7]

### Changed

- [C,D] Updated Substrate to polkadot-v0.9.38
- [C] Added pallet-preimage to support democracy functionality.
- Changes in `pallet-ddc-payouts::begin_billing_report` crate to accept start and end of the era.
- Changes in `pallet-ddc-payouts::begin_billing_report` crate to accept start and end of the era.
- More explicit events in `pallet-ddc-payouts` and `pallet-ddc-customers`

## [4.8.6]

### Changed

- [C,D] Updated Substrate to polkadot-v0.9.37
- Changes in `pallet-ddc-payouts::begin_billing_report` crate to accept start and end of the era.
- More explicit events in `pallet-ddc-payouts` and `pallet-ddc-customers`
- More explicit events in `pallet-ddc-payouts` about batch index

## [4.8.5]

### Changed

- [C,D] Updated Substrate to polkadot-v0.9.36
- [C] Added pallet-preimage to support democracy functionality.

## [4.8.4]

### Changed

- [C,D] Updated Substrate to polkadot-v0.9.33

## [4.8.3]

## Changed

- [C,D] Updated Substrate to polkadot-v0.9.31

## [4.8.2]

### Added

- [C,D] New `pallet-ddc-nodes` is added which allows registering a DDC node within the network with specific settings.
- [C,D] New `pallet-ddc-clusters` is added which allows launching a DDC cluster in the network and managing it.
- [C,D] New `pallet-ddc-staking` is added which allows making bonds for DDC nodes before joining a DDC cluster.
- [C,D] New `pallet-ddc-customers` is added which allows depositing tokens and creating buckets for DDC customers.
- [C,D] New `pallet-ddc-payouts` is added which allows processing payouts to DDC nodes providers based on DAC validation results.
- New `ddc-primitives` crate with DDC common types definition.
- New `ddc-traits` crate with DDC common traits definition.

### Changed

- [C] Fixed governance parameters

## [4.8.1]

### Added

- [C,D] Contract migration

## [4.8.0]

### Added

- [D] Handlebars template to generate weights file
- [D] Genesis config for `pallet-ddc-staking` to set genesis DDC participants (empty by default) and staking settings
- [D] Unit tests in `pallet-ddc-staking` for basic staking scenario

### Changed

- [C,D] Updated Substrate to polkadot-v0.9.30

## [4.7.2]

### Changed

- Reduce by 2 orders of magnitude the constants changed in v4.7.1

## [4.7.1]

### Changed
- Updated governance related constants

## [4.7.0]

### Changed

- Updated Substrate to polkadot-v0.9.29

## [4.6.0]

### Changed

- Updated Substrate to polkadot-v0.9.28

## [4.5.0]

### Changed

- Updated Substrate to polkadot-v0.9.27

## [4.4.0]

### Changed

- Updated Substrate to polkadot-v0.9.26
- New `cluster` parameter for `serve` and `store` calls in `pallet-ddc-staking` to specify the DDC cluster ID which the caller is willing to join

## [4.3.0]

### Added

- DDC Staking `CurrentEra` follows DAC era counter

### Changed

- Preferences parameter removed from `pallet-ddc-staking` calls, `value` parameter returned back to `bond` and `unbond` calls
- Distinct bond size requirements for `Storage` and `Edge` roles with default to 100 CERE
- Updated Substrate to polkadot-v0.9.25

## [4.2.0]

### Changed

- Updated Substrate to polkadot-v0.9.24

## [4.1.0]

### Added

- `rust-toolchain.toml` as a single source of truth on toolchain requirements (except Nix builder)
- Cere Dev Local Testnet config
- New `set_staking_configs` call in `pallet-ddc-staking` to allow to set DDC Staking bond size by the authority

### Changed

- `pallet-ddc-staking` now requires one fixed size bond for both `Storage` and `Edge` roles instead of the bond limited by the lower boundary only
- Updated Substrate to polkadot-v0.9.23

## [4.0.0]

### Added

- Code from the [old repository](https://github.com/Cerebellum-Network/pos-network-node) to follow the [Substrate node template](https://github.com/substrate-developer-hub/substrate-node-template). Its CHANGELOG can be found [here](https://github.com/Cerebellum-Network/pos-network-node/blob/master-cere/CHANGELOG.md).
- Support for various runtimes: `cere` and `cere-dev`<|MERGE_RESOLUTION|>--- conflicted
+++ resolved
@@ -13,26 +13,18 @@
 
 ### Added
 
-<<<<<<< HEAD
-=======
-### Added
-
->>>>>>> aba98a09
 - ...
 
 ### Changed
 
 - ...
 
-<<<<<<< HEAD
-=======
 ## [5.1.2]
 
 ### Changed
 
 - [C,D] Inflation parameters for the staking reward curve are doubled to temporarily increase validators payouts
 - [C,D] Daily burning is set to 0.058%
->>>>>>> aba98a09
 
 ## [5.1.1]
 
