--- conflicted
+++ resolved
@@ -13,12 +13,6 @@
 
 - ...
 
-<<<<<<< HEAD
-## [4.8.3]
-
-### Changed
-
-=======
 ## [4.8.4]
 
 ### Changed
@@ -29,24 +23,12 @@
 
 ## Changed
 
->>>>>>> 6ad1d91a
 - [C,D] Updated Substrate to polkadot-v0.9.31
 
 ## [4.8.2]
 
 ### Added
 
-<<<<<<< HEAD
-- [D] New `pallet-ddc-validator` which implements DDC CDN nodes validation and rewarding. You can enable DDC validation providing `--enable-ddc-validation` argument and `--dac-url` argument to specify DAC endpoint. It will only work on the nodes with validation and offchain workers enabled as well.
-- [D] Several calls for `pallet-ddc-staking` to distribute rewards.
-- [D] Third kind of account in DDC Staking for DDC nodes (along with stash and controller).
-- [D] DDC cluster managers access control list in `pallet-ddc-staking` managed by governance.
-- [Zombienet](https://github.com/paritytech/zombienet) configurations to test block building and spawn a network for DDC validation debugging.
-- New `ddc-primitives` crate with DDC common types definition
-
-### Changed
-
-=======
 - [C,D] New `pallet-ddc-nodes` is added which allows registering a DDC node within the network with specific settings.
 - [C,D] New `pallet-ddc-clusters` is added which allows launching a DDC cluster in the network and managing it.
 - [C,D] New `pallet-ddc-staking` is added which allows making bonds for DDC nodes before joining a DDC cluster.
@@ -59,7 +41,6 @@
 
 - [C] Fixed governance parameters
 
->>>>>>> 6ad1d91a
 ## [4.8.1]
 
 ### Added
