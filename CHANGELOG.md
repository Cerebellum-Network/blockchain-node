--- conflicted
+++ resolved
@@ -10,11 +10,8 @@
 - [D] Changes is `Cere Dev` Runtime
 
 ## [vNext]
-<<<<<<< HEAD
 - [C,D] `pallet-ddc-customers`: implemented bucket removal
-=======
 - Added ChargeError event to payout pallet
->>>>>>> bd824aaa
 
 ## [4.8.9]
 
