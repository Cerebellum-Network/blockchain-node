--- conflicted
+++ resolved
@@ -10,23 +10,13 @@
 - [D] Changes is `Cere Dev` Runtime
 
 ## [vNext]
-- Added ChargeError event to payout pallet
+
+- ...
 
 ## [4.8.9]
 
 - [C,D] Updated Substrate to polkadot-v0.9.42
-- Introduce a burn rate of 0.058% daily to bring inflation down.
-- More explicit events in `pallet-ddc-payouts` about batch index
-- ...
-
-## [4.8.8]
-
-### Changed
-- ...
-
-<<<<<<< HEAD
-### Added
-- ...
+- Added ChargeError event to payout pallet
 
 ## [4.8.8]
 
@@ -36,11 +26,6 @@
 - More explicit events in `pallet-ddc-payouts` and `pallet-ddc-customers`
 - Introduce a burn rate of 0.058% daily to bring inflation down.
 - More explicit events in `pallet-ddc-payouts` about batch index
-=======
-- [C,D] Updated Substrate to polkadot-v0.9.38
-- Changes in `pallet-ddc-payouts::begin_billing_report` crate to accept start and end of the era.
-- More explicit events in `pallet-ddc-payouts` and `pallet-ddc-customers`
->>>>>>> 8efee72d
 
 ## [4.8.7]
 
@@ -49,6 +34,7 @@
 - [C,D] Updated Substrate to polkadot-v0.9.38
 - [C] Added pallet-preimage to support democracy functionality.
 - Changes in `pallet-ddc-payouts::begin_billing_report` crate to accept start and end of the era.
+- More explicit events in `pallet-ddc-payouts` and `pallet-ddc-customers`
 
 ## [4.8.6]
 
