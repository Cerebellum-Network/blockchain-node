# Changelog

All notable changes to this project will be documented in this file.

The format is based on [Keep a Changelog](https://keepachangelog.com/en/1.0.0/),
and this project adheres to [Semantic Versioning](https://semver.org/spec/v2.0.0.html).

<<<<<<< HEAD
# Legend
[C] Changes is `Cere` Runtime <br/>
[D] Changes is `Cere Dev` Runtime

## [vNext + 1]

### Changed

- [C,D] Updated Substrate to polkadot-v0.9.31
=======
## Legend

[C] Cere Runtime  
[D] Cere Dev Runtime
>>>>>>> 2f4caf8c

## [vNext]

### Added

- ...

### Changed

- ...

## [4.8.0]

### Added

- [D] Handlebars template to generate weights file
- [D] Genesis config for `pallet-ddc-staking` to set genesis DDC participants (empty by default) and staking settings
- [D] Unit tests in `pallet-ddc-staking` for basic staking scenario

### Changed

- [C,D] Updated Substrate to polkadot-v0.9.30

## [4.7.0]

### Changed

- Updated Substrate to polkadot-v0.9.29

## [4.6.0]

### Changed

- Updated Substrate to polkadot-v0.9.28

## [4.5.0]

### Changed

- Updated Substrate to polkadot-v0.9.27

## [4.4.0]

### Changed

- Updated Substrate to polkadot-v0.9.26
- New `cluster` parameter for `serve` and `store` calls in `pallet-ddc-staking` to specify the DDC cluster ID which the caller is willing to join

## [4.3.0]

### Added

- DDC Staking `CurrentEra` follows DAC era counter

### Changed

- Preferences parameter removed from `pallet-ddc-staking` calls, `value` parameter returned back to `bond` and `unbond` calls
- Distinct bond size requirements for `Storage` and `Edge` roles with default to 100 CERE
- Updated Substrate to polkadot-v0.9.25

## [4.2.0]

### Changed

- Updated Substrate to polkadot-v0.9.24

## [4.1.0]

### Added

- `rust-toolchain.toml` as a single source of truth on toolchain requirements (except Nix builder)
- Cere Dev Local Testnet config
- New `set_staking_configs` call in `pallet-ddc-staking` to allow to set DDC Staking bond size by the authority

### Changed

- `pallet-ddc-staking` now requires one fixed size bond for both `Storage` and `Edge` roles instead of the bond limited by the lower boundary only
- Updated Substrate to polkadot-v0.9.23

## [4.0.0]

### Added

- Code from the [old repository](https://github.com/Cerebellum-Network/pos-network-node) to follow the [Substrate node template](https://github.com/substrate-developer-hub/substrate-node-template). Its CHANGELOG can be found [here](https://github.com/Cerebellum-Network/pos-network-node/blob/master-cere/CHANGELOG.md).
- Support for various runtimes: `cere` and `cere-dev`<|MERGE_RESOLUTION|>--- conflicted
+++ resolved
@@ -5,7 +5,6 @@
 The format is based on [Keep a Changelog](https://keepachangelog.com/en/1.0.0/),
 and this project adheres to [Semantic Versioning](https://semver.org/spec/v2.0.0.html).
 
-<<<<<<< HEAD
 # Legend
 [C] Changes is `Cere` Runtime <br/>
 [D] Changes is `Cere Dev` Runtime
@@ -15,12 +14,6 @@
 ### Changed
 
 - [C,D] Updated Substrate to polkadot-v0.9.31
-=======
-## Legend
-
-[C] Cere Runtime  
-[D] Cere Dev Runtime
->>>>>>> 2f4caf8c
 
 ## [vNext]
 
