--- conflicted
+++ resolved
@@ -10,7 +10,12 @@
 - [C] Changes is `Cere` Runtime
 - [D] Changes is `Cere Dev` Runtime
 
-<<<<<<< HEAD
+
+## [5.3.1]
+
+### Changed
+
+- [C,D] `WhitelistOrigin` is set to the Technical Committee Collective Body
 
 ## [5.3.0]
 
@@ -48,50 +53,6 @@
 - [C,D] Inflation parameters for the staking reward curve are back to normal values
 - [C,D] Daily burning is set to 2.5%
 
-=======
-## [5.3.1]
-
-### Changed
-
-- [C,D] `WhitelistOrigin` is set to the Technical Committee Collective Body
-
-## [5.3.0]
-
-### Changed
-
-- [C,D] Updated Substrate to polkadot-v1.1.0
-- [C,D] Introduction of the OpenGov
-- [C,D] `pallet-ddc-clusters`: Added Erasure coding and Replication in cluster params
-
-## [5.2.2]
-
-- [C,D] Depositing extra amount in ddc-customers pallet is fixed
-
-## [5.2.1]
-
-### Changed
-
-- [C,D] Fix inflation parameters for the staking reward curve
-
-## [5.2.0]
-
-### Added
-
-- [C,D] Missing storage migrations to Staking pallet
-
-### Changed
-
-- [C,D] Remove Society pallet
-- [C,D] Bump Balances storage version
-
-## [5.1.4]
-
-### Changed
-
-- [C,D] Inflation parameters for the staking reward curve are back to normal values
-- [C,D] Daily burning is set to 2.5%
-
->>>>>>> 4169061e
 ## [5.1.3]
 
 ### Changed
