--- conflicted
+++ resolved
@@ -12,21 +12,14 @@
 
 ## [7.3.3]
 
-<<<<<<< HEAD
+- [C,D] Update to Polkadot-Stable2503 crate version
+
+## [7.3.2]
+
 - [C,D] Update to Polkadot-2412 crate version
-
-
-## [7.3.2]
-
 - [C,D] `pallet-ddc-verification`: Inspection for DAC v5
 - [C,D] `pallet-ddc-payouts`: Payouts for DAC v5
-=======
-- [C,D] Update to Polkadot-Stable2503 crate version
-
-## [7.3.2]
-
-- [C,D] Update to Polkadot-2412 crate version
->>>>>>> 247f4205
+
 
 ## [7.3.1]
 
