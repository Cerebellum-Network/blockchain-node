--- conflicted
+++ resolved
@@ -5,19 +5,12 @@
 The format is based on [Keep a Changelog](https://keepachangelog.com/en/1.0.0/),
 and this project adheres to [Semantic Versioning](https://semver.org/spec/v2.0.0.html).
 
-<<<<<<< HEAD
-## vNext
-
-### Added
-
-- Cere Dev Local Testnet config
-=======
 ## [vNext]
 
 ### Added
 
 - `rust-toolchain.toml` as a single source of truth on toolchain requirements (except Nix builder)
->>>>>>> 14c66b50
+- Cere Dev Local Testnet config
 
 ## [3.0.0]
 
