--- conflicted
+++ resolved
@@ -5,7 +5,13 @@
 The format is based on [Keep a Changelog](https://keepachangelog.com/en/1.0.0/),
 and this project adheres to [Semantic Versioning](https://semver.org/spec/v2.0.0.html).
 
-## vNext
+## [vNext]
+
+### Changed
+
+- Updated Substrate to polkadot-v0.9.26
+
+## [4.3.0]
 
 ### Changed
 
@@ -29,11 +35,6 @@
 
 - `pallet-ddc-staking` now requires one fixed size bond for both `Storage` and `Edge` roles instead of the bond limited by the lower boundary only
 - Updated Substrate to polkadot-v0.9.23
-<<<<<<< HEAD
-- Updated Substrate to polkadot-v0.9.24
-- Updated Substrate to polkadot-v0.9.26
-=======
->>>>>>> 13ecc3c5
 
 ## [4.0.0]
 
