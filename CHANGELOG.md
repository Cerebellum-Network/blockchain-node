--- conflicted
+++ resolved
@@ -16,12 +16,9 @@
 ### Changed
 
 - `pallet-ddc-staking` now requires one fixed size bond for both `Storage` and `Edge` roles instead of the bond limited by the lower boundary only
-<<<<<<< HEAD
-- Updated Substrate to polkadot-v0.9.25
-=======
 - Updated Substrate to polkadot-v0.9.23
 - Updated Substrate to polkadot-v0.9.24
->>>>>>> 25462cb2
+- Updated Substrate to polkadot-v0.9.25
 
 ## [3.0.0]
 
