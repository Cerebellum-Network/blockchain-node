# Changelog

All notable changes to this project will be documented in this file.

The format is based on [Keep a Changelog](https://keepachangelog.com/en/1.0.0/),
and this project adheres to [Semantic Versioning](https://semver.org/spec/v2.0.0.html).

## Legend

[C] Cere Runtime  
[D] Cere Dev Runtime

## [vNext]

### Added

<<<<<<< HEAD
- [C] DDC Staking
=======
- [D] New `pallet-ddc-validator` which implements DDC CDN nodes validation and rewarding. You can enable DDC validation providing `--enable-ddc-validation` argument and `--dac-url` argument to specify DAC endpoint. It will only work on the nodes with validation and offchain workers enabled as well.
- [D] Several calls for `pallet-ddc-staking` to distribute rewards.
- [D] Third kind of account in DDC Staking for DDC nodes (along with stash and controller).
- [D] DDC cluster managers access control list in `pallet-ddc-staking` managed by governance.
- [Zombienet](https://github.com/paritytech/zombienet) configurations to test block building and spawn a network for DDC validation debugging.
- New `ddc-primitives` crate with DDC common types definition
>>>>>>> ef79f8a6

### Changed

- ...

## [4.8.1]

### Added

- [C,D] Contract migration

## [4.8.0]

### Added

- [D] Handlebars template to generate weights file
- [D] Genesis config for `pallet-ddc-staking` to set genesis DDC participants (empty by default) and staking settings
- [D] Unit tests in `pallet-ddc-staking` for basic staking scenario

### Changed

- [C,D] Updated Substrate to polkadot-v0.9.30

## [4.7.2]

### Changed

- Reduce by 2 orders of magnitude the constants changed in v4.7.1

## [4.7.1]

### Changed
- Updated governance related constants

## [4.7.0]

### Changed

- Updated Substrate to polkadot-v0.9.29

## [4.6.0]

### Changed

- Updated Substrate to polkadot-v0.9.28

## [4.5.0]

### Changed

- Updated Substrate to polkadot-v0.9.27

## [4.4.0]

### Changed

- Updated Substrate to polkadot-v0.9.26
- New `cluster` parameter for `serve` and `store` calls in `pallet-ddc-staking` to specify the DDC cluster ID which the caller is willing to join

## [4.3.0]

### Added

- DDC Staking `CurrentEra` follows DAC era counter

### Changed

- Preferences parameter removed from `pallet-ddc-staking` calls, `value` parameter returned back to `bond` and `unbond` calls
- Distinct bond size requirements for `Storage` and `Edge` roles with default to 100 CERE
- Updated Substrate to polkadot-v0.9.25

## [4.2.0]

### Changed

- Updated Substrate to polkadot-v0.9.24

## [4.1.0]

### Added

- `rust-toolchain.toml` as a single source of truth on toolchain requirements (except Nix builder)
- Cere Dev Local Testnet config
- New `set_staking_configs` call in `pallet-ddc-staking` to allow to set DDC Staking bond size by the authority

### Changed

- `pallet-ddc-staking` now requires one fixed size bond for both `Storage` and `Edge` roles instead of the bond limited by the lower boundary only
- Updated Substrate to polkadot-v0.9.23

## [4.0.0]

### Added

- Code from the [old repository](https://github.com/Cerebellum-Network/pos-network-node) to follow the [Substrate node template](https://github.com/substrate-developer-hub/substrate-node-template). Its CHANGELOG can be found [here](https://github.com/Cerebellum-Network/pos-network-node/blob/master-cere/CHANGELOG.md).
- Support for various runtimes: `cere` and `cere-dev`<|MERGE_RESOLUTION|>--- conflicted
+++ resolved
@@ -14,16 +14,13 @@
 
 ### Added
 
-<<<<<<< HEAD
-- [C] DDC Staking
-=======
 - [D] New `pallet-ddc-validator` which implements DDC CDN nodes validation and rewarding. You can enable DDC validation providing `--enable-ddc-validation` argument and `--dac-url` argument to specify DAC endpoint. It will only work on the nodes with validation and offchain workers enabled as well.
 - [D] Several calls for `pallet-ddc-staking` to distribute rewards.
 - [D] Third kind of account in DDC Staking for DDC nodes (along with stash and controller).
 - [D] DDC cluster managers access control list in `pallet-ddc-staking` managed by governance.
 - [Zombienet](https://github.com/paritytech/zombienet) configurations to test block building and spawn a network for DDC validation debugging.
 - New `ddc-primitives` crate with DDC common types definition
->>>>>>> ef79f8a6
+- [C] DDC Staking
 
 ### Changed
 
