--- conflicted
+++ resolved
@@ -10,14 +10,7 @@
 std = []
 
 [dependencies]
-<<<<<<< HEAD
-sp-runtime = { git = "https://github.com/paritytech/substrate", default-features = false , branch = "polkadot-v0.9.31" }
 frame-support = { git = "https://github.com/paritytech/substrate.git", default-features = false, branch = "polkadot-v0.9.31" }
+node-primitives = { git = "https://github.com/paritytech/substrate.git", default-features = false, branch = "polkadot-v0.9.31" }
 sp-core = { git = "https://github.com/paritytech/substrate.git", default-features = false, branch = "polkadot-v0.9.31" }
-node-primitives = { git = "https://github.com/paritytech/substrate.git", default-features = false, branch = "polkadot-v0.9.31" }
-=======
-frame-support = { git = "https://github.com/paritytech/substrate.git", default-features = false, branch = "polkadot-v0.9.30" }
-node-primitives = { git = "https://github.com/paritytech/substrate.git", default-features = false, branch = "polkadot-v0.9.30" }
-sp-core = { git = "https://github.com/paritytech/substrate.git", default-features = false, branch = "polkadot-v0.9.30" }
-sp-runtime = { git = "https://github.com/paritytech/substrate", default-features = false, branch = "polkadot-v0.9.30" }
->>>>>>> 1495f6c9
+sp-runtime = { git = "https://github.com/paritytech/substrate", default-features = false, branch = "polkadot-v0.9.31" }