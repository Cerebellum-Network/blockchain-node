--- conflicted
+++ resolved
@@ -39,7 +39,7 @@
 # frame dependencies
 cere-dev-runtime-constants = { path = "./constants", default-features = false }
 cere-runtime-common = { path = "../common", default-features = false }
-<<<<<<< HEAD
+ddc-traits = { version = "0.1.0", default-features = false, path = "../../traits" }
 frame-benchmarking = { default-features = false, git = "https://github.com/paritytech/substrate.git", branch = "polkadot-v0.9.33", optional = true }
 frame-election-provider-support = { default-features = false, git = "https://github.com/paritytech/substrate.git", branch = "polkadot-v0.9.33" }
 frame-executive = { default-features = false, git = "https://github.com/paritytech/substrate.git", branch = "polkadot-v0.9.33" }
@@ -54,37 +54,13 @@
 pallet-bags-list = { default-features = false, git = "https://github.com/paritytech/substrate.git", branch = "polkadot-v0.9.33" }
 pallet-balances = { default-features = false, git = "https://github.com/paritytech/substrate.git", branch = "polkadot-v0.9.33" }
 pallet-bounties = { default-features = false, git = "https://github.com/paritytech/substrate.git", branch = "polkadot-v0.9.33" }
-pallet-cere-ddc = { version = "4.8.2", default-features = false, path = "../../pallets/ddc" }
-pallet-chainbridge = { version = "4.8.2", default-features = false, path = "../../pallets/chainbridge" }
+pallet-cere-ddc = { version = "4.8.1", default-features = false, path = "../../pallets/ddc" }
+pallet-chainbridge = { version = "4.8.1", default-features = false, path = "../../pallets/chainbridge" }
 pallet-child-bounties = { default-features = false, git = "https://github.com/paritytech/substrate.git", branch = "polkadot-v0.9.33" }
 pallet-collective = { default-features = false, git = "https://github.com/paritytech/substrate.git", branch = "polkadot-v0.9.33" }
 pallet-contracts = { default-features = false, git = "https://github.com/paritytech/substrate.git", branch = "polkadot-v0.9.33" }
 pallet-contracts-primitives = { default-features = false, git = "https://github.com/paritytech/substrate.git", branch = "polkadot-v0.9.33" }
-pallet-ddc-clusters = { version = "4.8.2", default-features = false, path = "../../pallets/ddc-clusters" }
-=======
-ddc-traits = { version = "0.1.0", default-features = false, path = "../../traits" }
-frame-benchmarking = { default-features = false, git = "https://github.com/paritytech/substrate.git", branch = "polkadot-v0.9.31", optional = true }
-frame-election-provider-support = { default-features = false, git = "https://github.com/paritytech/substrate.git", branch = "polkadot-v0.9.31" }
-frame-executive = { default-features = false, git = "https://github.com/paritytech/substrate.git", branch = "polkadot-v0.9.31" }
-frame-support = { default-features = false, git = "https://github.com/paritytech/substrate.git", branch = "polkadot-v0.9.31" }
-frame-system = { default-features = false, git = "https://github.com/paritytech/substrate.git", branch = "polkadot-v0.9.31" }
-frame-system-benchmarking = { default-features = false, git = "https://github.com/paritytech/substrate.git", branch = "polkadot-v0.9.31", optional = true }
-frame-system-rpc-runtime-api = { default-features = false, git = "https://github.com/paritytech/substrate.git", branch = "polkadot-v0.9.31" }
-frame-try-runtime = { default-features = false, git = "https://github.com/paritytech/substrate.git", branch = "polkadot-v0.9.31", optional = true }
-pallet-authority-discovery = { default-features = false, git = "https://github.com/paritytech/substrate.git", branch = "polkadot-v0.9.31" }
-pallet-authorship = { default-features = false, git = "https://github.com/paritytech/substrate.git", branch = "polkadot-v0.9.31" }
-pallet-babe = { default-features = false, git = "https://github.com/paritytech/substrate.git", branch = "polkadot-v0.9.31" }
-pallet-bags-list = { default-features = false, git = "https://github.com/paritytech/substrate.git", branch = "polkadot-v0.9.31" }
-pallet-balances = { default-features = false, git = "https://github.com/paritytech/substrate.git", branch = "polkadot-v0.9.31" }
-pallet-bounties = { default-features = false, git = "https://github.com/paritytech/substrate.git", branch = "polkadot-v0.9.31" }
-pallet-cere-ddc = { version = "4.8.1", default-features = false, path = "../../pallets/ddc" }
-pallet-chainbridge = { version = "4.8.1", default-features = false, path = "../../pallets/chainbridge" }
-pallet-child-bounties = { default-features = false, git = "https://github.com/paritytech/substrate.git", branch = "polkadot-v0.9.31" }
-pallet-collective = { default-features = false, git = "https://github.com/paritytech/substrate.git", branch = "polkadot-v0.9.31" }
-pallet-contracts = { default-features = false, git = "https://github.com/paritytech/substrate.git", branch = "polkadot-v0.9.31" }
-pallet-contracts-primitives = { default-features = false, git = "https://github.com/paritytech/substrate.git", branch = "polkadot-v0.9.31" }
 pallet-ddc-clusters = { version = "4.8.1", default-features = false, path = "../../pallets/ddc-clusters" }
->>>>>>> b5ae6322
 pallet-ddc-customers = { version = "0.1.0", default-features = false, path = "../../pallets/ddc-customers" }
 pallet-ddc-metrics-offchain-worker = { version = "4.8.2", default-features = false, path = "../../pallets/ddc-metrics-offchain-worker" }
 pallet-ddc-nodes = { version = "4.8.2", default-features = false, path = "../../pallets/ddc-nodes" }
@@ -200,11 +176,6 @@
   "sp-io/std",
   "pallet-child-bounties/std",
   "pallet-ddc-metrics-offchain-worker/std",
-<<<<<<< HEAD
-=======
-  "pallet-ddc-payouts/std",
-  "pallet-ddc-nodes/std",
->>>>>>> b5ae6322
   "pallet-ddc-staking/std",
   "cere-runtime-common/std",
   "cere-dev-runtime-constants/std",
