[package]
name = "cere-dev-runtime"
version = "4.8.2"
authors = ["Parity Technologies <admin@parity.io>"]
build = "build.rs"
edition = "2021"
homepage = "https://substrate.io"
license = "Apache-2.0"
repository = "https://github.com/paritytech/substrate/"

[package.metadata.docs.rs]
targets = ["x86_64-unknown-linux-gnu"]

[dependencies]
# third-party dependencies
codec = { package = "parity-scale-codec", version = "3.1.5", default-features = false, features = ["derive", "max-encoded-len"] }
hex-literal = { version = "0.3.4", optional = true }
log = { version = "0.4.16", default-features = false }
scale-info = { version = "2.1.2", default-features = false, features = ["derive"] }
static_assertions = "1.1.0"

# primitives
node-primitives = { default-features = false, git = "https://github.com/paritytech/substrate.git", branch = "polkadot-v0.9.31" }
sp-api = { default-features = false, git = "https://github.com/paritytech/substrate.git", branch = "polkadot-v0.9.31" }
sp-authority-discovery = { default-features = false, git = "https://github.com/paritytech/substrate.git", branch = "polkadot-v0.9.31" }
sp-block-builder = { git = "https://github.com/paritytech/substrate.git", branch = "polkadot-v0.9.31", default-features = false, version = "4.0.0-dev" }
sp-consensus-babe = { default-features = false, git = "https://github.com/paritytech/substrate.git", branch = "polkadot-v0.9.31" }
sp-core = { default-features = false, git = "https://github.com/paritytech/substrate.git", branch = "polkadot-v0.9.31" }
sp-inherents = { default-features = false, git = "https://github.com/paritytech/substrate.git", branch = "polkadot-v0.9.31" }
sp-io = { default-features = false, git = "https://github.com/paritytech/substrate.git", branch = "polkadot-v0.9.31" }
sp-offchain = { default-features = false, git = "https://github.com/paritytech/substrate.git", branch = "polkadot-v0.9.31" }
sp-runtime = { default-features = false, git = "https://github.com/paritytech/substrate.git", branch = "polkadot-v0.9.31" }
sp-session = { default-features = false, git = "https://github.com/paritytech/substrate.git", branch = "polkadot-v0.9.31" }
sp-staking = { default-features = false, git = "https://github.com/paritytech/substrate.git", branch = "polkadot-v0.9.31" }
sp-std = { default-features = false, git = "https://github.com/paritytech/substrate.git", branch = "polkadot-v0.9.31" }
sp-transaction-pool = { default-features = false, git = "https://github.com/paritytech/substrate.git", branch = "polkadot-v0.9.31" }
sp-version = { default-features = false, git = "https://github.com/paritytech/substrate.git", branch = "polkadot-v0.9.31" }

# frame dependencies
frame-benchmarking = { default-features = false, git = "https://github.com/paritytech/substrate.git", branch = "polkadot-v0.9.31", optional = true }
frame-election-provider-support = { default-features = false, git = "https://github.com/paritytech/substrate.git", branch = "polkadot-v0.9.31" }
frame-executive = { default-features = false, git = "https://github.com/paritytech/substrate.git", branch = "polkadot-v0.9.31" }
frame-support = { default-features = false, git = "https://github.com/paritytech/substrate.git", branch = "polkadot-v0.9.31" }
frame-system = { default-features = false, git = "https://github.com/paritytech/substrate.git", branch = "polkadot-v0.9.31" }
frame-system-benchmarking = { default-features = false, git = "https://github.com/paritytech/substrate.git", branch = "polkadot-v0.9.31", optional = true }
frame-system-rpc-runtime-api = { default-features = false, git = "https://github.com/paritytech/substrate.git", branch = "polkadot-v0.9.31" }
frame-try-runtime = { default-features = false, git = "https://github.com/paritytech/substrate.git", branch = "polkadot-v0.9.31", optional = true }
pallet-authority-discovery = { default-features = false, git = "https://github.com/paritytech/substrate.git", branch = "polkadot-v0.9.31" }
pallet-authorship = { default-features = false, git = "https://github.com/paritytech/substrate.git", branch = "polkadot-v0.9.31" }
pallet-babe = { default-features = false, git = "https://github.com/paritytech/substrate.git", branch = "polkadot-v0.9.31" }
pallet-bags-list = { default-features = false, git = "https://github.com/paritytech/substrate.git", branch = "polkadot-v0.9.31" }
pallet-balances = { default-features = false, git = "https://github.com/paritytech/substrate.git", branch = "polkadot-v0.9.31" }
pallet-bounties = { default-features = false, git = "https://github.com/paritytech/substrate.git", branch = "polkadot-v0.9.31" }
pallet-chainbridge = { version = "4.8.2", default-features = false, path = "../../pallets/chainbridge" }
pallet-child-bounties = { default-features = false, git = "https://github.com/paritytech/substrate.git", branch = "polkadot-v0.9.31" }
pallet-collective = { default-features = false, git = "https://github.com/paritytech/substrate.git", branch = "polkadot-v0.9.31" }
pallet-contracts = { default-features = false, git = "https://github.com/paritytech/substrate.git", branch = "polkadot-v0.9.31" }
pallet-contracts-primitives = { default-features = false, git = "https://github.com/paritytech/substrate.git", branch = "polkadot-v0.9.31" }
<<<<<<< HEAD
pallet-ddc-clusters = { version = "4.8.2", default-features = false, path = "../../pallets/ddc-clusters" }
pallet-ddc-customers = { version = "0.1.0", default-features = false, path = "../../pallets/ddc-customers" }
pallet-ddc-nodes = { version = "4.8.2", default-features = false, path = "../../pallets/ddc-nodes" }
pallet-ddc-payouts = { version = "4.8.2", default-features = false, path = "../../pallets/ddc-payouts" }
pallet-ddc-staking = { version = "4.8.2", default-features = false, path = "../../pallets/ddc-staking" }
=======
>>>>>>> 63f0d88c
pallet-democracy = { default-features = false, git = "https://github.com/paritytech/substrate.git", branch = "polkadot-v0.9.31" }
pallet-election-provider-multi-phase = { default-features = false, git = "https://github.com/paritytech/substrate.git", branch = "polkadot-v0.9.31" }
pallet-election-provider-support-benchmarking = { default-features = false, git = "https://github.com/paritytech/substrate.git", branch = "polkadot-v0.9.31", optional = true }
pallet-elections-phragmen = { default-features = false, git = "https://github.com/paritytech/substrate.git", branch = "polkadot-v0.9.31" }
pallet-fast-unstake = { git = "https://github.com/paritytech/substrate", default-features = false, branch = "polkadot-v0.9.31" }
pallet-grandpa = { default-features = false, git = "https://github.com/paritytech/substrate.git", branch = "polkadot-v0.9.31" }
pallet-identity = { default-features = false, git = "https://github.com/paritytech/substrate.git", branch = "polkadot-v0.9.31" }
pallet-im-online = { default-features = false, git = "https://github.com/paritytech/substrate.git", branch = "polkadot-v0.9.31" }
pallet-indices = { default-features = false, git = "https://github.com/paritytech/substrate.git", branch = "polkadot-v0.9.31" }
pallet-membership = { default-features = false, git = "https://github.com/paritytech/substrate.git", branch = "polkadot-v0.9.31" }
pallet-multisig = { default-features = false, git = "https://github.com/paritytech/substrate.git", branch = "polkadot-v0.9.31" }
pallet-nomination-pools = { git = "https://github.com/paritytech/substrate", default-features = false, branch = "polkadot-v0.9.31" }
pallet-nomination-pools-benchmarking = { git = "https://github.com/paritytech/substrate", default-features = false, optional = true, branch = "polkadot-v0.9.31" }
pallet-nomination-pools-runtime-api = { git = "https://github.com/paritytech/substrate", default-features = false, branch = "polkadot-v0.9.31" }
pallet-offences = { default-features = false, git = "https://github.com/paritytech/substrate.git", branch = "polkadot-v0.9.31" }
pallet-offences-benchmarking = { git = "https://github.com/paritytech/substrate.git", branch = "polkadot-v0.9.31", default-features = false, optional = true }
pallet-proxy = { default-features = false, git = "https://github.com/paritytech/substrate.git", branch = "polkadot-v0.9.31" }
pallet-randomness-collective-flip = { default-features = false, git = "https://github.com/paritytech/substrate.git", branch = "polkadot-v0.9.31" }
pallet-recovery = { default-features = false, git = "https://github.com/paritytech/substrate.git", branch = "polkadot-v0.9.31" }
pallet-scheduler = { default-features = false, git = "https://github.com/paritytech/substrate.git", branch = "polkadot-v0.9.31" }
pallet-session = { features = ["historical"], git = "https://github.com/paritytech/substrate.git", branch = "polkadot-v0.9.31", default-features = false }
pallet-session-benchmarking = { git = "https://github.com/paritytech/substrate.git", branch = "polkadot-v0.9.31", default-features = false, optional = true }
pallet-society = { default-features = false, git = "https://github.com/paritytech/substrate.git", branch = "polkadot-v0.9.31" }
pallet-staking = { default-features = false, git = "https://github.com/paritytech/substrate.git", branch = "polkadot-v0.9.31" }
pallet-staking-reward-curve = { default-features = false, git = "https://github.com/paritytech/substrate.git", branch = "polkadot-v0.9.31" }
pallet-sudo = { default-features = false, git = "https://github.com/paritytech/substrate.git", branch = "polkadot-v0.9.31" }
pallet-timestamp = { default-features = false, git = "https://github.com/paritytech/substrate.git", branch = "polkadot-v0.9.31" }
pallet-tips = { default-features = false, git = "https://github.com/paritytech/substrate.git", branch = "polkadot-v0.9.31" }
pallet-transaction-payment = { default-features = false, git = "https://github.com/paritytech/substrate.git", branch = "polkadot-v0.9.31" }
pallet-transaction-payment-rpc-runtime-api = { default-features = false, git = "https://github.com/paritytech/substrate.git", branch = "polkadot-v0.9.31" }
pallet-treasury = { default-features = false, git = "https://github.com/paritytech/substrate.git", branch = "polkadot-v0.9.31" }
pallet-utility = { default-features = false, git = "https://github.com/paritytech/substrate.git", branch = "polkadot-v0.9.31" }
pallet-vesting = { default-features = false, git = "https://github.com/paritytech/substrate.git", branch = "polkadot-v0.9.31" }

# cere dependencies
cere-dev-runtime-constants = { path = "./constants", default-features = false }
cere-runtime-common = { path = "../common", default-features = false }
ddc-traits = { version = "0.1.0", default-features = false, path = "../../traits" }
pallet-cere-ddc = { version = "4.8.2", default-features = false, path = "../../pallets/ddc" }
pallet-ddc-clusters = { version = "4.8.2", default-features = false, path = "../../pallets/ddc-clusters" }
pallet-ddc-customers = { version = "0.1.0", default-features = false, path = "../../pallets/ddc-customers" }
pallet-ddc-metrics-offchain-worker = { version = "4.8.2", default-features = false, path = "../../pallets/ddc-metrics-offchain-worker" }
pallet-ddc-nodes = { version = "4.8.2", default-features = false, path = "../../pallets/ddc-nodes" }
pallet-ddc-payouts = { version = "4.8.2", default-features = false, path = "../../pallets/ddc-payouts" }
pallet-ddc-staking = { version = "4.8.2", default-features = false, path = "../../pallets/ddc-staking" }
pallet-erc20 = { version = "4.8.2", default-features = false, path = "../../pallets/erc20" }
pallet-erc721 = { version = "4.8.2", default-features = false, path = "../../pallets/erc721" }

[build-dependencies]
substrate-wasm-builder = { git = "https://github.com/paritytech/substrate.git", branch = "polkadot-v0.9.31" }

[features]
default = ["std"]
with-tracing = ["frame-executive/with-tracing"]
std = [
  "sp-authority-discovery/std",
  "pallet-authority-discovery/std",
  "pallet-authorship/std",
  "sp-consensus-babe/std",
  "pallet-babe/std",
  "pallet-bags-list/std",
  "pallet-balances/std",
  "pallet-bounties/std",
  "sp-block-builder/std",
  "codec/std",
  "scale-info/std",
  "pallet-collective/std",
  "pallet-contracts/std",
  "pallet-contracts-primitives/std",
  "pallet-democracy/std",
  "pallet-fast-unstake/std",
  "pallet-elections-phragmen/std",
  "frame-executive/std",
  "pallet-chainbridge/std",
  "pallet-erc721/std",
  "pallet-erc20/std",
  "pallet-grandpa/std",
  "pallet-im-online/std",
  "pallet-indices/std",
  "sp-inherents/std",
  "pallet-membership/std",
  "pallet-multisig/std",
  "pallet-nomination-pools/std",
  "pallet-nomination-pools-runtime-api/std",
  "pallet-identity/std",
  "pallet-scheduler/std",
  "node-primitives/std",
  "pallet-offences/std",
  "pallet-proxy/std",
  "sp-core/std",
  "pallet-randomness-collective-flip/std",
  "sp-std/std",
  "pallet-session/std",
  "sp-api/std",
  "sp-runtime/std",
  "sp-staking/std",
  "pallet-staking/std",
  "sp-session/std",
  "pallet-sudo/std",
  "frame-support/std",
  "frame-benchmarking/std",
  "frame-system-rpc-runtime-api/std",
  "frame-system/std",
  "pallet-election-provider-multi-phase/std",
  "pallet-timestamp/std",
  "pallet-tips/std",
  "pallet-transaction-payment-rpc-runtime-api/std",
  "pallet-transaction-payment/std",
  "pallet-treasury/std",
  "sp-transaction-pool/std",
  "pallet-utility/std",
  "sp-version/std",
  "pallet-society/std",
  "pallet-recovery/std",
  "pallet-vesting/std",
  "log/std",
  "frame-try-runtime/std",
  "sp-io/std",
  "pallet-child-bounties/std",
  "pallet-ddc-payouts/std",
  "pallet-ddc-nodes/std",
  "pallet-ddc-staking/std",
  "cere-runtime-common/std",
  "cere-dev-runtime-constants/std",
  "pallet-ddc-customers/std",
  "pallet-ddc-clusters/std",
]
runtime-benchmarks = [
  "frame-benchmarking/runtime-benchmarks",
  "frame-support/runtime-benchmarks",
  "frame-system/runtime-benchmarks",
  "sp-runtime/runtime-benchmarks",
  "pallet-babe/runtime-benchmarks",
  "pallet-bags-list/runtime-benchmarks",
  "pallet-balances/runtime-benchmarks",
  "pallet-bounties/runtime-benchmarks",
  "pallet-child-bounties/runtime-benchmarks",
  "pallet-collective/runtime-benchmarks",
  "pallet-contracts/runtime-benchmarks",
  "pallet-democracy/runtime-benchmarks",
  "pallet-election-provider-multi-phase/runtime-benchmarks",
  "pallet-election-provider-support-benchmarking/runtime-benchmarks",
  "pallet-elections-phragmen/runtime-benchmarks",
  "pallet-fast-unstake/runtime-benchmarks",
  "pallet-grandpa/runtime-benchmarks",
  "pallet-identity/runtime-benchmarks",
  "pallet-im-online/runtime-benchmarks",
  "pallet-indices/runtime-benchmarks",
  "pallet-membership/runtime-benchmarks",
  "pallet-multisig/runtime-benchmarks",
  "pallet-nomination-pools/runtime-benchmarks",
  "pallet-nomination-pools-benchmarking/runtime-benchmarks",
  "pallet-offences-benchmarking/runtime-benchmarks",
  "pallet-proxy/runtime-benchmarks",
  "pallet-scheduler/runtime-benchmarks",
  "pallet-session-benchmarking/runtime-benchmarks",
  "pallet-society/runtime-benchmarks",
  "pallet-staking/runtime-benchmarks",
  "pallet-ddc-customers/runtime-benchmarks",
  "pallet-ddc-clusters/runtime-benchmarks",
  "pallet-ddc-nodes/runtime-benchmarks",
  "pallet-ddc-staking/runtime-benchmarks",
  "pallet-ddc-payouts/runtime-benchmarks",
  "pallet-timestamp/runtime-benchmarks",
  "pallet-tips/runtime-benchmarks",
  "pallet-treasury/runtime-benchmarks",
  "pallet-utility/runtime-benchmarks",
  "pallet-vesting/runtime-benchmarks",
  "frame-system-benchmarking/runtime-benchmarks",
  "hex-literal",
]
try-runtime = [
  "frame-executive/try-runtime",
  "frame-try-runtime",
  "frame-system/try-runtime",
  "pallet-authority-discovery/try-runtime",
  "pallet-authorship/try-runtime",
  "pallet-babe/try-runtime",
  "pallet-bags-list/try-runtime",
  "pallet-balances/try-runtime",
  "pallet-bounties/try-runtime",
  "pallet-child-bounties/try-runtime",
  "pallet-collective/try-runtime",
  "pallet-contracts/try-runtime",
  "pallet-democracy/try-runtime",
  "pallet-election-provider-multi-phase/try-runtime",
  "pallet-elections-phragmen/try-runtime",
  "pallet-fast-unstake/try-runtime",
  "pallet-grandpa/try-runtime",
  "pallet-identity/try-runtime",
  "pallet-im-online/try-runtime",
  "pallet-indices/try-runtime",
  "pallet-membership/try-runtime",
  "pallet-multisig/try-runtime",
  "pallet-nomination-pools/try-runtime",
  "pallet-offences/try-runtime",
  "pallet-proxy/try-runtime",
  "pallet-randomness-collective-flip/try-runtime",
  "pallet-recovery/try-runtime",
  "pallet-scheduler/try-runtime",
  "pallet-session/try-runtime",
  "pallet-society/try-runtime",
  "pallet-staking/try-runtime",
  "pallet-sudo/try-runtime",
  "pallet-timestamp/try-runtime",
  "pallet-tips/try-runtime",
  "pallet-transaction-payment/try-runtime",
  "pallet-treasury/try-runtime",
  "pallet-utility/try-runtime",
  "pallet-vesting/try-runtime",
]<|MERGE_RESOLUTION|>--- conflicted
+++ resolved
@@ -56,14 +56,6 @@
 pallet-collective = { default-features = false, git = "https://github.com/paritytech/substrate.git", branch = "polkadot-v0.9.31" }
 pallet-contracts = { default-features = false, git = "https://github.com/paritytech/substrate.git", branch = "polkadot-v0.9.31" }
 pallet-contracts-primitives = { default-features = false, git = "https://github.com/paritytech/substrate.git", branch = "polkadot-v0.9.31" }
-<<<<<<< HEAD
-pallet-ddc-clusters = { version = "4.8.2", default-features = false, path = "../../pallets/ddc-clusters" }
-pallet-ddc-customers = { version = "0.1.0", default-features = false, path = "../../pallets/ddc-customers" }
-pallet-ddc-nodes = { version = "4.8.2", default-features = false, path = "../../pallets/ddc-nodes" }
-pallet-ddc-payouts = { version = "4.8.2", default-features = false, path = "../../pallets/ddc-payouts" }
-pallet-ddc-staking = { version = "4.8.2", default-features = false, path = "../../pallets/ddc-staking" }
-=======
->>>>>>> 63f0d88c
 pallet-democracy = { default-features = false, git = "https://github.com/paritytech/substrate.git", branch = "polkadot-v0.9.31" }
 pallet-election-provider-multi-phase = { default-features = false, git = "https://github.com/paritytech/substrate.git", branch = "polkadot-v0.9.31" }
 pallet-election-provider-support-benchmarking = { default-features = false, git = "https://github.com/paritytech/substrate.git", branch = "polkadot-v0.9.31", optional = true }
@@ -102,10 +94,8 @@
 cere-dev-runtime-constants = { path = "./constants", default-features = false }
 cere-runtime-common = { path = "../common", default-features = false }
 ddc-traits = { version = "0.1.0", default-features = false, path = "../../traits" }
-pallet-cere-ddc = { version = "4.8.2", default-features = false, path = "../../pallets/ddc" }
 pallet-ddc-clusters = { version = "4.8.2", default-features = false, path = "../../pallets/ddc-clusters" }
-pallet-ddc-customers = { version = "0.1.0", default-features = false, path = "../../pallets/ddc-customers" }
-pallet-ddc-metrics-offchain-worker = { version = "4.8.2", default-features = false, path = "../../pallets/ddc-metrics-offchain-worker" }
+pallet-ddc-customers = { version = "4.8.2", default-features = false, path = "../../pallets/ddc-customers" }
 pallet-ddc-nodes = { version = "4.8.2", default-features = false, path = "../../pallets/ddc-nodes" }
 pallet-ddc-payouts = { version = "4.8.2", default-features = false, path = "../../pallets/ddc-payouts" }
 pallet-ddc-staking = { version = "4.8.2", default-features = false, path = "../../pallets/ddc-staking" }
