--- conflicted
+++ resolved
@@ -95,23 +95,14 @@
 pallet-vesting = { version = "4.0.0-dev", default-features = false, git = "https://github.com/paritytech/substrate.git", branch = "polkadot-v0.9.29" }
 cere-runtime-common = { path = "../common", default-features = false }
 cere-dev-runtime-constants = { path = "./constants", default-features = false }
-<<<<<<< HEAD
-pallet-ddc-staking = { version = "0.1.0", default-features = false, path = "../../pallets/ddc-staking" }
-pallet-chainbridge = { version = "4.2.0", default-features = false, path = "../../pallets/chainbridge" }
-pallet-cere-ddc = { version = "4.2.0", default-features = false, path = "../../pallets/ddc" }
-pallet-ddc-accounts = { version = "0.1.0", default-features = false, path = "../../pallets/ddc-accounts" }
-pallet-ddc-validator = { version = "0.1.0", default-features = false, path = "../../pallets/ddc-validator" }
-pallet-erc721 = { version = "4.2.0", default-features = false, path = "../../pallets/erc721" }
-pallet-erc20 = { version = "4.2.0", default-features = false, path = "../../pallets/erc20" }
-pallet-ddc-metrics-offchain-worker = { version = "4.2.0", default-features = false, path = "../../pallets/ddc-metrics-offchain-worker" }
-=======
 pallet-ddc-staking = { version = "4.7.0", default-features = false, path = "../../pallets/ddc-staking" }
 pallet-chainbridge = { version = "4.7.0", default-features = false, path = "../../pallets/chainbridge" }
 pallet-cere-ddc = { version = "4.7.0", default-features = false, path = "../../pallets/ddc" }
+pallet-ddc-accounts = { version = "0.1.0", default-features = false, path = "../../pallets/ddc-accounts" }
+pallet-ddc-validator = { version = "0.1.0", default-features = false, path = "../../pallets/ddc-validator" }
 pallet-erc721 = { version = "4.7.0", default-features = false, path = "../../pallets/erc721" }
 pallet-erc20 = { version = "4.7.0", default-features = false, path = "../../pallets/erc20" }
 pallet-ddc-metrics-offchain-worker = { version = "4.7.0", default-features = false, path = "../../pallets/ddc-metrics-offchain-worker" }
->>>>>>> 18daeb11
 
 [build-dependencies]
 substrate-wasm-builder = { version = "5.0.0-dev", git = "https://github.com/paritytech/substrate.git", branch = "polkadot-v0.9.29" }
