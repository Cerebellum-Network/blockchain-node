[package]
name = "cere-dev-runtime"
version = "4.8.2"
authors = ["Parity Technologies <admin@parity.io>"]
build = "build.rs"
edition = "2021"
homepage = "https://substrate.io"
license = "Apache-2.0"
repository = "https://github.com/paritytech/substrate/"

[package.metadata.docs.rs]
targets = ["x86_64-unknown-linux-gnu"]

[dependencies]
# third-party dependencies
codec = { package = "parity-scale-codec", version = "3.1.5", default-features = false, features = ["derive", "max-encoded-len"] }
hex-literal = { version = "0.3.4", optional = true }
log = { version = "0.4.16", default-features = false }
scale-info = { version = "2.1.2", default-features = false, features = ["derive"] }
static_assertions = "1.1.0"

# primitives
node-primitives = { default-features = false, git = "https://github.com/paritytech/substrate.git", branch = "polkadot-v0.9.31" }
sp-api = { default-features = false, git = "https://github.com/paritytech/substrate.git", branch = "polkadot-v0.9.31" }
sp-authority-discovery = { default-features = false, git = "https://github.com/paritytech/substrate.git", branch = "polkadot-v0.9.31" }
sp-block-builder = { git = "https://github.com/paritytech/substrate.git", branch = "polkadot-v0.9.31", default-features = false, version = "4.0.0-dev" }
sp-consensus-babe = { default-features = false, git = "https://github.com/paritytech/substrate.git", branch = "polkadot-v0.9.31" }
sp-core = { default-features = false, git = "https://github.com/paritytech/substrate.git", branch = "polkadot-v0.9.31" }
sp-inherents = { default-features = false, git = "https://github.com/paritytech/substrate.git", branch = "polkadot-v0.9.31" }
sp-io = { default-features = false, git = "https://github.com/paritytech/substrate.git", branch = "polkadot-v0.9.31" }
sp-offchain = { default-features = false, git = "https://github.com/paritytech/substrate.git", branch = "polkadot-v0.9.31" }
sp-runtime = { default-features = false, git = "https://github.com/paritytech/substrate.git", branch = "polkadot-v0.9.31" }
sp-session = { default-features = false, git = "https://github.com/paritytech/substrate.git", branch = "polkadot-v0.9.31" }
sp-staking = { default-features = false, git = "https://github.com/paritytech/substrate.git", branch = "polkadot-v0.9.31" }
sp-std = { default-features = false, git = "https://github.com/paritytech/substrate.git", branch = "polkadot-v0.9.31" }
sp-transaction-pool = { default-features = false, git = "https://github.com/paritytech/substrate.git", branch = "polkadot-v0.9.31" }
sp-version = { default-features = false, git = "https://github.com/paritytech/substrate.git", branch = "polkadot-v0.9.31" }

# frame dependencies
cere-dev-runtime-constants = { path = "./constants", default-features = false }
cere-runtime-common = { path = "../common", default-features = false }
ddc-traits = { version = "0.1.0", default-features = false, path = "../../traits" }
<<<<<<< HEAD
frame-benchmarking = { default-features = false, git = "https://github.com/paritytech/substrate.git", branch = "polkadot-v0.9.30", optional = true }
frame-election-provider-support = { default-features = false, git = "https://github.com/paritytech/substrate.git", branch = "polkadot-v0.9.30" }
frame-executive = { default-features = false, git = "https://github.com/paritytech/substrate.git", branch = "polkadot-v0.9.30" }
frame-support = { default-features = false, git = "https://github.com/paritytech/substrate.git", branch = "polkadot-v0.9.30" }
frame-system = { default-features = false, git = "https://github.com/paritytech/substrate.git", branch = "polkadot-v0.9.30" }
frame-system-benchmarking = { default-features = false, git = "https://github.com/paritytech/substrate.git", branch = "polkadot-v0.9.30", optional = true }
frame-system-rpc-runtime-api = { default-features = false, git = "https://github.com/paritytech/substrate.git", branch = "polkadot-v0.9.30" }
frame-try-runtime = { default-features = false, git = "https://github.com/paritytech/substrate.git", branch = "polkadot-v0.9.30", optional = true }
pallet-authority-discovery = { default-features = false, git = "https://github.com/paritytech/substrate.git", branch = "polkadot-v0.9.30" }
pallet-authorship = { default-features = false, git = "https://github.com/paritytech/substrate.git", branch = "polkadot-v0.9.30" }
pallet-babe = { default-features = false, git = "https://github.com/paritytech/substrate.git", branch = "polkadot-v0.9.30" }
pallet-bags-list = { default-features = false, git = "https://github.com/paritytech/substrate.git", branch = "polkadot-v0.9.30" }
pallet-balances = { default-features = false, git = "https://github.com/paritytech/substrate.git", branch = "polkadot-v0.9.30" }
pallet-bounties = { default-features = false, git = "https://github.com/paritytech/substrate.git", branch = "polkadot-v0.9.30" }
pallet-cere-ddc = { version = "4.8.1", default-features = false, path = "../../pallets/ddc" }
pallet-chainbridge = { version = "4.8.1", default-features = false, path = "../../pallets/chainbridge" }
pallet-child-bounties = { default-features = false, git = "https://github.com/paritytech/substrate.git", branch = "polkadot-v0.9.30" }
pallet-collective = { default-features = false, git = "https://github.com/paritytech/substrate.git", branch = "polkadot-v0.9.30" }
pallet-contracts = { default-features = false, git = "https://github.com/paritytech/substrate.git", branch = "polkadot-v0.9.30" }
pallet-contracts-primitives = { default-features = false, git = "https://github.com/paritytech/substrate.git", branch = "polkadot-v0.9.30" }
pallet-contracts-rpc-runtime-api = { default-features = false, git = "https://github.com/paritytech/substrate.git", branch = "polkadot-v0.9.30" }
pallet-ddc-clusters = { version = "4.8.1", default-features = false, path = "../../pallets/ddc-clusters" }
=======
frame-benchmarking = { default-features = false, git = "https://github.com/paritytech/substrate.git", branch = "polkadot-v0.9.31", optional = true }
frame-election-provider-support = { default-features = false, git = "https://github.com/paritytech/substrate.git", branch = "polkadot-v0.9.31" }
frame-executive = { default-features = false, git = "https://github.com/paritytech/substrate.git", branch = "polkadot-v0.9.31" }
frame-support = { default-features = false, git = "https://github.com/paritytech/substrate.git", branch = "polkadot-v0.9.31" }
frame-system = { default-features = false, git = "https://github.com/paritytech/substrate.git", branch = "polkadot-v0.9.31" }
frame-system-benchmarking = { default-features = false, git = "https://github.com/paritytech/substrate.git", branch = "polkadot-v0.9.31", optional = true }
frame-system-rpc-runtime-api = { default-features = false, git = "https://github.com/paritytech/substrate.git", branch = "polkadot-v0.9.31" }
frame-try-runtime = { default-features = false, git = "https://github.com/paritytech/substrate.git", branch = "polkadot-v0.9.31", optional = true }
pallet-authority-discovery = { default-features = false, git = "https://github.com/paritytech/substrate.git", branch = "polkadot-v0.9.31" }
pallet-authorship = { default-features = false, git = "https://github.com/paritytech/substrate.git", branch = "polkadot-v0.9.31" }
pallet-babe = { default-features = false, git = "https://github.com/paritytech/substrate.git", branch = "polkadot-v0.9.31" }
pallet-bags-list = { default-features = false, git = "https://github.com/paritytech/substrate.git", branch = "polkadot-v0.9.31" }
pallet-balances = { default-features = false, git = "https://github.com/paritytech/substrate.git", branch = "polkadot-v0.9.31" }
pallet-bounties = { default-features = false, git = "https://github.com/paritytech/substrate.git", branch = "polkadot-v0.9.31" }
pallet-cere-ddc = { version = "4.8.2", default-features = false, path = "../../pallets/ddc" }
pallet-chainbridge = { version = "4.8.2", default-features = false, path = "../../pallets/chainbridge" }
pallet-child-bounties = { default-features = false, git = "https://github.com/paritytech/substrate.git", branch = "polkadot-v0.9.31" }
pallet-collective = { default-features = false, git = "https://github.com/paritytech/substrate.git", branch = "polkadot-v0.9.31" }
pallet-contracts = { default-features = false, git = "https://github.com/paritytech/substrate.git", branch = "polkadot-v0.9.31" }
pallet-contracts-primitives = { default-features = false, git = "https://github.com/paritytech/substrate.git", branch = "polkadot-v0.9.31" }
pallet-ddc-clusters = { version = "4.8.2", default-features = false, path = "../../pallets/ddc-clusters" }
>>>>>>> 5a5478b8
pallet-ddc-customers = { version = "0.1.0", default-features = false, path = "../../pallets/ddc-customers" }
pallet-ddc-metrics-offchain-worker = { version = "4.8.2", default-features = false, path = "../../pallets/ddc-metrics-offchain-worker" }
pallet-ddc-nodes = { version = "4.8.2", default-features = false, path = "../../pallets/ddc-nodes" }
pallet-ddc-payouts = { version = "4.8.2", default-features = false, path = "../../pallets/ddc-payouts" }
pallet-ddc-staking = { version = "4.8.2", default-features = false, path = "../../pallets/ddc-staking" }
pallet-democracy = { default-features = false, git = "https://github.com/paritytech/substrate.git", branch = "polkadot-v0.9.31" }
pallet-election-provider-multi-phase = { default-features = false, git = "https://github.com/paritytech/substrate.git", branch = "polkadot-v0.9.31" }
pallet-election-provider-support-benchmarking = { default-features = false, git = "https://github.com/paritytech/substrate.git", branch = "polkadot-v0.9.31", optional = true }
pallet-elections-phragmen = { default-features = false, git = "https://github.com/paritytech/substrate.git", branch = "polkadot-v0.9.31" }
pallet-erc20 = { version = "4.8.2", default-features = false, path = "../../pallets/erc20" }
pallet-erc721 = { version = "4.8.2", default-features = false, path = "../../pallets/erc721" }
pallet-fast-unstake = { git = "https://github.com/paritytech/substrate", default-features = false, branch = "polkadot-v0.9.31" }
pallet-grandpa = { default-features = false, git = "https://github.com/paritytech/substrate.git", branch = "polkadot-v0.9.31" }
pallet-identity = { default-features = false, git = "https://github.com/paritytech/substrate.git", branch = "polkadot-v0.9.31" }
pallet-im-online = { default-features = false, git = "https://github.com/paritytech/substrate.git", branch = "polkadot-v0.9.31" }
pallet-indices = { default-features = false, git = "https://github.com/paritytech/substrate.git", branch = "polkadot-v0.9.31" }
pallet-membership = { default-features = false, git = "https://github.com/paritytech/substrate.git", branch = "polkadot-v0.9.31" }
pallet-multisig = { default-features = false, git = "https://github.com/paritytech/substrate.git", branch = "polkadot-v0.9.31" }
pallet-nomination-pools = { git = "https://github.com/paritytech/substrate", default-features = false, branch = "polkadot-v0.9.31" }
pallet-nomination-pools-benchmarking = { git = "https://github.com/paritytech/substrate", default-features = false, optional = true, branch = "polkadot-v0.9.31" }
pallet-nomination-pools-runtime-api = { git = "https://github.com/paritytech/substrate", default-features = false, branch = "polkadot-v0.9.31" }
pallet-offences = { default-features = false, git = "https://github.com/paritytech/substrate.git", branch = "polkadot-v0.9.31" }
pallet-offences-benchmarking = { git = "https://github.com/paritytech/substrate.git", branch = "polkadot-v0.9.31", default-features = false, optional = true }
pallet-proxy = { default-features = false, git = "https://github.com/paritytech/substrate.git", branch = "polkadot-v0.9.31" }
pallet-randomness-collective-flip = { default-features = false, git = "https://github.com/paritytech/substrate.git", branch = "polkadot-v0.9.31" }
pallet-recovery = { default-features = false, git = "https://github.com/paritytech/substrate.git", branch = "polkadot-v0.9.31" }
pallet-scheduler = { default-features = false, git = "https://github.com/paritytech/substrate.git", branch = "polkadot-v0.9.31" }
pallet-session = { features = ["historical"], git = "https://github.com/paritytech/substrate.git", branch = "polkadot-v0.9.31", default-features = false }
pallet-session-benchmarking = { git = "https://github.com/paritytech/substrate.git", branch = "polkadot-v0.9.31", default-features = false, optional = true }
pallet-society = { default-features = false, git = "https://github.com/paritytech/substrate.git", branch = "polkadot-v0.9.31" }
pallet-staking = { default-features = false, git = "https://github.com/paritytech/substrate.git", branch = "polkadot-v0.9.31" }
pallet-staking-reward-curve = { default-features = false, git = "https://github.com/paritytech/substrate.git", branch = "polkadot-v0.9.31" }
pallet-sudo = { default-features = false, git = "https://github.com/paritytech/substrate.git", branch = "polkadot-v0.9.31" }
pallet-timestamp = { default-features = false, git = "https://github.com/paritytech/substrate.git", branch = "polkadot-v0.9.31" }
pallet-tips = { default-features = false, git = "https://github.com/paritytech/substrate.git", branch = "polkadot-v0.9.31" }
pallet-transaction-payment = { default-features = false, git = "https://github.com/paritytech/substrate.git", branch = "polkadot-v0.9.31" }
pallet-transaction-payment-rpc-runtime-api = { default-features = false, git = "https://github.com/paritytech/substrate.git", branch = "polkadot-v0.9.31" }
pallet-treasury = { default-features = false, git = "https://github.com/paritytech/substrate.git", branch = "polkadot-v0.9.31" }
pallet-utility = { default-features = false, git = "https://github.com/paritytech/substrate.git", branch = "polkadot-v0.9.31" }
pallet-vesting = { default-features = false, git = "https://github.com/paritytech/substrate.git", branch = "polkadot-v0.9.31" }

[build-dependencies]
substrate-wasm-builder = { git = "https://github.com/paritytech/substrate.git", branch = "polkadot-v0.9.31" }

[features]
default = ["std"]
with-tracing = ["frame-executive/with-tracing"]
std = [
  "sp-authority-discovery/std",
  "pallet-authority-discovery/std",
  "pallet-authorship/std",
  "sp-consensus-babe/std",
  "pallet-babe/std",
  "pallet-bags-list/std",
  "pallet-balances/std",
  "pallet-bounties/std",
  "sp-block-builder/std",
  "codec/std",
  "scale-info/std",
  "pallet-collective/std",
  "pallet-contracts/std",
  "pallet-contracts-primitives/std",
  "pallet-democracy/std",
  "pallet-fast-unstake/std",
  "pallet-elections-phragmen/std",
  "frame-executive/std",
  "pallet-cere-ddc/std",
  "pallet-chainbridge/std",
  "pallet-erc721/std",
  "pallet-erc20/std",
  "pallet-grandpa/std",
  "pallet-im-online/std",
  "pallet-indices/std",
  "sp-inherents/std",
  "pallet-membership/std",
  "pallet-multisig/std",
  "pallet-nomination-pools/std",
  "pallet-nomination-pools-runtime-api/std",
  "pallet-identity/std",
  "pallet-scheduler/std",
  "node-primitives/std",
  "sp-offchain/std",
  "pallet-offences/std",
  "pallet-proxy/std",
  "sp-core/std",
  "pallet-randomness-collective-flip/std",
  "sp-std/std",
  "pallet-session/std",
  "sp-api/std",
  "sp-runtime/std",
  "sp-staking/std",
  "pallet-staking/std",
  "sp-session/std",
  "pallet-sudo/std",
  "frame-support/std",
  "frame-benchmarking/std",
  "frame-system-rpc-runtime-api/std",
  "frame-system/std",
  "pallet-election-provider-multi-phase/std",
  "pallet-timestamp/std",
  "pallet-tips/std",
  "pallet-transaction-payment-rpc-runtime-api/std",
  "pallet-transaction-payment/std",
  "pallet-treasury/std",
  "sp-transaction-pool/std",
  "pallet-utility/std",
  "sp-version/std",
  "pallet-society/std",
  "pallet-recovery/std",
  "pallet-vesting/std",
  "log/std",
  "frame-try-runtime/std",
  "sp-io/std",
  "pallet-child-bounties/std",
  "pallet-ddc-metrics-offchain-worker/std",
  "pallet-ddc-payouts/std",
  "pallet-ddc-nodes/std",
  "pallet-ddc-staking/std",
  "cere-runtime-common/std",
  "cere-dev-runtime-constants/std",
  "pallet-ddc-customers/std",
  "pallet-ddc-nodes/std",
  "pallet-ddc-clusters/std",
]
runtime-benchmarks = [
  "frame-benchmarking/runtime-benchmarks",
  "frame-support/runtime-benchmarks",
  "frame-system/runtime-benchmarks",
  "sp-runtime/runtime-benchmarks",
  "pallet-babe/runtime-benchmarks",
  "pallet-bags-list/runtime-benchmarks",
  "pallet-balances/runtime-benchmarks",
  "pallet-bounties/runtime-benchmarks",
  "pallet-child-bounties/runtime-benchmarks",
  "pallet-collective/runtime-benchmarks",
  "pallet-contracts/runtime-benchmarks",
  "pallet-democracy/runtime-benchmarks",
  "pallet-election-provider-multi-phase/runtime-benchmarks",
  "pallet-election-provider-support-benchmarking/runtime-benchmarks",
  "pallet-elections-phragmen/runtime-benchmarks",
  "pallet-fast-unstake/runtime-benchmarks",
  "pallet-grandpa/runtime-benchmarks",
  "pallet-identity/runtime-benchmarks",
  "pallet-im-online/runtime-benchmarks",
  "pallet-indices/runtime-benchmarks",
  "pallet-membership/runtime-benchmarks",
  "pallet-multisig/runtime-benchmarks",
  "pallet-nomination-pools/runtime-benchmarks",
  "pallet-nomination-pools-benchmarking/runtime-benchmarks",
  "pallet-offences-benchmarking/runtime-benchmarks",
  "pallet-proxy/runtime-benchmarks",
  "pallet-scheduler/runtime-benchmarks",
  "pallet-session-benchmarking/runtime-benchmarks",
  "pallet-society/runtime-benchmarks",
  "pallet-staking/runtime-benchmarks",
  "pallet-ddc-customers/runtime-benchmarks",
  "pallet-ddc-clusters/runtime-benchmarks",
  "pallet-ddc-nodes/runtime-benchmarks",
  "pallet-ddc-staking/runtime-benchmarks",
  "pallet-timestamp/runtime-benchmarks",
  "pallet-tips/runtime-benchmarks",
  "pallet-treasury/runtime-benchmarks",
  "pallet-utility/runtime-benchmarks",
  "pallet-vesting/runtime-benchmarks",
  "frame-system-benchmarking/runtime-benchmarks",
  "hex-literal",
]
try-runtime = [
  "frame-executive/try-runtime",
  "frame-try-runtime",
  "frame-system/try-runtime",
  "pallet-authority-discovery/try-runtime",
  "pallet-authorship/try-runtime",
  "pallet-babe/try-runtime",
  "pallet-bags-list/try-runtime",
  "pallet-balances/try-runtime",
  "pallet-bounties/try-runtime",
  "pallet-child-bounties/try-runtime",
  "pallet-collective/try-runtime",
  "pallet-contracts/try-runtime",
  "pallet-democracy/try-runtime",
  "pallet-election-provider-multi-phase/try-runtime",
  "pallet-elections-phragmen/try-runtime",
  "pallet-fast-unstake/try-runtime",
  "pallet-grandpa/try-runtime",
  "pallet-identity/try-runtime",
  "pallet-im-online/try-runtime",
  "pallet-indices/try-runtime",
  "pallet-membership/try-runtime",
  "pallet-multisig/try-runtime",
  "pallet-nomination-pools/try-runtime",
  "pallet-offences/try-runtime",
  "pallet-proxy/try-runtime",
  "pallet-randomness-collective-flip/try-runtime",
  "pallet-recovery/try-runtime",
  "pallet-scheduler/try-runtime",
  "pallet-session/try-runtime",
  "pallet-society/try-runtime",
  "pallet-staking/try-runtime",
  "pallet-sudo/try-runtime",
  "pallet-timestamp/try-runtime",
  "pallet-tips/try-runtime",
  "pallet-transaction-payment/try-runtime",
  "pallet-treasury/try-runtime",
  "pallet-utility/try-runtime",
  "pallet-vesting/try-runtime",
]<|MERGE_RESOLUTION|>--- conflicted
+++ resolved
@@ -40,30 +40,6 @@
 cere-dev-runtime-constants = { path = "./constants", default-features = false }
 cere-runtime-common = { path = "../common", default-features = false }
 ddc-traits = { version = "0.1.0", default-features = false, path = "../../traits" }
-<<<<<<< HEAD
-frame-benchmarking = { default-features = false, git = "https://github.com/paritytech/substrate.git", branch = "polkadot-v0.9.30", optional = true }
-frame-election-provider-support = { default-features = false, git = "https://github.com/paritytech/substrate.git", branch = "polkadot-v0.9.30" }
-frame-executive = { default-features = false, git = "https://github.com/paritytech/substrate.git", branch = "polkadot-v0.9.30" }
-frame-support = { default-features = false, git = "https://github.com/paritytech/substrate.git", branch = "polkadot-v0.9.30" }
-frame-system = { default-features = false, git = "https://github.com/paritytech/substrate.git", branch = "polkadot-v0.9.30" }
-frame-system-benchmarking = { default-features = false, git = "https://github.com/paritytech/substrate.git", branch = "polkadot-v0.9.30", optional = true }
-frame-system-rpc-runtime-api = { default-features = false, git = "https://github.com/paritytech/substrate.git", branch = "polkadot-v0.9.30" }
-frame-try-runtime = { default-features = false, git = "https://github.com/paritytech/substrate.git", branch = "polkadot-v0.9.30", optional = true }
-pallet-authority-discovery = { default-features = false, git = "https://github.com/paritytech/substrate.git", branch = "polkadot-v0.9.30" }
-pallet-authorship = { default-features = false, git = "https://github.com/paritytech/substrate.git", branch = "polkadot-v0.9.30" }
-pallet-babe = { default-features = false, git = "https://github.com/paritytech/substrate.git", branch = "polkadot-v0.9.30" }
-pallet-bags-list = { default-features = false, git = "https://github.com/paritytech/substrate.git", branch = "polkadot-v0.9.30" }
-pallet-balances = { default-features = false, git = "https://github.com/paritytech/substrate.git", branch = "polkadot-v0.9.30" }
-pallet-bounties = { default-features = false, git = "https://github.com/paritytech/substrate.git", branch = "polkadot-v0.9.30" }
-pallet-cere-ddc = { version = "4.8.1", default-features = false, path = "../../pallets/ddc" }
-pallet-chainbridge = { version = "4.8.1", default-features = false, path = "../../pallets/chainbridge" }
-pallet-child-bounties = { default-features = false, git = "https://github.com/paritytech/substrate.git", branch = "polkadot-v0.9.30" }
-pallet-collective = { default-features = false, git = "https://github.com/paritytech/substrate.git", branch = "polkadot-v0.9.30" }
-pallet-contracts = { default-features = false, git = "https://github.com/paritytech/substrate.git", branch = "polkadot-v0.9.30" }
-pallet-contracts-primitives = { default-features = false, git = "https://github.com/paritytech/substrate.git", branch = "polkadot-v0.9.30" }
-pallet-contracts-rpc-runtime-api = { default-features = false, git = "https://github.com/paritytech/substrate.git", branch = "polkadot-v0.9.30" }
-pallet-ddc-clusters = { version = "4.8.1", default-features = false, path = "../../pallets/ddc-clusters" }
-=======
 frame-benchmarking = { default-features = false, git = "https://github.com/paritytech/substrate.git", branch = "polkadot-v0.9.31", optional = true }
 frame-election-provider-support = { default-features = false, git = "https://github.com/paritytech/substrate.git", branch = "polkadot-v0.9.31" }
 frame-executive = { default-features = false, git = "https://github.com/paritytech/substrate.git", branch = "polkadot-v0.9.31" }
@@ -85,7 +61,6 @@
 pallet-contracts = { default-features = false, git = "https://github.com/paritytech/substrate.git", branch = "polkadot-v0.9.31" }
 pallet-contracts-primitives = { default-features = false, git = "https://github.com/paritytech/substrate.git", branch = "polkadot-v0.9.31" }
 pallet-ddc-clusters = { version = "4.8.2", default-features = false, path = "../../pallets/ddc-clusters" }
->>>>>>> 5a5478b8
 pallet-ddc-customers = { version = "0.1.0", default-features = false, path = "../../pallets/ddc-customers" }
 pallet-ddc-metrics-offchain-worker = { version = "4.8.2", default-features = false, path = "../../pallets/ddc-metrics-offchain-worker" }
 pallet-ddc-nodes = { version = "4.8.2", default-features = false, path = "../../pallets/ddc-nodes" }
