[package]
name = "cere-dev-runtime"
version = "4.8.4"
authors = ["Parity Technologies <admin@parity.io>"]
build = "build.rs"
edition = "2021"
homepage = "https://substrate.io"
license = "Apache-2.0"
repository = "https://github.com/paritytech/substrate/"

[package.metadata.docs.rs]
targets = ["x86_64-unknown-linux-gnu"]

[dependencies]
# third-party dependencies
codec = { package = "parity-scale-codec", version = "3.1.5", default-features = false, features = ["derive", "max-encoded-len"] }
hex-literal = { version = "0.3.4", optional = true }
log = { version = "0.4.16", default-features = false }
scale-info = { version = "2.1.2", default-features = false, features = ["derive"] }
static_assertions = "1.1.0"

# primitives
<<<<<<< HEAD
node-primitives = { default-features = false, git = "https://github.com/paritytech/substrate.git", branch = "polkadot-v0.9.36" }
sp-api = { default-features = false, git = "https://github.com/paritytech/substrate.git", branch = "polkadot-v0.9.36" }
sp-authority-discovery = { default-features = false, git = "https://github.com/paritytech/substrate.git", branch = "polkadot-v0.9.36" }
sp-block-builder = { git = "https://github.com/paritytech/substrate.git", branch = "polkadot-v0.9.36", default-features = false, version = "4.0.0-dev" }
sp-consensus-babe = { default-features = false, git = "https://github.com/paritytech/substrate.git", branch = "polkadot-v0.9.36" }
sp-core = { default-features = false, git = "https://github.com/paritytech/substrate.git", branch = "polkadot-v0.9.36" }
sp-inherents = { default-features = false, git = "https://github.com/paritytech/substrate.git", branch = "polkadot-v0.9.36" }
sp-io = { default-features = false, git = "https://github.com/paritytech/substrate.git", branch = "polkadot-v0.9.36" }
sp-offchain = { default-features = false, git = "https://github.com/paritytech/substrate.git", branch = "polkadot-v0.9.36" }
sp-runtime = { default-features = false, git = "https://github.com/paritytech/substrate.git", branch = "polkadot-v0.9.36" }
sp-session = { default-features = false, git = "https://github.com/paritytech/substrate.git", branch = "polkadot-v0.9.36" }
sp-staking = { default-features = false, git = "https://github.com/paritytech/substrate.git", branch = "polkadot-v0.9.36" }
sp-std = { default-features = false, git = "https://github.com/paritytech/substrate.git", branch = "polkadot-v0.9.36" }
sp-transaction-pool = { default-features = false, git = "https://github.com/paritytech/substrate.git", branch = "polkadot-v0.9.36" }
sp-version = { default-features = false, git = "https://github.com/paritytech/substrate.git", branch = "polkadot-v0.9.36" }

# frame dependencies
frame-benchmarking = { default-features = false, git = "https://github.com/paritytech/substrate.git", branch = "polkadot-v0.9.36", optional = true }
frame-election-provider-support = { default-features = false, git = "https://github.com/paritytech/substrate.git", branch = "polkadot-v0.9.36" }
frame-executive = { default-features = false, git = "https://github.com/paritytech/substrate.git", branch = "polkadot-v0.9.36" }
frame-support = { default-features = false, git = "https://github.com/paritytech/substrate.git", branch = "polkadot-v0.9.36" }
frame-system = { default-features = false, git = "https://github.com/paritytech/substrate.git", branch = "polkadot-v0.9.36" }
frame-system-benchmarking = { default-features = false, git = "https://github.com/paritytech/substrate.git", branch = "polkadot-v0.9.36", optional = true }
frame-system-rpc-runtime-api = { default-features = false, git = "https://github.com/paritytech/substrate.git", branch = "polkadot-v0.9.36" }
frame-try-runtime = { default-features = false, git = "https://github.com/paritytech/substrate.git", branch = "polkadot-v0.9.36", optional = true }
pallet-authority-discovery = { default-features = false, git = "https://github.com/paritytech/substrate.git", branch = "polkadot-v0.9.36" }
pallet-authorship = { default-features = false, git = "https://github.com/paritytech/substrate.git", branch = "polkadot-v0.9.36" }
pallet-babe = { default-features = false, git = "https://github.com/paritytech/substrate.git", branch = "polkadot-v0.9.36" }
pallet-bags-list = { default-features = false, git = "https://github.com/paritytech/substrate.git", branch = "polkadot-v0.9.36" }
pallet-balances = { default-features = false, git = "https://github.com/paritytech/substrate.git", branch = "polkadot-v0.9.36" }
pallet-bounties = { default-features = false, git = "https://github.com/paritytech/substrate.git", branch = "polkadot-v0.9.36" }
pallet-chainbridge = { version = "4.8.1", default-features = false, path = "../../pallets/chainbridge" }
pallet-child-bounties = { default-features = false, git = "https://github.com/paritytech/substrate.git", branch = "polkadot-v0.9.36" }
pallet-collective = { default-features = false, git = "https://github.com/paritytech/substrate.git", branch = "polkadot-v0.9.36" }
pallet-contracts = { default-features = false, git = "https://github.com/paritytech/substrate.git", branch = "polkadot-v0.9.36" }
pallet-contracts-primitives = { default-features = false, git = "https://github.com/paritytech/substrate.git", branch = "polkadot-v0.9.36" }
pallet-democracy = { default-features = false, git = "https://github.com/paritytech/substrate.git", branch = "polkadot-v0.9.36" }
pallet-election-provider-multi-phase = { default-features = false, git = "https://github.com/paritytech/substrate.git", branch = "polkadot-v0.9.36" }
pallet-election-provider-support-benchmarking = { default-features = false, git = "https://github.com/paritytech/substrate.git", branch = "polkadot-v0.9.36", optional = true }
pallet-elections-phragmen = { default-features = false, git = "https://github.com/paritytech/substrate.git", branch = "polkadot-v0.9.36" }
pallet-fast-unstake = { git = "https://github.com/paritytech/substrate", default-features = false, branch = "polkadot-v0.9.36" }
pallet-grandpa = { default-features = false, git = "https://github.com/paritytech/substrate.git", branch = "polkadot-v0.9.36" }
pallet-identity = { default-features = false, git = "https://github.com/paritytech/substrate.git", branch = "polkadot-v0.9.36" }
pallet-im-online = { default-features = false, git = "https://github.com/paritytech/substrate.git", branch = "polkadot-v0.9.36" }
pallet-indices = { default-features = false, git = "https://github.com/paritytech/substrate.git", branch = "polkadot-v0.9.36" }
pallet-membership = { default-features = false, git = "https://github.com/paritytech/substrate.git", branch = "polkadot-v0.9.36" }
pallet-multisig = { default-features = false, git = "https://github.com/paritytech/substrate.git", branch = "polkadot-v0.9.36" }
pallet-nomination-pools = { git = "https://github.com/paritytech/substrate", default-features = false, branch = "polkadot-v0.9.36" }
pallet-nomination-pools-benchmarking = { git = "https://github.com/paritytech/substrate", default-features = false, optional = true, branch = "polkadot-v0.9.36" }
pallet-nomination-pools-runtime-api = { git = "https://github.com/paritytech/substrate", default-features = false, branch = "polkadot-v0.9.36" }
pallet-offences = { default-features = false, git = "https://github.com/paritytech/substrate.git", branch = "polkadot-v0.9.36" }
pallet-offences-benchmarking = { git = "https://github.com/paritytech/substrate.git", branch = "polkadot-v0.9.36", default-features = false, optional = true }
pallet-proxy = { default-features = false, git = "https://github.com/paritytech/substrate.git", branch = "polkadot-v0.9.36" }
pallet-randomness-collective-flip = { default-features = false, git = "https://github.com/paritytech/substrate.git", branch = "polkadot-v0.9.36" }
pallet-recovery = { default-features = false, git = "https://github.com/paritytech/substrate.git", branch = "polkadot-v0.9.36" }
pallet-scheduler = { default-features = false, git = "https://github.com/paritytech/substrate.git", branch = "polkadot-v0.9.36" }
pallet-session = { features = ["historical"], git = "https://github.com/paritytech/substrate.git", branch = "polkadot-v0.9.36", default-features = false }
pallet-session-benchmarking = { git = "https://github.com/paritytech/substrate.git", branch = "polkadot-v0.9.36", default-features = false, optional = true }
pallet-society = { default-features = false, git = "https://github.com/paritytech/substrate.git", branch = "polkadot-v0.9.36" }
pallet-staking = { default-features = false, git = "https://github.com/paritytech/substrate.git", branch = "polkadot-v0.9.36" }
pallet-staking-reward-curve = { default-features = false, git = "https://github.com/paritytech/substrate.git", branch = "polkadot-v0.9.36" }
pallet-sudo = { default-features = false, git = "https://github.com/paritytech/substrate.git", branch = "polkadot-v0.9.36" }
pallet-timestamp = { default-features = false, git = "https://github.com/paritytech/substrate.git", branch = "polkadot-v0.9.36" }
pallet-tips = { default-features = false, git = "https://github.com/paritytech/substrate.git", branch = "polkadot-v0.9.36" }
pallet-transaction-payment = { default-features = false, git = "https://github.com/paritytech/substrate.git", branch = "polkadot-v0.9.36" }
pallet-transaction-payment-rpc-runtime-api = { default-features = false, git = "https://github.com/paritytech/substrate.git", branch = "polkadot-v0.9.36" }
pallet-treasury = { default-features = false, git = "https://github.com/paritytech/substrate.git", branch = "polkadot-v0.9.36" }
pallet-utility = { default-features = false, git = "https://github.com/paritytech/substrate.git", branch = "polkadot-v0.9.36" }
pallet-vesting = { default-features = false, git = "https://github.com/paritytech/substrate.git", branch = "polkadot-v0.9.36" }
=======
node-primitives = { default-features = false, git = "https://github.com/paritytech/substrate.git", branch = "polkadot-v0.9.33" }
sp-api = { default-features = false, git = "https://github.com/paritytech/substrate.git", branch = "polkadot-v0.9.33" }
sp-authority-discovery = { default-features = false, git = "https://github.com/paritytech/substrate.git", branch = "polkadot-v0.9.33" }
sp-block-builder = { git = "https://github.com/paritytech/substrate.git", branch = "polkadot-v0.9.33", default-features = false, version = "4.0.0-dev" }
sp-consensus-babe = { default-features = false, git = "https://github.com/paritytech/substrate.git", branch = "polkadot-v0.9.33" }
sp-core = { default-features = false, git = "https://github.com/paritytech/substrate.git", branch = "polkadot-v0.9.33" }
sp-inherents = { default-features = false, git = "https://github.com/paritytech/substrate.git", branch = "polkadot-v0.9.33" }
sp-io = { default-features = false, git = "https://github.com/paritytech/substrate.git", branch = "polkadot-v0.9.33" }
sp-offchain = { default-features = false, git = "https://github.com/paritytech/substrate.git", branch = "polkadot-v0.9.33" }
sp-runtime = { default-features = false, git = "https://github.com/paritytech/substrate.git", branch = "polkadot-v0.9.33" }
sp-session = { default-features = false, git = "https://github.com/paritytech/substrate.git", branch = "polkadot-v0.9.33" }
sp-staking = { default-features = false, git = "https://github.com/paritytech/substrate.git", branch = "polkadot-v0.9.33" }
sp-std = { default-features = false, git = "https://github.com/paritytech/substrate.git", branch = "polkadot-v0.9.33" }
sp-transaction-pool = { default-features = false, git = "https://github.com/paritytech/substrate.git", branch = "polkadot-v0.9.33" }
sp-version = { default-features = false, git = "https://github.com/paritytech/substrate.git", branch = "polkadot-v0.9.33" }

# frame dependencies
frame-benchmarking = { default-features = false, git = "https://github.com/paritytech/substrate.git", branch = "polkadot-v0.9.33", optional = true }
frame-election-provider-support = { default-features = false, git = "https://github.com/paritytech/substrate.git", branch = "polkadot-v0.9.33" }
frame-executive = { default-features = false, git = "https://github.com/paritytech/substrate.git", branch = "polkadot-v0.9.33" }
frame-support = { default-features = false, git = "https://github.com/paritytech/substrate.git", branch = "polkadot-v0.9.33" }
frame-system = { default-features = false, git = "https://github.com/paritytech/substrate.git", branch = "polkadot-v0.9.33" }
frame-system-benchmarking = { default-features = false, git = "https://github.com/paritytech/substrate.git", branch = "polkadot-v0.9.33", optional = true }
frame-system-rpc-runtime-api = { default-features = false, git = "https://github.com/paritytech/substrate.git", branch = "polkadot-v0.9.33" }
frame-try-runtime = { default-features = false, git = "https://github.com/paritytech/substrate.git", branch = "polkadot-v0.9.33", optional = true }
pallet-authority-discovery = { default-features = false, git = "https://github.com/paritytech/substrate.git", branch = "polkadot-v0.9.33" }
pallet-authorship = { default-features = false, git = "https://github.com/paritytech/substrate.git", branch = "polkadot-v0.9.33" }
pallet-babe = { default-features = false, git = "https://github.com/paritytech/substrate.git", branch = "polkadot-v0.9.33" }
pallet-bags-list = { default-features = false, git = "https://github.com/paritytech/substrate.git", branch = "polkadot-v0.9.33" }
pallet-balances = { default-features = false, git = "https://github.com/paritytech/substrate.git", branch = "polkadot-v0.9.33" }
pallet-bounties = { default-features = false, git = "https://github.com/paritytech/substrate.git", branch = "polkadot-v0.9.33" }
pallet-chainbridge = { version = "4.8.4", default-features = false, path = "../../pallets/chainbridge" }
pallet-child-bounties = { default-features = false, git = "https://github.com/paritytech/substrate.git", branch = "polkadot-v0.9.33" }
pallet-collective = { default-features = false, git = "https://github.com/paritytech/substrate.git", branch = "polkadot-v0.9.33" }
pallet-contracts = { default-features = false, git = "https://github.com/paritytech/substrate.git", branch = "polkadot-v0.9.33" }
pallet-contracts-primitives = { default-features = false, git = "https://github.com/paritytech/substrate.git", branch = "polkadot-v0.9.33" }
pallet-democracy = { default-features = false, git = "https://github.com/paritytech/substrate.git", branch = "polkadot-v0.9.33" }
pallet-election-provider-multi-phase = { default-features = false, git = "https://github.com/paritytech/substrate.git", branch = "polkadot-v0.9.33" }
pallet-election-provider-support-benchmarking = { default-features = false, git = "https://github.com/paritytech/substrate.git", branch = "polkadot-v0.9.33", optional = true }
pallet-elections-phragmen = { default-features = false, git = "https://github.com/paritytech/substrate.git", branch = "polkadot-v0.9.33" }
pallet-fast-unstake = { git = "https://github.com/paritytech/substrate", default-features = false, branch = "polkadot-v0.9.33" }
pallet-grandpa = { default-features = false, git = "https://github.com/paritytech/substrate.git", branch = "polkadot-v0.9.33" }
pallet-identity = { default-features = false, git = "https://github.com/paritytech/substrate.git", branch = "polkadot-v0.9.33" }
pallet-im-online = { default-features = false, git = "https://github.com/paritytech/substrate.git", branch = "polkadot-v0.9.33" }
pallet-indices = { default-features = false, git = "https://github.com/paritytech/substrate.git", branch = "polkadot-v0.9.33" }
pallet-membership = { default-features = false, git = "https://github.com/paritytech/substrate.git", branch = "polkadot-v0.9.33" }
pallet-multisig = { default-features = false, git = "https://github.com/paritytech/substrate.git", branch = "polkadot-v0.9.33" }
pallet-nomination-pools = { git = "https://github.com/paritytech/substrate", default-features = false, branch = "polkadot-v0.9.33" }
pallet-nomination-pools-benchmarking = { git = "https://github.com/paritytech/substrate", default-features = false, optional = true, branch = "polkadot-v0.9.33" }
pallet-nomination-pools-runtime-api = { git = "https://github.com/paritytech/substrate", default-features = false, branch = "polkadot-v0.9.33" }
pallet-offences = { default-features = false, git = "https://github.com/paritytech/substrate.git", branch = "polkadot-v0.9.33" }
pallet-offences-benchmarking = { git = "https://github.com/paritytech/substrate.git", branch = "polkadot-v0.9.33", default-features = false, optional = true }
pallet-proxy = { default-features = false, git = "https://github.com/paritytech/substrate.git", branch = "polkadot-v0.9.33" }
pallet-randomness-collective-flip = { default-features = false, git = "https://github.com/paritytech/substrate.git", branch = "polkadot-v0.9.33" }
pallet-recovery = { default-features = false, git = "https://github.com/paritytech/substrate.git", branch = "polkadot-v0.9.33" }
pallet-scheduler = { default-features = false, git = "https://github.com/paritytech/substrate.git", branch = "polkadot-v0.9.33" }
pallet-session = { features = ["historical"], git = "https://github.com/paritytech/substrate.git", branch = "polkadot-v0.9.33", default-features = false }
pallet-session-benchmarking = { git = "https://github.com/paritytech/substrate.git", branch = "polkadot-v0.9.33", default-features = false, optional = true }
pallet-society = { default-features = false, git = "https://github.com/paritytech/substrate.git", branch = "polkadot-v0.9.33" }
pallet-staking = { default-features = false, git = "https://github.com/paritytech/substrate.git", branch = "polkadot-v0.9.33" }
pallet-staking-reward-curve = { default-features = false, git = "https://github.com/paritytech/substrate.git", branch = "polkadot-v0.9.33" }
pallet-sudo = { default-features = false, git = "https://github.com/paritytech/substrate.git", branch = "polkadot-v0.9.33" }
pallet-timestamp = { default-features = false, git = "https://github.com/paritytech/substrate.git", branch = "polkadot-v0.9.33" }
pallet-tips = { default-features = false, git = "https://github.com/paritytech/substrate.git", branch = "polkadot-v0.9.33" }
pallet-transaction-payment = { default-features = false, git = "https://github.com/paritytech/substrate.git", branch = "polkadot-v0.9.33" }
pallet-transaction-payment-rpc-runtime-api = { default-features = false, git = "https://github.com/paritytech/substrate.git", branch = "polkadot-v0.9.33" }
pallet-treasury = { default-features = false, git = "https://github.com/paritytech/substrate.git", branch = "polkadot-v0.9.33" }
pallet-utility = { default-features = false, git = "https://github.com/paritytech/substrate.git", branch = "polkadot-v0.9.33" }
pallet-vesting = { default-features = false, git = "https://github.com/paritytech/substrate.git", branch = "polkadot-v0.9.33" }
>>>>>>> e9a6bbe1

# cere dependencies
cere-dev-runtime-constants = { path = "./constants", default-features = false }
cere-runtime-common = { path = "../common", default-features = false }
ddc-traits = { version = "4.8.4", default-features = false, path = "../../traits" }
pallet-ddc-clusters = { version = "4.8.4", default-features = false, path = "../../pallets/ddc-clusters" }
pallet-ddc-customers = { version = "4.8.4", default-features = false, path = "../../pallets/ddc-customers" }
pallet-ddc-nodes = { version = "4.8.4", default-features = false, path = "../../pallets/ddc-nodes" }
pallet-ddc-payouts = { version = "4.8.4", default-features = false, path = "../../pallets/ddc-payouts" }
pallet-ddc-staking = { version = "4.8.4", default-features = false, path = "../../pallets/ddc-staking" }
pallet-erc20 = { version = "4.8.4", default-features = false, path = "../../pallets/erc20" }
pallet-erc721 = { version = "4.8.4", default-features = false, path = "../../pallets/erc721" }

[build-dependencies]
<<<<<<< HEAD
substrate-wasm-builder = { git = "https://github.com/paritytech/substrate.git", branch = "polkadot-v0.9.36" }
=======
substrate-wasm-builder = { git = "https://github.com/paritytech/substrate.git", branch = "polkadot-v0.9.33" }
>>>>>>> e9a6bbe1

[features]
default = ["std"]
with-tracing = ["frame-executive/with-tracing"]
std = [
  "sp-authority-discovery/std",
  "pallet-authority-discovery/std",
  "pallet-authorship/std",
  "sp-consensus-babe/std",
  "pallet-babe/std",
  "pallet-bags-list/std",
  "pallet-balances/std",
  "pallet-bounties/std",
  "sp-block-builder/std",
  "codec/std",
  "scale-info/std",
  "pallet-collective/std",
  "pallet-contracts/std",
  "pallet-contracts-primitives/std",
  "pallet-democracy/std",
  "pallet-fast-unstake/std",
  "pallet-elections-phragmen/std",
  "frame-executive/std",
  "pallet-chainbridge/std",
  "pallet-erc721/std",
  "pallet-erc20/std",
  "pallet-grandpa/std",
  "pallet-im-online/std",
  "pallet-indices/std",
  "sp-inherents/std",
  "pallet-membership/std",
  "pallet-multisig/std",
  "pallet-nomination-pools/std",
  "pallet-nomination-pools-runtime-api/std",
  "pallet-identity/std",
  "pallet-scheduler/std",
  "node-primitives/std",
  "pallet-offences/std",
  "pallet-proxy/std",
  "sp-core/std",
  "pallet-randomness-collective-flip/std",
  "sp-std/std",
  "pallet-session/std",
  "sp-api/std",
  "sp-offchain/std",
  "sp-runtime/std",
  "sp-staking/std",
  "pallet-staking/std",
  "sp-session/std",
  "pallet-sudo/std",
  "frame-support/std",
  "frame-benchmarking/std",
  "frame-system-rpc-runtime-api/std",
  "frame-system/std",
  "pallet-election-provider-multi-phase/std",
  "pallet-timestamp/std",
  "pallet-tips/std",
  "pallet-transaction-payment-rpc-runtime-api/std",
  "pallet-transaction-payment/std",
  "pallet-treasury/std",
  "sp-transaction-pool/std",
  "pallet-utility/std",
  "sp-version/std",
  "pallet-society/std",
  "pallet-recovery/std",
  "pallet-vesting/std",
  "log/std",
  "frame-try-runtime/std",
  "sp-io/std",
  "pallet-child-bounties/std",
  "pallet-ddc-payouts/std",
  "pallet-ddc-nodes/std",
  "pallet-ddc-staking/std",
  "cere-runtime-common/std",
  "cere-dev-runtime-constants/std",
  "pallet-ddc-customers/std",
  "pallet-ddc-clusters/std",
  "pallet-ddc-payouts/std",
]
runtime-benchmarks = [
  "frame-benchmarking/runtime-benchmarks",
  "frame-support/runtime-benchmarks",
  "frame-system/runtime-benchmarks",
  "sp-runtime/runtime-benchmarks",
  "pallet-babe/runtime-benchmarks",
  "pallet-bags-list/runtime-benchmarks",
  "pallet-balances/runtime-benchmarks",
  "pallet-bounties/runtime-benchmarks",
  "pallet-child-bounties/runtime-benchmarks",
  "pallet-collective/runtime-benchmarks",
  "pallet-contracts/runtime-benchmarks",
  "pallet-democracy/runtime-benchmarks",
  "pallet-election-provider-multi-phase/runtime-benchmarks",
  "pallet-election-provider-support-benchmarking/runtime-benchmarks",
  "pallet-elections-phragmen/runtime-benchmarks",
  "pallet-fast-unstake/runtime-benchmarks",
  "pallet-grandpa/runtime-benchmarks",
  "pallet-identity/runtime-benchmarks",
  "pallet-im-online/runtime-benchmarks",
  "pallet-indices/runtime-benchmarks",
  "pallet-membership/runtime-benchmarks",
  "pallet-multisig/runtime-benchmarks",
  "pallet-nomination-pools/runtime-benchmarks",
  "pallet-nomination-pools-benchmarking/runtime-benchmarks",
  "pallet-offences-benchmarking/runtime-benchmarks",
  "pallet-proxy/runtime-benchmarks",
  "pallet-scheduler/runtime-benchmarks",
  "pallet-session-benchmarking/runtime-benchmarks",
  "pallet-society/runtime-benchmarks",
  "pallet-staking/runtime-benchmarks",
  "pallet-ddc-customers/runtime-benchmarks",
  "pallet-ddc-clusters/runtime-benchmarks",
  "pallet-ddc-nodes/runtime-benchmarks",
  "pallet-ddc-staking/runtime-benchmarks",
  "pallet-ddc-payouts/runtime-benchmarks",
  "pallet-timestamp/runtime-benchmarks",
  "pallet-tips/runtime-benchmarks",
  "pallet-treasury/runtime-benchmarks",
  "pallet-utility/runtime-benchmarks",
  "pallet-vesting/runtime-benchmarks",
  "frame-system-benchmarking/runtime-benchmarks",
  "hex-literal",
]
try-runtime = [
  "frame-executive/try-runtime",
  "frame-try-runtime",
  "frame-system/try-runtime",
  "pallet-authority-discovery/try-runtime",
  "pallet-authorship/try-runtime",
  "pallet-babe/try-runtime",
  "pallet-bags-list/try-runtime",
  "pallet-balances/try-runtime",
  "pallet-bounties/try-runtime",
  "pallet-child-bounties/try-runtime",
  "pallet-collective/try-runtime",
  "pallet-contracts/try-runtime",
  "pallet-democracy/try-runtime",
  "pallet-election-provider-multi-phase/try-runtime",
  "pallet-elections-phragmen/try-runtime",
  "pallet-fast-unstake/try-runtime",
  "pallet-grandpa/try-runtime",
  "pallet-identity/try-runtime",
  "pallet-im-online/try-runtime",
  "pallet-indices/try-runtime",
  "pallet-membership/try-runtime",
  "pallet-multisig/try-runtime",
  "pallet-nomination-pools/try-runtime",
  "pallet-offences/try-runtime",
  "pallet-proxy/try-runtime",
  "pallet-randomness-collective-flip/try-runtime",
  "pallet-recovery/try-runtime",
  "pallet-scheduler/try-runtime",
  "pallet-session/try-runtime",
  "pallet-society/try-runtime",
  "pallet-staking/try-runtime",
  "pallet-sudo/try-runtime",
  "pallet-timestamp/try-runtime",
  "pallet-tips/try-runtime",
  "pallet-transaction-payment/try-runtime",
  "pallet-treasury/try-runtime",
  "pallet-utility/try-runtime",
  "pallet-vesting/try-runtime",
]<|MERGE_RESOLUTION|>--- conflicted
+++ resolved
@@ -20,7 +20,6 @@
 static_assertions = "1.1.0"
 
 # primitives
-<<<<<<< HEAD
 node-primitives = { default-features = false, git = "https://github.com/paritytech/substrate.git", branch = "polkadot-v0.9.36" }
 sp-api = { default-features = false, git = "https://github.com/paritytech/substrate.git", branch = "polkadot-v0.9.36" }
 sp-authority-discovery = { default-features = false, git = "https://github.com/paritytech/substrate.git", branch = "polkadot-v0.9.36" }
@@ -90,77 +89,6 @@
 pallet-treasury = { default-features = false, git = "https://github.com/paritytech/substrate.git", branch = "polkadot-v0.9.36" }
 pallet-utility = { default-features = false, git = "https://github.com/paritytech/substrate.git", branch = "polkadot-v0.9.36" }
 pallet-vesting = { default-features = false, git = "https://github.com/paritytech/substrate.git", branch = "polkadot-v0.9.36" }
-=======
-node-primitives = { default-features = false, git = "https://github.com/paritytech/substrate.git", branch = "polkadot-v0.9.33" }
-sp-api = { default-features = false, git = "https://github.com/paritytech/substrate.git", branch = "polkadot-v0.9.33" }
-sp-authority-discovery = { default-features = false, git = "https://github.com/paritytech/substrate.git", branch = "polkadot-v0.9.33" }
-sp-block-builder = { git = "https://github.com/paritytech/substrate.git", branch = "polkadot-v0.9.33", default-features = false, version = "4.0.0-dev" }
-sp-consensus-babe = { default-features = false, git = "https://github.com/paritytech/substrate.git", branch = "polkadot-v0.9.33" }
-sp-core = { default-features = false, git = "https://github.com/paritytech/substrate.git", branch = "polkadot-v0.9.33" }
-sp-inherents = { default-features = false, git = "https://github.com/paritytech/substrate.git", branch = "polkadot-v0.9.33" }
-sp-io = { default-features = false, git = "https://github.com/paritytech/substrate.git", branch = "polkadot-v0.9.33" }
-sp-offchain = { default-features = false, git = "https://github.com/paritytech/substrate.git", branch = "polkadot-v0.9.33" }
-sp-runtime = { default-features = false, git = "https://github.com/paritytech/substrate.git", branch = "polkadot-v0.9.33" }
-sp-session = { default-features = false, git = "https://github.com/paritytech/substrate.git", branch = "polkadot-v0.9.33" }
-sp-staking = { default-features = false, git = "https://github.com/paritytech/substrate.git", branch = "polkadot-v0.9.33" }
-sp-std = { default-features = false, git = "https://github.com/paritytech/substrate.git", branch = "polkadot-v0.9.33" }
-sp-transaction-pool = { default-features = false, git = "https://github.com/paritytech/substrate.git", branch = "polkadot-v0.9.33" }
-sp-version = { default-features = false, git = "https://github.com/paritytech/substrate.git", branch = "polkadot-v0.9.33" }
-
-# frame dependencies
-frame-benchmarking = { default-features = false, git = "https://github.com/paritytech/substrate.git", branch = "polkadot-v0.9.33", optional = true }
-frame-election-provider-support = { default-features = false, git = "https://github.com/paritytech/substrate.git", branch = "polkadot-v0.9.33" }
-frame-executive = { default-features = false, git = "https://github.com/paritytech/substrate.git", branch = "polkadot-v0.9.33" }
-frame-support = { default-features = false, git = "https://github.com/paritytech/substrate.git", branch = "polkadot-v0.9.33" }
-frame-system = { default-features = false, git = "https://github.com/paritytech/substrate.git", branch = "polkadot-v0.9.33" }
-frame-system-benchmarking = { default-features = false, git = "https://github.com/paritytech/substrate.git", branch = "polkadot-v0.9.33", optional = true }
-frame-system-rpc-runtime-api = { default-features = false, git = "https://github.com/paritytech/substrate.git", branch = "polkadot-v0.9.33" }
-frame-try-runtime = { default-features = false, git = "https://github.com/paritytech/substrate.git", branch = "polkadot-v0.9.33", optional = true }
-pallet-authority-discovery = { default-features = false, git = "https://github.com/paritytech/substrate.git", branch = "polkadot-v0.9.33" }
-pallet-authorship = { default-features = false, git = "https://github.com/paritytech/substrate.git", branch = "polkadot-v0.9.33" }
-pallet-babe = { default-features = false, git = "https://github.com/paritytech/substrate.git", branch = "polkadot-v0.9.33" }
-pallet-bags-list = { default-features = false, git = "https://github.com/paritytech/substrate.git", branch = "polkadot-v0.9.33" }
-pallet-balances = { default-features = false, git = "https://github.com/paritytech/substrate.git", branch = "polkadot-v0.9.33" }
-pallet-bounties = { default-features = false, git = "https://github.com/paritytech/substrate.git", branch = "polkadot-v0.9.33" }
-pallet-chainbridge = { version = "4.8.4", default-features = false, path = "../../pallets/chainbridge" }
-pallet-child-bounties = { default-features = false, git = "https://github.com/paritytech/substrate.git", branch = "polkadot-v0.9.33" }
-pallet-collective = { default-features = false, git = "https://github.com/paritytech/substrate.git", branch = "polkadot-v0.9.33" }
-pallet-contracts = { default-features = false, git = "https://github.com/paritytech/substrate.git", branch = "polkadot-v0.9.33" }
-pallet-contracts-primitives = { default-features = false, git = "https://github.com/paritytech/substrate.git", branch = "polkadot-v0.9.33" }
-pallet-democracy = { default-features = false, git = "https://github.com/paritytech/substrate.git", branch = "polkadot-v0.9.33" }
-pallet-election-provider-multi-phase = { default-features = false, git = "https://github.com/paritytech/substrate.git", branch = "polkadot-v0.9.33" }
-pallet-election-provider-support-benchmarking = { default-features = false, git = "https://github.com/paritytech/substrate.git", branch = "polkadot-v0.9.33", optional = true }
-pallet-elections-phragmen = { default-features = false, git = "https://github.com/paritytech/substrate.git", branch = "polkadot-v0.9.33" }
-pallet-fast-unstake = { git = "https://github.com/paritytech/substrate", default-features = false, branch = "polkadot-v0.9.33" }
-pallet-grandpa = { default-features = false, git = "https://github.com/paritytech/substrate.git", branch = "polkadot-v0.9.33" }
-pallet-identity = { default-features = false, git = "https://github.com/paritytech/substrate.git", branch = "polkadot-v0.9.33" }
-pallet-im-online = { default-features = false, git = "https://github.com/paritytech/substrate.git", branch = "polkadot-v0.9.33" }
-pallet-indices = { default-features = false, git = "https://github.com/paritytech/substrate.git", branch = "polkadot-v0.9.33" }
-pallet-membership = { default-features = false, git = "https://github.com/paritytech/substrate.git", branch = "polkadot-v0.9.33" }
-pallet-multisig = { default-features = false, git = "https://github.com/paritytech/substrate.git", branch = "polkadot-v0.9.33" }
-pallet-nomination-pools = { git = "https://github.com/paritytech/substrate", default-features = false, branch = "polkadot-v0.9.33" }
-pallet-nomination-pools-benchmarking = { git = "https://github.com/paritytech/substrate", default-features = false, optional = true, branch = "polkadot-v0.9.33" }
-pallet-nomination-pools-runtime-api = { git = "https://github.com/paritytech/substrate", default-features = false, branch = "polkadot-v0.9.33" }
-pallet-offences = { default-features = false, git = "https://github.com/paritytech/substrate.git", branch = "polkadot-v0.9.33" }
-pallet-offences-benchmarking = { git = "https://github.com/paritytech/substrate.git", branch = "polkadot-v0.9.33", default-features = false, optional = true }
-pallet-proxy = { default-features = false, git = "https://github.com/paritytech/substrate.git", branch = "polkadot-v0.9.33" }
-pallet-randomness-collective-flip = { default-features = false, git = "https://github.com/paritytech/substrate.git", branch = "polkadot-v0.9.33" }
-pallet-recovery = { default-features = false, git = "https://github.com/paritytech/substrate.git", branch = "polkadot-v0.9.33" }
-pallet-scheduler = { default-features = false, git = "https://github.com/paritytech/substrate.git", branch = "polkadot-v0.9.33" }
-pallet-session = { features = ["historical"], git = "https://github.com/paritytech/substrate.git", branch = "polkadot-v0.9.33", default-features = false }
-pallet-session-benchmarking = { git = "https://github.com/paritytech/substrate.git", branch = "polkadot-v0.9.33", default-features = false, optional = true }
-pallet-society = { default-features = false, git = "https://github.com/paritytech/substrate.git", branch = "polkadot-v0.9.33" }
-pallet-staking = { default-features = false, git = "https://github.com/paritytech/substrate.git", branch = "polkadot-v0.9.33" }
-pallet-staking-reward-curve = { default-features = false, git = "https://github.com/paritytech/substrate.git", branch = "polkadot-v0.9.33" }
-pallet-sudo = { default-features = false, git = "https://github.com/paritytech/substrate.git", branch = "polkadot-v0.9.33" }
-pallet-timestamp = { default-features = false, git = "https://github.com/paritytech/substrate.git", branch = "polkadot-v0.9.33" }
-pallet-tips = { default-features = false, git = "https://github.com/paritytech/substrate.git", branch = "polkadot-v0.9.33" }
-pallet-transaction-payment = { default-features = false, git = "https://github.com/paritytech/substrate.git", branch = "polkadot-v0.9.33" }
-pallet-transaction-payment-rpc-runtime-api = { default-features = false, git = "https://github.com/paritytech/substrate.git", branch = "polkadot-v0.9.33" }
-pallet-treasury = { default-features = false, git = "https://github.com/paritytech/substrate.git", branch = "polkadot-v0.9.33" }
-pallet-utility = { default-features = false, git = "https://github.com/paritytech/substrate.git", branch = "polkadot-v0.9.33" }
-pallet-vesting = { default-features = false, git = "https://github.com/paritytech/substrate.git", branch = "polkadot-v0.9.33" }
->>>>>>> e9a6bbe1
 
 # cere dependencies
 cere-dev-runtime-constants = { path = "./constants", default-features = false }
@@ -175,11 +103,7 @@
 pallet-erc721 = { version = "4.8.4", default-features = false, path = "../../pallets/erc721" }
 
 [build-dependencies]
-<<<<<<< HEAD
 substrate-wasm-builder = { git = "https://github.com/paritytech/substrate.git", branch = "polkadot-v0.9.36" }
-=======
-substrate-wasm-builder = { git = "https://github.com/paritytech/substrate.git", branch = "polkadot-v0.9.33" }
->>>>>>> e9a6bbe1
 
 [features]
 default = ["std"]
