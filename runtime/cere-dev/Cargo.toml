--- conflicted
+++ resolved
@@ -61,10 +61,7 @@
 pallet-referenda = { workspace = true }
 pallet-scheduler = { workspace = true }
 pallet-session = { workspace = true, features = ["historical"] }
-<<<<<<< HEAD
-=======
 pallet-session-benchmarking = { workspace = true, optional = true }
->>>>>>> ae760901
 pallet-staking = { workspace = true }
 pallet-staking-reward-curve = { workspace = true }
 pallet-sudo = { workspace = true }
@@ -219,10 +216,7 @@
   "pallet-proxy/runtime-benchmarks",
   "pallet-preimage/runtime-benchmarks",
   "pallet-scheduler/runtime-benchmarks",
-<<<<<<< HEAD
-=======
   "pallet-session-benchmarking/runtime-benchmarks",
->>>>>>> ae760901
   "pallet-staking/runtime-benchmarks",
   "pallet-ddc-customers/runtime-benchmarks",
   "pallet-ddc-clusters/runtime-benchmarks",
