--- conflicted
+++ resolved
@@ -99,11 +99,8 @@
 pallet-erc721 = { version = "2.0.0", default-features = false, path = "../../pallets/erc721" }
 pallet-erc20 = { version = "2.0.0", default-features = false, path = "../../pallets/erc20" }
 pallet-ddc-metrics-offchain-worker = { version = "2.0.0", default-features = false, path = "../../pallets/ddc-metrics-offchain-worker" }
-<<<<<<< HEAD
 pallet-ddc-validator = { version = "0.1.0", default-features = false, path = "../../pallets/ddc-validator" }
-=======
 pallet-ddc-accounts = { version = "0.1.0", default-features = false, path = "../../pallets/ddc-accounts" }
->>>>>>> 59622914
 
 [build-dependencies]
 substrate-wasm-builder = { version = "5.0.0-dev", git = "https://github.com/paritytech/substrate.git", branch = "polkadot-v0.9.22" }
@@ -180,11 +177,8 @@
 	"pallet-ddc-staking/std",
 	"cere-runtime-common/std",
 	"cere-dev-runtime-constants/std",
-<<<<<<< HEAD
 	"pallet-ddc-validator/std",
-=======
 	"pallet-ddc-accounts/std",
->>>>>>> 59622914
 ]
 runtime-benchmarks = [
 	"frame-benchmarking/runtime-benchmarks",
