--- conflicted
+++ resolved
@@ -100,21 +100,7 @@
 pallet-treasury = { version = "4.0.0-dev", default-features = false, git = "https://github.com/paritytech/substrate.git", branch = "polkadot-v0.9.30" }
 pallet-utility = { version = "4.0.0-dev", default-features = false, git = "https://github.com/paritytech/substrate.git", branch = "polkadot-v0.9.30" }
 pallet-vesting = { version = "4.0.0-dev", default-features = false, git = "https://github.com/paritytech/substrate.git", branch = "polkadot-v0.9.30" }
-<<<<<<< HEAD
-cere-runtime-common = { path = "../common", default-features = false }
-cere-dev-runtime-constants = { path = "./constants", default-features = false }
-pallet-ddc-staking = { version = "4.8.1", default-features = false, path = "../../pallets/ddc-staking" }
-pallet-chainbridge = { version = "4.8.1", default-features = false, path = "../../pallets/chainbridge" }
-pallet-cere-ddc = { version = "4.8.1", default-features = false, path = "../../pallets/ddc" }
-pallet-ddc-customers = { version = "0.1.0", default-features = false, path = "../../pallets/ddc-customers" }
-pallet-erc721 = { version = "4.8.1", default-features = false, path = "../../pallets/erc721" }
-pallet-erc20 = { version = "4.8.1", default-features = false, path = "../../pallets/erc20" }
-pallet-ddc-metrics-offchain-worker = { version = "4.8.1", default-features = false, path = "../../pallets/ddc-metrics-offchain-worker" }
-pallet-ddc-nodes = { version = "4.8.1", default-features = false, path = "../../pallets/ddc-nodes" }
-pallet-ddc-clusters = { version = "4.8.1", default-features = false, path = "../../pallets/ddc-clusters" }
 pallet-ddc-payouts = { version = "4.8.1", default-features = false, path = "../../pallets/ddc-payouts" }
-=======
->>>>>>> 6bff4a6b
 
 [build-dependencies]
 substrate-wasm-builder = { version = "5.0.0-dev", git = "https://github.com/paritytech/substrate.git", branch = "polkadot-v0.9.30" }
@@ -123,7 +109,6 @@
 default = ["std"]
 with-tracing = ["frame-executive/with-tracing"]
 std = [
-<<<<<<< HEAD
 	"sp-authority-discovery/std",
 	"pallet-authority-discovery/std",
 	"pallet-authorship/std",
@@ -199,82 +184,6 @@
 	"pallet-ddc-nodes/std",
 	"pallet-ddc-clusters/std",
 	"pallet-ddc-payouts/std",
-=======
-  "sp-authority-discovery/std",
-  "pallet-authority-discovery/std",
-  "pallet-authorship/std",
-  "sp-consensus-babe/std",
-  "pallet-babe/std",
-  "pallet-bags-list/std",
-  "pallet-balances/std",
-  "pallet-bounties/std",
-  "sp-block-builder/std",
-  "codec/std",
-  "scale-info/std",
-  "pallet-collective/std",
-  "pallet-contracts/std",
-  "pallet-contracts-primitives/std",
-  "pallet-contracts-rpc-runtime-api/std",
-  "pallet-democracy/std",
-  "pallet-fast-unstake/std",
-  "pallet-elections-phragmen/std",
-  "frame-executive/std",
-  "pallet-cere-ddc/std",
-  "pallet-chainbridge/std",
-  "pallet-erc721/std",
-  "pallet-erc20/std",
-  "pallet-grandpa/std",
-  "pallet-im-online/std",
-  "pallet-indices/std",
-  "sp-inherents/std",
-  "pallet-membership/std",
-  "pallet-multisig/std",
-  "pallet-nomination-pools/std",
-  "pallet-nomination-pools-runtime-api/std",
-  "pallet-identity/std",
-  "pallet-scheduler/std",
-  "node-primitives/std",
-  "sp-offchain/std",
-  "pallet-offences/std",
-  "pallet-proxy/std",
-  "sp-core/std",
-  "pallet-randomness-collective-flip/std",
-  "sp-std/std",
-  "pallet-session/std",
-  "sp-api/std",
-  "sp-runtime/std",
-  "sp-staking/std",
-  "pallet-staking/std",
-  "sp-session/std",
-  "pallet-sudo/std",
-  "frame-support/std",
-  "frame-benchmarking/std",
-  "frame-system-rpc-runtime-api/std",
-  "frame-system/std",
-  "pallet-election-provider-multi-phase/std",
-  "pallet-timestamp/std",
-  "pallet-tips/std",
-  "pallet-transaction-payment-rpc-runtime-api/std",
-  "pallet-transaction-payment/std",
-  "pallet-treasury/std",
-  "sp-transaction-pool/std",
-  "pallet-utility/std",
-  "sp-version/std",
-  "pallet-society/std",
-  "pallet-recovery/std",
-  "pallet-vesting/std",
-  "log/std",
-  "frame-try-runtime/std",
-  "sp-io/std",
-  "pallet-child-bounties/std",
-  "pallet-ddc-metrics-offchain-worker/std",
-  "pallet-ddc-staking/std",
-  "cere-runtime-common/std",
-  "cere-dev-runtime-constants/std",
-  "pallet-ddc-customers/std",
-  "pallet-ddc-nodes/std",
-  "pallet-ddc-clusters/std",
->>>>>>> 6bff4a6b
 ]
 runtime-benchmarks = [
   "frame-benchmarking/runtime-benchmarks",
