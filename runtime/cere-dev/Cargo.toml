--- conflicted
+++ resolved
@@ -20,24 +20,6 @@
 static_assertions = "1.1.0"
 
 # primitives
-<<<<<<< HEAD
-node-primitives = { default-features = false, git = "https://github.com/paritytech/substrate.git", branch = "polkadot-v0.9.37" }
-sp-api = { default-features = false, git = "https://github.com/paritytech/substrate.git", branch = "polkadot-v0.9.37" }
-sp-authority-discovery = { default-features = false, git = "https://github.com/paritytech/substrate.git", branch = "polkadot-v0.9.37" }
-sp-block-builder = { git = "https://github.com/paritytech/substrate.git", branch = "polkadot-v0.9.37", default-features = false, version = "4.0.0-dev" }
-sp-consensus-babe = { default-features = false, git = "https://github.com/paritytech/substrate.git", branch = "polkadot-v0.9.37" }
-sp-core = { default-features = false, git = "https://github.com/paritytech/substrate.git", branch = "polkadot-v0.9.37" }
-sp-inherents = { default-features = false, git = "https://github.com/paritytech/substrate.git", branch = "polkadot-v0.9.37" }
-sp-io = { default-features = false, git = "https://github.com/paritytech/substrate.git", branch = "polkadot-v0.9.37" }
-sp-offchain = { default-features = false, git = "https://github.com/paritytech/substrate.git", branch = "polkadot-v0.9.37" }
-sp-runtime = { default-features = false, git = "https://github.com/paritytech/substrate.git", branch = "polkadot-v0.9.37" }
-sp-session = { default-features = false, git = "https://github.com/paritytech/substrate.git", branch = "polkadot-v0.9.37" }
-sp-staking = { default-features = false, git = "https://github.com/paritytech/substrate.git", branch = "polkadot-v0.9.37" }
-sp-std = { default-features = false, git = "https://github.com/paritytech/substrate.git", branch = "polkadot-v0.9.37" }
-sp-transaction-pool = { default-features = false, git = "https://github.com/paritytech/substrate.git", branch = "polkadot-v0.9.37" }
-sp-version = { default-features = false, git = "https://github.com/paritytech/substrate.git", branch = "polkadot-v0.9.37" }
-sp-arithmetic = { default-features = false, git = "https://github.com/paritytech/substrate.git", branch = "polkadot-v0.9.37" }
-=======
 node-primitives = { default-features = false, git = "https://github.com/paritytech/substrate.git", branch = "polkadot-v0.9.40" }
 sp-api = { default-features = false, git = "https://github.com/paritytech/substrate.git", branch = "polkadot-v0.9.40" }
 sp-authority-discovery = { default-features = false, git = "https://github.com/paritytech/substrate.git", branch = "polkadot-v0.9.40" }
@@ -53,7 +35,7 @@
 sp-std = { default-features = false, git = "https://github.com/paritytech/substrate.git", branch = "polkadot-v0.9.40" }
 sp-transaction-pool = { default-features = false, git = "https://github.com/paritytech/substrate.git", branch = "polkadot-v0.9.40" }
 sp-version = { default-features = false, git = "https://github.com/paritytech/substrate.git", branch = "polkadot-v0.9.40" }
->>>>>>> 28623f38
+sp-arithmetic = { default-features = false, git = "https://github.com/paritytech/substrate.git", branch = "polkadot-v0.9.40" }
 
 # frame dependencies
 frame-benchmarking = { default-features = false, git = "https://github.com/paritytech/substrate.git", branch = "polkadot-v0.9.40", optional = true }
@@ -71,49 +53,7 @@
 pallet-balances = { default-features = false, git = "https://github.com/paritytech/substrate.git", branch = "polkadot-v0.9.40" }
 pallet-bounties = { default-features = false, git = "https://github.com/paritytech/substrate.git", branch = "polkadot-v0.9.40" }
 pallet-chainbridge = { version = "4.8.1", default-features = false, path = "../../pallets/chainbridge" }
-<<<<<<< HEAD
-pallet-child-bounties = { default-features = false, git = "https://github.com/paritytech/substrate.git", branch = "polkadot-v0.9.37" }
-pallet-collective = { default-features = false, git = "https://github.com/paritytech/substrate.git", branch = "polkadot-v0.9.37" }
-pallet-contracts = { default-features = false, git = "https://github.com/paritytech/substrate.git", branch = "polkadot-v0.9.37" }
-pallet-contracts-primitives = { default-features = false, git = "https://github.com/paritytech/substrate.git", branch = "polkadot-v0.9.37" }
-pallet-democracy = { default-features = false, git = "https://github.com/paritytech/substrate.git", branch = "polkadot-v0.9.37" }
-pallet-election-provider-multi-phase = { default-features = false, git = "https://github.com/paritytech/substrate.git", branch = "polkadot-v0.9.37" }
-pallet-election-provider-support-benchmarking = { default-features = false, git = "https://github.com/paritytech/substrate.git", branch = "polkadot-v0.9.37", optional = true }
-pallet-elections-phragmen = { default-features = false, git = "https://github.com/paritytech/substrate.git", branch = "polkadot-v0.9.37" }
-pallet-fast-unstake = { git = "https://github.com/paritytech/substrate", default-features = false, branch = "polkadot-v0.9.37" }
-pallet-grandpa = { default-features = false, git = "https://github.com/paritytech/substrate.git", branch = "polkadot-v0.9.37" }
-pallet-identity = { default-features = false, git = "https://github.com/paritytech/substrate.git", branch = "polkadot-v0.9.37" }
-pallet-im-online = { default-features = false, git = "https://github.com/paritytech/substrate.git", branch = "polkadot-v0.9.37" }
-pallet-indices = { default-features = false, git = "https://github.com/paritytech/substrate.git", branch = "polkadot-v0.9.37" }
-pallet-membership = { default-features = false, git = "https://github.com/paritytech/substrate.git", branch = "polkadot-v0.9.37" }
-pallet-multisig = { default-features = false, git = "https://github.com/paritytech/substrate.git", branch = "polkadot-v0.9.37" }
-pallet-nomination-pools = { git = "https://github.com/paritytech/substrate", default-features = false, branch = "polkadot-v0.9.37" }
-pallet-nomination-pools-benchmarking = { git = "https://github.com/paritytech/substrate", default-features = false, optional = true, branch = "polkadot-v0.9.37" }
-pallet-nomination-pools-runtime-api = { git = "https://github.com/paritytech/substrate", default-features = false, branch = "polkadot-v0.9.37" }
-pallet-offences = { default-features = false, git = "https://github.com/paritytech/substrate.git", branch = "polkadot-v0.9.37" }
-pallet-offences-benchmarking = { git = "https://github.com/paritytech/substrate.git", branch = "polkadot-v0.9.37", default-features = false, optional = true }
-pallet-proxy = { default-features = false, git = "https://github.com/paritytech/substrate.git", branch = "polkadot-v0.9.37" }
-pallet-randomness-collective-flip = { default-features = false, git = "https://github.com/paritytech/substrate.git", branch = "polkadot-v0.9.37" }
-pallet-recovery = { default-features = false, git = "https://github.com/paritytech/substrate.git", branch = "polkadot-v0.9.37" }
-pallet-scheduler = { default-features = false, git = "https://github.com/paritytech/substrate.git", branch = "polkadot-v0.9.37" }
-pallet-session = { features = ["historical"], git = "https://github.com/paritytech/substrate.git", branch = "polkadot-v0.9.37", default-features = false }
-pallet-session-benchmarking = { git = "https://github.com/paritytech/substrate.git", branch = "polkadot-v0.9.37", default-features = false, optional = true }
-pallet-society = { default-features = false, git = "https://github.com/paritytech/substrate.git", branch = "polkadot-v0.9.37" }
-pallet-staking = { default-features = false, git = "https://github.com/paritytech/substrate.git", branch = "polkadot-v0.9.37" }
-pallet-staking-reward-curve = { default-features = false, git = "https://github.com/paritytech/substrate.git", branch = "polkadot-v0.9.37" }
-pallet-sudo = { default-features = false, git = "https://github.com/paritytech/substrate.git", branch = "polkadot-v0.9.37" }
-pallet-timestamp = { default-features = false, git = "https://github.com/paritytech/substrate.git", branch = "polkadot-v0.9.37" }
-pallet-tips = { default-features = false, git = "https://github.com/paritytech/substrate.git", branch = "polkadot-v0.9.37" }
-pallet-transaction-payment = { default-features = false, git = "https://github.com/paritytech/substrate.git", branch = "polkadot-v0.9.37" }
-pallet-transaction-payment-rpc-runtime-api = { default-features = false, git = "https://github.com/paritytech/substrate.git", branch = "polkadot-v0.9.37" }
-pallet-treasury = { default-features = false, git = "https://github.com/paritytech/substrate.git", branch = "polkadot-v0.9.37" }
-pallet-utility = { default-features = false, git = "https://github.com/paritytech/substrate.git", branch = "polkadot-v0.9.37" }
-pallet-vesting = { default-features = false, git = "https://github.com/paritytech/substrate.git", branch = "polkadot-v0.9.37" }
-pallet-conviction-voting = { default-features = false, git = "https://github.com/paritytech/substrate.git", branch = "polkadot-v0.9.37" }
-pallet-referenda = { default-features = false, git = "https://github.com/paritytech/substrate.git", branch = "polkadot-v0.9.37" }
-pallet-whitelist = { default-features = false, git = "https://github.com/paritytech/substrate.git", branch = "polkadot-v0.9.37" }
-pallet-preimage = { default-features = false, git = "https://github.com/paritytech/substrate.git", branch = "polkadot-v0.9.37" }
-=======
+
 pallet-child-bounties = { default-features = false, git = "https://github.com/paritytech/substrate.git", branch = "polkadot-v0.9.40" }
 pallet-collective = { default-features = false, git = "https://github.com/paritytech/substrate.git", branch = "polkadot-v0.9.40" }
 pallet-contracts = { default-features = false, git = "https://github.com/paritytech/substrate.git", branch = "polkadot-v0.9.40" }
@@ -152,7 +92,9 @@
 pallet-treasury = { default-features = false, git = "https://github.com/paritytech/substrate.git", branch = "polkadot-v0.9.40" }
 pallet-utility = { default-features = false, git = "https://github.com/paritytech/substrate.git", branch = "polkadot-v0.9.40" }
 pallet-vesting = { default-features = false, git = "https://github.com/paritytech/substrate.git", branch = "polkadot-v0.9.40" }
->>>>>>> 28623f38
+pallet-conviction-voting = { default-features = false, git = "https://github.com/paritytech/substrate.git", branch = "polkadot-v0.9.40" }
+pallet-referenda = { default-features = false, git = "https://github.com/paritytech/substrate.git", branch = "polkadot-v0.9.40" }
+pallet-whitelist = { default-features = false, git = "https://github.com/paritytech/substrate.git", branch = "polkadot-v0.9.40" }
 
 # cere dependencies
 cere-dev-runtime-constants = { path = "./constants", default-features = false }
