// This file is part of Substrate.

// Copyright (C) 2018-2022 Parity Technologies (UK) Ltd.
// SPDX-License-Identifier: GPL-3.0-or-later WITH Classpath-exception-2.0

// This program is free software: you can redistribute it and/or modify
// it under the terms of the GNU General Public License as published by
// the Free Software Foundation, either version 3 of the License, or
// (at your option) any later version.

// This program is distributed in the hope that it will be useful,
// but WITHOUT ANY WARRANTY; without even the implied warranty of
// MERCHANTABILITY or FITNESS FOR A PARTICULAR PURPOSE. See the
// GNU General Public License for more details.

// You should have received a copy of the GNU General Public License
// along with this program. If not, see <https://www.gnu.org/licenses/>.

//! The Substrate runtime. This can be compiled with `#[no_std]`, ready for Wasm.

#![cfg_attr(not(feature = "std"), no_std)]
// `construct_runtime!` does a lot of recursion and requires us to increase the limit to 256.
#![recursion_limit = "256"]

use codec::{Decode, Encode, MaxEncodedLen};
use ddc_traits::pallet::PalletVisitor;
use frame_election_provider_support::{onchain, BalancingConfig, SequentialPhragmen, VoteWeight};
use frame_support::{
	construct_runtime,
	dispatch::DispatchClass,
	pallet_prelude::Get,
	parameter_types,
	traits::{
		ConstU128, ConstU16, ConstU32, Currency, EitherOfDiverse, EqualPrivilegeOnly, Everything,
		Imbalance, InstanceFilter, KeyOwnerProofSystem, LockIdentifier, Nothing, OnUnbalanced,
		U128CurrencyToVote, WithdrawReasons,
	},
	weights::{
		constants::{BlockExecutionWeight, ExtrinsicBaseWeight, RocksDbWeight, WEIGHT_PER_SECOND},
		ConstantMultiplier, IdentityFee, Weight,
	},
	PalletId, RuntimeDebug,
};
#[cfg(any(feature = "std", test))]
pub use frame_system::Call as SystemCall;
use frame_system::{
	limits::{BlockLength, BlockWeights},
	EnsureRoot,
};
pub use node_primitives::{AccountId, Signature};
use node_primitives::{AccountIndex, Balance, BlockNumber, Hash, Index, Moment};
#[cfg(any(feature = "std", test))]
pub use pallet_balances::Call as BalancesCall;
pub use pallet_chainbridge;
<<<<<<< HEAD
=======
use pallet_contracts::Determinism;
>>>>>>> 93cb5983
pub use pallet_ddc_clusters;
pub use pallet_ddc_customers;
pub use pallet_ddc_nodes;
pub use pallet_ddc_payouts;
pub use pallet_ddc_staking;
use pallet_election_provider_multi_phase::SolutionAccuracyOf;
use pallet_grandpa::{
	fg_primitives, AuthorityId as GrandpaId, AuthorityList as GrandpaAuthorityList,
};
use pallet_im_online::sr25519::AuthorityId as ImOnlineId;
use pallet_session::historical::{self as pallet_session_historical};
#[cfg(any(feature = "std", test))]
pub use pallet_staking::StakerStatus;
#[cfg(any(feature = "std", test))]
pub use pallet_sudo::Call as SudoCall;
pub use pallet_transaction_payment::{CurrencyAdapter, Multiplier, TargetedFeeAdjustment};
use pallet_transaction_payment::{FeeDetails, RuntimeDispatchInfo};
use sp_api::impl_runtime_apis;
use sp_authority_discovery::AuthorityId as AuthorityDiscoveryId;
use sp_core::{crypto::KeyTypeId, OpaqueMetadata};
use sp_inherents::{CheckInherentsResult, InherentData};
use sp_io::hashing::blake2_128;
#[cfg(any(feature = "std", test))]
pub use sp_runtime::BuildStorage;
use sp_runtime::{
	create_runtime_str,
	curve::PiecewiseLinear,
	generic, impl_opaque_keys,
	traits::{
		self, AccountIdConversion, BlakeTwo256, Block as BlockT, Bounded, ConvertInto,
		Identity as IdentityConvert, NumberFor, OpaqueKeys, SaturatedConversion, StaticLookup,
	},
	transaction_validity::{TransactionPriority, TransactionSource, TransactionValidity},
	ApplyExtrinsicResult, FixedPointNumber, FixedU128, Perbill, Percent, Permill, Perquintill,
};
use sp_std::prelude::*;
#[cfg(any(feature = "std", test))]
use sp_version::NativeVersion;
use sp_version::RuntimeVersion;
use static_assertions::const_assert;

/// Implementations of some helper traits passed into runtime modules as associated types.
pub mod impls;
/// Constant values used within the runtime.
use cere_dev_runtime_constants::{currency::*, time::*};
use impls::Author;
use sp_runtime::generic::Era;

/// Generated voter bag information.
mod voter_bags;

// Make the WASM binary available.
#[cfg(feature = "std")]
include!(concat!(env!("OUT_DIR"), "/wasm_binary.rs"));

/// Wasm binary unwrapped. If built with `SKIP_WASM_BUILD`, the function panics.
#[cfg(feature = "std")]
pub fn wasm_binary_unwrap() -> &'static [u8] {
	WASM_BINARY.expect(
		"Development wasm binary is not available. This means the client is built with \
		 `SKIP_WASM_BUILD` flag and it is only usable for production chains. Please rebuild with \
		 the flag disabled.",
	)
}

/// Runtime version.
#[sp_version::runtime_version]
pub const VERSION: RuntimeVersion = RuntimeVersion {
	spec_name: create_runtime_str!("node"),
	impl_name: create_runtime_str!("substrate-node"),
	authoring_version: 10,
	// Per convention: if the runtime behavior changes, increment spec_version
	// and set impl_version to 0. If only runtime
	// implementation changes and behavior does not, then leave spec_version as
	// is and increment impl_version.
<<<<<<< HEAD
	spec_version: 48300,
=======
	spec_version: 48400,
>>>>>>> 93cb5983
	impl_version: 0,
	apis: RUNTIME_API_VERSIONS,
	transaction_version: 9,
	state_version: 0,
};

/// The BABE epoch configuration at genesis.
pub const BABE_GENESIS_EPOCH_CONFIG: sp_consensus_babe::BabeEpochConfiguration =
	sp_consensus_babe::BabeEpochConfiguration {
		c: PRIMARY_PROBABILITY,
		allowed_slots: sp_consensus_babe::AllowedSlots::PrimaryAndSecondaryPlainSlots,
	};

/// Native version.
#[cfg(any(feature = "std", test))]
pub fn native_version() -> NativeVersion {
	NativeVersion { runtime_version: VERSION, can_author_with: Default::default() }
}

type NegativeImbalance = <Balances as Currency<AccountId>>::NegativeImbalance;

pub struct DealWithFees;
impl OnUnbalanced<NegativeImbalance> for DealWithFees {
	fn on_unbalanceds<B>(mut fees_then_tips: impl Iterator<Item = NegativeImbalance>) {
		if let Some(fees) = fees_then_tips.next() {
			// for fees, 50% to treasury, 50% to author
			let mut split = fees.ration(50, 50);
			if let Some(tips) = fees_then_tips.next() {
				// for tips, if any, 50% to treasury, 50% to author (though this can be anything)
				tips.ration_merge_into(50, 50, &mut split);
			}
			Treasury::on_unbalanced(split.0);
			Author::on_unbalanced(split.1);
		}
	}
}

/// We assume that ~10% of the block weight is consumed by `on_initialize` handlers.
/// This is used to limit the maximal weight of a single extrinsic.
const AVERAGE_ON_INITIALIZE_RATIO: Perbill = Perbill::from_percent(10);
/// We allow `Normal` extrinsics to fill up the block up to 75%, the rest can be used
/// by  Operational  extrinsics.
const NORMAL_DISPATCH_RATIO: Perbill = Perbill::from_percent(75);
/// We allow for 2 seconds of compute with a 6 second average block time, with maximum proof size.
const MAXIMUM_BLOCK_WEIGHT: Weight = WEIGHT_PER_SECOND.saturating_mul(2).set_proof_size(u64::MAX);

parameter_types! {
	pub const BlockHashCount: BlockNumber = 2400;
	pub const Version: RuntimeVersion = VERSION;
	pub RuntimeBlockLength: BlockLength =
		BlockLength::max_with_normal_ratio(5 * 1024 * 1024, NORMAL_DISPATCH_RATIO);
	pub RuntimeBlockWeights: BlockWeights = BlockWeights::builder()
		.base_block(BlockExecutionWeight::get())
		.for_class(DispatchClass::all(), |weights| {
			weights.base_extrinsic = ExtrinsicBaseWeight::get();
		})
		.for_class(DispatchClass::Normal, |weights| {
			weights.max_total = Some(NORMAL_DISPATCH_RATIO * MAXIMUM_BLOCK_WEIGHT);
		})
		.for_class(DispatchClass::Operational, |weights| {
			weights.max_total = Some(MAXIMUM_BLOCK_WEIGHT);
			// Operational transactions have some extra reserved space, so that they
			// are included even if block reached `MAXIMUM_BLOCK_WEIGHT`.
			weights.reserved = Some(
				MAXIMUM_BLOCK_WEIGHT - NORMAL_DISPATCH_RATIO * MAXIMUM_BLOCK_WEIGHT
			);
		})
		.avg_block_initialization(AVERAGE_ON_INITIALIZE_RATIO)
		.build_or_panic();
}

const_assert!(NORMAL_DISPATCH_RATIO.deconstruct() >= AVERAGE_ON_INITIALIZE_RATIO.deconstruct());

impl frame_system::Config for Runtime {
	type BaseCallFilter = Everything;
	type BlockWeights = RuntimeBlockWeights;
	type BlockLength = RuntimeBlockLength;
	type DbWeight = RocksDbWeight;
	type RuntimeOrigin = RuntimeOrigin;
	type RuntimeCall = RuntimeCall;
	type Index = Index;
	type BlockNumber = BlockNumber;
	type Hash = Hash;
	type Hashing = BlakeTwo256;
	type AccountId = AccountId;
	type Lookup = Indices;
	type Header = generic::Header<BlockNumber, BlakeTwo256>;
	type RuntimeEvent = RuntimeEvent;
	type BlockHashCount = BlockHashCount;
	type Version = Version;
	type PalletInfo = PalletInfo;
	type AccountData = pallet_balances::AccountData<Balance>;
	type OnNewAccount = ();
	type OnKilledAccount = ();
	type SystemWeightInfo = frame_system::weights::SubstrateWeight<Runtime>;
	type SS58Prefix = ConstU16<54>;
	type OnSetCode = ();
	type MaxConsumers = ConstU32<16>;
}

impl pallet_randomness_collective_flip::Config for Runtime {}

impl pallet_utility::Config for Runtime {
	type RuntimeEvent = RuntimeEvent;
	type RuntimeCall = RuntimeCall;
	type PalletsOrigin = OriginCaller;
	type WeightInfo = pallet_utility::weights::SubstrateWeight<Runtime>;
}

parameter_types! {
	// One storage item; key size is 32; value is size 4+4+16+32 bytes = 56 bytes.
	pub const DepositBase: Balance = deposit(1, 88);
	// Additional storage item size of 32 bytes.
	pub const DepositFactor: Balance = deposit(0, 32);
	pub const MaxSignatories: u32 = 100;
}

impl pallet_multisig::Config for Runtime {
	type RuntimeEvent = RuntimeEvent;
	type RuntimeCall = RuntimeCall;
	type Currency = Balances;
	type DepositBase = DepositBase;
	type DepositFactor = DepositFactor;
	type MaxSignatories = MaxSignatories;
	type WeightInfo = pallet_multisig::weights::SubstrateWeight<Runtime>;
}

parameter_types! {
	// One storage item; key size 32, value size 8; .
	pub const ProxyDepositBase: Balance = deposit(1, 8);
	// Additional storage item size of 33 bytes.
	pub const ProxyDepositFactor: Balance = deposit(0, 33);
	pub const AnnouncementDepositBase: Balance = deposit(1, 8);
	pub const AnnouncementDepositFactor: Balance = deposit(0, 66);
}

/// The type used to represent the kinds of proxying allowed.
#[derive(
	Copy,
	Clone,
	Eq,
	PartialEq,
	Ord,
	PartialOrd,
	Encode,
	Decode,
	RuntimeDebug,
	MaxEncodedLen,
	scale_info::TypeInfo,
)]
pub enum ProxyType {
	Any,
	NonTransfer,
	Governance,
	Staking,
}
impl Default for ProxyType {
	fn default() -> Self {
		Self::Any
	}
}
impl InstanceFilter<RuntimeCall> for ProxyType {
	fn filter(&self, c: &RuntimeCall) -> bool {
		match self {
			ProxyType::Any => true,
			ProxyType::NonTransfer => !matches!(
				c,
				RuntimeCall::Balances(..) |
					RuntimeCall::Vesting(pallet_vesting::Call::vested_transfer { .. }) |
					RuntimeCall::Indices(pallet_indices::Call::transfer { .. }) |
					RuntimeCall::NominationPools(..)
			),
			ProxyType::Governance => matches!(
				c,
				RuntimeCall::Democracy(..) |
					RuntimeCall::Council(..) |
					RuntimeCall::Society(..) |
					RuntimeCall::TechnicalCommittee(..) |
					RuntimeCall::Elections(..) |
					RuntimeCall::Treasury(..)
			),
			ProxyType::Staking => matches!(c, RuntimeCall::Staking(..)),
		}
	}
	fn is_superset(&self, o: &Self) -> bool {
		match (self, o) {
			(x, y) if x == y => true,
			(ProxyType::Any, _) => true,
			(_, ProxyType::Any) => false,
			(ProxyType::NonTransfer, _) => true,
			_ => false,
		}
	}
}

impl pallet_proxy::Config for Runtime {
	type RuntimeEvent = RuntimeEvent;
	type RuntimeCall = RuntimeCall;
	type Currency = Balances;
	type ProxyType = ProxyType;
	type ProxyDepositBase = ProxyDepositBase;
	type ProxyDepositFactor = ProxyDepositFactor;
	type MaxProxies = ConstU32<32>;
	type WeightInfo = pallet_proxy::weights::SubstrateWeight<Runtime>;
	type MaxPending = ConstU32<32>;
	type CallHasher = BlakeTwo256;
	type AnnouncementDepositBase = AnnouncementDepositBase;
	type AnnouncementDepositFactor = AnnouncementDepositFactor;
}

parameter_types! {
	pub MaximumSchedulerWeight: Weight = Perbill::from_percent(80) *
		RuntimeBlockWeights::get().max_block;
}

impl pallet_scheduler::Config for Runtime {
	type RuntimeEvent = RuntimeEvent;
	type RuntimeOrigin = RuntimeOrigin;
	type PalletsOrigin = OriginCaller;
	type RuntimeCall = RuntimeCall;
	type MaximumWeight = MaximumSchedulerWeight;
	type ScheduleOrigin = EnsureRoot<AccountId>;
	type MaxScheduledPerBlock = ConstU32<512>;
	type WeightInfo = pallet_scheduler::weights::SubstrateWeight<Runtime>;
	type OriginPrivilegeCmp = EqualPrivilegeOnly;
	type Preimages = ();
}

parameter_types! {
	// NOTE: Currently it is not possible to change the epoch duration after the chain has started.
	//       Attempting to do so will brick block production.
	pub const EpochDuration: u64 = EPOCH_DURATION_IN_SLOTS;
	pub const ExpectedBlockTime: Moment = MILLISECS_PER_BLOCK;
	pub const ReportLongevity: u64 =
		BondingDuration::get() as u64 * SessionsPerEra::get() as u64 * EpochDuration::get();
}

impl pallet_babe::Config for Runtime {
	type EpochDuration = EpochDuration;
	type ExpectedBlockTime = ExpectedBlockTime;
	type EpochChangeTrigger = pallet_babe::ExternalTrigger;
	type DisabledValidators = Session;

	type KeyOwnerProofSystem = Historical;

	type KeyOwnerProof = <Self::KeyOwnerProofSystem as KeyOwnerProofSystem<(
		KeyTypeId,
		pallet_babe::AuthorityId,
	)>>::Proof;

	type KeyOwnerIdentification = <Self::KeyOwnerProofSystem as KeyOwnerProofSystem<(
		KeyTypeId,
		pallet_babe::AuthorityId,
	)>>::IdentificationTuple;

	type HandleEquivocation =
		pallet_babe::EquivocationHandler<Self::KeyOwnerIdentification, Offences, ReportLongevity>;

	type WeightInfo = ();
	type MaxAuthorities = MaxAuthorities;
}

parameter_types! {
	pub const IndexDeposit: Balance = 10 * DOLLARS;
}

impl pallet_indices::Config for Runtime {
	type AccountIndex = AccountIndex;
	type Currency = Balances;
	type Deposit = IndexDeposit;
	type RuntimeEvent = RuntimeEvent;
	type WeightInfo = pallet_indices::weights::SubstrateWeight<Runtime>;
}

parameter_types! {
	pub const ExistentialDeposit: Balance = DOLLARS;
	// For weight estimation, we assume that the most locks on an individual account will be 50.
	// This number may need to be adjusted in the future if this assumption no longer holds true.
	pub const MaxLocks: u32 = 50;
	pub const MaxReserves: u32 = 50;
}

impl pallet_balances::Config for Runtime {
	type MaxLocks = MaxLocks;
	type MaxReserves = MaxReserves;
	type ReserveIdentifier = [u8; 8];
	type Balance = Balance;
	type DustRemoval = ();
	type RuntimeEvent = RuntimeEvent;
	type ExistentialDeposit = ExistentialDeposit;
	type AccountStore = frame_system::Pallet<Runtime>;
	type WeightInfo = pallet_balances::weights::SubstrateWeight<Runtime>;
}

parameter_types! {
	pub const TransactionByteFee: Balance = 10 * MILLICENTS;
	pub const OperationalFeeMultiplier: u8 = 5;
	pub const TargetBlockFullness: Perquintill = Perquintill::from_percent(25);
	pub AdjustmentVariable: Multiplier = Multiplier::saturating_from_rational(1, 100_000);
	pub MinimumMultiplier: Multiplier = Multiplier::saturating_from_rational(1, 1_000_000_000u128);
	pub MaximumMultiplier: Multiplier = Bounded::max_value();
}

impl pallet_transaction_payment::Config for Runtime {
	type RuntimeEvent = RuntimeEvent;
	type OnChargeTransaction = CurrencyAdapter<Balances, DealWithFees>;
	type OperationalFeeMultiplier = OperationalFeeMultiplier;
	type WeightToFee = IdentityFee<Balance>;
	type LengthToFee = ConstantMultiplier<Balance, TransactionByteFee>;
	type FeeMultiplierUpdate = TargetedFeeAdjustment<
		Self,
		TargetBlockFullness,
		AdjustmentVariable,
		MinimumMultiplier,
		MaximumMultiplier,
	>;
}

parameter_types! {
	pub const MinimumPeriod: Moment = SLOT_DURATION / 2;
}

impl pallet_timestamp::Config for Runtime {
	type Moment = Moment;
	type OnTimestampSet = Babe;
	type MinimumPeriod = MinimumPeriod;
	type WeightInfo = pallet_timestamp::weights::SubstrateWeight<Runtime>;
}

parameter_types! {
	pub const UncleGenerations: BlockNumber = 0;
}

impl pallet_authorship::Config for Runtime {
	type FindAuthor = pallet_session::FindAccountFromAuthorIndex<Self, Babe>;
	type UncleGenerations = UncleGenerations;
	type FilterUncle = ();
	type EventHandler = (Staking, ImOnline);
}

impl_opaque_keys! {
	pub struct SessionKeys {
		pub grandpa: Grandpa,
		pub babe: Babe,
		pub im_online: ImOnline,
		pub authority_discovery: AuthorityDiscovery,
	}
}

impl pallet_session::Config for Runtime {
	type RuntimeEvent = RuntimeEvent;
	type ValidatorId = <Self as frame_system::Config>::AccountId;
	type ValidatorIdOf = pallet_staking::StashOf<Self>;
	type ShouldEndSession = Babe;
	type NextSessionRotation = Babe;
	type SessionManager = pallet_session::historical::NoteHistoricalRoot<Self, Staking>;
	type SessionHandler = <SessionKeys as OpaqueKeys>::KeyTypeIdProviders;
	type Keys = SessionKeys;
	type WeightInfo = pallet_session::weights::SubstrateWeight<Runtime>;
}

impl pallet_session::historical::Config for Runtime {
	type FullIdentification = pallet_staking::Exposure<AccountId, Balance>;
	type FullIdentificationOf = pallet_staking::ExposureOf<Runtime>;
}

pallet_staking_reward_curve::build! {
	const REWARD_CURVE: PiecewiseLinear<'static> = curve!(
		min_inflation: 0_000_100,
		max_inflation: 0_050_000,
		ideal_stake: 0_200_000,
		falloff: 0_050_000,
		max_piece_count: 100,
		test_precision: 0_050_000,
	);
}

parameter_types! {
	pub const SessionsPerEra: sp_staking::SessionIndex = 6;
	pub const BondingDuration: sp_staking::EraIndex = 3;
	pub const SlashDeferDuration: sp_staking::EraIndex = 2;
	pub const RewardCurve: &'static PiecewiseLinear<'static> = &REWARD_CURVE;
	pub const MaxNominatorRewardedPerValidator: u32 = 256;
	pub const OffendingValidatorsThreshold: Perbill = Perbill::from_percent(17);
	pub OffchainRepeat: BlockNumber = 5;
}

pub struct StakingBenchmarkingConfig;
impl pallet_staking::BenchmarkingConfig for StakingBenchmarkingConfig {
	type MaxNominators = ConstU32<1000>;
	type MaxValidators = ConstU32<1000>;
}

impl pallet_staking::Config for Runtime {
	type MaxNominations = MaxNominations;
	type Currency = Balances;
	type CurrencyBalance = Balance;
	type UnixTime = Timestamp;
	type CurrencyToVote = U128CurrencyToVote;
	type RewardRemainder = Treasury;
	type RuntimeEvent = RuntimeEvent;
	type Slash = Treasury; // send the slashed funds to the treasury.
	type Reward = (); // rewards are minted from the void
	type SessionsPerEra = SessionsPerEra;
	type BondingDuration = BondingDuration;
	type SlashDeferDuration = SlashDeferDuration;
	/// A super-majority of the council can cancel the slash.
	type SlashCancelOrigin = EitherOfDiverse<
		EnsureRoot<AccountId>,
		pallet_collective::EnsureProportionAtLeast<AccountId, CouncilCollective, 3, 4>,
	>;
	type SessionInterface = Self;
	type EraPayout = pallet_staking::ConvertCurve<RewardCurve>;
	type NextNewSession = Session;
	type MaxNominatorRewardedPerValidator = MaxNominatorRewardedPerValidator;
	type OffendingValidatorsThreshold = OffendingValidatorsThreshold;
	type ElectionProvider = ElectionProviderMultiPhase;
	type GenesisElectionProvider = onchain::OnChainExecution<OnChainSeqPhragmen>;
	type VoterList = VoterList;
	type TargetList = pallet_staking::UseValidatorsMap<Self>;
	type MaxUnlockingChunks = ConstU32<32>;
	type HistoryDepth = frame_support::traits::ConstU32<84>;
	type OnStakerSlash = NominationPools;
	type WeightInfo = pallet_staking::weights::SubstrateWeight<Runtime>;
	type BenchmarkingConfig = StakingBenchmarkingConfig;
}

impl pallet_fast_unstake::Config for Runtime {
	type RuntimeEvent = RuntimeEvent;
	type ControlOrigin = frame_system::EnsureRoot<AccountId>;
	type Deposit = ConstU128<{ DOLLARS }>;
<<<<<<< HEAD
	type DepositCurrency = Balances;
=======
	type Currency = Balances;
	type BatchSize = frame_support::traits::ConstU32<64>;
	type Staking = Staking;
>>>>>>> 93cb5983
	type WeightInfo = ();
}

parameter_types! {
	// phase durations. 1/4 of the last session for each.
	pub const SignedPhase: u32 = EPOCH_DURATION_IN_BLOCKS / 4;
	pub const UnsignedPhase: u32 = EPOCH_DURATION_IN_BLOCKS / 4;

	// signed config
	pub const SignedRewardBase: Balance = DOLLARS;
	pub const SignedDepositBase: Balance = DOLLARS;
	pub const SignedDepositByte: Balance = CENTS;

	pub BetterUnsignedThreshold: Perbill = Perbill::from_rational(1u32, 10_000);

	// miner configs
	pub const MultiPhaseUnsignedPriority: TransactionPriority = StakingUnsignedPriority::get() - 1u64;
	pub MinerMaxWeight: Weight = RuntimeBlockWeights::get()
		.get(DispatchClass::Normal)
		.max_extrinsic.expect("Normal extrinsics have a weight limit configured; qed")
		.saturating_sub(BlockExecutionWeight::get());
	// Solution can occupy 90% of normal block size
	pub MinerMaxLength: u32 = Perbill::from_rational(9u32, 10) *
		*RuntimeBlockLength::get()
		.max
		.get(DispatchClass::Normal);
	/// We take the top 10000 nominators as electing voters..
	pub const MaxElectingVoters: u32 = 10_000;
	/// ... and all of the validators as electable targets. Whilst this is the case, we cannot and
	/// shall not increase the size of the validator intentions.
	pub const MaxElectableTargets: u16 = u16::MAX;
	/// Setup election pallet to support maximum winners upto 1200. This will mean Staking Pallet
	/// cannot have active validators higher than this count.
	pub const MaxActiveValidators: u32 = 1200;
	pub MaxNominations: u32 = <NposSolution16 as frame_election_provider_support::NposSolution>::LIMIT as u32;
}

frame_election_provider_support::generate_solution_type!(
	#[compact]
	pub struct NposSolution16::<
		VoterIndex = u32,
		TargetIndex = u16,
		Accuracy = sp_runtime::PerU16,
		MaxVoters = MaxElectingVoters,
	>(16)
);

/// The numbers configured here could always be more than the the maximum limits of staking pallet
/// to ensure election snapshot will not run out of memory. For now, we set them to smaller values
/// since the staking is bounded and the weight pipeline takes hours for this single pallet.
pub struct ElectionProviderBenchmarkConfig;
impl pallet_election_provider_multi_phase::BenchmarkingConfig for ElectionProviderBenchmarkConfig {
	const VOTERS: [u32; 2] = [1000, 2000];
	const TARGETS: [u32; 2] = [500, 1000];
	const ACTIVE_VOTERS: [u32; 2] = [500, 800];
	const DESIRED_TARGETS: [u32; 2] = [200, 400];
	const SNAPSHOT_MAXIMUM_VOTERS: u32 = 1000;
	const MINER_MAXIMUM_VOTERS: u32 = 1000;
	const MAXIMUM_TARGETS: u32 = 300;
}

/// Maximum number of iterations for balancing that will be executed in the embedded OCW
/// miner of election provider multi phase.
pub const MINER_MAX_ITERATIONS: u32 = 10;

/// A source of random balance for NposSolver, which is meant to be run by the OCW election miner.
pub struct OffchainRandomBalancing;
impl Get<Option<BalancingConfig>> for OffchainRandomBalancing {
	fn get() -> Option<BalancingConfig> {
		use sp_runtime::traits::TrailingZeroInput;
		let iterations = match MINER_MAX_ITERATIONS {
			0 => 0,
			max => {
				let seed = sp_io::offchain::random_seed();
				let random = <u32>::decode(&mut TrailingZeroInput::new(&seed))
					.expect("input is padded with zeroes; qed") %
					max.saturating_add(1);
				random as usize
			},
		};

		let config = BalancingConfig { iterations, tolerance: 0 };
		Some(config)
	}
}

pub struct OnChainSeqPhragmen;
impl onchain::Config for OnChainSeqPhragmen {
	type System = Runtime;
	type Solver = SequentialPhragmen<
		AccountId,
		pallet_election_provider_multi_phase::SolutionAccuracyOf<Runtime>,
	>;
	type DataProvider = <Runtime as pallet_election_provider_multi_phase::Config>::DataProvider;
	type MaxWinners = MaxActiveValidators;
	type VotersBound = MaxElectingVoters;
	type TargetsBound = MaxElectableTargets;
	type WeightInfo = frame_election_provider_support::weights::SubstrateWeight<Runtime>;
}

impl pallet_election_provider_multi_phase::MinerConfig for Runtime {
	type AccountId = AccountId;
	type MaxLength = MinerMaxLength;
	type MaxWeight = MinerMaxWeight;
	type Solution = NposSolution16;
	type MaxVotesPerVoter = <
	<Self as pallet_election_provider_multi_phase::Config>::DataProvider
	as
	frame_election_provider_support::ElectionDataProvider
	>::MaxVotesPerVoter;

	// The unsigned submissions have to respect the weight of the submit_unsigned call, thus their
	// weight estimate function is wired to this call's weight.
	fn solution_weight(v: u32, t: u32, a: u32, d: u32) -> Weight {
		<
		<Self as pallet_election_provider_multi_phase::Config>::WeightInfo
		as
		pallet_election_provider_multi_phase::WeightInfo
		>::submit_unsigned(v, t, a, d)
	}
}

impl pallet_election_provider_multi_phase::Config for Runtime {
	type RuntimeEvent = RuntimeEvent;
	type Currency = Balances;
	type EstimateCallFee = TransactionPayment;
	type SignedPhase = SignedPhase;
	type UnsignedPhase = UnsignedPhase;
	type BetterUnsignedThreshold = BetterUnsignedThreshold;
	type BetterSignedThreshold = ();
	type OffchainRepeat = OffchainRepeat;
	type MinerTxPriority = MultiPhaseUnsignedPriority;
	type SignedMaxSubmissions = ConstU32<10>;
	type SignedRewardBase = SignedRewardBase;
	type SignedDepositBase = SignedDepositBase;
	type SignedDepositByte = SignedDepositByte;
	type SignedMaxRefunds = ConstU32<3>;
	type SignedDepositWeight = ();
	type SignedMaxWeight =
		<Self::MinerConfig as pallet_election_provider_multi_phase::MinerConfig>::MaxWeight;
	type MinerConfig = Self;
	type SlashHandler = (); // burn slashes
	type RewardHandler = (); // nothing to do upon rewards
	type DataProvider = Staking;
	type Fallback = onchain::OnChainExecution<OnChainSeqPhragmen>;
	type GovernanceFallback = onchain::OnChainExecution<OnChainSeqPhragmen>;
	type Solver = SequentialPhragmen<AccountId, SolutionAccuracyOf<Self>, OffchainRandomBalancing>;
	type ForceOrigin = EnsureRootOrHalfCouncil;
	type MaxElectableTargets = ConstU16<{ u16::MAX }>;
	type MaxElectingVoters = MaxElectingVoters;
	type BenchmarkingConfig = ElectionProviderBenchmarkConfig;
	type MaxWinners = MaxActiveValidators;
	type WeightInfo = pallet_election_provider_multi_phase::weights::SubstrateWeight<Self>;
}

parameter_types! {
	pub const BagThresholds: &'static [u64] = &voter_bags::THRESHOLDS;
}

type VoterBagsListInstance = pallet_bags_list::Instance1;
impl pallet_bags_list::Config<VoterBagsListInstance> for Runtime {
	type RuntimeEvent = RuntimeEvent;
	type ScoreProvider = Staking;
	type WeightInfo = pallet_bags_list::weights::SubstrateWeight<Runtime>;
	type BagThresholds = BagThresholds;
	type Score = VoteWeight;
}

parameter_types! {
	pub const LaunchPeriod: BlockNumber = 24 * 60 * MINUTES;
	pub const VotingPeriod: BlockNumber = 24 * 60 * MINUTES;
	pub const FastTrackVotingPeriod: BlockNumber = 3 * 60 * MINUTES;
	pub const MinimumDeposit: Balance = 50_000 * DOLLARS;
	pub const EnactmentPeriod: BlockNumber = 24 * 60 * MINUTES;
	pub const CooloffPeriod: BlockNumber = 7 * 24 * 60 * MINUTES;
	pub const MaxProposals: u32 = 100;
}

impl pallet_democracy::Config for Runtime {
	type RuntimeEvent = RuntimeEvent;
	type Currency = Balances;
	type EnactmentPeriod = EnactmentPeriod;
	type LaunchPeriod = LaunchPeriod;
	type VotingPeriod = VotingPeriod;
	type VoteLockingPeriod = EnactmentPeriod; // Same as EnactmentPeriod
	type MinimumDeposit = MinimumDeposit;
	/// A straight majority of the council can decide what their next motion is.
	type ExternalOrigin =
		pallet_collective::EnsureProportionAtLeast<AccountId, CouncilCollective, 1, 2>;
	/// A super-majority can have the next scheduled referendum be a straight majority-carries vote.
	type ExternalMajorityOrigin =
		pallet_collective::EnsureProportionAtLeast<AccountId, CouncilCollective, 3, 4>;
	/// A unanimous council can have the next scheduled referendum be a straight default-carries
	/// (NTB) vote.
	type ExternalDefaultOrigin =
		pallet_collective::EnsureProportionAtLeast<AccountId, CouncilCollective, 1, 1>;
	/// Two thirds of the technical committee can have an ExternalMajority/ExternalDefault vote
	/// be tabled immediately and with a shorter voting/enactment period.
	type FastTrackOrigin =
		pallet_collective::EnsureProportionAtLeast<AccountId, TechnicalCollective, 2, 3>;
	type InstantOrigin =
		pallet_collective::EnsureProportionAtLeast<AccountId, TechnicalCollective, 1, 1>;
	type InstantAllowed = frame_support::traits::ConstBool<true>;
	type FastTrackVotingPeriod = FastTrackVotingPeriod;
	// To cancel a proposal which has been passed, 2/3 of the council must agree to it.
	type CancellationOrigin =
		pallet_collective::EnsureProportionAtLeast<AccountId, CouncilCollective, 2, 3>;
	// To cancel a proposal before it has been passed, the technical committee must be unanimous or
	// Root must agree.
	type CancelProposalOrigin = EitherOfDiverse<
		EnsureRoot<AccountId>,
		pallet_collective::EnsureProportionAtLeast<AccountId, TechnicalCollective, 1, 1>,
	>;
	type BlacklistOrigin = EnsureRoot<AccountId>;
	// Any single technical committee member may veto a coming council proposal, however they can
	// only do it once and it lasts only for the cool-off period.
	type VetoOrigin = pallet_collective::EnsureMember<AccountId, TechnicalCollective>;
	type CooloffPeriod = CooloffPeriod;
	type Slash = Treasury;
	type Scheduler = Scheduler;
	type PalletsOrigin = OriginCaller;
	type MaxVotes = ConstU32<100>;
	type WeightInfo = pallet_democracy::weights::SubstrateWeight<Runtime>;
	type MaxProposals = MaxProposals;
	type Preimages = ();
	type MaxDeposits = ConstU32<100>;
	type MaxBlacklisted = ConstU32<100>;
}

parameter_types! {
	pub const CouncilMotionDuration: BlockNumber = 7 * DAYS;
	pub const CouncilMaxProposals: u32 = 100;
	pub const CouncilMaxMembers: u32 = 100;
}

type CouncilCollective = pallet_collective::Instance1;
impl pallet_collective::Config<CouncilCollective> for Runtime {
	type RuntimeOrigin = RuntimeOrigin;
	type Proposal = RuntimeCall;
	type RuntimeEvent = RuntimeEvent;
	type MotionDuration = CouncilMotionDuration;
	type MaxProposals = CouncilMaxProposals;
	type MaxMembers = CouncilMaxMembers;
	type DefaultVote = pallet_collective::PrimeDefaultVote;
	type WeightInfo = pallet_collective::weights::SubstrateWeight<Runtime>;
}

parameter_types! {
	pub const CandidacyBond: Balance = 5_000_000 * DOLLARS;
	// 1 storage item created, key size is 32 bytes, value size is 16+16.
	pub const VotingBondBase: Balance = deposit(1, 64);
	pub const VotingBondFactor: Balance = DOLLARS;
	pub const TermDuration: BlockNumber = 182 * DAYS;
	pub const DesiredMembers: u32 = 13;
	pub const DesiredRunnersUp: u32 = 20;
	pub const ElectionsPhragmenPalletId: LockIdentifier = *b"phrelect";
	pub const MaxVoters: u32 = 10 * 1000;
	pub const MaxCandidates: u32 = 1000;
}

// Make sure that there are no more than `MaxMembers` members elected via elections-phragmen.
const_assert!(DesiredMembers::get() <= CouncilMaxMembers::get());

impl pallet_elections_phragmen::Config for Runtime {
	type RuntimeEvent = RuntimeEvent;
	type PalletId = ElectionsPhragmenPalletId;
	type Currency = Balances;
	type ChangeMembers = Council;
	// NOTE: this implies that council's genesis members cannot be set directly and must come from
	// this module.
	type InitializeMembers = Council;
	type CurrencyToVote = U128CurrencyToVote;
	type CandidacyBond = CandidacyBond;
	type VotingBondBase = VotingBondBase;
	type VotingBondFactor = VotingBondFactor;
	type LoserCandidate = ();
	type KickedMember = ();
	type DesiredMembers = DesiredMembers;
	type DesiredRunnersUp = DesiredRunnersUp;
	type TermDuration = TermDuration;
	type WeightInfo = pallet_elections_phragmen::weights::SubstrateWeight<Runtime>;
	type MaxVoters = MaxVoters;
	type MaxCandidates = MaxCandidates;
}

parameter_types! {
	pub const TechnicalMotionDuration: BlockNumber = 5 * DAYS;
	pub const TechnicalMaxProposals: u32 = 100;
	pub const TechnicalMaxMembers: u32 = 100;
}

type TechnicalCollective = pallet_collective::Instance2;
impl pallet_collective::Config<TechnicalCollective> for Runtime {
	type RuntimeOrigin = RuntimeOrigin;
	type Proposal = RuntimeCall;
	type RuntimeEvent = RuntimeEvent;
	type MotionDuration = TechnicalMotionDuration;
	type MaxProposals = TechnicalMaxProposals;
	type MaxMembers = TechnicalMaxMembers;
	type DefaultVote = pallet_collective::PrimeDefaultVote;
	type WeightInfo = pallet_collective::weights::SubstrateWeight<Runtime>;
}

type EnsureRootOrHalfCouncil = EitherOfDiverse<
	EnsureRoot<AccountId>,
	pallet_collective::EnsureProportionMoreThan<AccountId, CouncilCollective, 1, 2>,
>;
impl pallet_membership::Config<pallet_membership::Instance1> for Runtime {
	type RuntimeEvent = RuntimeEvent;
	type AddOrigin = EnsureRootOrHalfCouncil;
	type RemoveOrigin = EnsureRootOrHalfCouncil;
	type SwapOrigin = EnsureRootOrHalfCouncil;
	type ResetOrigin = EnsureRootOrHalfCouncil;
	type PrimeOrigin = EnsureRootOrHalfCouncil;
	type MembershipInitialized = TechnicalCommittee;
	type MembershipChanged = TechnicalCommittee;
	type MaxMembers = TechnicalMaxMembers;
	type WeightInfo = pallet_membership::weights::SubstrateWeight<Runtime>;
}

parameter_types! {
	pub const ProposalBond: Permill = Permill::from_percent(5);
	pub const ProposalBondMinimum: Balance = 50_000 * DOLLARS;
	pub const SpendPeriod: BlockNumber = DAYS;
	pub const Burn: Permill = Permill::from_percent(0);
	pub const TipCountdown: BlockNumber = DAYS;
	pub const TipFindersFee: Percent = Percent::from_percent(20);
	pub const TipReportDepositBase: Balance = 50_000 * DOLLARS;
	pub const DataDepositPerByte: Balance = DOLLARS;
	pub const TreasuryPalletId: PalletId = PalletId(*b"py/trsry");
	pub const MaximumReasonLength: u32 = 16384;
	pub const MaxApprovals: u32 = 100;
}

impl pallet_treasury::Config for Runtime {
	type PalletId = TreasuryPalletId;
	type Currency = Balances;
	type ApproveOrigin = EitherOfDiverse<
		EnsureRoot<AccountId>,
		pallet_collective::EnsureProportionAtLeast<AccountId, CouncilCollective, 3, 5>,
	>;
	type RejectOrigin = EitherOfDiverse<
		EnsureRoot<AccountId>,
		pallet_collective::EnsureProportionMoreThan<AccountId, CouncilCollective, 1, 2>,
	>;
	type RuntimeEvent = RuntimeEvent;
	type OnSlash = ();
	type ProposalBond = ProposalBond;
	type ProposalBondMinimum = ProposalBondMinimum;
	type ProposalBondMaximum = ();
	type SpendPeriod = SpendPeriod;
	type Burn = Burn;
	type BurnDestination = ();
	type SpendFunds = Bounties;
	type WeightInfo = pallet_treasury::weights::SubstrateWeight<Runtime>;
	type MaxApprovals = MaxApprovals;
	type SpendOrigin = frame_support::traits::NeverEnsureOrigin<Balance>;
}

parameter_types! {
	pub const BountyCuratorDeposit: Permill = Permill::from_percent(50);
	pub const BountyValueMinimum: Balance = 10 * DOLLARS;
	pub const BountyDepositBase: Balance = 50_000 * DOLLARS;
	pub const CuratorDepositMultiplier: Permill = Permill::from_percent(50);
	pub const CuratorDepositMin: Balance = DOLLARS;
	pub const CuratorDepositMax: Balance = 100 * DOLLARS;
	pub const BountyDepositPayoutDelay: BlockNumber = 8 * DAYS;
	pub const BountyUpdatePeriod: BlockNumber = 90 * DAYS;
}

impl pallet_bounties::Config for Runtime {
	type RuntimeEvent = RuntimeEvent;
	type BountyDepositBase = BountyDepositBase;
	type BountyDepositPayoutDelay = BountyDepositPayoutDelay;
	type BountyUpdatePeriod = BountyUpdatePeriod;
	type CuratorDepositMultiplier = CuratorDepositMultiplier;
	type CuratorDepositMin = CuratorDepositMin;
	type CuratorDepositMax = CuratorDepositMax;
	type BountyValueMinimum = BountyValueMinimum;
	type DataDepositPerByte = DataDepositPerByte;
	type MaximumReasonLength = MaximumReasonLength;
	type WeightInfo = pallet_bounties::weights::SubstrateWeight<Runtime>;
	type ChildBountyManager = ChildBounties;
}

parameter_types! {
	pub const ChildBountyValueMinimum: Balance = DOLLARS;
}

impl pallet_child_bounties::Config for Runtime {
	type RuntimeEvent = RuntimeEvent;
	type MaxActiveChildBountyCount = ConstU32<5>;
	type ChildBountyValueMinimum = ChildBountyValueMinimum;
	type WeightInfo = pallet_child_bounties::weights::SubstrateWeight<Runtime>;
}

impl pallet_tips::Config for Runtime {
	type RuntimeEvent = RuntimeEvent;
	type DataDepositPerByte = DataDepositPerByte;
	type MaximumReasonLength = MaximumReasonLength;
	type Tippers = Elections;
	type TipCountdown = TipCountdown;
	type TipFindersFee = TipFindersFee;
	type TipReportDepositBase = TipReportDepositBase;
	type WeightInfo = pallet_tips::weights::SubstrateWeight<Runtime>;
}

parameter_types! {
	pub const DepositPerItem: Balance = deposit(1, 0);
	pub const DepositPerByte: Balance = deposit(0, 1);
	pub const MaxValueSize: u32 = 16 * 1024;
	// The lazy deletion runs inside on_initialize.
	pub DeletionWeightLimit: Weight = RuntimeBlockWeights::get()
		.per_class
		.get(DispatchClass::Normal)
		.max_total
		.unwrap_or(RuntimeBlockWeights::get().max_block);
	pub DeletionQueueDepth: u32 = 128;
	pub Schedule: pallet_contracts::Schedule<Runtime> = Default::default();
}

impl pallet_contracts::Config for Runtime {
	type Time = Timestamp;
	type Randomness = RandomnessCollectiveFlip;
	type Currency = Balances;
	type RuntimeEvent = RuntimeEvent;
	type RuntimeCall = RuntimeCall;
	/// The safest default is to allow no calls at all.
	///
	/// Runtimes should whitelist dispatchables that are allowed to be called from contracts
	/// and make sure they are stable. Dispatchables exposed to contracts are not allowed to
	/// change because that would break already deployed contracts. The `Call` structure itself
	/// is not allowed to change the indices of existing pallets, too.
	type CallFilter = Nothing;
	type DepositPerItem = DepositPerItem;
	type DepositPerByte = DepositPerByte;
	type CallStack = [pallet_contracts::Frame<Self>; 31];
	type WeightPrice = pallet_transaction_payment::Pallet<Self>;
	type WeightInfo = pallet_contracts::weights::SubstrateWeight<Self>;
	type ChainExtension = ();
	type DeletionQueueDepth = DeletionQueueDepth;
	type DeletionWeightLimit = DeletionWeightLimit;
	type Schedule = Schedule;
	type AddressGenerator = pallet_contracts::DefaultAddressGenerator;
	type MaxCodeLen = ConstU32<{ 128 * 1024 }>;
	type MaxStorageKeyLen = ConstU32<128>;
}

impl pallet_sudo::Config for Runtime {
	type RuntimeEvent = RuntimeEvent;
	type RuntimeCall = RuntimeCall;
}

parameter_types! {
	pub const ImOnlineUnsignedPriority: TransactionPriority = TransactionPriority::max_value();
	/// We prioritize im-online heartbeats over election solution submission.
	pub const StakingUnsignedPriority: TransactionPriority = TransactionPriority::max_value() / 2;
	pub const MaxAuthorities: u32 = 100;
	pub const MaxKeys: u32 = 10_000;
	pub const MaxPeerInHeartbeats: u32 = 10_000;
	pub const MaxPeerDataEncodingSize: u32 = 1_000;
}

impl<LocalCall> frame_system::offchain::CreateSignedTransaction<LocalCall> for Runtime
where
	RuntimeCall: From<LocalCall>,
{
	fn create_transaction<C: frame_system::offchain::AppCrypto<Self::Public, Self::Signature>>(
		call: RuntimeCall,
		public: <Signature as traits::Verify>::Signer,
		account: AccountId,
		nonce: Index,
	) -> Option<(RuntimeCall, <UncheckedExtrinsic as traits::Extrinsic>::SignaturePayload)> {
		let tip = 0;
		// take the biggest period possible.
		let period =
			BlockHashCount::get().checked_next_power_of_two().map(|c| c / 2).unwrap_or(2) as u64;
		let current_block = System::block_number()
			.saturated_into::<u64>()
			// The `System::block_number` is initialized with `n+1`,
			// so the actual block number is `n`.
			.saturating_sub(1);
		let era = Era::mortal(period, current_block);
		let extra = (
			frame_system::CheckNonZeroSender::<Runtime>::new(),
			frame_system::CheckSpecVersion::<Runtime>::new(),
			frame_system::CheckTxVersion::<Runtime>::new(),
			frame_system::CheckGenesis::<Runtime>::new(),
			frame_system::CheckEra::<Runtime>::from(era),
			frame_system::CheckNonce::<Runtime>::from(nonce),
			frame_system::CheckWeight::<Runtime>::new(),
			pallet_transaction_payment::ChargeTransactionPayment::<Runtime>::from(tip),
		);
		let raw_payload = SignedPayload::new(call, extra)
			.map_err(|e| {
				log::warn!("Unable to create signed payload: {:?}", e);
			})
			.ok()?;
		let signature = raw_payload.using_encoded(|payload| C::sign(payload, public))?;
		let address = Indices::unlookup(account);
		let (call, extra, _) = raw_payload.deconstruct();
		Some((call, (address, signature, extra)))
	}
}

impl frame_system::offchain::SigningTypes for Runtime {
	type Public = <Signature as traits::Verify>::Signer;
	type Signature = Signature;
}

impl<C> frame_system::offchain::SendTransactionTypes<C> for Runtime
where
	RuntimeCall: From<C>,
{
	type Extrinsic = UncheckedExtrinsic;
	type OverarchingCall = RuntimeCall;
}

impl pallet_im_online::Config for Runtime {
	type AuthorityId = ImOnlineId;
	type RuntimeEvent = RuntimeEvent;
	type NextSessionRotation = Babe;
	type ValidatorSet = Historical;
	type ReportUnresponsiveness = Offences;
	type UnsignedPriority = ImOnlineUnsignedPriority;
	type WeightInfo = pallet_im_online::weights::SubstrateWeight<Runtime>;
	type MaxKeys = MaxKeys;
	type MaxPeerInHeartbeats = MaxPeerInHeartbeats;
	type MaxPeerDataEncodingSize = MaxPeerDataEncodingSize;
}

impl pallet_offences::Config for Runtime {
	type RuntimeEvent = RuntimeEvent;
	type IdentificationTuple = pallet_session::historical::IdentificationTuple<Self>;
	type OnOffenceHandler = Staking;
}

impl pallet_authority_discovery::Config for Runtime {
	type MaxAuthorities = MaxAuthorities;
}

impl pallet_grandpa::Config for Runtime {
	type RuntimeEvent = RuntimeEvent;

	type KeyOwnerProofSystem = Historical;

	type KeyOwnerProof =
		<Self::KeyOwnerProofSystem as KeyOwnerProofSystem<(KeyTypeId, GrandpaId)>>::Proof;

	type KeyOwnerIdentification = <Self::KeyOwnerProofSystem as KeyOwnerProofSystem<(
		KeyTypeId,
		GrandpaId,
	)>>::IdentificationTuple;

	type HandleEquivocation = pallet_grandpa::EquivocationHandler<
		Self::KeyOwnerIdentification,
		Offences,
		ReportLongevity,
	>;

	type WeightInfo = ();
	type MaxAuthorities = MaxAuthorities;
}

parameter_types! {
	pub const BasicDeposit: Balance = 10 * DOLLARS;       // 258 bytes on-chain
	pub const FieldDeposit: Balance = 250 * CENTS;        // 66 bytes on-chain
	pub const SubAccountDeposit: Balance = 2 * DOLLARS;   // 53 bytes on-chain
	pub const MaxSubAccounts: u32 = 100;
	pub const MaxAdditionalFields: u32 = 100;
	pub const MaxRegistrars: u32 = 20;
}

impl pallet_identity::Config for Runtime {
	type RuntimeEvent = RuntimeEvent;
	type Currency = Balances;
	type BasicDeposit = BasicDeposit;
	type FieldDeposit = FieldDeposit;
	type SubAccountDeposit = SubAccountDeposit;
	type MaxSubAccounts = MaxSubAccounts;
	type MaxAdditionalFields = MaxAdditionalFields;
	type MaxRegistrars = MaxRegistrars;
	type Slashed = Treasury;
	type ForceOrigin = EnsureRootOrHalfCouncil;
	type RegistrarOrigin = EnsureRootOrHalfCouncil;
	type WeightInfo = pallet_identity::weights::SubstrateWeight<Runtime>;
}

parameter_types! {
	pub const ConfigDepositBase: Balance = 5 * DOLLARS;
	pub const FriendDepositFactor: Balance = 50 * CENTS;
	pub const MaxFriends: u16 = 9;
	pub const RecoveryDeposit: Balance = 5 * DOLLARS;
}

impl pallet_recovery::Config for Runtime {
	type RuntimeEvent = RuntimeEvent;
	type WeightInfo = pallet_recovery::weights::SubstrateWeight<Runtime>;
	type RuntimeCall = RuntimeCall;
	type Currency = Balances;
	type ConfigDepositBase = ConfigDepositBase;
	type FriendDepositFactor = FriendDepositFactor;
	type MaxFriends = MaxFriends;
	type RecoveryDeposit = RecoveryDeposit;
}

parameter_types! {
	pub const CandidateDeposit: Balance = 10 * DOLLARS;
	pub const WrongSideDeduction: Balance = 2 * DOLLARS;
	pub const MaxStrikes: u32 = 10;
	pub const RotationPeriod: BlockNumber = 80 * HOURS;
	pub const PeriodSpend: Balance = 500 * DOLLARS;
	pub const MaxLockDuration: BlockNumber = 36 * 30 * DAYS;
	pub const ChallengePeriod: BlockNumber = 7 * DAYS;
	pub const MaxCandidateIntake: u32 = 10;
	pub const SocietyPalletId: PalletId = PalletId(*b"py/socie");
}

impl pallet_society::Config for Runtime {
	type RuntimeEvent = RuntimeEvent;
	type PalletId = SocietyPalletId;
	type Currency = Balances;
	type Randomness = RandomnessCollectiveFlip;
	type CandidateDeposit = CandidateDeposit;
	type WrongSideDeduction = WrongSideDeduction;
	type MaxStrikes = MaxStrikes;
	type PeriodSpend = PeriodSpend;
	type MembershipChanged = ();
	type RotationPeriod = RotationPeriod;
	type MaxLockDuration = MaxLockDuration;
	type FounderSetOrigin =
		pallet_collective::EnsureProportionMoreThan<AccountId, CouncilCollective, 1, 2>;
	type SuspensionJudgementOrigin = pallet_society::EnsureFounder<Runtime>;
	type MaxCandidateIntake = MaxCandidateIntake;
	type ChallengePeriod = ChallengePeriod;
}

parameter_types! {
	pub const MinVestedTransfer: Balance = DOLLARS;
	pub UnvestedFundsAllowedWithdrawReasons: WithdrawReasons =
		WithdrawReasons::except(WithdrawReasons::TRANSFER | WithdrawReasons::RESERVE);
}

impl pallet_vesting::Config for Runtime {
	type RuntimeEvent = RuntimeEvent;
	type Currency = Balances;
	type BlockNumberToBalance = ConvertInto;
	type MinVestedTransfer = MinVestedTransfer;
	type WeightInfo = pallet_vesting::weights::SubstrateWeight<Runtime>;
	type UnvestedFundsAllowedWithdrawReasons = UnvestedFundsAllowedWithdrawReasons;
	// `VestingInfo` encode length is 36bytes. 28 schedules gets encoded as 1009 bytes, which is the
	// highest number of schedules that encodes less than 2^10.
	const MAX_VESTING_SCHEDULES: u32 = 28;
}

parameter_types! {
	pub const ChainId: u8 = 1;
	pub const ProposalLifetime: BlockNumber = 1000;
}

/// Configure the send data pallet
impl pallet_chainbridge::Config for Runtime {
	type RuntimeEvent = RuntimeEvent;
	type AdminOrigin = frame_system::EnsureRoot<Self::AccountId>;
	type Proposal = RuntimeCall;
	type ChainId = ChainId;
	type ProposalLifetime = ProposalLifetime;
}

parameter_types! {
	pub HashId: pallet_chainbridge::ResourceId = pallet_chainbridge::derive_resource_id(1, &blake2_128(b"hash"));
	// Note: Chain ID is 0 indicating this is native to another chain
	pub NativeTokenId: pallet_chainbridge::ResourceId = pallet_chainbridge::derive_resource_id(0, &blake2_128(b"DAV"));

	pub NFTTokenId: pallet_chainbridge::ResourceId = pallet_chainbridge::derive_resource_id(1, &blake2_128(b"NFT"));
}

impl pallet_erc721::Config for Runtime {
	type RuntimeEvent = RuntimeEvent;
	type Identifier = NFTTokenId;
}

impl pallet_erc20::Config for Runtime {
	type RuntimeEvent = RuntimeEvent;
	type BridgeOrigin = pallet_chainbridge::EnsureBridge<Runtime>;
	type Currency = pallet_balances::Pallet<Runtime>;
	type HashId = HashId;
	type NativeTokenId = NativeTokenId;
	type Erc721Id = NFTTokenId;
}

parameter_types! {
	pub const PoolsPalletId: PalletId = PalletId(*b"py/nopls");
	// Allow pools that got slashed up to 90% to remain operational.
	pub const MaxPointsToBalance: u8 = 10;
}

impl pallet_nomination_pools::Config for Runtime {
	type RuntimeEvent = RuntimeEvent;
	type Currency = Balances;
	type RewardCounter = FixedU128;
	type BalanceToU256 = cere_runtime_common::BalanceToU256;
	type U256ToBalance = cere_runtime_common::U256ToBalance;
	type Staking = Staking;
	type PostUnbondingPoolsWindow = frame_support::traits::ConstU32<4>;
	type MaxMetadataLen = frame_support::traits::ConstU32<256>;
	// we use the same number of allowed unlocking chunks as with staking.
	type MaxUnbonding = <Self as pallet_staking::Config>::MaxUnlockingChunks;
	type PalletId = PoolsPalletId;
	type MaxPointsToBalance = MaxPointsToBalance;
	type WeightInfo = ();
}

pub struct InitiateNominationPools;
impl frame_support::traits::OnRuntimeUpgrade for InitiateNominationPools {
	fn on_runtime_upgrade() -> frame_support::weights::Weight {
		// we use one as an indicator if this has already been set.
		if pallet_nomination_pools::MaxPools::<Runtime>::get().is_none() {
			pallet_nomination_pools::MinJoinBond::<Runtime>::put(250 * DOLLARS);
			pallet_nomination_pools::MinCreateBond::<Runtime>::put(5000 * DOLLARS);

			// Initialize with limits for now.
			pallet_nomination_pools::MaxPools::<Runtime>::put(0);
			pallet_nomination_pools::MaxPoolMembersPerPool::<Runtime>::put(0);
			pallet_nomination_pools::MaxPoolMembers::<Runtime>::put(0);

			log::info!(target: "runtime::cere", "pools config initiated 🎉");
			<Runtime as frame_system::Config>::DbWeight::get().reads_writes(1, 5)
		} else {
			log::info!(target: "runtime::cere", "pools config already initiated 😏");
			<Runtime as frame_system::Config>::DbWeight::get().reads(1)
		}
	}
}

impl pallet_ddc_staking::Config for Runtime {
	type Currency = Balances;
	type RuntimeEvent = RuntimeEvent;
	type WeightInfo = pallet_ddc_staking::weights::SubstrateWeight<Runtime>;
	type ClusterVisitor = pallet_ddc_clusters::Pallet<Runtime>;
	type ClusterCreator = pallet_ddc_clusters::Pallet<Runtime>;
	type ClusterManager = pallet_ddc_clusters::Pallet<Runtime>;
	type NodeVisitor = pallet_ddc_nodes::Pallet<Runtime>;
	type NodeCreator = pallet_ddc_nodes::Pallet<Runtime>;
}
<<<<<<< HEAD

parameter_types! {
	pub const DdcCustomersPalletId: PalletId = PalletId(*b"accounts"); // DDC maintainer's stake
	pub const UnlockingDelay: BlockNumber = 100800_u32; // 1 hour * 24 * 7 = 7 days; (1 hour is 600 blocks)
}

impl pallet_ddc_customers::Config for Runtime {
	type UnlockingDelay = UnlockingDelay;
	type Currency = Balances;
	type PalletId = DdcCustomersPalletId;
	type RuntimeEvent = RuntimeEvent;
	type ClusterVisitor = pallet_ddc_clusters::Pallet<Runtime>;
	type ClusterCreator = pallet_ddc_clusters::Pallet<Runtime>;
	type WeightInfo = pallet_ddc_customers::weights::SubstrateWeight<Runtime>;
}

=======

parameter_types! {
	pub const DdcCustomersPalletId: PalletId = PalletId(*b"accounts"); // DDC maintainer's stake
	pub const UnlockingDelay: BlockNumber = 100800_u32; // 1 hour * 24 * 7 = 7 days; (1 hour is 600 blocks)
}

impl pallet_ddc_customers::Config for Runtime {
	type UnlockingDelay = UnlockingDelay;
	type Currency = Balances;
	type PalletId = DdcCustomersPalletId;
	type RuntimeEvent = RuntimeEvent;
	type ClusterVisitor = pallet_ddc_clusters::Pallet<Runtime>;
	type ClusterCreator = pallet_ddc_clusters::Pallet<Runtime>;
	type WeightInfo = pallet_ddc_customers::weights::SubstrateWeight<Runtime>;
}

>>>>>>> 93cb5983
impl pallet_ddc_nodes::Config for Runtime {
	type RuntimeEvent = RuntimeEvent;
	type StakingVisitor = pallet_ddc_staking::Pallet<Runtime>;
	type WeightInfo = pallet_ddc_nodes::weights::SubstrateWeight<Runtime>;
}

impl pallet_ddc_clusters::Config for Runtime {
	type RuntimeEvent = RuntimeEvent;
	type NodeRepository = pallet_ddc_nodes::Pallet<Runtime>;
	type StakingVisitor = pallet_ddc_staking::Pallet<Runtime>;
	type StakerCreator = pallet_ddc_staking::Pallet<Runtime>;
	type Currency = Balances;
	type WeightInfo = pallet_ddc_clusters::weights::SubstrateWeight<Runtime>;
}

parameter_types! {
	pub const PayoutsPalletId: PalletId = PalletId(*b"payouts_");
}

pub struct TreasuryWrapper;
impl<T: frame_system::Config> PalletVisitor<T> for TreasuryWrapper {
	fn get_account_id() -> T::AccountId {
		TreasuryPalletId::get().into_account_truncating()
	}
}

impl pallet_ddc_payouts::Config for Runtime {
	type RuntimeEvent = RuntimeEvent;
	type PalletId = PayoutsPalletId;
	type Currency = Balances;
	type CustomerCharger = DdcCustomers;
	type CustomerDepositor = DdcCustomers;
	type ClusterVisitor = DdcClusters;
	type TreasuryVisitor = TreasuryWrapper;
	type NominatorsAndValidatorsList = pallet_staking::UseNominatorsAndValidatorsMap<Self>;
	type ClusterCreator = DdcClusters;
	type WeightInfo = pallet_ddc_payouts::weights::SubstrateWeight<Runtime>;
	type VoteScoreToU64 = IdentityConvert; // used for UseNominatorsAndValidatorsMap
}

construct_runtime!(
	pub enum Runtime where
		Block = Block,
		NodeBlock = node_primitives::Block,
		UncheckedExtrinsic = UncheckedExtrinsic
	{
		System: frame_system,
		Utility: pallet_utility,
		Babe: pallet_babe,
		Timestamp: pallet_timestamp,
		// Authorship must be before session in order to note author in the correct session and era
		// for im-online and staking.
		Authorship: pallet_authorship,
		Indices: pallet_indices,
		Balances: pallet_balances,
		TransactionPayment: pallet_transaction_payment,
		ElectionProviderMultiPhase: pallet_election_provider_multi_phase,
		Staking: pallet_staking,
		Session: pallet_session,
		Democracy: pallet_democracy,
		Council: pallet_collective::<Instance1>,
		TechnicalCommittee: pallet_collective::<Instance2>,
		Elections: pallet_elections_phragmen,
		TechnicalMembership: pallet_membership::<Instance1>,
		Grandpa: pallet_grandpa,
		Treasury: pallet_treasury,
		Contracts: pallet_contracts,
		Sudo: pallet_sudo,
		ImOnline: pallet_im_online,
		AuthorityDiscovery: pallet_authority_discovery,
		Offences: pallet_offences,
		Historical: pallet_session_historical::{Pallet},
		RandomnessCollectiveFlip: pallet_randomness_collective_flip,
		Identity: pallet_identity,
		Society: pallet_society,
		Recovery: pallet_recovery,
		Vesting: pallet_vesting,
		Scheduler: pallet_scheduler,
		Proxy: pallet_proxy,
		Multisig: pallet_multisig,
		Bounties: pallet_bounties,
		Tips: pallet_tips,
		VoterList: pallet_bags_list::<Instance1>,
		ChildBounties: pallet_child_bounties,
		NominationPools: pallet_nomination_pools,
		FastUnstake: pallet_fast_unstake,
		ChainBridge: pallet_chainbridge::{Pallet, Call, Storage, Event<T>},
		Erc721: pallet_erc721::{Pallet, Call, Storage, Event<T>},
		Erc20: pallet_erc20::{Pallet, Call, Storage, Event<T>},
		DdcStaking: pallet_ddc_staking,
		DdcCustomers: pallet_ddc_customers,
		DdcNodes: pallet_ddc_nodes,
		DdcClusters: pallet_ddc_clusters,
		DdcPayouts: pallet_ddc_payouts
	}
);

/// The address format for describing accounts.
pub type Address = sp_runtime::MultiAddress<AccountId, AccountIndex>;
/// Block header type as expected by this runtime.
pub type Header = generic::Header<BlockNumber, BlakeTwo256>;
/// Block type as expected by this runtime.
pub type Block = generic::Block<Header, UncheckedExtrinsic>;
/// A Block signed with a Justification
pub type SignedBlock = generic::SignedBlock<Block>;
/// BlockId type as expected by this runtime.
pub type BlockId = generic::BlockId<Block>;
/// The SignedExtension to the basic transaction logic.
///
/// When you change this, you **MUST** modify [`sign`] in `bin/node/testing/src/keyring.rs`!
///
/// [`sign`]: <../../testing/src/keyring.rs.html>
pub type SignedExtra = (
	frame_system::CheckNonZeroSender<Runtime>,
	frame_system::CheckSpecVersion<Runtime>,
	frame_system::CheckTxVersion<Runtime>,
	frame_system::CheckGenesis<Runtime>,
	frame_system::CheckEra<Runtime>,
	frame_system::CheckNonce<Runtime>,
	frame_system::CheckWeight<Runtime>,
	pallet_transaction_payment::ChargeTransactionPayment<Runtime>,
);

pub struct StakingMigrationV11OldPallet;
impl Get<&'static str> for StakingMigrationV11OldPallet {
	fn get() -> &'static str {
		"VoterList"
	}
}

/// Unchecked extrinsic type as expected by this runtime.
pub type UncheckedExtrinsic =
	generic::UncheckedExtrinsic<Address, RuntimeCall, Signature, SignedExtra>;
/// The payload being signed in transactions.
pub type SignedPayload = generic::SignedPayload<RuntimeCall, SignedExtra>;
/// Extrinsic type that has already been checked.
pub type CheckedExtrinsic = generic::CheckedExtrinsic<AccountId, RuntimeCall, SignedExtra>;
<<<<<<< HEAD
=======
/// Runtime migrations
type Migrations = (
	pallet_election_provider_multi_phase::migrations::v1::MigrateToV1<Runtime>,
	pallet_fast_unstake::migrations::v1::MigrateToV1<Runtime>,
);

>>>>>>> 93cb5983
/// Executive: handles dispatch to the various modules.
pub type Executive = frame_executive::Executive<
	Runtime,
	Block,
	frame_system::ChainContext<Runtime>,
	Runtime,
	AllPalletsWithSystem,
<<<<<<< HEAD
	(
		pallet_scheduler::migration::v3::MigrateToV4<Runtime>,
		pallet_democracy::migrations::v1::Migration<Runtime>,
		pallet_multisig::migrations::v1::MigrateToV1<Runtime>,
		pallet_contracts::Migration<Runtime>,
	),
=======
	Migrations,
>>>>>>> 93cb5983
>;

mod custom_migration {
	use frame_support::{traits::OnRuntimeUpgrade, weights::Weight};
	use sp_io::{hashing::twox_128, storage::clear_prefix};

	pub struct Upgrade;
	impl OnRuntimeUpgrade for Upgrade {
		fn on_runtime_upgrade() -> Weight {
			clear_prefix(&twox_128(b"DdcValidator"), None);
			Weight::from_ref_time(0)
		}
	}
}

#[cfg(feature = "runtime-benchmarks")]
#[macro_use]
extern crate frame_benchmarking;

#[cfg(feature = "runtime-benchmarks")]
mod benches {
	define_benchmarks!(
		[frame_benchmarking, BaselineBench::<Runtime>]
		[pallet_babe, Babe]
		[pallet_bags_list, VoterList]
		[pallet_balances, Balances]
		[pallet_bounties, Bounties]
		[pallet_child_bounties, ChildBounties]
		[pallet_collective, Council]
		[pallet_contracts, Contracts]
		[pallet_democracy, Democracy]
		[pallet_election_provider_multi_phase, ElectionProviderMultiPhase]
		[pallet_election_provider_support_benchmarking, EPSBench::<Runtime>]
		[pallet_elections_phragmen, Elections]
		[pallet_fast_unstake, FastUnstake]
		[pallet_grandpa, Grandpa]
		[pallet_identity, Identity]
		[pallet_im_online, ImOnline]
		[pallet_indices, Indices]
		[pallet_membership, TechnicalMembership]
		[pallet_multisig, Multisig]
		[pallet_nomination_pools, NominationPoolsBench::<Runtime>]
		[pallet_offences, OffencesBench::<Runtime>]
		[pallet_proxy, Proxy]
		[pallet_scheduler, Scheduler]
		[pallet_session, SessionBench::<Runtime>]
		[pallet_staking, Staking]
		[pallet_ddc_customers, DdcCustomers]
		[pallet_ddc_clusters, DdcClusters]
		[pallet_ddc_staking, DdcStaking]
		[pallet_ddc_nodes, DdcNodes]
		[pallet_ddc_payouts, DdcPayouts]
		[frame_system, SystemBench::<Runtime>]
		[pallet_timestamp, Timestamp]
		[pallet_tips, Tips]
		[pallet_treasury, Treasury]
		[pallet_utility, Utility]
		[pallet_vesting, Vesting]
	);
}

impl_runtime_apis! {
	impl sp_api::Core<Block> for Runtime {
		fn version() -> RuntimeVersion {
			VERSION
		}

		fn execute_block(block: Block) {
			Executive::execute_block(block);
		}

		fn initialize_block(header: &<Block as BlockT>::Header) {
			Executive::initialize_block(header)
		}
	}

	impl sp_api::Metadata<Block> for Runtime {
		fn metadata() -> OpaqueMetadata {
			OpaqueMetadata::new(Runtime::metadata().into())
		}
	}

	impl sp_block_builder::BlockBuilder<Block> for Runtime {
		fn apply_extrinsic(extrinsic: <Block as BlockT>::Extrinsic) -> ApplyExtrinsicResult {
			Executive::apply_extrinsic(extrinsic)
		}

		fn finalize_block() -> <Block as BlockT>::Header {
			Executive::finalize_block()
		}

		fn inherent_extrinsics(data: InherentData) -> Vec<<Block as BlockT>::Extrinsic> {
			data.create_extrinsics()
		}

		fn check_inherents(block: Block, data: InherentData) -> CheckInherentsResult {
			data.check_extrinsics(&block)
		}
	}

	impl sp_transaction_pool::runtime_api::TaggedTransactionQueue<Block> for Runtime {
		fn validate_transaction(
			source: TransactionSource,
			tx: <Block as BlockT>::Extrinsic,
			block_hash: <Block as BlockT>::Hash,
		) -> TransactionValidity {
			Executive::validate_transaction(source, tx, block_hash)
		}
	}

	impl sp_offchain::OffchainWorkerApi<Block> for Runtime {
		fn offchain_worker(header: &<Block as BlockT>::Header) {
			Executive::offchain_worker(header)
		}
	}

	impl fg_primitives::GrandpaApi<Block> for Runtime {
		fn grandpa_authorities() -> GrandpaAuthorityList {
			Grandpa::grandpa_authorities()
		}

		fn current_set_id() -> fg_primitives::SetId {
			Grandpa::current_set_id()
		}

		fn submit_report_equivocation_unsigned_extrinsic(
			equivocation_proof: fg_primitives::EquivocationProof<
				<Block as BlockT>::Hash,
				NumberFor<Block>,
			>,
			key_owner_proof: fg_primitives::OpaqueKeyOwnershipProof,
		) -> Option<()> {
			let key_owner_proof = key_owner_proof.decode()?;

			Grandpa::submit_unsigned_equivocation_report(
				equivocation_proof,
				key_owner_proof,
			)
		}

		fn generate_key_ownership_proof(
			_set_id: fg_primitives::SetId,
			authority_id: GrandpaId,
		) -> Option<fg_primitives::OpaqueKeyOwnershipProof> {
			use codec::Encode;

			Historical::prove((fg_primitives::KEY_TYPE, authority_id))
				.map(|p| p.encode())
				.map(fg_primitives::OpaqueKeyOwnershipProof::new)
		}
	}

	impl sp_consensus_babe::BabeApi<Block> for Runtime {
		fn configuration() -> sp_consensus_babe::BabeConfiguration {
			let epoch_config = Babe::epoch_config().unwrap_or(BABE_GENESIS_EPOCH_CONFIG);
			sp_consensus_babe::BabeConfiguration {
				slot_duration: Babe::slot_duration(),
				epoch_length: EpochDuration::get(),
				c: epoch_config.c,
				authorities: Babe::authorities().to_vec(),
				randomness: Babe::randomness(),
				allowed_slots: epoch_config.allowed_slots,
			}
		}

		fn current_epoch_start() -> sp_consensus_babe::Slot {
			Babe::current_epoch_start()
		}

		fn current_epoch() -> sp_consensus_babe::Epoch {
			Babe::current_epoch()
		}

		fn next_epoch() -> sp_consensus_babe::Epoch {
			Babe::next_epoch()
		}

		fn generate_key_ownership_proof(
			_slot: sp_consensus_babe::Slot,
			authority_id: sp_consensus_babe::AuthorityId,
		) -> Option<sp_consensus_babe::OpaqueKeyOwnershipProof> {
			use codec::Encode;

			Historical::prove((sp_consensus_babe::KEY_TYPE, authority_id))
				.map(|p| p.encode())
				.map(sp_consensus_babe::OpaqueKeyOwnershipProof::new)
		}

		fn submit_report_equivocation_unsigned_extrinsic(
			equivocation_proof: sp_consensus_babe::EquivocationProof<<Block as BlockT>::Header>,
			key_owner_proof: sp_consensus_babe::OpaqueKeyOwnershipProof,
		) -> Option<()> {
			let key_owner_proof = key_owner_proof.decode()?;

			Babe::submit_unsigned_equivocation_report(
				equivocation_proof,
				key_owner_proof,
			)
		}
	}

	impl sp_authority_discovery::AuthorityDiscoveryApi<Block> for Runtime {
		fn authorities() -> Vec<AuthorityDiscoveryId> {
			AuthorityDiscovery::authorities()
		}
	}

	impl frame_system_rpc_runtime_api::AccountNonceApi<Block, AccountId, Index> for Runtime {
		fn account_nonce(account: AccountId) -> Index {
			System::account_nonce(account)
		}
	}


	impl pallet_contracts::ContractsApi<Block, AccountId, Balance, BlockNumber, Hash> for Runtime
	{
		fn call(
			origin: AccountId,
			dest: AccountId,
			value: Balance,
			gas_limit: Option<Weight>,
			storage_deposit_limit: Option<Balance>,
			input_data: Vec<u8>,
		) -> pallet_contracts_primitives::ContractExecResult<Balance> {
			let gas_limit = gas_limit.unwrap_or(RuntimeBlockWeights::get().max_block);
<<<<<<< HEAD
			Contracts::bare_call(origin, dest, value, gas_limit, storage_deposit_limit, input_data, true)
=======
			Contracts::bare_call(
				origin,
				dest,
				value,
				gas_limit,
				storage_deposit_limit,
				input_data,
				true,
				pallet_contracts::Determinism::Deterministic,
			)
>>>>>>> 93cb5983
		}

		fn instantiate(
			origin: AccountId,
			value: Balance,
			gas_limit: Option<Weight>,
			storage_deposit_limit: Option<Balance>,
			code: pallet_contracts_primitives::Code<Hash>,
			data: Vec<u8>,
			salt: Vec<u8>,
		) -> pallet_contracts_primitives::ContractInstantiateResult<AccountId, Balance>
		{
			let gas_limit = gas_limit.unwrap_or(RuntimeBlockWeights::get().max_block);
			Contracts::bare_instantiate(origin, value, gas_limit, storage_deposit_limit, code, data, salt, true)
		}

		fn upload_code(
			origin: AccountId,
			code: Vec<u8>,
			storage_deposit_limit: Option<Balance>,
			determinism: Determinism
		) -> pallet_contracts_primitives::CodeUploadResult<Hash, Balance>
		{
			Contracts::bare_upload_code(origin, code, storage_deposit_limit, determinism)
		}

		fn get_storage(
			address: AccountId,
			key: Vec<u8>,
		) -> pallet_contracts_primitives::GetStorageResult {
			Contracts::get_storage(address, key)
		}
	}

	impl pallet_transaction_payment_rpc_runtime_api::TransactionPaymentApi<
		Block,
		Balance,
	> for Runtime {
		fn query_info(uxt: <Block as BlockT>::Extrinsic, len: u32) -> RuntimeDispatchInfo<Balance> {
			TransactionPayment::query_info(uxt, len)
		}
		fn query_fee_details(uxt: <Block as BlockT>::Extrinsic, len: u32) -> FeeDetails<Balance> {
			TransactionPayment::query_fee_details(uxt, len)
		}
	}

	impl pallet_transaction_payment_rpc_runtime_api::TransactionPaymentCallApi<Block, Balance, RuntimeCall>
		for Runtime
	{
		fn query_call_info(call: RuntimeCall, len: u32) -> RuntimeDispatchInfo<Balance> {
			TransactionPayment::query_call_info(call, len)
		}
		fn query_call_fee_details(call: RuntimeCall, len: u32) -> FeeDetails<Balance> {
			TransactionPayment::query_call_fee_details(call, len)
		}
	}

	impl sp_session::SessionKeys<Block> for Runtime {
		fn generate_session_keys(seed: Option<Vec<u8>>) -> Vec<u8> {
			SessionKeys::generate(seed)
		}

		fn decode_session_keys(
			encoded: Vec<u8>,
		) -> Option<Vec<(Vec<u8>, KeyTypeId)>> {
			SessionKeys::decode_into_raw_public_keys(&encoded)
		}
	}

	impl pallet_nomination_pools_runtime_api::NominationPoolsApi<
		Block,
		AccountId,
		Balance,
	> for Runtime {
		fn pending_rewards(member: AccountId) -> Balance {
			NominationPools::pending_rewards(member).unwrap_or_default()
		}
	}

	#[cfg(feature = "try-runtime")]
	impl frame_try_runtime::TryRuntime<Block> for Runtime {
		fn on_runtime_upgrade() -> (Weight, Weight) {
			// NOTE: intentional unwrap: we don't want to propagate the error backwards, and want to
			// have a backtrace here. If any of the pre/post migration checks fail, we shall stop
			// right here and right now.
			let weight = Executive::try_runtime_upgrade().unwrap();
			(weight, RuntimeBlockWeights::get().max_block)
		}

		fn execute_block(
			block: Block,
			state_root_check: bool,
			select: frame_try_runtime::TryStateSelect
		) -> Weight {
			log::info!(
				target: "node-runtime",
				"try-runtime: executing block {:?} / root checks: {:?} / try-state-select: {:?}",
				block.header.hash(),
				state_root_check,
				select,
			);
			// NOTE: intentional unwrap: we don't want to propagate the error backwards, and want to
			// have a backtrace here.
			Executive::try_execute_block(block, state_root_check, select).unwrap()
		}
	}

	#[cfg(feature = "runtime-benchmarks")]
	impl frame_benchmarking::Benchmark<Block> for Runtime {
		fn benchmark_metadata(extra: bool) -> (
			Vec<frame_benchmarking::BenchmarkList>,
			Vec<frame_support::traits::StorageInfo>,
		) {
			use frame_benchmarking::{baseline, Benchmarking, BenchmarkList};
			use frame_support::traits::StorageInfoTrait;

			// Trying to add benchmarks directly to the Session Pallet caused cyclic dependency
			// issues. To get around that, we separated the Session benchmarks into its own crate,
			// which is why we need these two lines below.
			use pallet_session_benchmarking::Pallet as SessionBench;
			use pallet_offences_benchmarking::Pallet as OffencesBench;
			use pallet_election_provider_support_benchmarking::Pallet as EPSBench;
			use pallet_nomination_pools_benchmarking::Pallet as NominationPoolsBench;
			use frame_system_benchmarking::Pallet as SystemBench;
			use baseline::Pallet as BaselineBench;

			let mut list = Vec::<BenchmarkList>::new();
			list_benchmarks!(list, extra);

			let storage_info = AllPalletsWithSystem::storage_info();

			(list, storage_info)
		}

		fn dispatch_benchmark(
			config: frame_benchmarking::BenchmarkConfig
		) -> Result<Vec<frame_benchmarking::BenchmarkBatch>, sp_runtime::RuntimeString> {
			use frame_benchmarking::{baseline, Benchmarking, BenchmarkBatch,  TrackedStorageKey};

			// Trying to add benchmarks directly to the Session Pallet caused cyclic dependency
			// issues. To get around that, we separated the Session benchmarks into its own crate,
			// which is why we need these two lines below.
			use pallet_session_benchmarking::Pallet as SessionBench;
			use pallet_offences_benchmarking::Pallet as OffencesBench;
			use pallet_election_provider_support_benchmarking::Pallet as EPSBench;
			use pallet_nomination_pools_benchmarking::Pallet as NominationPoolsBench;
			use frame_system_benchmarking::Pallet as SystemBench;
			use baseline::Pallet as BaselineBench;

			impl pallet_session_benchmarking::Config for Runtime {}
			impl pallet_offences_benchmarking::Config for Runtime {}
			impl pallet_election_provider_support_benchmarking::Config for Runtime {}
			impl frame_system_benchmarking::Config for Runtime {}
			impl baseline::Config for Runtime {}
			impl pallet_nomination_pools_benchmarking::Config for Runtime {}

			let whitelist: Vec<TrackedStorageKey> = vec![
				// Block Number
				hex_literal::hex!("26aa394eea5630e07c48ae0c9558cef702a5c1b19ab7a04f536c519aca4983ac").to_vec().into(),
				// Total Issuance
				hex_literal::hex!("c2261276cc9d1f8598ea4b6a74b15c2f57c875e4cff74148e4628f264b974c80").to_vec().into(),
				// Execution Phase
				hex_literal::hex!("26aa394eea5630e07c48ae0c9558cef7ff553b5a9862a516939d82b3d3d8661a").to_vec().into(),
				// Event Count
				hex_literal::hex!("26aa394eea5630e07c48ae0c9558cef70a98fdbe9ce6c55837576c60c7af3850").to_vec().into(),
				// System Events
				hex_literal::hex!("26aa394eea5630e07c48ae0c9558cef780d41e5e16056765bc8461851072c9d7").to_vec().into(),
				// System BlockWeight
				hex_literal::hex!("26aa394eea5630e07c48ae0c9558cef734abf5cb34d6244378cddbf18e849d96").to_vec().into(),
				// Treasury Account
				hex_literal::hex!("26aa394eea5630e07c48ae0c9558cef7b99d880ec681799c0cf30e8886371da95ecffd7b6c0f78751baa9d281e0bfa3a6d6f646c70792f74727372790000000000000000000000000000000000000000").to_vec().into(),
			];

			let mut batches = Vec::<BenchmarkBatch>::new();
			let params = (&config, &whitelist);
			add_benchmarks!(params, batches);

			Ok(batches)
		}
	}
}

#[cfg(test)]
mod tests {
	use frame_election_provider_support::NposSolution;
	use frame_system::offchain::CreateSignedTransaction;
	use sp_runtime::UpperOf;

	use super::*;

	#[test]
	fn validate_transaction_submitter_bounds() {
		fn is_submit_signed_transaction<T>()
		where
			T: CreateSignedTransaction<RuntimeCall>,
		{
		}

		is_submit_signed_transaction::<Runtime>();
	}

	#[test]
	fn perbill_as_onchain_accuracy() {
		type OnChainAccuracy =
		<<Runtime as pallet_election_provider_multi_phase::MinerConfig>::Solution as NposSolution>::Accuracy;
		let maximum_chain_accuracy: Vec<UpperOf<OnChainAccuracy>> = (0..MaxNominations::get())
			.map(|_| <UpperOf<OnChainAccuracy>>::from(OnChainAccuracy::one().deconstruct()))
			.collect();
		let _: UpperOf<OnChainAccuracy> =
			maximum_chain_accuracy.iter().fold(0, |acc, x| acc.checked_add(*x).unwrap());
	}

	#[test]
	fn call_size() {
		let size = core::mem::size_of::<RuntimeCall>();
		assert!(
			size <= 256,
			"size of RuntimeCall {} is more than 256 bytes: some calls have too big arguments, use Box to reduce the
			size of RuntimeCall.
			If the limit is too strong, maybe consider increase the limit to 300.",
			size,
		);
	}
}<|MERGE_RESOLUTION|>--- conflicted
+++ resolved
@@ -52,10 +52,7 @@
 #[cfg(any(feature = "std", test))]
 pub use pallet_balances::Call as BalancesCall;
 pub use pallet_chainbridge;
-<<<<<<< HEAD
-=======
 use pallet_contracts::Determinism;
->>>>>>> 93cb5983
 pub use pallet_ddc_clusters;
 pub use pallet_ddc_customers;
 pub use pallet_ddc_nodes;
@@ -131,11 +128,7 @@
 	// and set impl_version to 0. If only runtime
 	// implementation changes and behavior does not, then leave spec_version as
 	// is and increment impl_version.
-<<<<<<< HEAD
-	spec_version: 48300,
-=======
 	spec_version: 48400,
->>>>>>> 93cb5983
 	impl_version: 0,
 	apis: RUNTIME_API_VERSIONS,
 	transaction_version: 9,
@@ -567,13 +560,9 @@
 	type RuntimeEvent = RuntimeEvent;
 	type ControlOrigin = frame_system::EnsureRoot<AccountId>;
 	type Deposit = ConstU128<{ DOLLARS }>;
-<<<<<<< HEAD
-	type DepositCurrency = Balances;
-=======
 	type Currency = Balances;
 	type BatchSize = frame_support::traits::ConstU32<64>;
 	type Staking = Staking;
->>>>>>> 93cb5983
 	type WeightInfo = ();
 }
 
@@ -1319,7 +1308,6 @@
 	type NodeVisitor = pallet_ddc_nodes::Pallet<Runtime>;
 	type NodeCreator = pallet_ddc_nodes::Pallet<Runtime>;
 }
-<<<<<<< HEAD
 
 parameter_types! {
 	pub const DdcCustomersPalletId: PalletId = PalletId(*b"accounts"); // DDC maintainer's stake
@@ -1336,24 +1324,6 @@
 	type WeightInfo = pallet_ddc_customers::weights::SubstrateWeight<Runtime>;
 }
 
-=======
-
-parameter_types! {
-	pub const DdcCustomersPalletId: PalletId = PalletId(*b"accounts"); // DDC maintainer's stake
-	pub const UnlockingDelay: BlockNumber = 100800_u32; // 1 hour * 24 * 7 = 7 days; (1 hour is 600 blocks)
-}
-
-impl pallet_ddc_customers::Config for Runtime {
-	type UnlockingDelay = UnlockingDelay;
-	type Currency = Balances;
-	type PalletId = DdcCustomersPalletId;
-	type RuntimeEvent = RuntimeEvent;
-	type ClusterVisitor = pallet_ddc_clusters::Pallet<Runtime>;
-	type ClusterCreator = pallet_ddc_clusters::Pallet<Runtime>;
-	type WeightInfo = pallet_ddc_customers::weights::SubstrateWeight<Runtime>;
-}
-
->>>>>>> 93cb5983
 impl pallet_ddc_nodes::Config for Runtime {
 	type RuntimeEvent = RuntimeEvent;
 	type StakingVisitor = pallet_ddc_staking::Pallet<Runtime>;
@@ -1491,15 +1461,12 @@
 pub type SignedPayload = generic::SignedPayload<RuntimeCall, SignedExtra>;
 /// Extrinsic type that has already been checked.
 pub type CheckedExtrinsic = generic::CheckedExtrinsic<AccountId, RuntimeCall, SignedExtra>;
-<<<<<<< HEAD
-=======
 /// Runtime migrations
 type Migrations = (
 	pallet_election_provider_multi_phase::migrations::v1::MigrateToV1<Runtime>,
 	pallet_fast_unstake::migrations::v1::MigrateToV1<Runtime>,
 );
 
->>>>>>> 93cb5983
 /// Executive: handles dispatch to the various modules.
 pub type Executive = frame_executive::Executive<
 	Runtime,
@@ -1507,16 +1474,7 @@
 	frame_system::ChainContext<Runtime>,
 	Runtime,
 	AllPalletsWithSystem,
-<<<<<<< HEAD
-	(
-		pallet_scheduler::migration::v3::MigrateToV4<Runtime>,
-		pallet_democracy::migrations::v1::Migration<Runtime>,
-		pallet_multisig::migrations::v1::MigrateToV1<Runtime>,
-		pallet_contracts::Migration<Runtime>,
-	),
-=======
 	Migrations,
->>>>>>> 93cb5983
 >;
 
 mod custom_migration {
@@ -1742,9 +1700,6 @@
 			input_data: Vec<u8>,
 		) -> pallet_contracts_primitives::ContractExecResult<Balance> {
 			let gas_limit = gas_limit.unwrap_or(RuntimeBlockWeights::get().max_block);
-<<<<<<< HEAD
-			Contracts::bare_call(origin, dest, value, gas_limit, storage_deposit_limit, input_data, true)
-=======
 			Contracts::bare_call(
 				origin,
 				dest,
@@ -1755,7 +1710,6 @@
 				true,
 				pallet_contracts::Determinism::Deterministic,
 			)
->>>>>>> 93cb5983
 		}
 
 		fn instantiate(
