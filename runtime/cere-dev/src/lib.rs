// This file is part of Substrate.

// Copyright (C) 2018-2022 Parity Technologies (UK) Ltd.
// SPDX-License-Identifier: GPL-3.0-or-later WITH Classpath-exception-2.0

// This program is free software: you can redistribute it and/or modify
// it under the terms of the GNU General Public License as published by
// the Free Software Foundation, either version 3 of the License, or
// (at your option) any later version.

// This program is distributed in the hope that it will be useful,
// but WITHOUT ANY WARRANTY; without even the implied warranty of
// MERCHANTABILITY or FITNESS FOR A PARTICULAR PURPOSE. See the
// GNU General Public License for more details.

// You should have received a copy of the GNU General Public License
// along with this program. If not, see <https://www.gnu.org/licenses/>.

//! The Substrate runtime. This can be compiled with `#[no_std]`, ready for Wasm.

#![cfg_attr(not(feature = "std"), no_std)]
// `construct_runtime!` does a lot of recursion and requires us to increase the limit to 256.
#![recursion_limit = "256"]

use codec::{Decode, Encode, MaxEncodedLen};
use ddc_traits::pallet::PalletVisitor;
use frame_election_provider_support::{onchain, BalancingConfig, SequentialPhragmen, VoteWeight};
use frame_support::{
	construct_runtime,
	dispatch::DispatchClass,
	pallet_prelude::Get,
	parameter_types,
	traits::{
		ConstBool, ConstU128, ConstU16, ConstU32, Currency, EitherOfDiverse, EqualPrivilegeOnly,
		Everything, Imbalance, InstanceFilter, KeyOwnerProofSystem, LockIdentifier, Nothing,
		OnUnbalanced, U128CurrencyToVote, WithdrawReasons,
	},
	weights::{
		constants::{
			BlockExecutionWeight, ExtrinsicBaseWeight, RocksDbWeight, WEIGHT_REF_TIME_PER_SECOND,
		},
		ConstantMultiplier, IdentityFee, Weight,
	},
	PalletId, RuntimeDebug,
};
#[cfg(any(feature = "std", test))]
pub use frame_system::Call as SystemCall;
use frame_system::{
	limits::{BlockLength, BlockWeights},
	EnsureRoot,
};
pub use node_primitives::{AccountId, Signature};
use node_primitives::{AccountIndex, Balance, BlockNumber, Hash, Index, Moment};
#[cfg(any(feature = "std", test))]
pub use pallet_balances::Call as BalancesCall;
pub use pallet_chainbridge;
use pallet_contracts::Determinism;
pub use pallet_ddc_clusters;
pub use pallet_ddc_customers;
pub use pallet_ddc_nodes;
pub use pallet_ddc_payouts;
pub use pallet_ddc_staking;
use pallet_election_provider_multi_phase::SolutionAccuracyOf;
use pallet_grandpa::{
	fg_primitives, AuthorityId as GrandpaId, AuthorityList as GrandpaAuthorityList,
};
use pallet_im_online::sr25519::AuthorityId as ImOnlineId;
use pallet_session::historical::{self as pallet_session_historical};
#[cfg(any(feature = "std", test))]
pub use pallet_staking::StakerStatus;
#[cfg(any(feature = "std", test))]
pub use pallet_sudo::Call as SudoCall;
pub use pallet_transaction_payment::{CurrencyAdapter, Multiplier, TargetedFeeAdjustment};
use pallet_transaction_payment::{FeeDetails, RuntimeDispatchInfo};
use sp_api::impl_runtime_apis;
use sp_authority_discovery::AuthorityId as AuthorityDiscoveryId;
use sp_core::{crypto::KeyTypeId, OpaqueMetadata};
use sp_inherents::{CheckInherentsResult, InherentData};
use sp_io::hashing::blake2_128;
#[cfg(any(feature = "std", test))]
pub use sp_runtime::BuildStorage;
use sp_runtime::{
	create_runtime_str,
	curve::PiecewiseLinear,
	generic, impl_opaque_keys,
	traits::{
		self, AccountIdConversion, BlakeTwo256, Block as BlockT, Bounded, ConvertInto,
		Identity as IdentityConvert, NumberFor, OpaqueKeys, SaturatedConversion, StaticLookup,
	},
	transaction_validity::{TransactionPriority, TransactionSource, TransactionValidity},
	ApplyExtrinsicResult, FixedPointNumber, FixedU128, Perbill, Percent, Permill, Perquintill,
};
use sp_std::prelude::*;
#[cfg(any(feature = "std", test))]
use sp_version::NativeVersion;
use sp_version::RuntimeVersion;
use static_assertions::const_assert;

/// Implementations of some helper traits passed into runtime modules as associated types.
pub mod impls;
/// Constant values used within the runtime.
use cere_dev_runtime_constants::{currency::*, time::*};
use impls::Author;
use sp_runtime::generic::Era;

/// Generated voter bag information.
mod voter_bags;

// Make the WASM binary available.
#[cfg(feature = "std")]
include!(concat!(env!("OUT_DIR"), "/wasm_binary.rs"));

/// Wasm binary unwrapped. If built with `SKIP_WASM_BUILD`, the function panics.
#[cfg(feature = "std")]
pub fn wasm_binary_unwrap() -> &'static [u8] {
	WASM_BINARY.expect(
		"Development wasm binary is not available. This means the client is built with \
		 `SKIP_WASM_BUILD` flag and it is only usable for production chains. Please rebuild with \
		 the flag disabled.",
	)
}

/// Runtime version.
#[sp_version::runtime_version]
pub const VERSION: RuntimeVersion = RuntimeVersion {
	spec_name: create_runtime_str!("node"),
	impl_name: create_runtime_str!("substrate-node"),
	authoring_version: 10,
	// Per convention: if the runtime behavior changes, increment spec_version
	// and set impl_version to 0. If only runtime
	// implementation changes and behavior does not, then leave spec_version as
	// is and increment impl_version.
	spec_version: 48701,
	impl_version: 0,
	apis: RUNTIME_API_VERSIONS,
<<<<<<< HEAD
	transaction_version: 12,
=======
	transaction_version: 13,
>>>>>>> f49fb1e4
	state_version: 0,
};

/// The BABE epoch configuration at genesis.
pub const BABE_GENESIS_EPOCH_CONFIG: sp_consensus_babe::BabeEpochConfiguration =
	sp_consensus_babe::BabeEpochConfiguration {
		c: PRIMARY_PROBABILITY,
		allowed_slots: sp_consensus_babe::AllowedSlots::PrimaryAndSecondaryPlainSlots,
	};

/// Native version.
#[cfg(any(feature = "std", test))]
pub fn native_version() -> NativeVersion {
	NativeVersion { runtime_version: VERSION, can_author_with: Default::default() }
}

type NegativeImbalance = <Balances as Currency<AccountId>>::NegativeImbalance;

pub struct DealWithFees;
impl OnUnbalanced<NegativeImbalance> for DealWithFees {
	fn on_unbalanceds<B>(mut fees_then_tips: impl Iterator<Item = NegativeImbalance>) {
		if let Some(fees) = fees_then_tips.next() {
			// for fees, 50% to treasury, 50% to author
			let mut split = fees.ration(50, 50);
			if let Some(tips) = fees_then_tips.next() {
				// for tips, if any, 50% to treasury, 50% to author (though this can be anything)
				tips.ration_merge_into(50, 50, &mut split);
			}
			Treasury::on_unbalanced(split.0);
			Author::on_unbalanced(split.1);
		}
	}
}

/// We assume that ~10% of the block weight is consumed by `on_initialize` handlers.
/// This is used to limit the maximal weight of a single extrinsic.
const AVERAGE_ON_INITIALIZE_RATIO: Perbill = Perbill::from_percent(10);
/// We allow `Normal` extrinsics to fill up the block up to 75%, the rest can be used
/// by  Operational  extrinsics.
const NORMAL_DISPATCH_RATIO: Perbill = Perbill::from_percent(75);
/// We allow for 2 seconds of compute with a 6 second average block time, with maximum proof size.
const MAXIMUM_BLOCK_WEIGHT: Weight =
	Weight::from_parts(WEIGHT_REF_TIME_PER_SECOND.saturating_mul(2), u64::MAX);

parameter_types! {
	pub const BlockHashCount: BlockNumber = 2400;
	pub const Version: RuntimeVersion = VERSION;
	pub RuntimeBlockLength: BlockLength =
		BlockLength::max_with_normal_ratio(5 * 1024 * 1024, NORMAL_DISPATCH_RATIO);
	pub RuntimeBlockWeights: BlockWeights = BlockWeights::builder()
		.base_block(BlockExecutionWeight::get())
		.for_class(DispatchClass::all(), |weights| {
			weights.base_extrinsic = ExtrinsicBaseWeight::get();
		})
		.for_class(DispatchClass::Normal, |weights| {
			weights.max_total = Some(NORMAL_DISPATCH_RATIO * MAXIMUM_BLOCK_WEIGHT);
		})
		.for_class(DispatchClass::Operational, |weights| {
			weights.max_total = Some(MAXIMUM_BLOCK_WEIGHT);
			// Operational transactions have some extra reserved space, so that they
			// are included even if block reached `MAXIMUM_BLOCK_WEIGHT`.
			weights.reserved = Some(
				MAXIMUM_BLOCK_WEIGHT - NORMAL_DISPATCH_RATIO * MAXIMUM_BLOCK_WEIGHT
			);
		})
		.avg_block_initialization(AVERAGE_ON_INITIALIZE_RATIO)
		.build_or_panic();
}

const_assert!(NORMAL_DISPATCH_RATIO.deconstruct() >= AVERAGE_ON_INITIALIZE_RATIO.deconstruct());

impl frame_system::Config for Runtime {
	type BaseCallFilter = Everything;
	type BlockWeights = RuntimeBlockWeights;
	type BlockLength = RuntimeBlockLength;
	type DbWeight = RocksDbWeight;
	type RuntimeOrigin = RuntimeOrigin;
	type RuntimeCall = RuntimeCall;
	type Index = Index;
	type BlockNumber = BlockNumber;
	type Hash = Hash;
	type Hashing = BlakeTwo256;
	type AccountId = AccountId;
	type Lookup = Indices;
	type Header = generic::Header<BlockNumber, BlakeTwo256>;
	type RuntimeEvent = RuntimeEvent;
	type BlockHashCount = BlockHashCount;
	type Version = Version;
	type PalletInfo = PalletInfo;
	type AccountData = pallet_balances::AccountData<Balance>;
	type OnNewAccount = ();
	type OnKilledAccount = ();
	type SystemWeightInfo = frame_system::weights::SubstrateWeight<Runtime>;
	type SS58Prefix = ConstU16<54>;
	type OnSetCode = ();
	type MaxConsumers = ConstU32<16>;
}

impl pallet_randomness_collective_flip::Config for Runtime {}

impl pallet_utility::Config for Runtime {
	type RuntimeEvent = RuntimeEvent;
	type RuntimeCall = RuntimeCall;
	type PalletsOrigin = OriginCaller;
	type WeightInfo = pallet_utility::weights::SubstrateWeight<Runtime>;
}

parameter_types! {
	// One storage item; key size is 32; value is size 4+4+16+32 bytes = 56 bytes.
	pub const DepositBase: Balance = deposit(1, 88);
	// Additional storage item size of 32 bytes.
	pub const DepositFactor: Balance = deposit(0, 32);
	pub const MaxSignatories: u32 = 100;
}

impl pallet_multisig::Config for Runtime {
	type RuntimeEvent = RuntimeEvent;
	type RuntimeCall = RuntimeCall;
	type Currency = Balances;
	type DepositBase = DepositBase;
	type DepositFactor = DepositFactor;
	type MaxSignatories = MaxSignatories;
	type WeightInfo = pallet_multisig::weights::SubstrateWeight<Runtime>;
}

parameter_types! {
	// One storage item; key size 32, value size 8; .
	pub const ProxyDepositBase: Balance = deposit(1, 8);
	// Additional storage item size of 33 bytes.
	pub const ProxyDepositFactor: Balance = deposit(0, 33);
	pub const AnnouncementDepositBase: Balance = deposit(1, 8);
	pub const AnnouncementDepositFactor: Balance = deposit(0, 66);
}

/// The type used to represent the kinds of proxying allowed.
#[derive(
	Copy,
	Clone,
	Eq,
	PartialEq,
	Ord,
	PartialOrd,
	Encode,
	Decode,
	RuntimeDebug,
	MaxEncodedLen,
	scale_info::TypeInfo,
)]
pub enum ProxyType {
	Any,
	NonTransfer,
	Governance,
	Staking,
}
impl Default for ProxyType {
	fn default() -> Self {
		Self::Any
	}
}
impl InstanceFilter<RuntimeCall> for ProxyType {
	fn filter(&self, c: &RuntimeCall) -> bool {
		match self {
			ProxyType::Any => true,
			ProxyType::NonTransfer => !matches!(
				c,
				RuntimeCall::Balances(..) |
					RuntimeCall::Vesting(pallet_vesting::Call::vested_transfer { .. }) |
					RuntimeCall::Indices(pallet_indices::Call::transfer { .. }) |
					RuntimeCall::NominationPools(..)
			),
			ProxyType::Governance => matches!(
				c,
				RuntimeCall::Democracy(..) |
					RuntimeCall::Council(..) |
					RuntimeCall::Society(..) |
					RuntimeCall::TechnicalCommittee(..) |
					RuntimeCall::Elections(..) |
					RuntimeCall::Treasury(..)
			),
			ProxyType::Staking => matches!(c, RuntimeCall::Staking(..)),
		}
	}
	fn is_superset(&self, o: &Self) -> bool {
		match (self, o) {
			(x, y) if x == y => true,
			(ProxyType::Any, _) => true,
			(_, ProxyType::Any) => false,
			(ProxyType::NonTransfer, _) => true,
			_ => false,
		}
	}
}

impl pallet_proxy::Config for Runtime {
	type RuntimeEvent = RuntimeEvent;
	type RuntimeCall = RuntimeCall;
	type Currency = Balances;
	type ProxyType = ProxyType;
	type ProxyDepositBase = ProxyDepositBase;
	type ProxyDepositFactor = ProxyDepositFactor;
	type MaxProxies = ConstU32<32>;
	type WeightInfo = pallet_proxy::weights::SubstrateWeight<Runtime>;
	type MaxPending = ConstU32<32>;
	type CallHasher = BlakeTwo256;
	type AnnouncementDepositBase = AnnouncementDepositBase;
	type AnnouncementDepositFactor = AnnouncementDepositFactor;
}

parameter_types! {
	pub const PreimageMaxSize: u32 = 4096 * 1024;
	pub const PreimageBaseDeposit: Balance = deposit(2, 64);
	pub const PreimageByteDeposit: Balance = deposit(0, 1);
}

impl pallet_preimage::Config for Runtime {
	type WeightInfo = pallet_preimage::weights::SubstrateWeight<Runtime>;
	type RuntimeEvent = RuntimeEvent;
	type Currency = Balances;
	type ManagerOrigin = EnsureRoot<AccountId>;
	type BaseDeposit = PreimageBaseDeposit;
	type ByteDeposit = PreimageByteDeposit;
}

parameter_types! {
	pub MaximumSchedulerWeight: Weight = Perbill::from_percent(80) *
		RuntimeBlockWeights::get().max_block;
}

impl pallet_scheduler::Config for Runtime {
	type RuntimeEvent = RuntimeEvent;
	type RuntimeOrigin = RuntimeOrigin;
	type PalletsOrigin = OriginCaller;
	type RuntimeCall = RuntimeCall;
	type MaximumWeight = MaximumSchedulerWeight;
	type ScheduleOrigin = EnsureRoot<AccountId>;
	type MaxScheduledPerBlock = ConstU32<512>;
	type WeightInfo = pallet_scheduler::weights::SubstrateWeight<Runtime>;
	type OriginPrivilegeCmp = EqualPrivilegeOnly;
	type Preimages = ();
}

parameter_types! {
	// NOTE: Currently it is not possible to change the epoch duration after the chain has started.
	//       Attempting to do so will brick block production.
	pub const EpochDuration: u64 = EPOCH_DURATION_IN_SLOTS;
	pub const ExpectedBlockTime: Moment = MILLISECS_PER_BLOCK;
	pub const ReportLongevity: u64 =
		BondingDuration::get() as u64 * SessionsPerEra::get() as u64 * EpochDuration::get();
}

impl pallet_babe::Config for Runtime {
	type EpochDuration = EpochDuration;
	type ExpectedBlockTime = ExpectedBlockTime;
	type EpochChangeTrigger = pallet_babe::ExternalTrigger;
	type DisabledValidators = Session;

	type KeyOwnerProofSystem = Historical;

	type KeyOwnerProof = <Self::KeyOwnerProofSystem as KeyOwnerProofSystem<(
		KeyTypeId,
		pallet_babe::AuthorityId,
	)>>::Proof;

	type KeyOwnerIdentification = <Self::KeyOwnerProofSystem as KeyOwnerProofSystem<(
		KeyTypeId,
		pallet_babe::AuthorityId,
	)>>::IdentificationTuple;

	type HandleEquivocation =
		pallet_babe::EquivocationHandler<Self::KeyOwnerIdentification, Offences, ReportLongevity>;

	type WeightInfo = ();
	type MaxAuthorities = MaxAuthorities;
}

parameter_types! {
	pub const IndexDeposit: Balance = 10 * DOLLARS;
}

impl pallet_indices::Config for Runtime {
	type AccountIndex = AccountIndex;
	type Currency = Balances;
	type Deposit = IndexDeposit;
	type RuntimeEvent = RuntimeEvent;
	type WeightInfo = pallet_indices::weights::SubstrateWeight<Runtime>;
}

parameter_types! {
	pub const ExistentialDeposit: Balance = DOLLARS;
	// For weight estimation, we assume that the most locks on an individual account will be 50.
	// This number may need to be adjusted in the future if this assumption no longer holds true.
	pub const MaxLocks: u32 = 50;
	pub const MaxReserves: u32 = 50;
}

impl pallet_balances::Config for Runtime {
	type MaxLocks = MaxLocks;
	type MaxReserves = MaxReserves;
	type ReserveIdentifier = [u8; 8];
	type Balance = Balance;
	type DustRemoval = ();
	type RuntimeEvent = RuntimeEvent;
	type ExistentialDeposit = ExistentialDeposit;
	type AccountStore = frame_system::Pallet<Runtime>;
	type WeightInfo = pallet_balances::weights::SubstrateWeight<Runtime>;
}

parameter_types! {
	pub const TransactionByteFee: Balance = 10 * MILLICENTS;
	pub const OperationalFeeMultiplier: u8 = 5;
	pub const TargetBlockFullness: Perquintill = Perquintill::from_percent(25);
	pub AdjustmentVariable: Multiplier = Multiplier::saturating_from_rational(1, 100_000);
	pub MinimumMultiplier: Multiplier = Multiplier::saturating_from_rational(1, 1_000_000_000u128);
	pub MaximumMultiplier: Multiplier = Bounded::max_value();
}

impl pallet_transaction_payment::Config for Runtime {
	type RuntimeEvent = RuntimeEvent;
	type OnChargeTransaction = CurrencyAdapter<Balances, DealWithFees>;
	type OperationalFeeMultiplier = OperationalFeeMultiplier;
	type WeightToFee = IdentityFee<Balance>;
	type LengthToFee = ConstantMultiplier<Balance, TransactionByteFee>;
	type FeeMultiplierUpdate = TargetedFeeAdjustment<
		Self,
		TargetBlockFullness,
		AdjustmentVariable,
		MinimumMultiplier,
		MaximumMultiplier,
	>;
}

parameter_types! {
	pub const MinimumPeriod: Moment = SLOT_DURATION / 2;
}

impl pallet_timestamp::Config for Runtime {
	type Moment = Moment;
	type OnTimestampSet = Babe;
	type MinimumPeriod = MinimumPeriod;
	type WeightInfo = pallet_timestamp::weights::SubstrateWeight<Runtime>;
}

impl pallet_authorship::Config for Runtime {
	type FindAuthor = pallet_session::FindAccountFromAuthorIndex<Self, Babe>;
	type EventHandler = (Staking, ImOnline);
}

impl_opaque_keys! {
	pub struct SessionKeys {
		pub grandpa: Grandpa,
		pub babe: Babe,
		pub im_online: ImOnline,
		pub authority_discovery: AuthorityDiscovery,
	}
}

impl pallet_session::Config for Runtime {
	type RuntimeEvent = RuntimeEvent;
	type ValidatorId = <Self as frame_system::Config>::AccountId;
	type ValidatorIdOf = pallet_staking::StashOf<Self>;
	type ShouldEndSession = Babe;
	type NextSessionRotation = Babe;
	type SessionManager = pallet_session::historical::NoteHistoricalRoot<Self, Staking>;
	type SessionHandler = <SessionKeys as OpaqueKeys>::KeyTypeIdProviders;
	type Keys = SessionKeys;
	type WeightInfo = pallet_session::weights::SubstrateWeight<Runtime>;
}

impl pallet_session::historical::Config for Runtime {
	type FullIdentification = pallet_staking::Exposure<AccountId, Balance>;
	type FullIdentificationOf = pallet_staking::ExposureOf<Runtime>;
}

pallet_staking_reward_curve::build! {
	const REWARD_CURVE: PiecewiseLinear<'static> = curve!(
		min_inflation: 0_000_100,
		max_inflation: 0_050_000,
		ideal_stake: 0_200_000,
		falloff: 0_050_000,
		max_piece_count: 100,
		test_precision: 0_050_000,
	);
}

parameter_types! {
	pub const SessionsPerEra: sp_staking::SessionIndex = 6;
	pub const BondingDuration: sp_staking::EraIndex = 3;
	pub const SlashDeferDuration: sp_staking::EraIndex = 2;
	pub const RewardCurve: &'static PiecewiseLinear<'static> = &REWARD_CURVE;
	pub const MaxNominatorRewardedPerValidator: u32 = 256;
	pub const OffendingValidatorsThreshold: Perbill = Perbill::from_percent(17);
	pub OffchainRepeat: BlockNumber = 5;
}

pub struct StakingBenchmarkingConfig;
impl pallet_staking::BenchmarkingConfig for StakingBenchmarkingConfig {
	type MaxNominators = ConstU32<1000>;
	type MaxValidators = ConstU32<1000>;
}

type StakingAdminOrigin = EitherOfDiverse<
	EnsureRoot<AccountId>,
	pallet_collective::EnsureProportionAtLeast<AccountId, CouncilCollective, 3, 4>,
>;

impl pallet_staking::Config for Runtime {
	type MaxNominations = MaxNominations;
	type Currency = Balances;
	type CurrencyBalance = Balance;
	type UnixTime = Timestamp;
	type CurrencyToVote = U128CurrencyToVote;
	type RewardRemainder = Treasury;
	type RuntimeEvent = RuntimeEvent;
	type Slash = Treasury; // send the slashed funds to the treasury.
	type Reward = (); // rewards are minted from the void
	type SessionsPerEra = SessionsPerEra;
	type BondingDuration = BondingDuration;
	type SlashDeferDuration = SlashDeferDuration;
	type AdminOrigin = StakingAdminOrigin;
	type SessionInterface = Self;
	type EraPayout = pallet_staking::ConvertCurve<RewardCurve>;
	type NextNewSession = Session;
	type MaxNominatorRewardedPerValidator = MaxNominatorRewardedPerValidator;
	type OffendingValidatorsThreshold = OffendingValidatorsThreshold;
	type ElectionProvider = ElectionProviderMultiPhase;
	type GenesisElectionProvider = onchain::OnChainExecution<OnChainSeqPhragmen>;
	type VoterList = VoterList;
	type TargetList = pallet_staking::UseValidatorsMap<Self>;
	type MaxUnlockingChunks = ConstU32<32>;
	type HistoryDepth = frame_support::traits::ConstU32<84>;
	type OnStakerSlash = NominationPools;
	type WeightInfo = pallet_staking::weights::SubstrateWeight<Runtime>;
	type BenchmarkingConfig = StakingBenchmarkingConfig;
}

impl pallet_fast_unstake::Config for Runtime {
	type RuntimeEvent = RuntimeEvent;
	type ControlOrigin = frame_system::EnsureRoot<AccountId>;
	type Deposit = ConstU128<{ DOLLARS }>;
	type Currency = Balances;
	type BatchSize = frame_support::traits::ConstU32<64>;
	type Staking = Staking;
	type MaxErasToCheckPerBlock = ConstU32<1>;
	#[cfg(feature = "runtime-benchmarks")]
	type MaxBackersPerValidator = MaxNominatorRewardedPerValidator;
	type WeightInfo = ();
}

parameter_types! {
	// phase durations. 1/4 of the last session for each.
	pub const SignedPhase: u32 = EPOCH_DURATION_IN_BLOCKS / 4;
	pub const UnsignedPhase: u32 = EPOCH_DURATION_IN_BLOCKS / 4;

	// signed config
	pub const SignedRewardBase: Balance = DOLLARS;
	pub const SignedDepositBase: Balance = DOLLARS;
	pub const SignedDepositByte: Balance = CENTS;

	pub BetterUnsignedThreshold: Perbill = Perbill::from_rational(1u32, 10_000);

	// miner configs
	pub const MultiPhaseUnsignedPriority: TransactionPriority = StakingUnsignedPriority::get() - 1u64;
	pub MinerMaxWeight: Weight = RuntimeBlockWeights::get()
		.get(DispatchClass::Normal)
		.max_extrinsic.expect("Normal extrinsics have a weight limit configured; qed")
		.saturating_sub(BlockExecutionWeight::get());
	// Solution can occupy 90% of normal block size
	pub MinerMaxLength: u32 = Perbill::from_rational(9u32, 10) *
		*RuntimeBlockLength::get()
		.max
		.get(DispatchClass::Normal);
	/// We take the top 10000 nominators as electing voters..
	pub const MaxElectingVoters: u32 = 10_000;
	/// ... and all of the validators as electable targets. Whilst this is the case, we cannot and
	/// shall not increase the size of the validator intentions.
	pub const MaxElectableTargets: u16 = u16::MAX;
	/// Setup election pallet to support maximum winners upto 1200. This will mean Staking Pallet
	/// cannot have active validators higher than this count.
	pub const MaxActiveValidators: u32 = 1200;
	pub MaxNominations: u32 = <NposSolution16 as frame_election_provider_support::NposSolution>::LIMIT as u32;
}

frame_election_provider_support::generate_solution_type!(
	#[compact]
	pub struct NposSolution16::<
		VoterIndex = u32,
		TargetIndex = u16,
		Accuracy = sp_runtime::PerU16,
		MaxVoters = MaxElectingVoters,
	>(16)
);

/// The numbers configured here could always be more than the the maximum limits of staking pallet
/// to ensure election snapshot will not run out of memory. For now, we set them to smaller values
/// since the staking is bounded and the weight pipeline takes hours for this single pallet.
pub struct ElectionProviderBenchmarkConfig;
impl pallet_election_provider_multi_phase::BenchmarkingConfig for ElectionProviderBenchmarkConfig {
	const VOTERS: [u32; 2] = [1000, 2000];
	const TARGETS: [u32; 2] = [500, 1000];
	const ACTIVE_VOTERS: [u32; 2] = [500, 800];
	const DESIRED_TARGETS: [u32; 2] = [200, 400];
	const SNAPSHOT_MAXIMUM_VOTERS: u32 = 1000;
	const MINER_MAXIMUM_VOTERS: u32 = 1000;
	const MAXIMUM_TARGETS: u32 = 300;
}

/// Maximum number of iterations for balancing that will be executed in the embedded OCW
/// miner of election provider multi phase.
pub const MINER_MAX_ITERATIONS: u32 = 10;

/// A source of random balance for NposSolver, which is meant to be run by the OCW election miner.
pub struct OffchainRandomBalancing;
impl Get<Option<BalancingConfig>> for OffchainRandomBalancing {
	fn get() -> Option<BalancingConfig> {
		use sp_runtime::traits::TrailingZeroInput;
		let iterations = match MINER_MAX_ITERATIONS {
			0 => 0,
			max => {
				let seed = sp_io::offchain::random_seed();
				let random = <u32>::decode(&mut TrailingZeroInput::new(&seed))
					.expect("input is padded with zeroes; qed") %
					max.saturating_add(1);
				random as usize
			},
		};

		let config = BalancingConfig { iterations, tolerance: 0 };
		Some(config)
	}
}

pub struct OnChainSeqPhragmen;
impl onchain::Config for OnChainSeqPhragmen {
	type System = Runtime;
	type Solver = SequentialPhragmen<
		AccountId,
		pallet_election_provider_multi_phase::SolutionAccuracyOf<Runtime>,
	>;
	type DataProvider = <Runtime as pallet_election_provider_multi_phase::Config>::DataProvider;
	type MaxWinners = MaxActiveValidators;
	type VotersBound = MaxElectingVoters;
	type TargetsBound = MaxElectableTargets;
	type WeightInfo = frame_election_provider_support::weights::SubstrateWeight<Runtime>;
}

impl pallet_election_provider_multi_phase::MinerConfig for Runtime {
	type AccountId = AccountId;
	type MaxLength = MinerMaxLength;
	type MaxWeight = MinerMaxWeight;
	type Solution = NposSolution16;
	type MaxVotesPerVoter = <
	<Self as pallet_election_provider_multi_phase::Config>::DataProvider
	as
	frame_election_provider_support::ElectionDataProvider
	>::MaxVotesPerVoter;

	// The unsigned submissions have to respect the weight of the submit_unsigned call, thus their
	// weight estimate function is wired to this call's weight.
	fn solution_weight(v: u32, t: u32, a: u32, d: u32) -> Weight {
		<
		<Self as pallet_election_provider_multi_phase::Config>::WeightInfo
		as
		pallet_election_provider_multi_phase::WeightInfo
		>::submit_unsigned(v, t, a, d)
	}
}

impl pallet_election_provider_multi_phase::Config for Runtime {
	type RuntimeEvent = RuntimeEvent;
	type Currency = Balances;
	type EstimateCallFee = TransactionPayment;
	type SignedPhase = SignedPhase;
	type UnsignedPhase = UnsignedPhase;
	type BetterUnsignedThreshold = BetterUnsignedThreshold;
	type BetterSignedThreshold = ();
	type OffchainRepeat = OffchainRepeat;
	type MinerTxPriority = MultiPhaseUnsignedPriority;
	type SignedMaxSubmissions = ConstU32<10>;
	type SignedRewardBase = SignedRewardBase;
	type SignedDepositBase = SignedDepositBase;
	type SignedDepositByte = SignedDepositByte;
	type SignedMaxRefunds = ConstU32<3>;
	type SignedDepositWeight = ();
	type SignedMaxWeight =
		<Self::MinerConfig as pallet_election_provider_multi_phase::MinerConfig>::MaxWeight;
	type MinerConfig = Self;
	type SlashHandler = (); // burn slashes
	type RewardHandler = (); // nothing to do upon rewards
	type DataProvider = Staking;
	type Fallback = onchain::OnChainExecution<OnChainSeqPhragmen>;
	type GovernanceFallback = onchain::OnChainExecution<OnChainSeqPhragmen>;
	type Solver = SequentialPhragmen<AccountId, SolutionAccuracyOf<Self>, OffchainRandomBalancing>;
	type ForceOrigin = EnsureRootOrHalfCouncil;
	type MaxElectableTargets = ConstU16<{ u16::MAX }>;
	type MaxElectingVoters = MaxElectingVoters;
	type BenchmarkingConfig = ElectionProviderBenchmarkConfig;
	type MaxWinners = MaxActiveValidators;
	type WeightInfo = pallet_election_provider_multi_phase::weights::SubstrateWeight<Self>;
}

parameter_types! {
	pub const BagThresholds: &'static [u64] = &voter_bags::THRESHOLDS;
}

type VoterBagsListInstance = pallet_bags_list::Instance1;
impl pallet_bags_list::Config<VoterBagsListInstance> for Runtime {
	type RuntimeEvent = RuntimeEvent;
	type ScoreProvider = Staking;
	type WeightInfo = pallet_bags_list::weights::SubstrateWeight<Runtime>;
	type BagThresholds = BagThresholds;
	type Score = VoteWeight;
}

parameter_types! {
	pub const LaunchPeriod: BlockNumber = 24 * 60 * MINUTES;
	pub const VotingPeriod: BlockNumber = 24 * 60 * MINUTES;
	pub const FastTrackVotingPeriod: BlockNumber = 3 * 60 * MINUTES;
	pub const MinimumDeposit: Balance = 50_000 * DOLLARS;
	pub const EnactmentPeriod: BlockNumber = 24 * 60 * MINUTES;
	pub const CooloffPeriod: BlockNumber = 7 * 24 * 60 * MINUTES;
	pub const MaxProposals: u32 = 100;
}

impl pallet_democracy::Config for Runtime {
	type RuntimeEvent = RuntimeEvent;
	type Currency = Balances;
	type EnactmentPeriod = EnactmentPeriod;
	type LaunchPeriod = LaunchPeriod;
	type VotingPeriod = VotingPeriod;
	type VoteLockingPeriod = EnactmentPeriod; // Same as EnactmentPeriod
	type MinimumDeposit = MinimumDeposit;
	/// A straight majority of the council can decide what their next motion is.
	type ExternalOrigin =
		pallet_collective::EnsureProportionAtLeast<AccountId, CouncilCollective, 1, 2>;
	/// A super-majority can have the next scheduled referendum be a straight majority-carries vote.
	type ExternalMajorityOrigin =
		pallet_collective::EnsureProportionAtLeast<AccountId, CouncilCollective, 3, 4>;
	/// A unanimous council can have the next scheduled referendum be a straight default-carries
	/// (NTB) vote.
	type ExternalDefaultOrigin =
		pallet_collective::EnsureProportionAtLeast<AccountId, CouncilCollective, 1, 1>;
	/// Two thirds of the technical committee can have an ExternalMajority/ExternalDefault vote
	/// be tabled immediately and with a shorter voting/enactment period.
	type FastTrackOrigin =
		pallet_collective::EnsureProportionAtLeast<AccountId, TechnicalCollective, 2, 3>;
	type InstantOrigin =
		pallet_collective::EnsureProportionAtLeast<AccountId, TechnicalCollective, 1, 1>;
	type InstantAllowed = frame_support::traits::ConstBool<true>;
	type FastTrackVotingPeriod = FastTrackVotingPeriod;
	// To cancel a proposal which has been passed, 2/3 of the council must agree to it.
	type CancellationOrigin =
		pallet_collective::EnsureProportionAtLeast<AccountId, CouncilCollective, 2, 3>;
	// To cancel a proposal before it has been passed, the technical committee must be unanimous or
	// Root must agree.
	type CancelProposalOrigin = EitherOfDiverse<
		EnsureRoot<AccountId>,
		pallet_collective::EnsureProportionAtLeast<AccountId, TechnicalCollective, 1, 1>,
	>;
	type BlacklistOrigin = EnsureRoot<AccountId>;
	// Any single technical committee member may veto a coming council proposal, however they can
	// only do it once and it lasts only for the cool-off period.
	type VetoOrigin = pallet_collective::EnsureMember<AccountId, TechnicalCollective>;
	type CooloffPeriod = CooloffPeriod;
	type Slash = Treasury;
	type Scheduler = Scheduler;
	type PalletsOrigin = OriginCaller;
	type MaxVotes = ConstU32<100>;
	type WeightInfo = pallet_democracy::weights::SubstrateWeight<Runtime>;
	type MaxProposals = MaxProposals;
	type Preimages = ();
	type MaxDeposits = ConstU32<100>;
	type MaxBlacklisted = ConstU32<100>;
}

parameter_types! {
	pub const CouncilMotionDuration: BlockNumber = 7 * DAYS;
	pub const CouncilMaxProposals: u32 = 100;
	pub const CouncilMaxMembers: u32 = 100;
}

type CouncilCollective = pallet_collective::Instance1;
impl pallet_collective::Config<CouncilCollective> for Runtime {
	type RuntimeOrigin = RuntimeOrigin;
	type Proposal = RuntimeCall;
	type RuntimeEvent = RuntimeEvent;
	type MotionDuration = CouncilMotionDuration;
	type MaxProposals = CouncilMaxProposals;
	type MaxMembers = CouncilMaxMembers;
	type DefaultVote = pallet_collective::PrimeDefaultVote;
	type WeightInfo = pallet_collective::weights::SubstrateWeight<Runtime>;
}

parameter_types! {
	pub const CandidacyBond: Balance = 5_000_000 * DOLLARS;
	// 1 storage item created, key size is 32 bytes, value size is 16+16.
	pub const VotingBondBase: Balance = deposit(1, 64);
	pub const VotingBondFactor: Balance = DOLLARS;
	pub const TermDuration: BlockNumber = 182 * DAYS;
	pub const DesiredMembers: u32 = 13;
	pub const DesiredRunnersUp: u32 = 20;
	pub const ElectionsPhragmenPalletId: LockIdentifier = *b"phrelect";
	pub const MaxVoters: u32 = 10 * 1000;
	pub const MaxCandidates: u32 = 1000;
}

// Make sure that there are no more than `MaxMembers` members elected via elections-phragmen.
const_assert!(DesiredMembers::get() <= CouncilMaxMembers::get());

impl pallet_elections_phragmen::Config for Runtime {
	type RuntimeEvent = RuntimeEvent;
	type PalletId = ElectionsPhragmenPalletId;
	type Currency = Balances;
	type ChangeMembers = Council;
	// NOTE: this implies that council's genesis members cannot be set directly and must come from
	// this module.
	type InitializeMembers = Council;
	type CurrencyToVote = U128CurrencyToVote;
	type CandidacyBond = CandidacyBond;
	type VotingBondBase = VotingBondBase;
	type VotingBondFactor = VotingBondFactor;
	type LoserCandidate = ();
	type KickedMember = ();
	type DesiredMembers = DesiredMembers;
	type DesiredRunnersUp = DesiredRunnersUp;
	type TermDuration = TermDuration;
	type WeightInfo = pallet_elections_phragmen::weights::SubstrateWeight<Runtime>;
	type MaxVoters = MaxVoters;
	type MaxCandidates = MaxCandidates;
}

parameter_types! {
	pub const TechnicalMotionDuration: BlockNumber = 5 * DAYS;
	pub const TechnicalMaxProposals: u32 = 100;
	pub const TechnicalMaxMembers: u32 = 100;
}

type TechnicalCollective = pallet_collective::Instance2;
impl pallet_collective::Config<TechnicalCollective> for Runtime {
	type RuntimeOrigin = RuntimeOrigin;
	type Proposal = RuntimeCall;
	type RuntimeEvent = RuntimeEvent;
	type MotionDuration = TechnicalMotionDuration;
	type MaxProposals = TechnicalMaxProposals;
	type MaxMembers = TechnicalMaxMembers;
	type DefaultVote = pallet_collective::PrimeDefaultVote;
	type WeightInfo = pallet_collective::weights::SubstrateWeight<Runtime>;
}

type EnsureRootOrHalfCouncil = EitherOfDiverse<
	EnsureRoot<AccountId>,
	pallet_collective::EnsureProportionMoreThan<AccountId, CouncilCollective, 1, 2>,
>;
impl pallet_membership::Config<pallet_membership::Instance1> for Runtime {
	type RuntimeEvent = RuntimeEvent;
	type AddOrigin = EnsureRootOrHalfCouncil;
	type RemoveOrigin = EnsureRootOrHalfCouncil;
	type SwapOrigin = EnsureRootOrHalfCouncil;
	type ResetOrigin = EnsureRootOrHalfCouncil;
	type PrimeOrigin = EnsureRootOrHalfCouncil;
	type MembershipInitialized = TechnicalCommittee;
	type MembershipChanged = TechnicalCommittee;
	type MaxMembers = TechnicalMaxMembers;
	type WeightInfo = pallet_membership::weights::SubstrateWeight<Runtime>;
}

parameter_types! {
	pub const ProposalBond: Permill = Permill::from_percent(5);
	pub const ProposalBondMinimum: Balance = 50_000 * DOLLARS;
	pub const SpendPeriod: BlockNumber = DAYS;
	pub const Burn: Permill = Permill::from_percent(0);
	pub const TipCountdown: BlockNumber = DAYS;
	pub const TipFindersFee: Percent = Percent::from_percent(20);
	pub const TipReportDepositBase: Balance = 50_000 * DOLLARS;
	pub const DataDepositPerByte: Balance = DOLLARS;
	pub const TreasuryPalletId: PalletId = PalletId(*b"py/trsry");
	pub const MaximumReasonLength: u32 = 16384;
	pub const MaxApprovals: u32 = 100;
}

impl pallet_treasury::Config for Runtime {
	type PalletId = TreasuryPalletId;
	type Currency = Balances;
	type ApproveOrigin = EitherOfDiverse<
		EnsureRoot<AccountId>,
		pallet_collective::EnsureProportionAtLeast<AccountId, CouncilCollective, 3, 5>,
	>;
	type RejectOrigin = EitherOfDiverse<
		EnsureRoot<AccountId>,
		pallet_collective::EnsureProportionMoreThan<AccountId, CouncilCollective, 1, 2>,
	>;
	type RuntimeEvent = RuntimeEvent;
	type OnSlash = ();
	type ProposalBond = ProposalBond;
	type ProposalBondMinimum = ProposalBondMinimum;
	type ProposalBondMaximum = ();
	type SpendPeriod = SpendPeriod;
	type Burn = Burn;
	type BurnDestination = ();
	type SpendFunds = Bounties;
	type WeightInfo = pallet_treasury::weights::SubstrateWeight<Runtime>;
	type MaxApprovals = MaxApprovals;
	type SpendOrigin = frame_support::traits::NeverEnsureOrigin<Balance>;
}

parameter_types! {
	pub const BountyCuratorDeposit: Permill = Permill::from_percent(50);
	pub const BountyValueMinimum: Balance = 10 * DOLLARS;
	pub const BountyDepositBase: Balance = 50_000 * DOLLARS;
	pub const CuratorDepositMultiplier: Permill = Permill::from_percent(50);
	pub const CuratorDepositMin: Balance = DOLLARS;
	pub const CuratorDepositMax: Balance = 100 * DOLLARS;
	pub const BountyDepositPayoutDelay: BlockNumber = 8 * DAYS;
	pub const BountyUpdatePeriod: BlockNumber = 90 * DAYS;
}

impl pallet_bounties::Config for Runtime {
	type RuntimeEvent = RuntimeEvent;
	type BountyDepositBase = BountyDepositBase;
	type BountyDepositPayoutDelay = BountyDepositPayoutDelay;
	type BountyUpdatePeriod = BountyUpdatePeriod;
	type CuratorDepositMultiplier = CuratorDepositMultiplier;
	type CuratorDepositMin = CuratorDepositMin;
	type CuratorDepositMax = CuratorDepositMax;
	type BountyValueMinimum = BountyValueMinimum;
	type DataDepositPerByte = DataDepositPerByte;
	type MaximumReasonLength = MaximumReasonLength;
	type WeightInfo = pallet_bounties::weights::SubstrateWeight<Runtime>;
	type ChildBountyManager = ChildBounties;
}

parameter_types! {
	pub const ChildBountyValueMinimum: Balance = DOLLARS;
}

impl pallet_child_bounties::Config for Runtime {
	type RuntimeEvent = RuntimeEvent;
	type MaxActiveChildBountyCount = ConstU32<5>;
	type ChildBountyValueMinimum = ChildBountyValueMinimum;
	type WeightInfo = pallet_child_bounties::weights::SubstrateWeight<Runtime>;
}

impl pallet_tips::Config for Runtime {
	type RuntimeEvent = RuntimeEvent;
	type DataDepositPerByte = DataDepositPerByte;
	type MaximumReasonLength = MaximumReasonLength;
	type Tippers = Elections;
	type TipCountdown = TipCountdown;
	type TipFindersFee = TipFindersFee;
	type TipReportDepositBase = TipReportDepositBase;
	type WeightInfo = pallet_tips::weights::SubstrateWeight<Runtime>;
}

parameter_types! {
	pub const DepositPerItem: Balance = deposit(1, 0);
	pub const DepositPerByte: Balance = deposit(0, 1);
	pub const MaxValueSize: u32 = 16 * 1024;
	// The lazy deletion runs inside on_initialize.
	pub DeletionWeightLimit: Weight = RuntimeBlockWeights::get()
		.per_class
		.get(DispatchClass::Normal)
		.max_total
		.unwrap_or(RuntimeBlockWeights::get().max_block);
	pub DeletionQueueDepth: u32 = 128;
	pub Schedule: pallet_contracts::Schedule<Runtime> = Default::default();
}

impl pallet_contracts::Config for Runtime {
	type Time = Timestamp;
	type Randomness = RandomnessCollectiveFlip;
	type Currency = Balances;
	type RuntimeEvent = RuntimeEvent;
	type RuntimeCall = RuntimeCall;
	/// The safest default is to allow no calls at all.
	///
	/// Runtimes should whitelist dispatchables that are allowed to be called from contracts
	/// and make sure they are stable. Dispatchables exposed to contracts are not allowed to
	/// change because that would break already deployed contracts. The `Call` structure itself
	/// is not allowed to change the indices of existing pallets, too.
	type CallFilter = Nothing;
	type DepositPerItem = DepositPerItem;
	type DepositPerByte = DepositPerByte;
	type CallStack = [pallet_contracts::Frame<Self>; 5];
	type WeightPrice = pallet_transaction_payment::Pallet<Self>;
	type WeightInfo = pallet_contracts::weights::SubstrateWeight<Self>;
	type ChainExtension = ();
	type DeletionQueueDepth = DeletionQueueDepth;
	type DeletionWeightLimit = DeletionWeightLimit;
	type Schedule = Schedule;
	type AddressGenerator = pallet_contracts::DefaultAddressGenerator;
	type MaxCodeLen = ConstU32<{ 123 * 1024 }>;
	type MaxStorageKeyLen = ConstU32<128>;
	type UnsafeUnstableInterface = ConstBool<false>;
	type MaxDebugBufferLen = ConstU32<{ 2 * 1024 * 1024 }>;
}

impl pallet_sudo::Config for Runtime {
	type RuntimeEvent = RuntimeEvent;
	type RuntimeCall = RuntimeCall;
}

parameter_types! {
	pub const ImOnlineUnsignedPriority: TransactionPriority = TransactionPriority::max_value();
	/// We prioritize im-online heartbeats over election solution submission.
	pub const StakingUnsignedPriority: TransactionPriority = TransactionPriority::max_value() / 2;
	pub const MaxAuthorities: u32 = 100;
	pub const MaxKeys: u32 = 10_000;
	pub const MaxPeerInHeartbeats: u32 = 10_000;
	pub const MaxPeerDataEncodingSize: u32 = 1_000;
}

impl<LocalCall> frame_system::offchain::CreateSignedTransaction<LocalCall> for Runtime
where
	RuntimeCall: From<LocalCall>,
{
	fn create_transaction<C: frame_system::offchain::AppCrypto<Self::Public, Self::Signature>>(
		call: RuntimeCall,
		public: <Signature as traits::Verify>::Signer,
		account: AccountId,
		nonce: Index,
	) -> Option<(RuntimeCall, <UncheckedExtrinsic as traits::Extrinsic>::SignaturePayload)> {
		let tip = 0;
		// take the biggest period possible.
		let period =
			BlockHashCount::get().checked_next_power_of_two().map(|c| c / 2).unwrap_or(2) as u64;
		let current_block = System::block_number()
			.saturated_into::<u64>()
			// The `System::block_number` is initialized with `n+1`,
			// so the actual block number is `n`.
			.saturating_sub(1);
		let era = Era::mortal(period, current_block);
		let extra = (
			frame_system::CheckNonZeroSender::<Runtime>::new(),
			frame_system::CheckSpecVersion::<Runtime>::new(),
			frame_system::CheckTxVersion::<Runtime>::new(),
			frame_system::CheckGenesis::<Runtime>::new(),
			frame_system::CheckEra::<Runtime>::from(era),
			frame_system::CheckNonce::<Runtime>::from(nonce),
			frame_system::CheckWeight::<Runtime>::new(),
			pallet_transaction_payment::ChargeTransactionPayment::<Runtime>::from(tip),
		);
		let raw_payload = SignedPayload::new(call, extra)
			.map_err(|e| {
				log::warn!("Unable to create signed payload: {:?}", e);
			})
			.ok()?;
		let signature = raw_payload.using_encoded(|payload| C::sign(payload, public))?;
		let address = Indices::unlookup(account);
		let (call, extra, _) = raw_payload.deconstruct();
		Some((call, (address, signature, extra)))
	}
}

impl frame_system::offchain::SigningTypes for Runtime {
	type Public = <Signature as traits::Verify>::Signer;
	type Signature = Signature;
}

impl<C> frame_system::offchain::SendTransactionTypes<C> for Runtime
where
	RuntimeCall: From<C>,
{
	type Extrinsic = UncheckedExtrinsic;
	type OverarchingCall = RuntimeCall;
}

impl pallet_im_online::Config for Runtime {
	type AuthorityId = ImOnlineId;
	type RuntimeEvent = RuntimeEvent;
	type NextSessionRotation = Babe;
	type ValidatorSet = Historical;
	type ReportUnresponsiveness = Offences;
	type UnsignedPriority = ImOnlineUnsignedPriority;
	type WeightInfo = pallet_im_online::weights::SubstrateWeight<Runtime>;
	type MaxKeys = MaxKeys;
	type MaxPeerInHeartbeats = MaxPeerInHeartbeats;
	type MaxPeerDataEncodingSize = MaxPeerDataEncodingSize;
}

impl pallet_offences::Config for Runtime {
	type RuntimeEvent = RuntimeEvent;
	type IdentificationTuple = pallet_session::historical::IdentificationTuple<Self>;
	type OnOffenceHandler = Staking;
}

impl pallet_authority_discovery::Config for Runtime {
	type MaxAuthorities = MaxAuthorities;
}

parameter_types! {
	pub MaxSetIdSessionEntries: u32 = BondingDuration::get() * SessionsPerEra::get();
}

impl pallet_grandpa::Config for Runtime {
	type RuntimeEvent = RuntimeEvent;

	type KeyOwnerProofSystem = Historical;

	type KeyOwnerProof =
		<Self::KeyOwnerProofSystem as KeyOwnerProofSystem<(KeyTypeId, GrandpaId)>>::Proof;

	type KeyOwnerIdentification = <Self::KeyOwnerProofSystem as KeyOwnerProofSystem<(
		KeyTypeId,
		GrandpaId,
	)>>::IdentificationTuple;

	type HandleEquivocation = pallet_grandpa::EquivocationHandler<
		Self::KeyOwnerIdentification,
		Offences,
		ReportLongevity,
	>;

	type WeightInfo = ();
	type MaxAuthorities = MaxAuthorities;
	type MaxSetIdSessionEntries = MaxSetIdSessionEntries;
}

parameter_types! {
	pub const BasicDeposit: Balance = 10 * DOLLARS;       // 258 bytes on-chain
	pub const FieldDeposit: Balance = 250 * CENTS;        // 66 bytes on-chain
	pub const SubAccountDeposit: Balance = 2 * DOLLARS;   // 53 bytes on-chain
	pub const MaxSubAccounts: u32 = 100;
	pub const MaxAdditionalFields: u32 = 100;
	pub const MaxRegistrars: u32 = 20;
}

impl pallet_identity::Config for Runtime {
	type RuntimeEvent = RuntimeEvent;
	type Currency = Balances;
	type BasicDeposit = BasicDeposit;
	type FieldDeposit = FieldDeposit;
	type SubAccountDeposit = SubAccountDeposit;
	type MaxSubAccounts = MaxSubAccounts;
	type MaxAdditionalFields = MaxAdditionalFields;
	type MaxRegistrars = MaxRegistrars;
	type Slashed = Treasury;
	type ForceOrigin = EnsureRootOrHalfCouncil;
	type RegistrarOrigin = EnsureRootOrHalfCouncil;
	type WeightInfo = pallet_identity::weights::SubstrateWeight<Runtime>;
}

parameter_types! {
	pub const ConfigDepositBase: Balance = 5 * DOLLARS;
	pub const FriendDepositFactor: Balance = 50 * CENTS;
	pub const MaxFriends: u16 = 9;
	pub const RecoveryDeposit: Balance = 5 * DOLLARS;
}

impl pallet_recovery::Config for Runtime {
	type RuntimeEvent = RuntimeEvent;
	type WeightInfo = pallet_recovery::weights::SubstrateWeight<Runtime>;
	type RuntimeCall = RuntimeCall;
	type Currency = Balances;
	type ConfigDepositBase = ConfigDepositBase;
	type FriendDepositFactor = FriendDepositFactor;
	type MaxFriends = MaxFriends;
	type RecoveryDeposit = RecoveryDeposit;
}

parameter_types! {
	pub const CandidateDeposit: Balance = 10 * DOLLARS;
	pub const WrongSideDeduction: Balance = 2 * DOLLARS;
	pub const MaxStrikes: u32 = 10;
	pub const RotationPeriod: BlockNumber = 80 * HOURS;
	pub const PeriodSpend: Balance = 500 * DOLLARS;
	pub const MaxLockDuration: BlockNumber = 36 * 30 * DAYS;
	pub const ChallengePeriod: BlockNumber = 7 * DAYS;
	pub const MaxCandidateIntake: u32 = 10;
	pub const SocietyPalletId: PalletId = PalletId(*b"py/socie");
}

impl pallet_society::Config for Runtime {
	type RuntimeEvent = RuntimeEvent;
	type PalletId = SocietyPalletId;
	type Currency = Balances;
	type Randomness = RandomnessCollectiveFlip;
	type CandidateDeposit = CandidateDeposit;
	type WrongSideDeduction = WrongSideDeduction;
	type MaxStrikes = MaxStrikes;
	type PeriodSpend = PeriodSpend;
	type MembershipChanged = ();
	type RotationPeriod = RotationPeriod;
	type MaxLockDuration = MaxLockDuration;
	type FounderSetOrigin =
		pallet_collective::EnsureProportionMoreThan<AccountId, CouncilCollective, 1, 2>;
	type SuspensionJudgementOrigin = pallet_society::EnsureFounder<Runtime>;
	type MaxCandidateIntake = MaxCandidateIntake;
	type ChallengePeriod = ChallengePeriod;
}

parameter_types! {
	pub const MinVestedTransfer: Balance = DOLLARS;
	pub UnvestedFundsAllowedWithdrawReasons: WithdrawReasons =
		WithdrawReasons::except(WithdrawReasons::TRANSFER | WithdrawReasons::RESERVE);
}

impl pallet_vesting::Config for Runtime {
	type RuntimeEvent = RuntimeEvent;
	type Currency = Balances;
	type BlockNumberToBalance = ConvertInto;
	type MinVestedTransfer = MinVestedTransfer;
	type WeightInfo = pallet_vesting::weights::SubstrateWeight<Runtime>;
	type UnvestedFundsAllowedWithdrawReasons = UnvestedFundsAllowedWithdrawReasons;
	// `VestingInfo` encode length is 36bytes. 28 schedules gets encoded as 1009 bytes, which is the
	// highest number of schedules that encodes less than 2^10.
	const MAX_VESTING_SCHEDULES: u32 = 28;
}

parameter_types! {
	pub const ChainId: u8 = 1;
	pub const ProposalLifetime: BlockNumber = 1000;
	pub BridgeAccountId: AccountId = AccountIdConversion::<AccountId>::into_account_truncating(&pallet_chainbridge::MODULE_ID);
}

/// Configure the send data pallet
impl pallet_chainbridge::Config for Runtime {
	type RuntimeEvent = RuntimeEvent;
	type AdminOrigin = frame_system::EnsureRoot<Self::AccountId>;
	type Proposal = RuntimeCall;
	type ChainIdentity = ChainId;
	type ProposalLifetime = ProposalLifetime;
	type BridgeAccountId = BridgeAccountId;
}

parameter_types! {
	pub HashId: pallet_chainbridge::ResourceId = pallet_chainbridge::derive_resource_id(1, &blake2_128(b"hash"));
	// Note: Chain ID is 0 indicating this is native to another chain
	pub NativeTokenId: pallet_chainbridge::ResourceId = pallet_chainbridge::derive_resource_id(0, &blake2_128(b"DAV"));

	pub NFTTokenId: pallet_chainbridge::ResourceId = pallet_chainbridge::derive_resource_id(1, &blake2_128(b"NFT"));
}

impl pallet_erc721::Config for Runtime {
	type RuntimeEvent = RuntimeEvent;
	type Identifier = NFTTokenId;
}

impl pallet_erc20::Config for Runtime {
	type RuntimeEvent = RuntimeEvent;
	type BridgeOrigin = pallet_chainbridge::EnsureBridge<Runtime>;
	type Currency = pallet_balances::Pallet<Runtime>;
	type HashId = HashId;
	type NativeTokenId = NativeTokenId;
	type Erc721Id = NFTTokenId;
}

parameter_types! {
	pub const PoolsPalletId: PalletId = PalletId(*b"py/nopls");
	// Allow pools that got slashed up to 90% to remain operational.
	pub const MaxPointsToBalance: u8 = 10;
}

impl pallet_nomination_pools::Config for Runtime {
	type RuntimeEvent = RuntimeEvent;
	type Currency = Balances;
	type RewardCounter = FixedU128;
	type BalanceToU256 = cere_runtime_common::BalanceToU256;
	type U256ToBalance = cere_runtime_common::U256ToBalance;
	type Staking = Staking;
	type PostUnbondingPoolsWindow = frame_support::traits::ConstU32<4>;
	type MaxMetadataLen = frame_support::traits::ConstU32<256>;
	// we use the same number of allowed unlocking chunks as with staking.
	type MaxUnbonding = <Self as pallet_staking::Config>::MaxUnlockingChunks;
	type PalletId = PoolsPalletId;
	type MaxPointsToBalance = MaxPointsToBalance;
	type WeightInfo = ();
}

pub struct InitiateNominationPools;
impl frame_support::traits::OnRuntimeUpgrade for InitiateNominationPools {
	fn on_runtime_upgrade() -> frame_support::weights::Weight {
		// we use one as an indicator if this has already been set.
		if pallet_nomination_pools::MaxPools::<Runtime>::get().is_none() {
			pallet_nomination_pools::MinJoinBond::<Runtime>::put(250 * DOLLARS);
			pallet_nomination_pools::MinCreateBond::<Runtime>::put(5000 * DOLLARS);

			// Initialize with limits for now.
			pallet_nomination_pools::MaxPools::<Runtime>::put(0);
			pallet_nomination_pools::MaxPoolMembersPerPool::<Runtime>::put(0);
			pallet_nomination_pools::MaxPoolMembers::<Runtime>::put(0);

			log::info!(target: "runtime::cere", "pools config initiated 🎉");
			<Runtime as frame_system::Config>::DbWeight::get().reads_writes(1, 5)
		} else {
			log::info!(target: "runtime::cere", "pools config already initiated 😏");
			<Runtime as frame_system::Config>::DbWeight::get().reads(1)
		}
	}
}

impl pallet_ddc_staking::Config for Runtime {
	type Currency = Balances;
	type RuntimeEvent = RuntimeEvent;
	type WeightInfo = pallet_ddc_staking::weights::SubstrateWeight<Runtime>;
	type ClusterVisitor = pallet_ddc_clusters::Pallet<Runtime>;
	type ClusterCreator = pallet_ddc_clusters::Pallet<Runtime>;
	type ClusterManager = pallet_ddc_clusters::Pallet<Runtime>;
	type NodeVisitor = pallet_ddc_nodes::Pallet<Runtime>;
	type NodeCreator = pallet_ddc_nodes::Pallet<Runtime>;
}

parameter_types! {
	pub const DdcCustomersPalletId: PalletId = PalletId(*b"accounts"); // DDC maintainer's stake
	pub const UnlockingDelay: BlockNumber = 100800_u32; // 1 hour * 24 * 7 = 7 days; (1 hour is 600 blocks)
}

impl pallet_ddc_customers::Config for Runtime {
	type UnlockingDelay = UnlockingDelay;
	type Currency = Balances;
	type PalletId = DdcCustomersPalletId;
	type RuntimeEvent = RuntimeEvent;
	type ClusterVisitor = pallet_ddc_clusters::Pallet<Runtime>;
	type ClusterCreator = pallet_ddc_clusters::Pallet<Runtime>;
	type WeightInfo = pallet_ddc_customers::weights::SubstrateWeight<Runtime>;
}

impl pallet_ddc_nodes::Config for Runtime {
	type RuntimeEvent = RuntimeEvent;
	type StakingVisitor = pallet_ddc_staking::Pallet<Runtime>;
	type WeightInfo = pallet_ddc_nodes::weights::SubstrateWeight<Runtime>;
}

impl pallet_ddc_clusters::Config for Runtime {
	type RuntimeEvent = RuntimeEvent;
	type NodeRepository = pallet_ddc_nodes::Pallet<Runtime>;
	type StakingVisitor = pallet_ddc_staking::Pallet<Runtime>;
	type StakerCreator = pallet_ddc_staking::Pallet<Runtime>;
	type Currency = Balances;
	type WeightInfo = pallet_ddc_clusters::weights::SubstrateWeight<Runtime>;
}

parameter_types! {
	pub const PayoutsPalletId: PalletId = PalletId(*b"payouts_");
}

pub struct TreasuryWrapper;
impl<T: frame_system::Config> PalletVisitor<T> for TreasuryWrapper {
	fn get_account_id() -> T::AccountId {
		TreasuryPalletId::get().into_account_truncating()
	}
}

impl pallet_ddc_payouts::Config for Runtime {
	type RuntimeEvent = RuntimeEvent;
	type PalletId = PayoutsPalletId;
	type Currency = Balances;
	type CustomerCharger = DdcCustomers;
	type CustomerDepositor = DdcCustomers;
	type ClusterVisitor = DdcClusters;
	type TreasuryVisitor = TreasuryWrapper;
	type NominatorsAndValidatorsList = pallet_staking::UseNominatorsAndValidatorsMap<Self>;
	type ClusterCreator = DdcClusters;
	type WeightInfo = pallet_ddc_payouts::weights::SubstrateWeight<Runtime>;
	type VoteScoreToU64 = IdentityConvert; // used for UseNominatorsAndValidatorsMap
}

construct_runtime!(
	pub enum Runtime where
		Block = Block,
		NodeBlock = node_primitives::Block,
		UncheckedExtrinsic = UncheckedExtrinsic
	{
		System: frame_system,
		Utility: pallet_utility,
		Babe: pallet_babe,
		Timestamp: pallet_timestamp,
		// Authorship must be before session in order to note author in the correct session and era
		// for im-online and staking.
		Authorship: pallet_authorship,
		Indices: pallet_indices,
		Balances: pallet_balances,
		TransactionPayment: pallet_transaction_payment,
		ElectionProviderMultiPhase: pallet_election_provider_multi_phase,
		Staking: pallet_staking,
		Session: pallet_session,
		Democracy: pallet_democracy,
		Council: pallet_collective::<Instance1>,
		TechnicalCommittee: pallet_collective::<Instance2>,
		Elections: pallet_elections_phragmen,
		TechnicalMembership: pallet_membership::<Instance1>,
		Grandpa: pallet_grandpa,
		Treasury: pallet_treasury,
		Contracts: pallet_contracts,
		Sudo: pallet_sudo,
		ImOnline: pallet_im_online,
		AuthorityDiscovery: pallet_authority_discovery,
		Offences: pallet_offences,
		Historical: pallet_session_historical::{Pallet},
		RandomnessCollectiveFlip: pallet_randomness_collective_flip,
		Identity: pallet_identity,
		Society: pallet_society,
		Recovery: pallet_recovery,
		Vesting: pallet_vesting,
		Preimage: pallet_preimage,
		Scheduler: pallet_scheduler,
		Proxy: pallet_proxy,
		Multisig: pallet_multisig,
		Bounties: pallet_bounties,
		Tips: pallet_tips,
		VoterList: pallet_bags_list::<Instance1>,
		ChildBounties: pallet_child_bounties,
		NominationPools: pallet_nomination_pools,
		FastUnstake: pallet_fast_unstake,
		ChainBridge: pallet_chainbridge::{Pallet, Call, Storage, Event<T>},
		Erc721: pallet_erc721::{Pallet, Call, Storage, Event<T>},
		Erc20: pallet_erc20::{Pallet, Call, Storage, Event<T>},
		DdcStaking: pallet_ddc_staking,
		DdcCustomers: pallet_ddc_customers,
		DdcNodes: pallet_ddc_nodes,
		DdcClusters: pallet_ddc_clusters,
		DdcPayouts: pallet_ddc_payouts
	}
);

/// The address format for describing accounts.
pub type Address = sp_runtime::MultiAddress<AccountId, AccountIndex>;
/// Block header type as expected by this runtime.
pub type Header = generic::Header<BlockNumber, BlakeTwo256>;
/// Block type as expected by this runtime.
pub type Block = generic::Block<Header, UncheckedExtrinsic>;
/// A Block signed with a Justification
pub type SignedBlock = generic::SignedBlock<Block>;
/// BlockId type as expected by this runtime.
pub type BlockId = generic::BlockId<Block>;
/// The SignedExtension to the basic transaction logic.
///
/// When you change this, you **MUST** modify [`sign`] in `bin/node/testing/src/keyring.rs`!
///
/// [`sign`]: <../../testing/src/keyring.rs.html>
pub type SignedExtra = (
	frame_system::CheckNonZeroSender<Runtime>,
	frame_system::CheckSpecVersion<Runtime>,
	frame_system::CheckTxVersion<Runtime>,
	frame_system::CheckGenesis<Runtime>,
	frame_system::CheckEra<Runtime>,
	frame_system::CheckNonce<Runtime>,
	frame_system::CheckWeight<Runtime>,
	pallet_transaction_payment::ChargeTransactionPayment<Runtime>,
);

pub struct StakingMigrationV11OldPallet;
impl Get<&'static str> for StakingMigrationV11OldPallet {
	fn get() -> &'static str {
		"VoterList"
	}
}

/// Unchecked extrinsic type as expected by this runtime.
pub type UncheckedExtrinsic =
	generic::UncheckedExtrinsic<Address, RuntimeCall, Signature, SignedExtra>;
/// The payload being signed in transactions.
pub type SignedPayload = generic::SignedPayload<RuntimeCall, SignedExtra>;
/// Extrinsic type that has already been checked.
pub type CheckedExtrinsic = generic::CheckedExtrinsic<AccountId, RuntimeCall, SignedExtra>;
/// Runtime migrations
<<<<<<< HEAD
type Migrations = (pallet_preimage::migration::v1::Migration<Runtime>,);
=======
type Migrations = (
	// Remove stale entries in the set id -> session index storage map (after
	// this release they will be properly pruned after the bonding duration has
	// elapsed)
	pallet_grandpa::migrations::CleanupSetIdSessionMap<Runtime>,
	pallet_preimage::migration::v1::Migration<Runtime>,
);
>>>>>>> f49fb1e4

/// Executive: handles dispatch to the various modules.
pub type Executive = frame_executive::Executive<
	Runtime,
	Block,
	frame_system::ChainContext<Runtime>,
	Runtime,
	AllPalletsWithSystem,
	Migrations,
>;

mod custom_migration {
	use frame_support::{traits::OnRuntimeUpgrade, weights::Weight};
	use sp_io::{hashing::twox_128, storage::clear_prefix};

	pub struct Upgrade;
	impl OnRuntimeUpgrade for Upgrade {
		fn on_runtime_upgrade() -> Weight {
			clear_prefix(&twox_128(b"DdcValidator"), None);
			Weight::from_ref_time(0)
		}
	}
}

#[cfg(feature = "runtime-benchmarks")]
#[macro_use]
extern crate frame_benchmarking;

#[cfg(feature = "runtime-benchmarks")]
mod benches {
	define_benchmarks!(
		[frame_benchmarking, BaselineBench::<Runtime>]
		[pallet_babe, Babe]
		[pallet_bags_list, VoterList]
		[pallet_balances, Balances]
		[pallet_bounties, Bounties]
		[pallet_child_bounties, ChildBounties]
		[pallet_collective, Council]
		[pallet_contracts, Contracts]
		[pallet_democracy, Democracy]
		[pallet_election_provider_multi_phase, ElectionProviderMultiPhase]
		[pallet_election_provider_support_benchmarking, EPSBench::<Runtime>]
		[pallet_elections_phragmen, Elections]
		[pallet_fast_unstake, FastUnstake]
		[pallet_grandpa, Grandpa]
		[pallet_identity, Identity]
		[pallet_im_online, ImOnline]
		[pallet_indices, Indices]
		[pallet_membership, TechnicalMembership]
		[pallet_multisig, Multisig]
		[pallet_nomination_pools, NominationPoolsBench::<Runtime>]
		[pallet_offences, OffencesBench::<Runtime>]
		[pallet_proxy, Proxy]
		[pallet_preimage, Preimage]
		[pallet_scheduler, Scheduler]
		[pallet_session, SessionBench::<Runtime>]
		[pallet_staking, Staking]
		[pallet_ddc_customers, DdcCustomers]
		[pallet_ddc_clusters, DdcClusters]
		[pallet_ddc_staking, DdcStaking]
		[pallet_ddc_nodes, DdcNodes]
		[pallet_ddc_payouts, DdcPayouts]
		[frame_system, SystemBench::<Runtime>]
		[pallet_timestamp, Timestamp]
		[pallet_tips, Tips]
		[pallet_treasury, Treasury]
		[pallet_utility, Utility]
		[pallet_vesting, Vesting]
	);
}

impl_runtime_apis! {
	impl sp_api::Core<Block> for Runtime {
		fn version() -> RuntimeVersion {
			VERSION
		}

		fn execute_block(block: Block) {
			Executive::execute_block(block);
		}

		fn initialize_block(header: &<Block as BlockT>::Header) {
			Executive::initialize_block(header)
		}
	}

	impl sp_api::Metadata<Block> for Runtime {
		fn metadata() -> OpaqueMetadata {
			OpaqueMetadata::new(Runtime::metadata().into())
		}
	}

	impl sp_block_builder::BlockBuilder<Block> for Runtime {
		fn apply_extrinsic(extrinsic: <Block as BlockT>::Extrinsic) -> ApplyExtrinsicResult {
			Executive::apply_extrinsic(extrinsic)
		}

		fn finalize_block() -> <Block as BlockT>::Header {
			Executive::finalize_block()
		}

		fn inherent_extrinsics(data: InherentData) -> Vec<<Block as BlockT>::Extrinsic> {
			data.create_extrinsics()
		}

		fn check_inherents(block: Block, data: InherentData) -> CheckInherentsResult {
			data.check_extrinsics(&block)
		}
	}

	impl sp_transaction_pool::runtime_api::TaggedTransactionQueue<Block> for Runtime {
		fn validate_transaction(
			source: TransactionSource,
			tx: <Block as BlockT>::Extrinsic,
			block_hash: <Block as BlockT>::Hash,
		) -> TransactionValidity {
			Executive::validate_transaction(source, tx, block_hash)
		}
	}

	impl sp_offchain::OffchainWorkerApi<Block> for Runtime {
		fn offchain_worker(header: &<Block as BlockT>::Header) {
			Executive::offchain_worker(header)
		}
	}

	impl fg_primitives::GrandpaApi<Block> for Runtime {
		fn grandpa_authorities() -> GrandpaAuthorityList {
			Grandpa::grandpa_authorities()
		}

		fn current_set_id() -> fg_primitives::SetId {
			Grandpa::current_set_id()
		}

		fn submit_report_equivocation_unsigned_extrinsic(
			equivocation_proof: fg_primitives::EquivocationProof<
				<Block as BlockT>::Hash,
				NumberFor<Block>,
			>,
			key_owner_proof: fg_primitives::OpaqueKeyOwnershipProof,
		) -> Option<()> {
			let key_owner_proof = key_owner_proof.decode()?;

			Grandpa::submit_unsigned_equivocation_report(
				equivocation_proof,
				key_owner_proof,
			)
		}

		fn generate_key_ownership_proof(
			_set_id: fg_primitives::SetId,
			authority_id: GrandpaId,
		) -> Option<fg_primitives::OpaqueKeyOwnershipProof> {
			use codec::Encode;

			Historical::prove((fg_primitives::KEY_TYPE, authority_id))
				.map(|p| p.encode())
				.map(fg_primitives::OpaqueKeyOwnershipProof::new)
		}
	}

	impl sp_consensus_babe::BabeApi<Block> for Runtime {
		fn configuration() -> sp_consensus_babe::BabeConfiguration {
			let epoch_config = Babe::epoch_config().unwrap_or(BABE_GENESIS_EPOCH_CONFIG);
			sp_consensus_babe::BabeConfiguration {
				slot_duration: Babe::slot_duration(),
				epoch_length: EpochDuration::get(),
				c: epoch_config.c,
				authorities: Babe::authorities().to_vec(),
				randomness: Babe::randomness(),
				allowed_slots: epoch_config.allowed_slots,
			}
		}

		fn current_epoch_start() -> sp_consensus_babe::Slot {
			Babe::current_epoch_start()
		}

		fn current_epoch() -> sp_consensus_babe::Epoch {
			Babe::current_epoch()
		}

		fn next_epoch() -> sp_consensus_babe::Epoch {
			Babe::next_epoch()
		}

		fn generate_key_ownership_proof(
			_slot: sp_consensus_babe::Slot,
			authority_id: sp_consensus_babe::AuthorityId,
		) -> Option<sp_consensus_babe::OpaqueKeyOwnershipProof> {
			use codec::Encode;

			Historical::prove((sp_consensus_babe::KEY_TYPE, authority_id))
				.map(|p| p.encode())
				.map(sp_consensus_babe::OpaqueKeyOwnershipProof::new)
		}

		fn submit_report_equivocation_unsigned_extrinsic(
			equivocation_proof: sp_consensus_babe::EquivocationProof<<Block as BlockT>::Header>,
			key_owner_proof: sp_consensus_babe::OpaqueKeyOwnershipProof,
		) -> Option<()> {
			let key_owner_proof = key_owner_proof.decode()?;

			Babe::submit_unsigned_equivocation_report(
				equivocation_proof,
				key_owner_proof,
			)
		}
	}

	impl sp_authority_discovery::AuthorityDiscoveryApi<Block> for Runtime {
		fn authorities() -> Vec<AuthorityDiscoveryId> {
			AuthorityDiscovery::authorities()
		}
	}

	impl frame_system_rpc_runtime_api::AccountNonceApi<Block, AccountId, Index> for Runtime {
		fn account_nonce(account: AccountId) -> Index {
			System::account_nonce(account)
		}
	}


	impl pallet_contracts::ContractsApi<Block, AccountId, Balance, BlockNumber, Hash> for Runtime
	{
		fn call(
			origin: AccountId,
			dest: AccountId,
			value: Balance,
			gas_limit: Option<Weight>,
			storage_deposit_limit: Option<Balance>,
			input_data: Vec<u8>,
		) -> pallet_contracts_primitives::ContractExecResult<Balance> {
			let gas_limit = gas_limit.unwrap_or(RuntimeBlockWeights::get().max_block);
			Contracts::bare_call(
				origin,
				dest,
				value,
				gas_limit,
				storage_deposit_limit,
				input_data,
				true,
				pallet_contracts::Determinism::Deterministic,
			)
		}

		fn instantiate(
			origin: AccountId,
			value: Balance,
			gas_limit: Option<Weight>,
			storage_deposit_limit: Option<Balance>,
			code: pallet_contracts_primitives::Code<Hash>,
			data: Vec<u8>,
			salt: Vec<u8>,
		) -> pallet_contracts_primitives::ContractInstantiateResult<AccountId, Balance>
		{
			let gas_limit = gas_limit.unwrap_or(RuntimeBlockWeights::get().max_block);
			Contracts::bare_instantiate(origin, value, gas_limit, storage_deposit_limit, code, data, salt, true)
		}

		fn upload_code(
			origin: AccountId,
			code: Vec<u8>,
			storage_deposit_limit: Option<Balance>,
			determinism: Determinism
		) -> pallet_contracts_primitives::CodeUploadResult<Hash, Balance>
		{
			Contracts::bare_upload_code(origin, code, storage_deposit_limit, determinism)
		}

		fn get_storage(
			address: AccountId,
			key: Vec<u8>,
		) -> pallet_contracts_primitives::GetStorageResult {
			Contracts::get_storage(address, key)
		}
	}

	impl pallet_transaction_payment_rpc_runtime_api::TransactionPaymentApi<
		Block,
		Balance,
	> for Runtime {
		fn query_info(uxt: <Block as BlockT>::Extrinsic, len: u32) -> RuntimeDispatchInfo<Balance> {
			TransactionPayment::query_info(uxt, len)
		}
		fn query_fee_details(uxt: <Block as BlockT>::Extrinsic, len: u32) -> FeeDetails<Balance> {
			TransactionPayment::query_fee_details(uxt, len)
		}
		fn query_weight_to_fee(weight: Weight) -> Balance {
			TransactionPayment::weight_to_fee(weight)
		}
		fn query_length_to_fee(length: u32) -> Balance {
			TransactionPayment::length_to_fee(length)
		}
	}

	impl pallet_transaction_payment_rpc_runtime_api::TransactionPaymentCallApi<Block, Balance, RuntimeCall>
		for Runtime
	{
		fn query_call_info(call: RuntimeCall, len: u32) -> RuntimeDispatchInfo<Balance> {
			TransactionPayment::query_call_info(call, len)
		}
		fn query_call_fee_details(call: RuntimeCall, len: u32) -> FeeDetails<Balance> {
			TransactionPayment::query_call_fee_details(call, len)
		}
		fn query_weight_to_fee(weight: Weight) -> Balance {
			TransactionPayment::weight_to_fee(weight)
		}
		fn query_length_to_fee(length: u32) -> Balance {
			TransactionPayment::length_to_fee(length)
		}
	}

	impl sp_session::SessionKeys<Block> for Runtime {
		fn generate_session_keys(seed: Option<Vec<u8>>) -> Vec<u8> {
			SessionKeys::generate(seed)
		}

		fn decode_session_keys(
			encoded: Vec<u8>,
		) -> Option<Vec<(Vec<u8>, KeyTypeId)>> {
			SessionKeys::decode_into_raw_public_keys(&encoded)
		}
	}

	impl pallet_nomination_pools_runtime_api::NominationPoolsApi<
		Block,
		AccountId,
		Balance,
	> for Runtime {
		fn pending_rewards(member: AccountId) -> Balance {
			NominationPools::pending_rewards(member).unwrap_or_default()
		}
	}

	#[cfg(feature = "try-runtime")]
	impl frame_try_runtime::TryRuntime<Block> for Runtime {
		fn on_runtime_upgrade(checks: frame_try_runtime::UpgradeCheckSelect) -> (Weight, Weight) {
			log::info!("try-runtime::on_runtime_upgrade cere.");
			let weight = Executive::try_runtime_upgrade(checks).unwrap();
			(weight, BlockWeights::get().max_block)
		}

		fn execute_block(
			block: Block,
			state_root_check: bool,
			signature_check: bool,
			select: frame_try_runtime::TryStateSelect,
		) -> Weight {
			// NOTE: intentional unwrap: we don't want to propagate the error backwards, and want to
			// have a backtrace here.
			Executive::try_execute_block(block, state_root_check, signature_check, select).unwrap()
		}
	}

	#[cfg(feature = "runtime-benchmarks")]
	impl frame_benchmarking::Benchmark<Block> for Runtime {
		fn benchmark_metadata(extra: bool) -> (
			Vec<frame_benchmarking::BenchmarkList>,
			Vec<frame_support::traits::StorageInfo>,
		) {
			use frame_benchmarking::{baseline, Benchmarking, BenchmarkList};
			use frame_support::traits::StorageInfoTrait;

			// Trying to add benchmarks directly to the Session Pallet caused cyclic dependency
			// issues. To get around that, we separated the Session benchmarks into its own crate,
			// which is why we need these two lines below.
			use pallet_session_benchmarking::Pallet as SessionBench;
			use pallet_offences_benchmarking::Pallet as OffencesBench;
			use pallet_election_provider_support_benchmarking::Pallet as EPSBench;
			use pallet_nomination_pools_benchmarking::Pallet as NominationPoolsBench;
			use frame_system_benchmarking::Pallet as SystemBench;
			use baseline::Pallet as BaselineBench;

			let mut list = Vec::<BenchmarkList>::new();
			list_benchmarks!(list, extra);

			let storage_info = AllPalletsWithSystem::storage_info();

			(list, storage_info)
		}

		fn dispatch_benchmark(
			config: frame_benchmarking::BenchmarkConfig
		) -> Result<Vec<frame_benchmarking::BenchmarkBatch>, sp_runtime::RuntimeString> {
			use frame_benchmarking::{baseline, Benchmarking, BenchmarkBatch,  TrackedStorageKey};

			// Trying to add benchmarks directly to the Session Pallet caused cyclic dependency
			// issues. To get around that, we separated the Session benchmarks into its own crate,
			// which is why we need these two lines below.
			use pallet_session_benchmarking::Pallet as SessionBench;
			use pallet_offences_benchmarking::Pallet as OffencesBench;
			use pallet_election_provider_support_benchmarking::Pallet as EPSBench;
			use pallet_nomination_pools_benchmarking::Pallet as NominationPoolsBench;
			use frame_system_benchmarking::Pallet as SystemBench;
			use baseline::Pallet as BaselineBench;

			impl pallet_session_benchmarking::Config for Runtime {}
			impl pallet_offences_benchmarking::Config for Runtime {}
			impl pallet_election_provider_support_benchmarking::Config for Runtime {}
			impl frame_system_benchmarking::Config for Runtime {}
			impl baseline::Config for Runtime {}
			impl pallet_nomination_pools_benchmarking::Config for Runtime {}

			let whitelist: Vec<TrackedStorageKey> = vec![
				// Block Number
				hex_literal::hex!("26aa394eea5630e07c48ae0c9558cef702a5c1b19ab7a04f536c519aca4983ac").to_vec().into(),
				// Total Issuance
				hex_literal::hex!("c2261276cc9d1f8598ea4b6a74b15c2f57c875e4cff74148e4628f264b974c80").to_vec().into(),
				// Execution Phase
				hex_literal::hex!("26aa394eea5630e07c48ae0c9558cef7ff553b5a9862a516939d82b3d3d8661a").to_vec().into(),
				// Event Count
				hex_literal::hex!("26aa394eea5630e07c48ae0c9558cef70a98fdbe9ce6c55837576c60c7af3850").to_vec().into(),
				// System Events
				hex_literal::hex!("26aa394eea5630e07c48ae0c9558cef780d41e5e16056765bc8461851072c9d7").to_vec().into(),
				// System BlockWeight
				hex_literal::hex!("26aa394eea5630e07c48ae0c9558cef734abf5cb34d6244378cddbf18e849d96").to_vec().into(),
				// Treasury Account
				hex_literal::hex!("26aa394eea5630e07c48ae0c9558cef7b99d880ec681799c0cf30e8886371da95ecffd7b6c0f78751baa9d281e0bfa3a6d6f646c70792f74727372790000000000000000000000000000000000000000").to_vec().into(),
			];

			let mut batches = Vec::<BenchmarkBatch>::new();
			let params = (&config, &whitelist);
			add_benchmarks!(params, batches);

			Ok(batches)
		}
	}
}

#[cfg(test)]
mod tests {
	use frame_election_provider_support::NposSolution;
	use frame_system::offchain::CreateSignedTransaction;
	use sp_runtime::UpperOf;

	use super::*;

	#[test]
	fn validate_transaction_submitter_bounds() {
		fn is_submit_signed_transaction<T>()
		where
			T: CreateSignedTransaction<RuntimeCall>,
		{
		}

		is_submit_signed_transaction::<Runtime>();
	}

	#[test]
	fn perbill_as_onchain_accuracy() {
		type OnChainAccuracy =
		<<Runtime as pallet_election_provider_multi_phase::MinerConfig>::Solution as NposSolution>::Accuracy;
		let maximum_chain_accuracy: Vec<UpperOf<OnChainAccuracy>> = (0..MaxNominations::get())
			.map(|_| <UpperOf<OnChainAccuracy>>::from(OnChainAccuracy::one().deconstruct()))
			.collect();
		let _: UpperOf<OnChainAccuracy> =
			maximum_chain_accuracy.iter().fold(0, |acc, x| acc.checked_add(*x).unwrap());
	}

	#[test]
	fn call_size() {
		let size = core::mem::size_of::<RuntimeCall>();
		assert!(
			size <= 256,
			"size of RuntimeCall {} is more than 256 bytes: some calls have too big arguments, use Box to reduce the
			size of RuntimeCall.
			If the limit is too strong, maybe consider increase the limit to 300.",
			size,
		);
	}
}<|MERGE_RESOLUTION|>--- conflicted
+++ resolved
@@ -133,11 +133,7 @@
 	spec_version: 48701,
 	impl_version: 0,
 	apis: RUNTIME_API_VERSIONS,
-<<<<<<< HEAD
-	transaction_version: 12,
-=======
 	transaction_version: 13,
->>>>>>> f49fb1e4
 	state_version: 0,
 };
 
@@ -1492,17 +1488,12 @@
 /// Extrinsic type that has already been checked.
 pub type CheckedExtrinsic = generic::CheckedExtrinsic<AccountId, RuntimeCall, SignedExtra>;
 /// Runtime migrations
-<<<<<<< HEAD
-type Migrations = (pallet_preimage::migration::v1::Migration<Runtime>,);
-=======
 type Migrations = (
 	// Remove stale entries in the set id -> session index storage map (after
 	// this release they will be properly pruned after the bonding duration has
 	// elapsed)
 	pallet_grandpa::migrations::CleanupSetIdSessionMap<Runtime>,
-	pallet_preimage::migration::v1::Migration<Runtime>,
 );
->>>>>>> f49fb1e4
 
 /// Executive: handles dispatch to the various modules.
 pub type Executive = frame_executive::Executive<
