--- conflicted
+++ resolved
@@ -146,11 +146,7 @@
 	// and set impl_version to 0. If only runtime
 	// implementation changes and behavior does not, then leave spec_version as
 	// is and increment impl_version.
-<<<<<<< HEAD
-	spec_version: 54103,
-=======
-	spec_version: 54104,
->>>>>>> 11ede58f
+	spec_version: 54105,
 	impl_version: 0,
 	apis: RUNTIME_API_VERSIONS,
 	transaction_version: 19,
