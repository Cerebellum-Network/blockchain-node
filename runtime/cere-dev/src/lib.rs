--- conflicted
+++ resolved
@@ -133,11 +133,6 @@
 	spec_version: 48400,
 	impl_version: 0,
 	apis: RUNTIME_API_VERSIONS,
-<<<<<<< HEAD
-	transaction_version: 10,
-=======
-	transaction_version: 9,
->>>>>>> e9a6bbe1
 	state_version: 0,
 };
 
@@ -1470,7 +1465,6 @@
 pub type SignedPayload = generic::SignedPayload<RuntimeCall, SignedExtra>;
 /// Extrinsic type that has already been checked.
 pub type CheckedExtrinsic = generic::CheckedExtrinsic<AccountId, RuntimeCall, SignedExtra>;
-<<<<<<< HEAD
 
 // TODO Remove me after 0.9.36 upgrade
 parameter_types! {
@@ -1480,13 +1474,6 @@
 /// Runtime migrations
 type Migrations =
 	(pallet_balances::migration::MigrateToTrackInactive<Runtime, DummyPalletAccountId>,);
-=======
-/// Runtime migrations
-type Migrations = (
-	pallet_election_provider_multi_phase::migrations::v1::MigrateToV1<Runtime>,
-	pallet_fast_unstake::migrations::v1::MigrateToV1<Runtime>,
-);
->>>>>>> e9a6bbe1
 
 /// Executive: handles dispatch to the various modules.
 pub type Executive = frame_executive::Executive<
