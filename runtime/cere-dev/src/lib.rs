--- conflicted
+++ resolved
@@ -149,11 +149,7 @@
 	// and set impl_version to 0. If only runtime
 	// implementation changes and behavior does not, then leave spec_version as
 	// is and increment impl_version.
-<<<<<<< HEAD
 	spec_version: 54114,
-=======
-	spec_version: 54113,
->>>>>>> e0ce0e5b
 	impl_version: 0,
 	apis: RUNTIME_API_VERSIONS,
 	transaction_version: 19,
@@ -1412,7 +1408,7 @@
 pub type CheckedExtrinsic = generic::CheckedExtrinsic<AccountId, RuntimeCall, SignedExtra>;
 
 /// Runtime migrations
-type Migrations = (pallet_ddc_nodes::migrations::MigrateToV1<Runtime>,);
+type Migrations = ();
 
 /// Executive: handles dispatch to the various modules.
 pub type Executive = frame_executive::Executive<
