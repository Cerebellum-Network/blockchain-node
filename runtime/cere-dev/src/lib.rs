// This file is part of Substrate.

// Copyright (C) 2018-2022 Parity Technologies (UK) Ltd.
// SPDX-License-Identifier: GPL-3.0-or-later WITH Classpath-exception-2.0

// This program is free software: you can redistribute it and/or modify
// it under the terms of the GNU General Public License as published by
// the Free Software Foundation, either version 3 of the License, or
// (at your option) any later version.

// This program is distributed in the hope that it will be useful,
// but WITHOUT ANY WARRANTY; without even the implied warranty of
// MERCHANTABILITY or FITNESS FOR A PARTICULAR PURPOSE. See the
// GNU General Public License for more details.

// You should have received a copy of the GNU General Public License
// along with this program. If not, see <https://www.gnu.org/licenses/>.

//! The Substrate runtime. This can be compiled with `#[no_std]`, ready for Wasm.

#![cfg_attr(not(feature = "std"), no_std)]
// `construct_runtime!` does a lot of recursion and requires us to increase the limit to 256.
#![recursion_limit = "256"]

use codec::{Decode, Encode, MaxEncodedLen};
use ddc_primitives::traits::pallet::PalletVisitor;
use frame_election_provider_support::{onchain, BalancingConfig, SequentialPhragmen, VoteWeight};
use frame_support::{
	construct_runtime,
	dispatch::DispatchClass,
	pallet_prelude::Get,
	parameter_types,
	traits::{
		ConstBool, ConstU128, ConstU16, ConstU32, Currency, EitherOfDiverse, EqualPrivilegeOnly,
		Everything, Imbalance, InstanceFilter, KeyOwnerProofSystem, LockIdentifier, Nothing,
		OnUnbalanced, WithdrawReasons,
	},
	weights::{
		constants::{
			BlockExecutionWeight, ExtrinsicBaseWeight, RocksDbWeight, WEIGHT_REF_TIME_PER_SECOND,
		},
		ConstantMultiplier, IdentityFee, Weight,
	},
	PalletId, RuntimeDebug,
};
#[cfg(any(feature = "std", test))]
pub use frame_system::Call as SystemCall;
use frame_system::{
	limits::{BlockLength, BlockWeights},
	EnsureRoot,
};
pub use node_primitives::{AccountId, Signature};
use node_primitives::{AccountIndex, Balance, BlockNumber, Hash, Moment, Nonce};
#[cfg(any(feature = "std", test))]
pub use pallet_balances::Call as BalancesCall;
pub use pallet_chainbridge;
use pallet_contracts::Determinism;
pub use pallet_ddc_clusters;
pub use pallet_ddc_customers;
pub use pallet_ddc_nodes;
pub use pallet_ddc_payouts;
pub use pallet_ddc_staking;
use pallet_election_provider_multi_phase::SolutionAccuracyOf;
use pallet_grandpa::{
	fg_primitives, AuthorityId as GrandpaId, AuthorityList as GrandpaAuthorityList,
};
use pallet_im_online::sr25519::AuthorityId as ImOnlineId;
use pallet_session::historical::{self as pallet_session_historical};
#[cfg(any(feature = "std", test))]
pub use pallet_staking::StakerStatus;
#[cfg(any(feature = "std", test))]
pub use pallet_sudo::Call as SudoCall;
pub use pallet_transaction_payment::{CurrencyAdapter, Multiplier, TargetedFeeAdjustment};
use pallet_transaction_payment::{FeeDetails, RuntimeDispatchInfo};
use sp_api::impl_runtime_apis;
use sp_authority_discovery::AuthorityId as AuthorityDiscoveryId;
use sp_core::{crypto::KeyTypeId, OpaqueMetadata};
use sp_inherents::{CheckInherentsResult, InherentData};
use sp_io::hashing::blake2_128;
#[cfg(any(feature = "std", test))]
pub use sp_runtime::BuildStorage;
use sp_runtime::{
	create_runtime_str,
	curve::PiecewiseLinear,
	generic, impl_opaque_keys,
	traits::{
		self, AccountIdConversion, BlakeTwo256, Block as BlockT, Bounded, ConvertInto,
		Identity as IdentityConvert, NumberFor, OpaqueKeys, SaturatedConversion, StaticLookup,
	},
	transaction_validity::{TransactionPriority, TransactionSource, TransactionValidity},
	ApplyExtrinsicResult, FixedPointNumber, FixedU128, Perbill, Percent, Permill, Perquintill,
};
use sp_std::prelude::*;
#[cfg(any(feature = "std", test))]
use sp_version::NativeVersion;
use sp_version::RuntimeVersion;
use static_assertions::const_assert;

/// Implementations of some helper traits passed into runtime modules as associated types.
pub mod impls;
/// Constant values used within the runtime.
use cere_runtime_common::{
	constants::{currency::*, time::*},
	CurrencyToVote,
};
use impls::Author;
use sp_runtime::generic::Era;

/// Generated voter bag information.
mod voter_bags;

// Make the WASM binary available.
#[cfg(feature = "std")]
include!(concat!(env!("OUT_DIR"), "/wasm_binary.rs"));

/// Wasm binary unwrapped. If built with `SKIP_WASM_BUILD`, the function panics.
#[cfg(feature = "std")]
pub fn wasm_binary_unwrap() -> &'static [u8] {
	WASM_BINARY.expect(
		"Development wasm binary is not available. This means the client is built with \
		 `SKIP_WASM_BUILD` flag and it is only usable for production chains. Please rebuild with \
		 the flag disabled.",
	)
}

/// Runtime version.
#[sp_version::runtime_version]
pub const VERSION: RuntimeVersion = RuntimeVersion {
	spec_name: create_runtime_str!("node"),
	impl_name: create_runtime_str!("substrate-node"),
	authoring_version: 10,
	// Per convention: if the runtime behavior changes, increment spec_version
	// and set impl_version to 0. If only runtime
	// implementation changes and behavior does not, then leave spec_version as
	// is and increment impl_version.
<<<<<<< HEAD
	spec_version: 51300,
=======
	spec_version: 51401,
>>>>>>> 3c6074f4
	impl_version: 0,
	apis: RUNTIME_API_VERSIONS,
	transaction_version: 15,
	state_version: 0,
};

/// The BABE epoch configuration at genesis.
pub const BABE_GENESIS_EPOCH_CONFIG: sp_consensus_babe::BabeEpochConfiguration =
	sp_consensus_babe::BabeEpochConfiguration {
		c: PRIMARY_PROBABILITY,
		allowed_slots: sp_consensus_babe::AllowedSlots::PrimaryAndSecondaryPlainSlots,
	};

/// Native version.
#[cfg(any(feature = "std", test))]
pub fn native_version() -> NativeVersion {
	NativeVersion { runtime_version: VERSION, can_author_with: Default::default() }
}

type NegativeImbalance = <Balances as Currency<AccountId>>::NegativeImbalance;

pub struct DealWithFees;
impl OnUnbalanced<NegativeImbalance> for DealWithFees {
	fn on_unbalanceds<B>(mut fees_then_tips: impl Iterator<Item = NegativeImbalance>) {
		if let Some(fees) = fees_then_tips.next() {
			// for fees, 50% to treasury, 50% to author
			let mut split = fees.ration(50, 50);
			if let Some(tips) = fees_then_tips.next() {
				// for tips, if any, 50% to treasury, 50% to author (though this can be anything)
				tips.ration_merge_into(50, 50, &mut split);
			}
			Treasury::on_unbalanced(split.0);
			Author::on_unbalanced(split.1);
		}
	}
}

/// We assume that ~10% of the block weight is consumed by `on_initialize` handlers.
/// This is used to limit the maximal weight of a single extrinsic.
const AVERAGE_ON_INITIALIZE_RATIO: Perbill = Perbill::from_percent(10);
/// We allow `Normal` extrinsics to fill up the block up to 75%, the rest can be used
/// by  Operational  extrinsics.
const NORMAL_DISPATCH_RATIO: Perbill = Perbill::from_percent(75);
/// We allow for 2 seconds of compute with a 6 second average block time, with maximum proof size.
const MAXIMUM_BLOCK_WEIGHT: Weight =
	Weight::from_parts(WEIGHT_REF_TIME_PER_SECOND.saturating_mul(2), u64::MAX);

parameter_types! {
	pub const BlockHashCount: BlockNumber = 2400;
	pub const Version: RuntimeVersion = VERSION;
	pub RuntimeBlockLength: BlockLength =
		BlockLength::max_with_normal_ratio(5 * 1024 * 1024, NORMAL_DISPATCH_RATIO);
	pub RuntimeBlockWeights: BlockWeights = BlockWeights::builder()
		.base_block(BlockExecutionWeight::get())
		.for_class(DispatchClass::all(), |weights| {
			weights.base_extrinsic = ExtrinsicBaseWeight::get();
		})
		.for_class(DispatchClass::Normal, |weights| {
			weights.max_total = Some(NORMAL_DISPATCH_RATIO * MAXIMUM_BLOCK_WEIGHT);
		})
		.for_class(DispatchClass::Operational, |weights| {
			weights.max_total = Some(MAXIMUM_BLOCK_WEIGHT);
			// Operational transactions have some extra reserved space, so that they
			// are included even if block reached `MAXIMUM_BLOCK_WEIGHT`.
			weights.reserved = Some(
				MAXIMUM_BLOCK_WEIGHT - NORMAL_DISPATCH_RATIO * MAXIMUM_BLOCK_WEIGHT
			);
		})
		.avg_block_initialization(AVERAGE_ON_INITIALIZE_RATIO)
		.build_or_panic();
	pub MaxCollectivesProposalWeight: Weight = Perbill::from_percent(50) * RuntimeBlockWeights::get().max_block;
}

const_assert!(NORMAL_DISPATCH_RATIO.deconstruct() >= AVERAGE_ON_INITIALIZE_RATIO.deconstruct());

impl frame_system::Config for Runtime {
	type BaseCallFilter = Everything;
	type BlockWeights = RuntimeBlockWeights;
	type BlockLength = RuntimeBlockLength;
	type DbWeight = RocksDbWeight;
	type RuntimeOrigin = RuntimeOrigin;
	type RuntimeCall = RuntimeCall;
	type Nonce = Nonce;
	type Hash = Hash;
	type Hashing = BlakeTwo256;
	type AccountId = AccountId;
	type Lookup = Indices;
	type Block = Block;
	type RuntimeEvent = RuntimeEvent;
	type BlockHashCount = BlockHashCount;
	type Version = Version;
	type PalletInfo = PalletInfo;
	type AccountData = pallet_balances::AccountData<Balance>;
	type OnNewAccount = ();
	type OnKilledAccount = ();
	type SystemWeightInfo = frame_system::weights::SubstrateWeight<Runtime>;
	type SS58Prefix = ConstU16<54>;
	type OnSetCode = ();
	type MaxConsumers = ConstU32<16>;
}

impl pallet_insecure_randomness_collective_flip::Config for Runtime {}

impl pallet_utility::Config for Runtime {
	type RuntimeEvent = RuntimeEvent;
	type RuntimeCall = RuntimeCall;
	type PalletsOrigin = OriginCaller;
	type WeightInfo = pallet_utility::weights::SubstrateWeight<Runtime>;
}

parameter_types! {
	// One storage item; key size is 32; value is size 4+4+16+32 bytes = 56 bytes.
	pub const DepositBase: Balance = deposit(1, 88);
	// Additional storage item size of 32 bytes.
	pub const DepositFactor: Balance = deposit(0, 32);
	pub const MaxSignatories: u32 = 100;
}

impl pallet_multisig::Config for Runtime {
	type RuntimeEvent = RuntimeEvent;
	type RuntimeCall = RuntimeCall;
	type Currency = Balances;
	type DepositBase = DepositBase;
	type DepositFactor = DepositFactor;
	type MaxSignatories = MaxSignatories;
	type WeightInfo = pallet_multisig::weights::SubstrateWeight<Runtime>;
}

parameter_types! {
	// One storage item; key size 32, value size 8; .
	pub const ProxyDepositBase: Balance = deposit(1, 8);
	// Additional storage item size of 33 bytes.
	pub const ProxyDepositFactor: Balance = deposit(0, 33);
	pub const AnnouncementDepositBase: Balance = deposit(1, 8);
	pub const AnnouncementDepositFactor: Balance = deposit(0, 66);
}

/// The type used to represent the kinds of proxying allowed.
#[derive(
	Copy,
	Clone,
	Eq,
	PartialEq,
	Ord,
	PartialOrd,
	Encode,
	Decode,
	RuntimeDebug,
	MaxEncodedLen,
	scale_info::TypeInfo,
)]
pub enum ProxyType {
	Any,
	NonTransfer,
	Governance,
	Staking,
}
impl Default for ProxyType {
	fn default() -> Self {
		Self::Any
	}
}
impl InstanceFilter<RuntimeCall> for ProxyType {
	fn filter(&self, c: &RuntimeCall) -> bool {
		match self {
			ProxyType::Any => true,
			ProxyType::NonTransfer => !matches!(
				c,
				RuntimeCall::Balances(..) |
					RuntimeCall::Vesting(pallet_vesting::Call::vested_transfer { .. }) |
					RuntimeCall::Indices(pallet_indices::Call::transfer { .. }) |
					RuntimeCall::NominationPools(..)
			),
			ProxyType::Governance => matches!(
				c,
				RuntimeCall::Democracy(..) |
					RuntimeCall::Council(..) |
					RuntimeCall::TechnicalCommittee(..) |
					RuntimeCall::Elections(..) |
					RuntimeCall::Treasury(..)
			),
			ProxyType::Staking => matches!(c, RuntimeCall::Staking(..)),
		}
	}
	fn is_superset(&self, o: &Self) -> bool {
		match (self, o) {
			(x, y) if x == y => true,
			(ProxyType::Any, _) => true,
			(_, ProxyType::Any) => false,
			(ProxyType::NonTransfer, _) => true,
			_ => false,
		}
	}
}

impl pallet_proxy::Config for Runtime {
	type RuntimeEvent = RuntimeEvent;
	type RuntimeCall = RuntimeCall;
	type Currency = Balances;
	type ProxyType = ProxyType;
	type ProxyDepositBase = ProxyDepositBase;
	type ProxyDepositFactor = ProxyDepositFactor;
	type MaxProxies = ConstU32<32>;
	type WeightInfo = pallet_proxy::weights::SubstrateWeight<Runtime>;
	type MaxPending = ConstU32<32>;
	type CallHasher = BlakeTwo256;
	type AnnouncementDepositBase = AnnouncementDepositBase;
	type AnnouncementDepositFactor = AnnouncementDepositFactor;
}

parameter_types! {
	pub const PreimageMaxSize: u32 = 4096 * 1024;
	pub const PreimageBaseDeposit: Balance = deposit(2, 64);
	pub const PreimageByteDeposit: Balance = deposit(0, 1);
}

impl pallet_preimage::Config for Runtime {
	type WeightInfo = pallet_preimage::weights::SubstrateWeight<Runtime>;
	type RuntimeEvent = RuntimeEvent;
	type Currency = Balances;
	type ManagerOrigin = EnsureRoot<AccountId>;
	type BaseDeposit = PreimageBaseDeposit;
	type ByteDeposit = PreimageByteDeposit;
}

parameter_types! {
	pub MaximumSchedulerWeight: Weight = Perbill::from_percent(80) *
		RuntimeBlockWeights::get().max_block;
}

impl pallet_scheduler::Config for Runtime {
	type RuntimeEvent = RuntimeEvent;
	type RuntimeOrigin = RuntimeOrigin;
	type PalletsOrigin = OriginCaller;
	type RuntimeCall = RuntimeCall;
	type MaximumWeight = MaximumSchedulerWeight;
	type ScheduleOrigin = EnsureRoot<AccountId>;
	type MaxScheduledPerBlock = ConstU32<512>;
	type WeightInfo = pallet_scheduler::weights::SubstrateWeight<Runtime>;
	type OriginPrivilegeCmp = EqualPrivilegeOnly;
	type Preimages = Preimage;
}

parameter_types! {
	// NOTE: Currently it is not possible to change the epoch duration after the chain has started.
	//       Attempting to do so will brick block production.
	pub const EpochDuration: u64 = EPOCH_DURATION_IN_SLOTS;
	pub const ExpectedBlockTime: Moment = MILLISECS_PER_BLOCK;
	pub const ReportLongevity: u64 =
		BondingDuration::get() as u64 * SessionsPerEra::get() as u64 * EpochDuration::get();
}

impl pallet_babe::Config for Runtime {
	type EpochDuration = EpochDuration;
	type ExpectedBlockTime = ExpectedBlockTime;
	type EpochChangeTrigger = pallet_babe::ExternalTrigger;
	type DisabledValidators = Session;

	type KeyOwnerProof =
		<Historical as KeyOwnerProofSystem<(KeyTypeId, pallet_babe::AuthorityId)>>::Proof;

	type EquivocationReportSystem =
		pallet_babe::EquivocationReportSystem<Self, Offences, Historical, ReportLongevity>;

	type WeightInfo = ();
	type MaxAuthorities = MaxAuthorities;
}

parameter_types! {
	pub const IndexDeposit: Balance = 10 * DOLLARS;
}

impl pallet_indices::Config for Runtime {
	type AccountIndex = AccountIndex;
	type Currency = Balances;
	type Deposit = IndexDeposit;
	type RuntimeEvent = RuntimeEvent;
	type WeightInfo = pallet_indices::weights::SubstrateWeight<Runtime>;
}

parameter_types! {
	pub const ExistentialDeposit: Balance = DOLLARS;
	// For weight estimation, we assume that the most locks on an individual account will be 50.
	// This number may need to be adjusted in the future if this assumption no longer holds true.
	pub const MaxLocks: u32 = 50;
	pub const MaxReserves: u32 = 50;
}

impl pallet_balances::Config for Runtime {
	type MaxLocks = MaxLocks;
	type MaxReserves = MaxReserves;
	type ReserveIdentifier = [u8; 8];
	type Balance = Balance;
	type DustRemoval = ();
	type RuntimeEvent = RuntimeEvent;
	type ExistentialDeposit = ExistentialDeposit;
	type AccountStore = frame_system::Pallet<Runtime>;
	type WeightInfo = pallet_balances::weights::SubstrateWeight<Runtime>;
	type FreezeIdentifier = ();
	type MaxFreezes = ();
	type RuntimeHoldReason = RuntimeHoldReason;
	type MaxHolds = ConstU32<0>;
}

parameter_types! {
	pub const TransactionByteFee: Balance = 10 * MILLICENTS;
	pub const OperationalFeeMultiplier: u8 = 5;
	pub const TargetBlockFullness: Perquintill = Perquintill::from_percent(25);
	pub AdjustmentVariable: Multiplier = Multiplier::saturating_from_rational(1, 100_000);
	pub MinimumMultiplier: Multiplier = Multiplier::saturating_from_rational(1, 1_000_000_000u128);
	pub MaximumMultiplier: Multiplier = Bounded::max_value();
}

impl pallet_transaction_payment::Config for Runtime {
	type RuntimeEvent = RuntimeEvent;
	type OnChargeTransaction = CurrencyAdapter<Balances, DealWithFees>;
	type OperationalFeeMultiplier = OperationalFeeMultiplier;
	type WeightToFee = IdentityFee<Balance>;
	type LengthToFee = ConstantMultiplier<Balance, TransactionByteFee>;
	type FeeMultiplierUpdate = TargetedFeeAdjustment<
		Self,
		TargetBlockFullness,
		AdjustmentVariable,
		MinimumMultiplier,
		MaximumMultiplier,
	>;
}

parameter_types! {
	pub const MinimumPeriod: Moment = SLOT_DURATION / 2;
}

impl pallet_timestamp::Config for Runtime {
	type Moment = Moment;
	type OnTimestampSet = Babe;
	type MinimumPeriod = MinimumPeriod;
	type WeightInfo = pallet_timestamp::weights::SubstrateWeight<Runtime>;
}

impl pallet_authorship::Config for Runtime {
	type FindAuthor = pallet_session::FindAccountFromAuthorIndex<Self, Babe>;
	type EventHandler = (Staking, ImOnline);
}

impl_opaque_keys! {
	pub struct SessionKeys {
		pub grandpa: Grandpa,
		pub babe: Babe,
		pub im_online: ImOnline,
		pub authority_discovery: AuthorityDiscovery,
	}
}

impl pallet_session::Config for Runtime {
	type RuntimeEvent = RuntimeEvent;
	type ValidatorId = <Self as frame_system::Config>::AccountId;
	type ValidatorIdOf = pallet_staking::StashOf<Self>;
	type ShouldEndSession = Babe;
	type NextSessionRotation = Babe;
	type SessionManager = pallet_session::historical::NoteHistoricalRoot<Self, Staking>;
	type SessionHandler = <SessionKeys as OpaqueKeys>::KeyTypeIdProviders;
	type Keys = SessionKeys;
	type WeightInfo = pallet_session::weights::SubstrateWeight<Runtime>;
}

impl pallet_session::historical::Config for Runtime {
	type FullIdentification = pallet_staking::Exposure<AccountId, Balance>;
	type FullIdentificationOf = pallet_staking::ExposureOf<Runtime>;
}

pallet_staking_reward_curve::build! {
	const REWARD_CURVE: PiecewiseLinear<'static> = curve!(
		min_inflation: 0_000_200,
		max_inflation: 0_100_000,
		ideal_stake: 0_200_000,
		falloff: 0_050_000,
		max_piece_count: 100,
		test_precision: 0_050_000,
	);
}

parameter_types! {
	pub const SessionsPerEra: sp_staking::SessionIndex = 6;
	pub const BondingDuration: sp_staking::EraIndex = 3;
	pub const SlashDeferDuration: sp_staking::EraIndex = 2;
	pub const RewardCurve: &'static PiecewiseLinear<'static> = &REWARD_CURVE;
	pub const MaxNominatorRewardedPerValidator: u32 = 256;
	pub const OffendingValidatorsThreshold: Perbill = Perbill::from_percent(17);
	pub OffchainRepeat: BlockNumber = 5;
}

pub struct StakingBenchmarkingConfig;
impl pallet_staking::BenchmarkingConfig for StakingBenchmarkingConfig {
	type MaxNominators = ConstU32<1000>;
	type MaxValidators = ConstU32<1000>;
}

type StakingAdminOrigin = EitherOfDiverse<
	EnsureRoot<AccountId>,
	pallet_collective::EnsureProportionAtLeast<AccountId, CouncilCollective, 3, 4>,
>;

impl pallet_staking::Config for Runtime {
	type MaxNominations = MaxNominations;
	type Currency = Balances;
	type CurrencyBalance = Balance;
	type UnixTime = Timestamp;
	type CurrencyToVote = CurrencyToVote;
	type RewardRemainder = Treasury;
	type RuntimeEvent = RuntimeEvent;
	type Slash = Treasury; // send the slashed funds to the treasury.
	type Reward = (); // rewards are minted from the void
	type SessionsPerEra = SessionsPerEra;
	type BondingDuration = BondingDuration;
	type SlashDeferDuration = SlashDeferDuration;
	type AdminOrigin = StakingAdminOrigin;
	type SessionInterface = Self;
	type EraPayout = pallet_staking::ConvertCurve<RewardCurve>;
	type NextNewSession = Session;
	type MaxNominatorRewardedPerValidator = MaxNominatorRewardedPerValidator;
	type OffendingValidatorsThreshold = OffendingValidatorsThreshold;
	type ElectionProvider = ElectionProviderMultiPhase;
	type GenesisElectionProvider = onchain::OnChainExecution<OnChainSeqPhragmen>;
	type VoterList = VoterList;
	type TargetList = pallet_staking::UseValidatorsMap<Self>;
	type MaxUnlockingChunks = ConstU32<32>;
	type HistoryDepth = frame_support::traits::ConstU32<84>;
	type EventListeners = NominationPools;
	type WeightInfo = pallet_staking::weights::SubstrateWeight<Runtime>;
	type BenchmarkingConfig = StakingBenchmarkingConfig;
}

impl pallet_fast_unstake::Config for Runtime {
	type RuntimeEvent = RuntimeEvent;
	type ControlOrigin = frame_system::EnsureRoot<AccountId>;
	type Deposit = ConstU128<{ DOLLARS }>;
	type Currency = Balances;
	type BatchSize = frame_support::traits::ConstU32<64>;
	type Staking = Staking;
	type MaxErasToCheckPerBlock = ConstU32<1>;
	#[cfg(feature = "runtime-benchmarks")]
	type MaxBackersPerValidator = MaxNominatorRewardedPerValidator;
	type WeightInfo = ();
}

parameter_types! {
	// phase durations. 1/4 of the last session for each.
	pub const SignedPhase: u32 = EPOCH_DURATION_IN_BLOCKS / 4;
	pub const UnsignedPhase: u32 = EPOCH_DURATION_IN_BLOCKS / 4;

	// signed config
	pub const SignedRewardBase: Balance = DOLLARS;
	pub const SignedDepositBase: Balance = DOLLARS;
	pub const SignedDepositByte: Balance = CENTS;

	pub BetterUnsignedThreshold: Perbill = Perbill::from_rational(1u32, 10_000);

	// miner configs
	pub const MultiPhaseUnsignedPriority: TransactionPriority = StakingUnsignedPriority::get() - 1u64;
	pub MinerMaxWeight: Weight = RuntimeBlockWeights::get()
		.get(DispatchClass::Normal)
		.max_extrinsic.expect("Normal extrinsics have a weight limit configured; qed")
		.saturating_sub(BlockExecutionWeight::get());
	// Solution can occupy 90% of normal block size
	pub MinerMaxLength: u32 = Perbill::from_rational(9u32, 10) *
		*RuntimeBlockLength::get()
		.max
		.get(DispatchClass::Normal);
	/// We take the top 10000 nominators as electing voters..
	pub const MaxElectingVoters: u32 = 10_000;
	/// ... and all of the validators as electable targets. Whilst this is the case, we cannot and
	/// shall not increase the size of the validator intentions.
	pub const MaxElectableTargets: u16 = u16::MAX;
	/// Setup election pallet to support maximum winners upto 1200. This will mean Staking Pallet
	/// cannot have active validators higher than this count.
	pub const MaxActiveValidators: u32 = 1200;
	pub MaxNominations: u32 = <NposSolution16 as frame_election_provider_support::NposSolution>::LIMIT as u32;
}

frame_election_provider_support::generate_solution_type!(
	#[compact]
	pub struct NposSolution16::<
		VoterIndex = u32,
		TargetIndex = u16,
		Accuracy = sp_runtime::PerU16,
		MaxVoters = MaxElectingVoters,
	>(16)
);

/// The numbers configured here could always be more than the the maximum limits of staking pallet
/// to ensure election snapshot will not run out of memory. For now, we set them to smaller values
/// since the staking is bounded and the weight pipeline takes hours for this single pallet.
pub struct ElectionProviderBenchmarkConfig;
impl pallet_election_provider_multi_phase::BenchmarkingConfig for ElectionProviderBenchmarkConfig {
	const VOTERS: [u32; 2] = [1000, 2000];
	const TARGETS: [u32; 2] = [500, 1000];
	const ACTIVE_VOTERS: [u32; 2] = [500, 800];
	const DESIRED_TARGETS: [u32; 2] = [200, 400];
	const SNAPSHOT_MAXIMUM_VOTERS: u32 = 1000;
	const MINER_MAXIMUM_VOTERS: u32 = 1000;
	const MAXIMUM_TARGETS: u32 = 300;
}

/// Maximum number of iterations for balancing that will be executed in the embedded OCW
/// miner of election provider multi phase.
pub const MINER_MAX_ITERATIONS: u32 = 10;

/// A source of random balance for NposSolver, which is meant to be run by the OCW election miner.
pub struct OffchainRandomBalancing;
impl Get<Option<BalancingConfig>> for OffchainRandomBalancing {
	fn get() -> Option<BalancingConfig> {
		use sp_runtime::traits::TrailingZeroInput;
		let iterations = match MINER_MAX_ITERATIONS {
			0 => 0,
			max => {
				let seed = sp_io::offchain::random_seed();
				let random = <u32>::decode(&mut TrailingZeroInput::new(&seed))
					.expect("input is padded with zeroes; qed") %
					max.saturating_add(1);
				random as usize
			},
		};

		let config = BalancingConfig { iterations, tolerance: 0 };
		Some(config)
	}
}

pub struct OnChainSeqPhragmen;
impl onchain::Config for OnChainSeqPhragmen {
	type System = Runtime;
	type Solver = SequentialPhragmen<
		AccountId,
		pallet_election_provider_multi_phase::SolutionAccuracyOf<Runtime>,
	>;
	type DataProvider = <Runtime as pallet_election_provider_multi_phase::Config>::DataProvider;
	type MaxWinners = MaxActiveValidators;
	type VotersBound = MaxElectingVoters;
	type TargetsBound = MaxElectableTargets;
	type WeightInfo = frame_election_provider_support::weights::SubstrateWeight<Runtime>;
}

impl pallet_election_provider_multi_phase::MinerConfig for Runtime {
	type AccountId = AccountId;
	type MaxLength = MinerMaxLength;
	type MaxWeight = MinerMaxWeight;
	type Solution = NposSolution16;
	type MaxVotesPerVoter = <
	<Self as pallet_election_provider_multi_phase::Config>::DataProvider
	as
	frame_election_provider_support::ElectionDataProvider
	>::MaxVotesPerVoter;
	type MaxWinners = MaxActiveValidators;

	// The unsigned submissions have to respect the weight of the submit_unsigned call, thus their
	// weight estimate function is wired to this call's weight.
	fn solution_weight(v: u32, t: u32, a: u32, d: u32) -> Weight {
		<
		<Self as pallet_election_provider_multi_phase::Config>::WeightInfo
		as
		pallet_election_provider_multi_phase::WeightInfo
		>::submit_unsigned(v, t, a, d)
	}
}

impl pallet_election_provider_multi_phase::Config for Runtime {
	type RuntimeEvent = RuntimeEvent;
	type Currency = Balances;
	type EstimateCallFee = TransactionPayment;
	type SignedPhase = SignedPhase;
	type UnsignedPhase = UnsignedPhase;
	type BetterUnsignedThreshold = BetterUnsignedThreshold;
	type BetterSignedThreshold = ();
	type OffchainRepeat = OffchainRepeat;
	type MinerTxPriority = MultiPhaseUnsignedPriority;
	type SignedMaxSubmissions = ConstU32<10>;
	type SignedRewardBase = SignedRewardBase;
	type SignedDepositBase = SignedDepositBase;
	type SignedDepositByte = SignedDepositByte;
	type SignedMaxRefunds = ConstU32<3>;
	type SignedDepositWeight = ();
	type SignedMaxWeight =
		<Self::MinerConfig as pallet_election_provider_multi_phase::MinerConfig>::MaxWeight;
	type MinerConfig = Self;
	type SlashHandler = (); // burn slashes
	type RewardHandler = (); // nothing to do upon rewards
	type DataProvider = Staking;
	type Fallback = onchain::OnChainExecution<OnChainSeqPhragmen>;
	type GovernanceFallback = onchain::OnChainExecution<OnChainSeqPhragmen>;
	type Solver = SequentialPhragmen<AccountId, SolutionAccuracyOf<Self>, OffchainRandomBalancing>;
	type ForceOrigin = EnsureRootOrHalfCouncil;
	type MaxElectableTargets = ConstU16<{ u16::MAX }>;
	type MaxElectingVoters = MaxElectingVoters;
	type BenchmarkingConfig = ElectionProviderBenchmarkConfig;
	type MaxWinners = MaxActiveValidators;
	type WeightInfo = pallet_election_provider_multi_phase::weights::SubstrateWeight<Self>;
}

parameter_types! {
	pub const BagThresholds: &'static [u64] = &voter_bags::THRESHOLDS;
}

type VoterBagsListInstance = pallet_bags_list::Instance1;
impl pallet_bags_list::Config<VoterBagsListInstance> for Runtime {
	type RuntimeEvent = RuntimeEvent;
	type ScoreProvider = Staking;
	type WeightInfo = pallet_bags_list::weights::SubstrateWeight<Runtime>;
	type BagThresholds = BagThresholds;
	type Score = VoteWeight;
}

parameter_types! {
	pub const LaunchPeriod: BlockNumber = 24 * 60 * MINUTES;
	pub const VotingPeriod: BlockNumber = 24 * 60 * MINUTES;
	pub const FastTrackVotingPeriod: BlockNumber = 3 * 60 * MINUTES;
	pub const MinimumDeposit: Balance = 50_000 * DOLLARS;
	pub const EnactmentPeriod: BlockNumber = 24 * 60 * MINUTES;
	pub const CooloffPeriod: BlockNumber = 7 * 24 * 60 * MINUTES;
	pub const MaxProposals: u32 = 100;
}

impl pallet_democracy::Config for Runtime {
	type RuntimeEvent = RuntimeEvent;
	type Currency = Balances;
	type EnactmentPeriod = EnactmentPeriod;
	type LaunchPeriod = LaunchPeriod;
	type VotingPeriod = VotingPeriod;
	type VoteLockingPeriod = EnactmentPeriod; // Same as EnactmentPeriod
	type MinimumDeposit = MinimumDeposit;
	/// A straight majority of the council can decide what their next motion is.
	type ExternalOrigin =
		pallet_collective::EnsureProportionAtLeast<AccountId, CouncilCollective, 1, 2>;
	/// A super-majority can have the next scheduled referendum be a straight majority-carries vote.
	type ExternalMajorityOrigin =
		pallet_collective::EnsureProportionAtLeast<AccountId, CouncilCollective, 3, 4>;
	/// A unanimous council can have the next scheduled referendum be a straight default-carries
	/// (NTB) vote.
	type ExternalDefaultOrigin =
		pallet_collective::EnsureProportionAtLeast<AccountId, CouncilCollective, 1, 1>;
	/// Two thirds of the technical committee can have an ExternalMajority/ExternalDefault vote
	/// be tabled immediately and with a shorter voting/enactment period.
	type FastTrackOrigin =
		pallet_collective::EnsureProportionAtLeast<AccountId, TechnicalCollective, 2, 3>;
	type InstantOrigin =
		pallet_collective::EnsureProportionAtLeast<AccountId, TechnicalCollective, 1, 1>;
	type InstantAllowed = frame_support::traits::ConstBool<true>;
	type FastTrackVotingPeriod = FastTrackVotingPeriod;
	// To cancel a proposal which has been passed, 2/3 of the council must agree to it.
	type CancellationOrigin =
		pallet_collective::EnsureProportionAtLeast<AccountId, CouncilCollective, 2, 3>;
	// To cancel a proposal before it has been passed, the technical committee must be unanimous or
	// Root must agree.
	type CancelProposalOrigin = EitherOfDiverse<
		EnsureRoot<AccountId>,
		pallet_collective::EnsureProportionAtLeast<AccountId, TechnicalCollective, 1, 1>,
	>;
	type BlacklistOrigin = EnsureRoot<AccountId>;
	// Any single technical committee member may veto a coming council proposal, however they can
	// only do it once and it lasts only for the cool-off period.
	type VetoOrigin = pallet_collective::EnsureMember<AccountId, TechnicalCollective>;
	type CooloffPeriod = CooloffPeriod;
	type Slash = Treasury;
	type Scheduler = Scheduler;
	type SubmitOrigin = frame_system::EnsureSigned<AccountId>;
	type PalletsOrigin = OriginCaller;
	type MaxVotes = ConstU32<100>;
	type WeightInfo = pallet_democracy::weights::SubstrateWeight<Runtime>;
	type MaxProposals = MaxProposals;
	type Preimages = Preimage;
	type MaxDeposits = ConstU32<100>;
	type MaxBlacklisted = ConstU32<100>;
}

parameter_types! {
	pub const CouncilMotionDuration: BlockNumber = 7 * DAYS;
	pub const CouncilMaxProposals: u32 = 100;
	pub const CouncilMaxMembers: u32 = 100;
}

type CouncilCollective = pallet_collective::Instance1;
impl pallet_collective::Config<CouncilCollective> for Runtime {
	type RuntimeOrigin = RuntimeOrigin;
	type Proposal = RuntimeCall;
	type RuntimeEvent = RuntimeEvent;
	type MotionDuration = CouncilMotionDuration;
	type MaxProposals = CouncilMaxProposals;
	type MaxMembers = CouncilMaxMembers;
	type SetMembersOrigin = EnsureRoot<AccountId>;
	type DefaultVote = pallet_collective::PrimeDefaultVote;
	type WeightInfo = pallet_collective::weights::SubstrateWeight<Runtime>;
	type MaxProposalWeight = MaxCollectivesProposalWeight;
}

parameter_types! {
	pub const CandidacyBond: Balance = 5_000_000 * DOLLARS;
	// 1 storage item created, key size is 32 bytes, value size is 16+16.
	pub const VotingBondBase: Balance = deposit(1, 64);
	pub const VotingBondFactor: Balance = DOLLARS;
	pub const TermDuration: BlockNumber = 182 * DAYS;
	pub const DesiredMembers: u32 = 13;
	pub const DesiredRunnersUp: u32 = 20;
	pub const ElectionsPhragmenPalletId: LockIdentifier = *b"phrelect";
	pub const MaxVoters: u32 = 10 * 1000;
	pub const MaxVotesPerVoter: u32 = 16;
	pub const MaxCandidates: u32 = 1000;
}

// Make sure that there are no more than `MaxMembers` members elected via elections-phragmen.
const_assert!(DesiredMembers::get() <= CouncilMaxMembers::get());

impl pallet_elections_phragmen::Config for Runtime {
	type RuntimeEvent = RuntimeEvent;
	type PalletId = ElectionsPhragmenPalletId;
	type Currency = Balances;
	type ChangeMembers = Council;
	// NOTE: this implies that council's genesis members cannot be set directly and must come from
	// this module.
	type InitializeMembers = Council;
	type CurrencyToVote = CurrencyToVote;
	type CandidacyBond = CandidacyBond;
	type VotingBondBase = VotingBondBase;
	type VotingBondFactor = VotingBondFactor;
	type LoserCandidate = ();
	type KickedMember = ();
	type DesiredMembers = DesiredMembers;
	type DesiredRunnersUp = DesiredRunnersUp;
	type TermDuration = TermDuration;
	type WeightInfo = pallet_elections_phragmen::weights::SubstrateWeight<Runtime>;
	type MaxVoters = MaxVoters;
	type MaxVotesPerVoter = MaxVotesPerVoter;
	type MaxCandidates = MaxCandidates;
}

parameter_types! {
	pub const TechnicalMotionDuration: BlockNumber = 5 * DAYS;
	pub const TechnicalMaxProposals: u32 = 100;
	pub const TechnicalMaxMembers: u32 = 100;
}

type TechnicalCollective = pallet_collective::Instance2;
impl pallet_collective::Config<TechnicalCollective> for Runtime {
	type RuntimeOrigin = RuntimeOrigin;
	type Proposal = RuntimeCall;
	type RuntimeEvent = RuntimeEvent;
	type MotionDuration = TechnicalMotionDuration;
	type MaxProposals = TechnicalMaxProposals;
	type MaxMembers = TechnicalMaxMembers;
	type SetMembersOrigin = EnsureRoot<AccountId>;
	type DefaultVote = pallet_collective::PrimeDefaultVote;
	type WeightInfo = pallet_collective::weights::SubstrateWeight<Runtime>;
	type MaxProposalWeight = MaxCollectivesProposalWeight;
}

type EnsureRootOrHalfCouncil = EitherOfDiverse<
	EnsureRoot<AccountId>,
	pallet_collective::EnsureProportionMoreThan<AccountId, CouncilCollective, 1, 2>,
>;
impl pallet_membership::Config<pallet_membership::Instance1> for Runtime {
	type RuntimeEvent = RuntimeEvent;
	type AddOrigin = EnsureRootOrHalfCouncil;
	type RemoveOrigin = EnsureRootOrHalfCouncil;
	type SwapOrigin = EnsureRootOrHalfCouncil;
	type ResetOrigin = EnsureRootOrHalfCouncil;
	type PrimeOrigin = EnsureRootOrHalfCouncil;
	type MembershipInitialized = TechnicalCommittee;
	type MembershipChanged = TechnicalCommittee;
	type MaxMembers = TechnicalMaxMembers;
	type WeightInfo = pallet_membership::weights::SubstrateWeight<Runtime>;
}

parameter_types! {
	pub const ProposalBond: Permill = Permill::from_percent(5);
	pub const ProposalBondMinimum: Balance = 50_000 * DOLLARS;
	pub const SpendPeriod: BlockNumber = DAYS;
<<<<<<< HEAD
	pub const Burn: Permill = Permill::from_parts(580);
=======
	pub const Burn: Permill = Permill::from_parts(25000);
>>>>>>> 3c6074f4
	pub const TipCountdown: BlockNumber = DAYS;
	pub const TipFindersFee: Percent = Percent::from_percent(20);
	pub const TipReportDepositBase: Balance = 50_000 * DOLLARS;
	pub const DataDepositPerByte: Balance = DOLLARS;
	pub const TreasuryPalletId: PalletId = PalletId(*b"py/trsry");
	pub const MaximumReasonLength: u32 = 16384;
	pub const MaxApprovals: u32 = 100;
}

impl pallet_treasury::Config for Runtime {
	type PalletId = TreasuryPalletId;
	type Currency = Balances;
	type ApproveOrigin = EitherOfDiverse<
		EnsureRoot<AccountId>,
		pallet_collective::EnsureProportionAtLeast<AccountId, CouncilCollective, 3, 5>,
	>;
	type RejectOrigin = EitherOfDiverse<
		EnsureRoot<AccountId>,
		pallet_collective::EnsureProportionMoreThan<AccountId, CouncilCollective, 1, 2>,
	>;
	type RuntimeEvent = RuntimeEvent;
	type OnSlash = ();
	type ProposalBond = ProposalBond;
	type ProposalBondMinimum = ProposalBondMinimum;
	type ProposalBondMaximum = ();
	type SpendPeriod = SpendPeriod;
	type Burn = Burn;
	type BurnDestination = ();
	type SpendFunds = Bounties;
	type WeightInfo = pallet_treasury::weights::SubstrateWeight<Runtime>;
	type MaxApprovals = MaxApprovals;
	type SpendOrigin = frame_support::traits::NeverEnsureOrigin<Balance>;
}

parameter_types! {
	pub const BountyCuratorDeposit: Permill = Permill::from_percent(50);
	pub const BountyValueMinimum: Balance = 10 * DOLLARS;
	pub const BountyDepositBase: Balance = 50_000 * DOLLARS;
	pub const CuratorDepositMultiplier: Permill = Permill::from_percent(50);
	pub const CuratorDepositMin: Balance = DOLLARS;
	pub const CuratorDepositMax: Balance = 100 * DOLLARS;
	pub const BountyDepositPayoutDelay: BlockNumber = 8 * DAYS;
	pub const BountyUpdatePeriod: BlockNumber = 90 * DAYS;
}

impl pallet_bounties::Config for Runtime {
	type RuntimeEvent = RuntimeEvent;
	type BountyDepositBase = BountyDepositBase;
	type BountyDepositPayoutDelay = BountyDepositPayoutDelay;
	type BountyUpdatePeriod = BountyUpdatePeriod;
	type CuratorDepositMultiplier = CuratorDepositMultiplier;
	type CuratorDepositMin = CuratorDepositMin;
	type CuratorDepositMax = CuratorDepositMax;
	type BountyValueMinimum = BountyValueMinimum;
	type DataDepositPerByte = DataDepositPerByte;
	type MaximumReasonLength = MaximumReasonLength;
	type WeightInfo = pallet_bounties::weights::SubstrateWeight<Runtime>;
	type ChildBountyManager = ChildBounties;
}

parameter_types! {
	pub const ChildBountyValueMinimum: Balance = DOLLARS;
}

impl pallet_child_bounties::Config for Runtime {
	type RuntimeEvent = RuntimeEvent;
	type MaxActiveChildBountyCount = ConstU32<5>;
	type ChildBountyValueMinimum = ChildBountyValueMinimum;
	type WeightInfo = pallet_child_bounties::weights::SubstrateWeight<Runtime>;
}

impl pallet_tips::Config for Runtime {
	type RuntimeEvent = RuntimeEvent;
	type DataDepositPerByte = DataDepositPerByte;
	type MaximumReasonLength = MaximumReasonLength;
	type Tippers = Elections;
	type TipCountdown = TipCountdown;
	type TipFindersFee = TipFindersFee;
	type TipReportDepositBase = TipReportDepositBase;
	type WeightInfo = pallet_tips::weights::SubstrateWeight<Runtime>;
}

parameter_types! {
	pub const DepositPerItem: Balance = deposit(1, 0);
	pub const DepositPerByte: Balance = deposit(0, 1);
	pub const DefaultDepositLimit: Balance = deposit(1024, 1024 * 1024);
	pub const MaxValueSize: u32 = 16 * 1024;
	// The lazy deletion runs inside on_initialize.
	pub DeletionWeightLimit: Weight = RuntimeBlockWeights::get()
		.per_class
		.get(DispatchClass::Normal)
		.max_total
		.unwrap_or(RuntimeBlockWeights::get().max_block);
	pub Schedule: pallet_contracts::Schedule<Runtime> = Default::default();
}

impl pallet_contracts::Config for Runtime {
	type Time = Timestamp;
	type Randomness = RandomnessCollectiveFlip;
	type Currency = Balances;
	type RuntimeEvent = RuntimeEvent;
	type RuntimeCall = RuntimeCall;
	/// The safest default is to allow no calls at all.
	///
	/// Runtimes should whitelist dispatchables that are allowed to be called from contracts
	/// and make sure they are stable. Dispatchables exposed to contracts are not allowed to
	/// change because that would break already deployed contracts. The `Call` structure itself
	/// is not allowed to change the indices of existing pallets, too.
	type CallFilter = Nothing;
	type DepositPerItem = DepositPerItem;
	type DepositPerByte = DepositPerByte;
	type DefaultDepositLimit = DefaultDepositLimit;
	type CallStack = [pallet_contracts::Frame<Self>; 5];
	type WeightPrice = pallet_transaction_payment::Pallet<Self>;
	type WeightInfo = pallet_contracts::weights::SubstrateWeight<Self>;
	type ChainExtension = ();
	type Schedule = Schedule;
	type AddressGenerator = pallet_contracts::DefaultAddressGenerator;
	type MaxCodeLen = ConstU32<{ 123 * 1024 }>;
	type MaxStorageKeyLen = ConstU32<128>;
	type UnsafeUnstableInterface = ConstBool<false>;
	type MaxDebugBufferLen = ConstU32<{ 2 * 1024 * 1024 }>;
<<<<<<< HEAD
	type Migrations = (
		pallet_contracts::migration::v9::Migration<Runtime>,
		pallet_contracts::migration::v10::Migration<Runtime>,
		pallet_contracts::migration::v11::Migration<Runtime>,
		pallet_contracts::migration::v12::Migration<Runtime>,
	);
=======
	type Migrations = ();
>>>>>>> 3c6074f4
}

impl pallet_sudo::Config for Runtime {
	type RuntimeEvent = RuntimeEvent;
	type RuntimeCall = RuntimeCall;
	type WeightInfo = pallet_sudo::weights::SubstrateWeight<Runtime>;
}

parameter_types! {
	pub const ImOnlineUnsignedPriority: TransactionPriority = TransactionPriority::max_value();
	/// We prioritize im-online heartbeats over election solution submission.
	pub const StakingUnsignedPriority: TransactionPriority = TransactionPriority::max_value() / 2;
	pub const MaxAuthorities: u32 = 100;
	pub const MaxKeys: u32 = 10_000;
	pub const MaxPeerInHeartbeats: u32 = 10_000;
}

impl<LocalCall> frame_system::offchain::CreateSignedTransaction<LocalCall> for Runtime
where
	RuntimeCall: From<LocalCall>,
{
	fn create_transaction<C: frame_system::offchain::AppCrypto<Self::Public, Self::Signature>>(
		call: RuntimeCall,
		public: <Signature as traits::Verify>::Signer,
		account: AccountId,
		nonce: Nonce,
	) -> Option<(RuntimeCall, <UncheckedExtrinsic as traits::Extrinsic>::SignaturePayload)> {
		let tip = 0;
		// take the biggest period possible.
		let period =
			BlockHashCount::get().checked_next_power_of_two().map(|c| c / 2).unwrap_or(2) as u64;
		let current_block = System::block_number()
			.saturated_into::<u64>()
			// The `System::block_number` is initialized with `n+1`,
			// so the actual block number is `n`.
			.saturating_sub(1);
		let era = Era::mortal(period, current_block);
		let extra = (
			frame_system::CheckNonZeroSender::<Runtime>::new(),
			frame_system::CheckSpecVersion::<Runtime>::new(),
			frame_system::CheckTxVersion::<Runtime>::new(),
			frame_system::CheckGenesis::<Runtime>::new(),
			frame_system::CheckEra::<Runtime>::from(era),
			frame_system::CheckNonce::<Runtime>::from(nonce),
			frame_system::CheckWeight::<Runtime>::new(),
			pallet_transaction_payment::ChargeTransactionPayment::<Runtime>::from(tip),
		);
		let raw_payload = SignedPayload::new(call, extra)
			.map_err(|e| {
				log::warn!("Unable to create signed payload: {:?}", e);
			})
			.ok()?;
		let signature = raw_payload.using_encoded(|payload| C::sign(payload, public))?;
		let address = Indices::unlookup(account);
		let (call, extra, _) = raw_payload.deconstruct();
		Some((call, (address, signature, extra)))
	}
}

impl frame_system::offchain::SigningTypes for Runtime {
	type Public = <Signature as traits::Verify>::Signer;
	type Signature = Signature;
}

impl<C> frame_system::offchain::SendTransactionTypes<C> for Runtime
where
	RuntimeCall: From<C>,
{
	type Extrinsic = UncheckedExtrinsic;
	type OverarchingCall = RuntimeCall;
}

impl pallet_im_online::Config for Runtime {
	type AuthorityId = ImOnlineId;
	type RuntimeEvent = RuntimeEvent;
	type NextSessionRotation = Babe;
	type ValidatorSet = Historical;
	type ReportUnresponsiveness = Offences;
	type UnsignedPriority = ImOnlineUnsignedPriority;
	type WeightInfo = pallet_im_online::weights::SubstrateWeight<Runtime>;
	type MaxKeys = MaxKeys;
	type MaxPeerInHeartbeats = MaxPeerInHeartbeats;
}

impl pallet_offences::Config for Runtime {
	type RuntimeEvent = RuntimeEvent;
	type IdentificationTuple = pallet_session::historical::IdentificationTuple<Self>;
	type OnOffenceHandler = Staking;
}

impl pallet_authority_discovery::Config for Runtime {
	type MaxAuthorities = MaxAuthorities;
}

parameter_types! {
	pub MaxSetIdSessionEntries: u32 = BondingDuration::get() * SessionsPerEra::get();
}

impl pallet_grandpa::Config for Runtime {
	type RuntimeEvent = RuntimeEvent;

	type KeyOwnerProof = <Historical as KeyOwnerProofSystem<(KeyTypeId, GrandpaId)>>::Proof;

	type EquivocationReportSystem =
		pallet_grandpa::EquivocationReportSystem<Self, Offences, Historical, ReportLongevity>;

	type WeightInfo = ();
	type MaxAuthorities = MaxAuthorities;
	type MaxSetIdSessionEntries = MaxSetIdSessionEntries;
}

parameter_types! {
	pub const BasicDeposit: Balance = 10 * DOLLARS;       // 258 bytes on-chain
	pub const FieldDeposit: Balance = 250 * CENTS;        // 66 bytes on-chain
	pub const SubAccountDeposit: Balance = 2 * DOLLARS;   // 53 bytes on-chain
	pub const MaxSubAccounts: u32 = 100;
	pub const MaxAdditionalFields: u32 = 100;
	pub const MaxRegistrars: u32 = 20;
}

impl pallet_identity::Config for Runtime {
	type RuntimeEvent = RuntimeEvent;
	type Currency = Balances;
	type BasicDeposit = BasicDeposit;
	type FieldDeposit = FieldDeposit;
	type SubAccountDeposit = SubAccountDeposit;
	type MaxSubAccounts = MaxSubAccounts;
	type MaxAdditionalFields = MaxAdditionalFields;
	type MaxRegistrars = MaxRegistrars;
	type Slashed = Treasury;
	type ForceOrigin = EnsureRootOrHalfCouncil;
	type RegistrarOrigin = EnsureRootOrHalfCouncil;
	type WeightInfo = pallet_identity::weights::SubstrateWeight<Runtime>;
}

parameter_types! {
	pub const ConfigDepositBase: Balance = 5 * DOLLARS;
	pub const FriendDepositFactor: Balance = 50 * CENTS;
	pub const MaxFriends: u16 = 9;
	pub const RecoveryDeposit: Balance = 5 * DOLLARS;
}

impl pallet_recovery::Config for Runtime {
	type RuntimeEvent = RuntimeEvent;
	type WeightInfo = pallet_recovery::weights::SubstrateWeight<Runtime>;
	type RuntimeCall = RuntimeCall;
	type Currency = Balances;
	type ConfigDepositBase = ConfigDepositBase;
	type FriendDepositFactor = FriendDepositFactor;
	type MaxFriends = MaxFriends;
	type RecoveryDeposit = RecoveryDeposit;
}

parameter_types! {
	pub const MinVestedTransfer: Balance = DOLLARS;
	pub UnvestedFundsAllowedWithdrawReasons: WithdrawReasons =
		WithdrawReasons::except(WithdrawReasons::TRANSFER | WithdrawReasons::RESERVE);
}

impl pallet_vesting::Config for Runtime {
	type RuntimeEvent = RuntimeEvent;
	type Currency = Balances;
	type BlockNumberToBalance = ConvertInto;
	type MinVestedTransfer = MinVestedTransfer;
	type WeightInfo = pallet_vesting::weights::SubstrateWeight<Runtime>;
	type UnvestedFundsAllowedWithdrawReasons = UnvestedFundsAllowedWithdrawReasons;
	// `VestingInfo` encode length is 36bytes. 28 schedules gets encoded as 1009 bytes, which is the
	// highest number of schedules that encodes less than 2^10.
	const MAX_VESTING_SCHEDULES: u32 = 28;
}

parameter_types! {
	pub const ChainId: u8 = 1;
	pub const ProposalLifetime: BlockNumber = 1000;
	pub BridgeAccountId: AccountId = AccountIdConversion::<AccountId>::into_account_truncating(&pallet_chainbridge::MODULE_ID);
}

/// Configure the send data pallet
impl pallet_chainbridge::Config for Runtime {
	type RuntimeEvent = RuntimeEvent;
	type AdminOrigin = frame_system::EnsureRoot<Self::AccountId>;
	type Proposal = RuntimeCall;
	type ChainIdentity = ChainId;
	type ProposalLifetime = ProposalLifetime;
	type BridgeAccountId = BridgeAccountId;
	type WeightInfo = pallet_chainbridge::weights::SubstrateWeight<Runtime>;
}

parameter_types! {
	pub HashId: pallet_chainbridge::ResourceId = pallet_chainbridge::derive_resource_id(1, &blake2_128(b"hash"));
	// Note: Chain ID is 0 indicating this is native to another chain
	pub NativeTokenId: pallet_chainbridge::ResourceId = pallet_chainbridge::derive_resource_id(0, &blake2_128(b"DAV"));

	pub NFTTokenId: pallet_chainbridge::ResourceId = pallet_chainbridge::derive_resource_id(1, &blake2_128(b"NFT"));
}

impl pallet_erc721::Config for Runtime {
	type RuntimeEvent = RuntimeEvent;
	type Identifier = NFTTokenId;
	type WeightInfo = pallet_erc721::weights::SubstrateWeight<Runtime>;
}

impl pallet_erc20::Config for Runtime {
	type RuntimeEvent = RuntimeEvent;
	type BridgeOrigin = pallet_chainbridge::EnsureBridge<Runtime>;
	type Currency = pallet_balances::Pallet<Runtime>;
	type HashId = HashId;
	type NativeTokenId = NativeTokenId;
	type Erc721Id = NFTTokenId;
	type WeightInfo = pallet_erc20::weights::SubstrateWeight<Runtime>;
}

parameter_types! {
	pub const PoolsPalletId: PalletId = PalletId(*b"py/nopls");
	// Allow pools that got slashed up to 90% to remain operational.
	pub const MaxPointsToBalance: u8 = 10;
}

impl pallet_nomination_pools::Config for Runtime {
	type RuntimeEvent = RuntimeEvent;
	type Currency = Balances;
	type RewardCounter = FixedU128;
	type BalanceToU256 = cere_runtime_common::BalanceToU256;
	type U256ToBalance = cere_runtime_common::U256ToBalance;
	type Staking = Staking;
	type PostUnbondingPoolsWindow = frame_support::traits::ConstU32<4>;
	type MaxMetadataLen = frame_support::traits::ConstU32<256>;
	// we use the same number of allowed unlocking chunks as with staking.
	type MaxUnbonding = <Self as pallet_staking::Config>::MaxUnlockingChunks;
	type PalletId = PoolsPalletId;
	type MaxPointsToBalance = MaxPointsToBalance;
	type WeightInfo = ();
}

pub struct InitiateNominationPools;
impl frame_support::traits::OnRuntimeUpgrade for InitiateNominationPools {
	fn on_runtime_upgrade() -> frame_support::weights::Weight {
		// we use one as an indicator if this has already been set.
		if pallet_nomination_pools::MaxPools::<Runtime>::get().is_none() {
			pallet_nomination_pools::MinJoinBond::<Runtime>::put(250 * DOLLARS);
			pallet_nomination_pools::MinCreateBond::<Runtime>::put(5000 * DOLLARS);

			// Initialize with limits for now.
			pallet_nomination_pools::MaxPools::<Runtime>::put(0);
			pallet_nomination_pools::MaxPoolMembersPerPool::<Runtime>::put(0);
			pallet_nomination_pools::MaxPoolMembers::<Runtime>::put(0);

			log::info!(target: "runtime::cere", "pools config initiated 🎉");
			<Runtime as frame_system::Config>::DbWeight::get().reads_writes(1, 5)
		} else {
			log::info!(target: "runtime::cere", "pools config already initiated 😏");
			<Runtime as frame_system::Config>::DbWeight::get().reads(1)
		}
	}
}

impl pallet_ddc_staking::Config for Runtime {
	type Currency = Balances;
	type RuntimeEvent = RuntimeEvent;
	type WeightInfo = pallet_ddc_staking::weights::SubstrateWeight<Runtime>;
	type ClusterVisitor = pallet_ddc_clusters::Pallet<Runtime>;
	type ClusterCreator = pallet_ddc_clusters::Pallet<Runtime>;
	type ClusterManager = pallet_ddc_clusters::Pallet<Runtime>;
	type NodeVisitor = pallet_ddc_nodes::Pallet<Runtime>;
	type NodeCreator = pallet_ddc_nodes::Pallet<Runtime>;
}

parameter_types! {
	pub const DdcCustomersPalletId: PalletId = PalletId(*b"accounts"); // DDC maintainer's stake
	pub const UnlockingDelay: BlockNumber = 100800_u32; // 1 hour * 24 * 7 = 7 days; (1 hour is 600 blocks)
}

impl pallet_ddc_customers::Config for Runtime {
	type UnlockingDelay = UnlockingDelay;
	type Currency = Balances;
	type PalletId = DdcCustomersPalletId;
	type RuntimeEvent = RuntimeEvent;
	type ClusterVisitor = pallet_ddc_clusters::Pallet<Runtime>;
	type ClusterCreator = pallet_ddc_clusters::Pallet<Runtime>;
	type WeightInfo = pallet_ddc_customers::weights::SubstrateWeight<Runtime>;
}

impl pallet_ddc_nodes::Config for Runtime {
	type RuntimeEvent = RuntimeEvent;
	type StakingVisitor = pallet_ddc_staking::Pallet<Runtime>;
	type WeightInfo = pallet_ddc_nodes::weights::SubstrateWeight<Runtime>;
}

impl pallet_ddc_clusters::Config for Runtime {
	type RuntimeEvent = RuntimeEvent;
	type NodeRepository = pallet_ddc_nodes::Pallet<Runtime>;
	type StakingVisitor = pallet_ddc_staking::Pallet<Runtime>;
	type StakerCreator = pallet_ddc_staking::Pallet<Runtime>;
	type Currency = Balances;
	type WeightInfo = pallet_ddc_clusters::weights::SubstrateWeight<Runtime>;
}

parameter_types! {
	pub const PayoutsPalletId: PalletId = PalletId(*b"payouts_");
}

pub struct TreasuryWrapper;
impl<T: frame_system::Config> PalletVisitor<T> for TreasuryWrapper {
	fn get_account_id() -> T::AccountId {
		TreasuryPalletId::get().into_account_truncating()
	}
}

impl pallet_ddc_payouts::Config for Runtime {
	type RuntimeEvent = RuntimeEvent;
	type PalletId = PayoutsPalletId;
	type Currency = Balances;
	type CustomerCharger = DdcCustomers;
	type CustomerDepositor = DdcCustomers;
	type ClusterVisitor = DdcClusters;
	type TreasuryVisitor = TreasuryWrapper;
	type NominatorsAndValidatorsList = pallet_staking::UseNominatorsAndValidatorsMap<Self>;
	type ClusterCreator = DdcClusters;
	type WeightInfo = pallet_ddc_payouts::weights::SubstrateWeight<Runtime>;
	type VoteScoreToU64 = IdentityConvert; // used for UseNominatorsAndValidatorsMap
}

construct_runtime!(
	pub struct Runtime
	{
		System: frame_system,
		Utility: pallet_utility,
		Babe: pallet_babe,
		Timestamp: pallet_timestamp,
		// Authorship must be before session in order to note author in the correct session and era
		// for im-online and staking.
		Authorship: pallet_authorship,
		Indices: pallet_indices,
		Balances: pallet_balances,
		TransactionPayment: pallet_transaction_payment,
		ElectionProviderMultiPhase: pallet_election_provider_multi_phase,
		Staking: pallet_staking,
		Session: pallet_session,
		Democracy: pallet_democracy,
		Council: pallet_collective::<Instance1>,
		TechnicalCommittee: pallet_collective::<Instance2>,
		Elections: pallet_elections_phragmen,
		TechnicalMembership: pallet_membership::<Instance1>,
		Grandpa: pallet_grandpa,
		Treasury: pallet_treasury,
		Contracts: pallet_contracts,
		Sudo: pallet_sudo,
		ImOnline: pallet_im_online,
		AuthorityDiscovery: pallet_authority_discovery,
		Offences: pallet_offences,
		Historical: pallet_session_historical::{Pallet},
		RandomnessCollectiveFlip: pallet_insecure_randomness_collective_flip,
		Identity: pallet_identity,
		Recovery: pallet_recovery,
		Vesting: pallet_vesting,
		Preimage: pallet_preimage,
		Scheduler: pallet_scheduler,
		Proxy: pallet_proxy,
		Multisig: pallet_multisig,
		Bounties: pallet_bounties,
		Tips: pallet_tips,
		VoterList: pallet_bags_list::<Instance1>,
		ChildBounties: pallet_child_bounties,
		NominationPools: pallet_nomination_pools,
		FastUnstake: pallet_fast_unstake,
		ChainBridge: pallet_chainbridge::{Pallet, Call, Storage, Event<T>},
		Erc721: pallet_erc721::{Pallet, Call, Storage, Event<T>},
		Erc20: pallet_erc20::{Pallet, Call, Storage, Event<T>},
		DdcStaking: pallet_ddc_staking,
		DdcCustomers: pallet_ddc_customers,
		DdcNodes: pallet_ddc_nodes,
		DdcClusters: pallet_ddc_clusters,
		DdcPayouts: pallet_ddc_payouts
	}
);

/// The address format for describing accounts.
pub type Address = sp_runtime::MultiAddress<AccountId, AccountIndex>;
/// Block header type as expected by this runtime.
pub type Header = generic::Header<BlockNumber, BlakeTwo256>;
/// Block type as expected by this runtime.
pub type Block = generic::Block<Header, UncheckedExtrinsic>;
/// A Block signed with a Justification
pub type SignedBlock = generic::SignedBlock<Block>;
/// BlockId type as expected by this runtime.
pub type BlockId = generic::BlockId<Block>;
/// The SignedExtension to the basic transaction logic.
///
/// When you change this, you **MUST** modify [`sign`] in `bin/node/testing/src/keyring.rs`!
///
/// [`sign`]: <../../testing/src/keyring.rs.html>
pub type SignedExtra = (
	frame_system::CheckNonZeroSender<Runtime>,
	frame_system::CheckSpecVersion<Runtime>,
	frame_system::CheckTxVersion<Runtime>,
	frame_system::CheckGenesis<Runtime>,
	frame_system::CheckEra<Runtime>,
	frame_system::CheckNonce<Runtime>,
	frame_system::CheckWeight<Runtime>,
	pallet_transaction_payment::ChargeTransactionPayment<Runtime>,
);

pub struct StakingMigrationV11OldPallet;
impl Get<&'static str> for StakingMigrationV11OldPallet {
	fn get() -> &'static str {
		"BagsList"
	}
}

pub struct MigrateStakingPalletToV8;
impl OnRuntimeUpgrade for MigrateStakingPalletToV8 {
	fn on_runtime_upgrade() -> Weight {
		pallet_staking::migrations::v8::migrate::<Runtime>()
	}
}

/// Unchecked extrinsic type as expected by this runtime.
pub type UncheckedExtrinsic =
	generic::UncheckedExtrinsic<Address, RuntimeCall, Signature, SignedExtra>;
/// The payload being signed in transactions.
pub type SignedPayload = generic::SignedPayload<RuntimeCall, SignedExtra>;
/// Extrinsic type that has already been checked.
pub type CheckedExtrinsic = generic::CheckedExtrinsic<AccountId, RuntimeCall, SignedExtra>;

<<<<<<< HEAD
/// Runtime migrations
type Migrations = (
	pallet_contracts::migration::Migration<Runtime>,
	pallet_im_online::migration::v1::Migration<Runtime>,
	pallet_democracy::migrations::v1::v1::Migration<Runtime>,
	pallet_fast_unstake::migrations::v1::MigrateToV1<Runtime>,
=======
// We don't need to run pallet_balances::pallets::MigrateToTrackInactive or
// pallet_balances::pallets::MigrateManyToTrackInactive since XCM related only.
// MigrateToTrackInactive and MigrateManyToTrackInactive simply add CheckingAccount value to
// InactiveIssuance so it's safe to skip it.
pub struct SetBalancesStorageVersions;
impl OnRuntimeUpgrade for SetBalancesStorageVersions {
	fn on_runtime_upgrade() -> Weight {
		let storage_version = <Balances>::on_chain_storage_version();
		if storage_version < 1 {
			StorageVersion::new(1).put::<Balances>();
		}

		RocksDbWeight::get().reads_writes(1, 1)
	}
}
parameter_types! {
	pub const SocietyPalletName: &'static str = "Society";
}

/// Runtime migrations
type Migrations = (
	MigrateStakingPalletToV8,
	pallet_staking::migrations::v9::InjectValidatorsIntoVoterList<Runtime>,
	pallet_staking::migrations::v10::MigrateToV10<Runtime>,
	pallet_staking::migrations::v11::MigrateToV11<Runtime, VoterList, StakingMigrationV11OldPallet>,
	pallet_staking::migrations::v12::MigrateToV12<Runtime>,
	pallet_staking::migrations::v13::MigrateToV13<Runtime>,
	frame_support::migrations::RemovePallet<
		SocietyPalletName,
		<Runtime as frame_system::Config>::DbWeight,
	>,
	SetBalancesStorageVersions,
>>>>>>> 3c6074f4
);

/// Executive: handles dispatch to the various modules.
pub type Executive = frame_executive::Executive<
	Runtime,
	Block,
	frame_system::ChainContext<Runtime>,
	Runtime,
	AllPalletsWithSystem,
	Migrations,
>;

type EventRecord = frame_system::EventRecord<
	<Runtime as frame_system::Config>::RuntimeEvent,
	<Runtime as frame_system::Config>::Hash,
>;

mod custom_migration {
	use frame_support::{traits::OnRuntimeUpgrade, weights::Weight};
	use sp_io::{hashing::twox_128, storage::clear_prefix};

	pub struct Upgrade;
	impl OnRuntimeUpgrade for Upgrade {
		fn on_runtime_upgrade() -> Weight {
			clear_prefix(&twox_128(b"DdcValidator"), None);
			Weight::from_parts(0, 0)
		}
	}
}

#[cfg(feature = "runtime-benchmarks")]
#[macro_use]
extern crate frame_benchmarking;

#[cfg(feature = "runtime-benchmarks")]
mod benches {
	define_benchmarks!(
		[frame_benchmarking, BaselineBench::<Runtime>]
		[pallet_babe, Babe]
		[pallet_bags_list, VoterList]
		[pallet_balances, Balances]
		[pallet_bounties, Bounties]
		[pallet_child_bounties, ChildBounties]
		[pallet_collective, Council]
		[pallet_contracts, Contracts]
		[pallet_democracy, Democracy]
		[pallet_election_provider_multi_phase, ElectionProviderMultiPhase]
		[pallet_election_provider_support_benchmarking, EPSBench::<Runtime>]
		[pallet_elections_phragmen, Elections]
		[pallet_fast_unstake, FastUnstake]
		[pallet_grandpa, Grandpa]
		[pallet_identity, Identity]
		[pallet_im_online, ImOnline]
		[pallet_indices, Indices]
		[pallet_membership, TechnicalMembership]
		[pallet_multisig, Multisig]
		[pallet_proxy, Proxy]
		[pallet_preimage, Preimage]
		[pallet_scheduler, Scheduler]
		[pallet_staking, Staking]
		[pallet_ddc_customers, DdcCustomers]
		[pallet_ddc_clusters, DdcClusters]
		[pallet_ddc_staking, DdcStaking]
		[pallet_ddc_nodes, DdcNodes]
		[pallet_ddc_payouts, DdcPayouts]
		[frame_system, SystemBench::<Runtime>]
		[pallet_timestamp, Timestamp]
		[pallet_tips, Tips]
		[pallet_treasury, Treasury]
		[pallet_utility, Utility]
		[pallet_vesting, Vesting]
	);
}

impl_runtime_apis! {
	impl sp_api::Core<Block> for Runtime {
		fn version() -> RuntimeVersion {
			VERSION
		}

		fn execute_block(block: Block) {
			Executive::execute_block(block);
		}

		fn initialize_block(header: &<Block as BlockT>::Header) {
			Executive::initialize_block(header)
		}
	}

	impl sp_api::Metadata<Block> for Runtime {
		fn metadata() -> OpaqueMetadata {
			OpaqueMetadata::new(Runtime::metadata().into())
		}

		fn metadata_at_version(version: u32) -> Option<OpaqueMetadata> {
			Runtime::metadata_at_version(version)
		}

		fn metadata_versions() -> sp_std::vec::Vec<u32> {
			Runtime::metadata_versions()
		}
	}

	impl sp_block_builder::BlockBuilder<Block> for Runtime {
		fn apply_extrinsic(extrinsic: <Block as BlockT>::Extrinsic) -> ApplyExtrinsicResult {
			Executive::apply_extrinsic(extrinsic)
		}

		fn finalize_block() -> <Block as BlockT>::Header {
			Executive::finalize_block()
		}

		fn inherent_extrinsics(data: InherentData) -> Vec<<Block as BlockT>::Extrinsic> {
			data.create_extrinsics()
		}

		fn check_inherents(block: Block, data: InherentData) -> CheckInherentsResult {
			data.check_extrinsics(&block)
		}
	}

	impl sp_transaction_pool::runtime_api::TaggedTransactionQueue<Block> for Runtime {
		fn validate_transaction(
			source: TransactionSource,
			tx: <Block as BlockT>::Extrinsic,
			block_hash: <Block as BlockT>::Hash,
		) -> TransactionValidity {
			Executive::validate_transaction(source, tx, block_hash)
		}
	}

	impl sp_offchain::OffchainWorkerApi<Block> for Runtime {
		fn offchain_worker(header: &<Block as BlockT>::Header) {
			Executive::offchain_worker(header)
		}
	}

	impl fg_primitives::GrandpaApi<Block> for Runtime {
		fn grandpa_authorities() -> GrandpaAuthorityList {
			Grandpa::grandpa_authorities()
		}

		fn current_set_id() -> fg_primitives::SetId {
			Grandpa::current_set_id()
		}

		fn submit_report_equivocation_unsigned_extrinsic(
			equivocation_proof: fg_primitives::EquivocationProof<
				<Block as BlockT>::Hash,
				NumberFor<Block>,
			>,
			key_owner_proof: fg_primitives::OpaqueKeyOwnershipProof,
		) -> Option<()> {
			let key_owner_proof = key_owner_proof.decode()?;

			Grandpa::submit_unsigned_equivocation_report(
				equivocation_proof,
				key_owner_proof,
			)
		}

		fn generate_key_ownership_proof(
			_set_id: fg_primitives::SetId,
			authority_id: GrandpaId,
		) -> Option<fg_primitives::OpaqueKeyOwnershipProof> {
			use codec::Encode;

			Historical::prove((fg_primitives::KEY_TYPE, authority_id))
				.map(|p| p.encode())
				.map(fg_primitives::OpaqueKeyOwnershipProof::new)
		}
	}

	impl sp_consensus_babe::BabeApi<Block> for Runtime {
		fn configuration() -> sp_consensus_babe::BabeConfiguration {
			let epoch_config = Babe::epoch_config().unwrap_or(BABE_GENESIS_EPOCH_CONFIG);
			sp_consensus_babe::BabeConfiguration {
				slot_duration: Babe::slot_duration(),
				epoch_length: EpochDuration::get(),
				c: epoch_config.c,
				authorities: Babe::authorities().to_vec(),
				randomness: Babe::randomness(),
				allowed_slots: epoch_config.allowed_slots,
			}
		}

		fn current_epoch_start() -> sp_consensus_babe::Slot {
			Babe::current_epoch_start()
		}

		fn current_epoch() -> sp_consensus_babe::Epoch {
			Babe::current_epoch()
		}

		fn next_epoch() -> sp_consensus_babe::Epoch {
			Babe::next_epoch()
		}

		fn generate_key_ownership_proof(
			_slot: sp_consensus_babe::Slot,
			authority_id: sp_consensus_babe::AuthorityId,
		) -> Option<sp_consensus_babe::OpaqueKeyOwnershipProof> {
			use codec::Encode;

			Historical::prove((sp_consensus_babe::KEY_TYPE, authority_id))
				.map(|p| p.encode())
				.map(sp_consensus_babe::OpaqueKeyOwnershipProof::new)
		}

		fn submit_report_equivocation_unsigned_extrinsic(
			equivocation_proof: sp_consensus_babe::EquivocationProof<<Block as BlockT>::Header>,
			key_owner_proof: sp_consensus_babe::OpaqueKeyOwnershipProof,
		) -> Option<()> {
			let key_owner_proof = key_owner_proof.decode()?;

			Babe::submit_unsigned_equivocation_report(
				equivocation_proof,
				key_owner_proof,
			)
		}
	}

	impl sp_authority_discovery::AuthorityDiscoveryApi<Block> for Runtime {
		fn authorities() -> Vec<AuthorityDiscoveryId> {
			AuthorityDiscovery::authorities()
		}
	}

	impl frame_system_rpc_runtime_api::AccountNonceApi<Block, AccountId, Nonce> for Runtime {
		fn account_nonce(account: AccountId) -> Nonce {
			System::account_nonce(account)
		}
	}


	impl pallet_contracts::ContractsApi<Block, AccountId, Balance, BlockNumber, Hash, EventRecord> for Runtime
	{
		fn call(
			origin: AccountId,
			dest: AccountId,
			value: Balance,
			gas_limit: Option<Weight>,
			storage_deposit_limit: Option<Balance>,
			input_data: Vec<u8>,
		) -> pallet_contracts_primitives::ContractExecResult<Balance, EventRecord> {
			let gas_limit = gas_limit.unwrap_or(RuntimeBlockWeights::get().max_block);
			Contracts::bare_call(
				origin,
				dest,
				value,
				gas_limit,
				storage_deposit_limit,
				input_data,
				pallet_contracts::DebugInfo::Skip,
				pallet_contracts::CollectEvents::Skip,
				pallet_contracts::Determinism::Enforced,
			)
		}

		fn instantiate(
			origin: AccountId,
			value: Balance,
			gas_limit: Option<Weight>,
			storage_deposit_limit: Option<Balance>,
			code: pallet_contracts_primitives::Code<Hash>,
			data: Vec<u8>,
			salt: Vec<u8>,
		) -> pallet_contracts_primitives::ContractInstantiateResult<AccountId, Balance, EventRecord>
		{
			let gas_limit = gas_limit.unwrap_or(RuntimeBlockWeights::get().max_block);
			Contracts::bare_instantiate(
				origin,
				value,
				gas_limit,
				storage_deposit_limit,
				code,
				data,
				salt,
				pallet_contracts::DebugInfo::Skip,
				pallet_contracts::CollectEvents::Skip
			)
		}

		fn upload_code(
			origin: AccountId,
			code: Vec<u8>,
			storage_deposit_limit: Option<Balance>,
			determinism: Determinism
		) -> pallet_contracts_primitives::CodeUploadResult<Hash, Balance>
		{
			Contracts::bare_upload_code(origin, code, storage_deposit_limit, determinism)
		}

		fn get_storage(
			address: AccountId,
			key: Vec<u8>,
		) -> pallet_contracts_primitives::GetStorageResult {
			Contracts::get_storage(address, key)
		}
	}

	impl pallet_transaction_payment_rpc_runtime_api::TransactionPaymentApi<
		Block,
		Balance,
	> for Runtime {
		fn query_info(uxt: <Block as BlockT>::Extrinsic, len: u32) -> RuntimeDispatchInfo<Balance> {
			TransactionPayment::query_info(uxt, len)
		}
		fn query_fee_details(uxt: <Block as BlockT>::Extrinsic, len: u32) -> FeeDetails<Balance> {
			TransactionPayment::query_fee_details(uxt, len)
		}
		fn query_weight_to_fee(weight: Weight) -> Balance {
			TransactionPayment::weight_to_fee(weight)
		}
		fn query_length_to_fee(length: u32) -> Balance {
			TransactionPayment::length_to_fee(length)
		}
	}

	impl pallet_transaction_payment_rpc_runtime_api::TransactionPaymentCallApi<Block, Balance, RuntimeCall>
		for Runtime
	{
		fn query_call_info(call: RuntimeCall, len: u32) -> RuntimeDispatchInfo<Balance> {
			TransactionPayment::query_call_info(call, len)
		}
		fn query_call_fee_details(call: RuntimeCall, len: u32) -> FeeDetails<Balance> {
			TransactionPayment::query_call_fee_details(call, len)
		}
		fn query_weight_to_fee(weight: Weight) -> Balance {
			TransactionPayment::weight_to_fee(weight)
		}
		fn query_length_to_fee(length: u32) -> Balance {
			TransactionPayment::length_to_fee(length)
		}
	}

	impl sp_session::SessionKeys<Block> for Runtime {
		fn generate_session_keys(seed: Option<Vec<u8>>) -> Vec<u8> {
			SessionKeys::generate(seed)
		}

		fn decode_session_keys(
			encoded: Vec<u8>,
		) -> Option<Vec<(Vec<u8>, KeyTypeId)>> {
			SessionKeys::decode_into_raw_public_keys(&encoded)
		}
	}

	impl pallet_nomination_pools_runtime_api::NominationPoolsApi<
		Block,
		AccountId,
		Balance,
	> for Runtime {
		fn pending_rewards(member: AccountId) -> Balance {
			NominationPools::api_pending_rewards(member).unwrap_or_default()
		}

		fn points_to_balance(pool_id: pallet_nomination_pools::PoolId, points: Balance) -> Balance {
			NominationPools::api_points_to_balance(pool_id, points)
		}

		fn balance_to_points(pool_id: pallet_nomination_pools::PoolId, new_funds: Balance) -> Balance {
			NominationPools::api_balance_to_points(pool_id, new_funds)
		}
	}

	#[cfg(feature = "try-runtime")]
	impl frame_try_runtime::TryRuntime<Block> for Runtime {
		fn on_runtime_upgrade(checks: frame_try_runtime::UpgradeCheckSelect) -> (Weight, Weight) {
			log::info!("try-runtime::on_runtime_upgrade cere.");
			let weight = Executive::try_runtime_upgrade(checks).unwrap();
			(weight, RuntimeBlockWeights::get().max_block)
		}

		fn execute_block(
			block: Block,
			state_root_check: bool,
			signature_check: bool,
			select: frame_try_runtime::TryStateSelect,
		) -> Weight {
			// NOTE: intentional unwrap: we don't want to propagate the error backwards, and want to
			// have a backtrace here.
			Executive::try_execute_block(block, state_root_check, signature_check, select).unwrap()
		}
	}

	#[cfg(feature = "runtime-benchmarks")]
	impl frame_benchmarking::Benchmark<Block> for Runtime {
		fn benchmark_metadata(extra: bool) -> (
			Vec<frame_benchmarking::BenchmarkList>,
			Vec<frame_support::traits::StorageInfo>,
		) {
			use frame_benchmarking::{baseline, Benchmarking, BenchmarkList};
			use frame_support::traits::StorageInfoTrait;

			// Trying to add benchmarks directly to the Session Pallet caused cyclic dependency
			// issues. To get around that, we separated the Session benchmarks into its own crate,
			// which is why we need these two lines below.
			use pallet_election_provider_support_benchmarking::Pallet as EPSBench;
			use frame_system_benchmarking::Pallet as SystemBench;
			use baseline::Pallet as BaselineBench;

			let mut list = Vec::<BenchmarkList>::new();
			list_benchmarks!(list, extra);

			let storage_info = AllPalletsWithSystem::storage_info();

			(list, storage_info)
		}

		fn dispatch_benchmark(
			config: frame_benchmarking::BenchmarkConfig
		) -> Result<Vec<frame_benchmarking::BenchmarkBatch>, sp_runtime::RuntimeString> {
			use frame_benchmarking::{baseline, Benchmarking, BenchmarkBatch,  TrackedStorageKey};

			// Trying to add benchmarks directly to the Session Pallet caused cyclic dependency
			// issues. To get around that, we separated the Session benchmarks into its own crate,
			// which is why we need these two lines below.
			use pallet_election_provider_support_benchmarking::Pallet as EPSBench;
			use frame_system_benchmarking::Pallet as SystemBench;
			use baseline::Pallet as BaselineBench;

			impl pallet_election_provider_support_benchmarking::Config for Runtime {}
			impl frame_system_benchmarking::Config for Runtime {}
			impl baseline::Config for Runtime {}

			let whitelist: Vec<TrackedStorageKey> = vec![
				// Block Number
				hex_literal::hex!("26aa394eea5630e07c48ae0c9558cef702a5c1b19ab7a04f536c519aca4983ac").to_vec().into(),
				// Total Issuance
				hex_literal::hex!("c2261276cc9d1f8598ea4b6a74b15c2f57c875e4cff74148e4628f264b974c80").to_vec().into(),
				// Execution Phase
				hex_literal::hex!("26aa394eea5630e07c48ae0c9558cef7ff553b5a9862a516939d82b3d3d8661a").to_vec().into(),
				// Event Count
				hex_literal::hex!("26aa394eea5630e07c48ae0c9558cef70a98fdbe9ce6c55837576c60c7af3850").to_vec().into(),
				// System Events
				hex_literal::hex!("26aa394eea5630e07c48ae0c9558cef780d41e5e16056765bc8461851072c9d7").to_vec().into(),
				// System BlockWeight
				hex_literal::hex!("26aa394eea5630e07c48ae0c9558cef734abf5cb34d6244378cddbf18e849d96").to_vec().into(),
				// Treasury Account
				hex_literal::hex!("26aa394eea5630e07c48ae0c9558cef7b99d880ec681799c0cf30e8886371da95ecffd7b6c0f78751baa9d281e0bfa3a6d6f646c70792f74727372790000000000000000000000000000000000000000").to_vec().into(),
			];

			let mut batches = Vec::<BenchmarkBatch>::new();
			let params = (&config, &whitelist);
			add_benchmarks!(params, batches);

			Ok(batches)
		}
	}
}

#[cfg(test)]
mod tests {
	use frame_election_provider_support::NposSolution;
	use frame_system::offchain::CreateSignedTransaction;
	use sp_runtime::UpperOf;

	use super::*;

	#[test]
	fn validate_transaction_submitter_bounds() {
		fn is_submit_signed_transaction<T>()
		where
			T: CreateSignedTransaction<RuntimeCall>,
		{
		}

		is_submit_signed_transaction::<Runtime>();
	}

	#[test]
	fn perbill_as_onchain_accuracy() {
		type OnChainAccuracy =
		<<Runtime as pallet_election_provider_multi_phase::MinerConfig>::Solution as NposSolution>::Accuracy;
		let maximum_chain_accuracy: Vec<UpperOf<OnChainAccuracy>> = (0..MaxNominations::get())
			.map(|_| <UpperOf<OnChainAccuracy>>::from(OnChainAccuracy::one().deconstruct()))
			.collect();
		let _: UpperOf<OnChainAccuracy> =
			maximum_chain_accuracy.iter().fold(0, |acc, x| acc.checked_add(*x).unwrap());
	}

	#[test]
	fn call_size() {
		let size = core::mem::size_of::<RuntimeCall>();
		assert!(
			size <= 256,
			"size of RuntimeCall {} is more than 256 bytes: some calls have too big arguments, use Box to reduce the
			size of RuntimeCall.
			If the limit is too strong, maybe consider increase the limit to 300.",
			size,
		);
	}
}<|MERGE_RESOLUTION|>--- conflicted
+++ resolved
@@ -133,11 +133,7 @@
 	// and set impl_version to 0. If only runtime
 	// implementation changes and behavior does not, then leave spec_version as
 	// is and increment impl_version.
-<<<<<<< HEAD
-	spec_version: 51300,
-=======
-	spec_version: 51401,
->>>>>>> 3c6074f4
+	spec_version: 52000,
 	impl_version: 0,
 	apis: RUNTIME_API_VERSIONS,
 	transaction_version: 15,
@@ -912,11 +908,7 @@
 	pub const ProposalBond: Permill = Permill::from_percent(5);
 	pub const ProposalBondMinimum: Balance = 50_000 * DOLLARS;
 	pub const SpendPeriod: BlockNumber = DAYS;
-<<<<<<< HEAD
-	pub const Burn: Permill = Permill::from_parts(580);
-=======
 	pub const Burn: Permill = Permill::from_parts(25000);
->>>>>>> 3c6074f4
 	pub const TipCountdown: BlockNumber = DAYS;
 	pub const TipFindersFee: Percent = Percent::from_percent(20);
 	pub const TipReportDepositBase: Balance = 50_000 * DOLLARS;
@@ -1039,16 +1031,7 @@
 	type MaxStorageKeyLen = ConstU32<128>;
 	type UnsafeUnstableInterface = ConstBool<false>;
 	type MaxDebugBufferLen = ConstU32<{ 2 * 1024 * 1024 }>;
-<<<<<<< HEAD
-	type Migrations = (
-		pallet_contracts::migration::v9::Migration<Runtime>,
-		pallet_contracts::migration::v10::Migration<Runtime>,
-		pallet_contracts::migration::v11::Migration<Runtime>,
-		pallet_contracts::migration::v12::Migration<Runtime>,
-	);
-=======
 	type Migrations = ();
->>>>>>> 3c6074f4
 }
 
 impl pallet_sudo::Config for Runtime {
@@ -1473,14 +1456,6 @@
 /// Extrinsic type that has already been checked.
 pub type CheckedExtrinsic = generic::CheckedExtrinsic<AccountId, RuntimeCall, SignedExtra>;
 
-<<<<<<< HEAD
-/// Runtime migrations
-type Migrations = (
-	pallet_contracts::migration::Migration<Runtime>,
-	pallet_im_online::migration::v1::Migration<Runtime>,
-	pallet_democracy::migrations::v1::v1::Migration<Runtime>,
-	pallet_fast_unstake::migrations::v1::MigrateToV1<Runtime>,
-=======
 // We don't need to run pallet_balances::pallets::MigrateToTrackInactive or
 // pallet_balances::pallets::MigrateManyToTrackInactive since XCM related only.
 // MigrateToTrackInactive and MigrateManyToTrackInactive simply add CheckingAccount value to
@@ -1513,7 +1488,6 @@
 		<Runtime as frame_system::Config>::DbWeight,
 	>,
 	SetBalancesStorageVersions,
->>>>>>> 3c6074f4
 );
 
 /// Executive: handles dispatch to the various modules.
