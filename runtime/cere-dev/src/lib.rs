--- conflicted
+++ resolved
@@ -50,15 +50,9 @@
 			imbalance::ResolveTo, DepositConsequence, Fortitude, PayFromAccount, Preservation,
 			Provenance, UnityAssetBalanceConversion, WithdrawConsequence,
 		},
-<<<<<<< HEAD
-		ConstBool, ConstU128, ConstU16, ConstU32, Currency, EitherOf, EitherOfDiverse,
-		EqualPrivilegeOnly, ExistenceRequirement, Imbalance, InstanceFilter, KeyOwnerProofSystem,
-		LinearStoragePrice, Nothing, OnUnbalanced, VariantCountOf, WithdrawReasons,
-=======
 		ConstBool, ConstU128, ConstU16, ConstU32, ConstU64, Currency, EitherOf, EitherOfDiverse,
 		EqualPrivilegeOnly, Imbalance, InstanceFilter, KeyOwnerProofSystem, LinearStoragePrice,
 		Nothing, OnUnbalanced, VariantCountOf, WithdrawReasons,
->>>>>>> 6127619b
 	},
 	weights::{
 		constants::{
@@ -81,10 +75,6 @@
 pub use pallet_ddc_clusters;
 pub use pallet_ddc_customers;
 pub use pallet_ddc_nodes;
-<<<<<<< HEAD
-// pub use pallet_ddc_payouts;
-=======
->>>>>>> 6127619b
 pub use pallet_ddc_staking;
 use pallet_election_provider_multi_phase::SolutionAccuracyOf;
 use pallet_grandpa::{
@@ -1360,45 +1350,6 @@
 	}
 }
 
-<<<<<<< HEAD
-/* impl pallet_ddc_payouts::Config for Runtime {
-	type RuntimeEvent = RuntimeEvent;
-	type WeightInfo = pallet_ddc_payouts::weights::SubstrateWeight<Runtime>;
-	type PalletId = PayoutsPalletId;
-	type Currency = Balances;
-	type CustomerCharger = DdcCustomers;
-	type BucketManager = DdcCustomers;
-	type ClusterProtocol = DdcClusters;
-	type TreasuryVisitor = TreasuryWrapper;
-	type NominatorsAndValidatorsList = pallet_staking::UseNominatorsAndValidatorsMap<Self>;
-	type VoteScoreToU64 = IdentityConvert;
-	type InspectorAuthority = DdcVerification;
-	type NodeManager = DdcNodes;
-	type AccountIdConverter = AccountId32;
-	type Hasher = BlakeTwo256;
-	type ClusterValidator = DdcClusters;
-	type ValidatorsQuorum = MajorityOfValidators;
-	type ClusterManager = DdcClusters;
-	type OffchainIdentifierId = ddc_primitives::crypto::OffchainIdentifierId;
-	#[cfg(feature = "runtime-benchmarks")]
-	type CustomerDepositor = DdcCustomers;
-	#[cfg(feature = "runtime-benchmarks")]
-	type ClusterCreator = DdcClusters;
-	#[cfg(feature = "runtime-benchmarks")]
-	type WPublic = <Signature as Verify>::Signer;
-	#[cfg(feature = "runtime-benchmarks")]
-	type WSignature = Signature;
-	type UnsignedPriority = ConstU64<500_000_000>;
-	type FeeHandler = FeeHandler;
-
-	const MAX_PAYOUT_BATCH_SIZE: u16 = MAX_PAYOUT_BATCH_SIZE;
-	const MAX_PAYOUT_BATCH_COUNT: u16 = MAX_PAYOUT_BATCH_COUNT;
-	const DISABLE_PAYOUTS_CUTOFF: bool = false;
-	const OCW_INTERVAL: u16 = 5; // every 5th block
-} */
-
-=======
->>>>>>> 6127619b
 parameter_types! {
 	pub const TechnicalMotionDuration: BlockNumber = 5 * DAYS;
 	pub const TechnicalMaxProposals: u32 = 100;
@@ -1476,42 +1427,6 @@
 }
 
 parameter_types! {
-<<<<<<< HEAD
-	pub const VerificationPalletId: PalletId = PalletId(*b"verifypa");
-	pub const TenPercentOfValidators: Percent = Percent::from_percent(10);
-}
-
-/* impl pallet_ddc_verification::Config for Runtime {
-	type RuntimeEvent = RuntimeEvent;
-	type PalletId = VerificationPalletId;
-	type WeightInfo = pallet_ddc_verification::weights::SubstrateWeight<Runtime>;
-	type ClusterProtocol = DdcClusters;
-	type ClusterManager = DdcClusters;
-	type ClusterValidator = DdcClusters;
-	type NodeManager = DdcNodes;
-	type AuthorityId = ddc_primitives::sr25519::AuthorityId;
-	type OffchainIdentifierId = ddc_primitives::crypto::OffchainIdentifierId;
-	type Hasher = BlakeTwo256;
-	type ValidatorStaking = pallet_staking::Pallet<Runtime>;
-	type Currency = Balances;
-	type CustomerVisitor = DdcCustomers;
-	type BucketManager = DdcCustomers;
-	type InspReceiptsInterceptor =
-		pallet_ddc_verification::simulations::v1::SimulationReceiptsInterceptor;
-
-	type InspRedundancyFactor = TenPercentOfValidators;
-	type InspBackupsFactor = TenPercentOfValidators;
-
-	const OCW_INTERVAL: u16 = 10; // every 10th block
-	const TCA_INSPECTION_STEP: u64 = 0;
-	const MIN_INSP_REDUNDANCY_FACTOR: u8 = 3;
-	const MIN_INSP_BACKUPS_FACTOR: u8 = 1;
-	const INSP_BACKUP_BLOCK_DELAY: u32 = 25;
-} */
-
-parameter_types! {
-=======
->>>>>>> 6127619b
 	pub MbmServiceWeight: Weight = Perbill::from_percent(80) * RuntimeBlockWeights::get().max_block;
 }
 
@@ -1697,14 +1612,6 @@
 	#[runtime::pallet_index(38)]
 	pub type DdcClusters = pallet_ddc_clusters::Pallet<Runtime>;
 
-<<<<<<< HEAD
-	#[runtime::pallet_index(39)]
-	// pub type DdcPayouts = pallet_ddc_payouts::Pallet<Runtime>;
-	#[runtime::pallet_index(40)]
-	// pub type DdcVerification = pallet_ddc_verification::Pallet<Runtime>;
-
-=======
->>>>>>> 6127619b
 	// Start OpenGov.
 	#[runtime::pallet_index(41)]
 	pub type ConvictionVoting = pallet_conviction_voting::Pallet<Runtime>;
@@ -1747,14 +1654,8 @@
 
 	#[runtime::pallet_index(52)]
 	pub type FeeHandler = pallet_fee_handler::Pallet<Runtime>;
-<<<<<<< HEAD
-
-	#[runtime::pallet_index(53)]
-	pub type NetworkMonitor = pallet_network_monitor::Pallet<Runtime>;
-=======
 	#[runtime::pallet_index(53)]
 	pub type DelegatedStaking = pallet_delegated_staking;
->>>>>>> 6127619b
 }
 
 // Define types that depend on the runtime module
@@ -1855,12 +1756,7 @@
 		[pallet_referenda, Referenda]
 		[pallet_whitelist, Whitelist]
 		[pallet_collective, TechComm]
-<<<<<<< HEAD
-		[pallet_ddc_clusters_gov, DdcClustersGov]
-		// [pallet_ddc_payouts, DdcPayouts]
-=======
 		// [pallet_ddc_clusters_gov, DdcClustersGov] // TEMPORARILY DISABLED due to trait compatibility issue
->>>>>>> 6127619b
 		[pallet_token_gateway, TokenGateway]
 		[pallet_migrations, MultiBlockMigrations]
 		[pallet_fee_handler, FeeHandler]
