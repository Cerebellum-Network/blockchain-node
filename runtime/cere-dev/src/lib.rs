// This file is part of Substrate.

// Copyright (C) 2018-2022 Parity Technologies (UK) Ltd.
// SPDX-License-Identifier: GPL-3.0-or-later WITH Classpath-exception-2.0

// This program is free software: you can redistribute it and/or modify
// it under the terms of the GNU General Public License as published by
// the Free Software Foundation, either version 3 of the License, or
// (at your option) any later version.

// This program is distributed in the hope that it will be useful,
// but WITHOUT ANY WARRANTY; without even the implied warranty of
// MERCHANTABILITY or FITNESS FOR A PARTICULAR PURPOSE. See the
// GNU General Public License for more details.

// You should have received a copy of the GNU General Public License
// along with this program. If not, see <https://www.gnu.org/licenses/>.

//! The Substrate runtime. This can be compiled with `#[no_std]`, ready for Wasm.

#![cfg_attr(not(feature = "std"), no_std)]
// `construct_runtime!` does a lot of recursion and requires us to increase the limit to 256.
#![recursion_limit = "512"]

use codec::{Decode, DecodeWithMemTracking, Encode, MaxEncodedLen};
use ddc_primitives::{
	traits::pallet::{GetDdcOrigin, PalletVisitor},
	AccountIndex, Balance, BlockNumber, Hash, Moment, Nonce, MAX_PAYOUT_BATCH_COUNT,
	MAX_PAYOUT_BATCH_SIZE,
};
pub use ddc_primitives::{AccountId, Signature};
use frame_election_provider_support::{
	bounds::ElectionBoundsBuilder, onchain, BalancingConfig, SequentialPhragmen, VoteWeight,
};
use pallet_balances::WeightInfo;
extern crate alloc;
use frame_support::{
	derive_impl,
	dispatch::DispatchClass,
	genesis_builder_helper::{build_state, get_preset},
	pallet_prelude::Get,
	parameter_types,
	traits::{
		fungible::HoldConsideration,
		fungibles,
		fungibles::{Dust, Inspect, Unbalanced},
		tokens::{
<<<<<<< HEAD
			DepositConsequence, Fortitude, PayFromAccount, Preservation, Provenance,
			UnityAssetBalanceConversion, WithdrawConsequence,
=======
			imbalance::ResolveTo, DepositConsequence, Fortitude, PayFromAccount, Preservation,
			Provenance, UnityAssetBalanceConversion, WithdrawConsequence,
>>>>>>> 247f4205
		},
		ConstBool, ConstU128, ConstU16, ConstU32, Currency, EitherOf, EitherOfDiverse,
		EqualPrivilegeOnly, Imbalance, InstanceFilter, KeyOwnerProofSystem, LinearStoragePrice,
		Nothing, OnUnbalanced, VariantCountOf, WithdrawReasons,
	},
	weights::{
		constants::{
			BlockExecutionWeight, ExtrinsicBaseWeight, RocksDbWeight, WEIGHT_REF_TIME_PER_SECOND,
		},
		ConstantMultiplier, IdentityFee, Weight,
	},
	PalletId,
};
#[cfg(any(feature = "std", test))]
pub use frame_system::Call as SystemCall;
use frame_system::{
	limits::{BlockLength, BlockWeights},
	EnsureRoot, EnsureSigned,
};
#[cfg(any(feature = "std", test))]
pub use pallet_balances::Call as BalancesCall;
pub use pallet_chainbridge;
use pallet_contracts::Determinism;
pub use pallet_ddc_clusters;
pub use pallet_ddc_customers;
pub use pallet_ddc_nodes;
pub use pallet_ddc_payouts;
pub use pallet_ddc_staking;
use pallet_election_provider_multi_phase::SolutionAccuracyOf;
use pallet_grandpa::{
	fg_primitives, AuthorityId as GrandpaId, AuthorityList as GrandpaAuthorityList,
};
use pallet_identity::legacy::IdentityInfo;
use pallet_im_online::sr25519::AuthorityId as ImOnlineId;
use pallet_session::historical::{self as pallet_session_historical};
pub use pallet_staking::StakerStatus;
#[cfg(any(feature = "std", test))]
pub use pallet_sudo::Call as SudoCall;
#[allow(deprecated)]
pub use pallet_transaction_payment::{CurrencyAdapter, Multiplier, TargetedFeeAdjustment};
use pallet_transaction_payment::{FeeDetails, RuntimeDispatchInfo};
use sp_api::impl_runtime_apis;
use sp_authority_discovery::AuthorityId as AuthorityDiscoveryId;
use sp_core::{
	crypto::{AccountId32, KeyTypeId},
	OpaqueMetadata,
};
use sp_inherents::{CheckInherentsResult, InherentData};
use sp_io::hashing::blake2_128;
#[cfg(any(feature = "std", test))]
pub use sp_runtime::BuildStorage;
use sp_runtime::{
	curve::PiecewiseLinear,
	generic, impl_opaque_keys,
	traits::{
		self, AccountIdConversion, BlakeTwo256, Block as BlockT, Bounded, Convert, ConvertInto,
		Identity as IdentityConvert, IdentityLookup, NumberFor, OpaqueKeys, SaturatedConversion,
		StaticLookup, Verify,
	},
	transaction_validity::{TransactionPriority, TransactionSource, TransactionValidity},
	ApplyExtrinsicResult, DispatchError, DispatchResult, FixedPointNumber, FixedU128, Perbill,
	Percent, Permill, Perquintill, RuntimeDebug,
};
use sp_std::{marker::PhantomData, prelude::*};
#[cfg(any(feature = "std", test))]
use sp_version::NativeVersion;
use sp_version::RuntimeVersion;
use static_assertions::const_assert;

/// Implementations of some helper traits passed into runtime modules as associated types.
pub mod impls;
/// Constant values used within the runtime.
use cere_runtime_common::{
	constants::{currency::*, time::*},
	CurrencyToVote,
};
use impls::Author;
use sp_runtime::generic::Era;

// Governance configurations.
pub mod governance;
use governance::{
	ClusterProtocolActivator, ClusterProtocolUpdater, GeneralAdmin, StakingAdmin, Treasurer,
	TreasurySpender,
};

/// Generated voter bag information.
mod voter_bags;
use ismp::{
	consensus::{ConsensusClientId, StateMachineHeight, StateMachineId},
	host::StateMachine,
	router::{Request, Response},
};
use sp_core::H256;
mod hyperbridge_ismp;
mod weights;

// Make the WASM binary available.
#[cfg(feature = "std")]
include!(concat!(env!("OUT_DIR"), "/wasm_binary.rs"));

/// Wasm binary unwrapped. If built with `SKIP_WASM_BUILD`, the function panics.
#[cfg(feature = "std")]
pub fn wasm_binary_unwrap() -> &'static [u8] {
	WASM_BINARY.expect(
		"Development wasm binary is not available. This means the client is built with \
		 `SKIP_WASM_BUILD` flag and it is only usable for production chains. Please rebuild with \
		 the flag disabled.",
	)
}

/// Runtime version.
#[sp_version::runtime_version]
pub const VERSION: RuntimeVersion = RuntimeVersion {
	spec_name: alloc::borrow::Cow::Borrowed("node"),
	impl_name: alloc::borrow::Cow::Borrowed("substrate-node"),
	authoring_version: 10,
	// Per convention: if the runtime behavior changes, increment spec_version
	// and set impl_version to 0. If only runtime
	// implementation changes and behavior does not, then leave spec_version as
	// is and increment impl_version.
<<<<<<< HEAD
	spec_version: 73129,
	impl_version: 0,
	apis: RUNTIME_API_VERSIONS,
	transaction_version: 24,
=======
	spec_version: 73054,
	impl_version: 0,
	apis: RUNTIME_API_VERSIONS,
	transaction_version: 25,
>>>>>>> 247f4205
	system_version: 0,
};

/// The BABE epoch configuration at genesis.
pub const BABE_GENESIS_EPOCH_CONFIG: sp_consensus_babe::BabeEpochConfiguration =
	sp_consensus_babe::BabeEpochConfiguration {
		c: PRIMARY_PROBABILITY,
		allowed_slots: sp_consensus_babe::AllowedSlots::PrimaryAndSecondaryPlainSlots,
	};

/// Native version.
#[cfg(any(feature = "std", test))]
pub fn native_version() -> NativeVersion {
	NativeVersion { runtime_version: VERSION, can_author_with: Default::default() }
}

type NegativeImbalance = <Balances as Currency<AccountId>>::NegativeImbalance;

pub struct DealWithFees;
impl OnUnbalanced<NegativeImbalance> for DealWithFees {
	fn on_unbalanceds(mut fees_then_tips: impl Iterator<Item = NegativeImbalance>) {
		if let Some(fees) = fees_then_tips.next() {
			// for fees, 50% to treasury, 50% to author
			let mut split = fees.ration(50, 50);
			if let Some(tips) = fees_then_tips.next() {
				// for tips, if any, 50% to treasury, 50% to author (though this can be anything)
				tips.ration_merge_into(50, 50, &mut split);
			}
			Treasury::on_unbalanced(split.0);
			Author::on_unbalanced(split.1);
		}
	}
}

/// We assume that ~10% of the block weight is consumed by `on_initialize` handlers.
/// This is used to limit the maximal weight of a single extrinsic.
const AVERAGE_ON_INITIALIZE_RATIO: Perbill = Perbill::from_percent(10);
/// We allow `Normal` extrinsics to fill up the block up to 75%, the rest can be used
/// by  Operational  extrinsics.
const NORMAL_DISPATCH_RATIO: Perbill = Perbill::from_percent(85);
/// We allow for 2 seconds of compute with a 6 second average block time, with maximum proof size.
const MAXIMUM_BLOCK_WEIGHT: Weight =
	Weight::from_parts(WEIGHT_REF_TIME_PER_SECOND.saturating_mul(2), u64::MAX);

parameter_types! {
	pub const BlockHashCount: BlockNumber = 2400;
	pub const Version: RuntimeVersion = VERSION;
	pub RuntimeBlockLength: BlockLength =
		BlockLength::max_with_normal_ratio(8 * 1024 * 1024, NORMAL_DISPATCH_RATIO);
	pub RuntimeBlockWeights: BlockWeights = BlockWeights::builder()
		.base_block(BlockExecutionWeight::get())
		.for_class(DispatchClass::all(), |weights| {
			weights.base_extrinsic = ExtrinsicBaseWeight::get();
		})
		.for_class(DispatchClass::Normal, |weights| {
			weights.max_total = Some(NORMAL_DISPATCH_RATIO * MAXIMUM_BLOCK_WEIGHT);
		})
		.for_class(DispatchClass::Operational, |weights| {
			weights.max_total = Some(MAXIMUM_BLOCK_WEIGHT);
			// Operational transactions have some extra reserved space, so that they
			// are included even if block reached `MAXIMUM_BLOCK_WEIGHT`.
			weights.reserved = Some(
				MAXIMUM_BLOCK_WEIGHT - NORMAL_DISPATCH_RATIO * MAXIMUM_BLOCK_WEIGHT
			);
		})
		.avg_block_initialization(AVERAGE_ON_INITIALIZE_RATIO)
		.build_or_panic();
	pub MaxCollectivesProposalWeight: Weight = Perbill::from_percent(50) * RuntimeBlockWeights::get().max_block;
}

const_assert!(NORMAL_DISPATCH_RATIO.deconstruct() >= AVERAGE_ON_INITIALIZE_RATIO.deconstruct());

#[derive_impl(frame_system::config_preludes::SolochainDefaultConfig)]
impl frame_system::Config for Runtime {
	type BlockWeights = RuntimeBlockWeights;
	type BlockLength = RuntimeBlockLength;
	type DbWeight = RocksDbWeight;
	type RuntimeTask = RuntimeTask;
	type Nonce = Nonce;
	type Hash = Hash;
	type AccountId = AccountId;
	type Lookup = Indices;
	type Block = Block;
	type BlockHashCount = BlockHashCount;
	type Version = Version;
	type AccountData = pallet_balances::AccountData<Balance>;
	type SS58Prefix = ConstU16<54>;
	type MaxConsumers = ConstU32<16>;
	type MultiBlockMigrator = MultiBlockMigrations;
}

impl pallet_insecure_randomness_collective_flip::Config for Runtime {}

impl pallet_utility::Config for Runtime {
	type RuntimeEvent = RuntimeEvent;
	type RuntimeCall = RuntimeCall;
	type PalletsOrigin = OriginCaller;
	type WeightInfo = pallet_utility::weights::SubstrateWeight<Runtime>;
}

parameter_types! {
	// One storage item; key size is 32; value is size 4+4+16+32 bytes = 56 bytes.
	pub const DepositBase: Balance = deposit(1, 88);
	// Additional storage item size of 32 bytes.
	pub const DepositFactor: Balance = deposit(0, 32);
	pub const MaxSignatories: u32 = 100;
}

impl pallet_multisig::Config for Runtime {
	type RuntimeEvent = RuntimeEvent;
	type RuntimeCall = RuntimeCall;
	type Currency = Balances;
	type DepositBase = DepositBase;
	type DepositFactor = DepositFactor;
	type MaxSignatories = MaxSignatories;
	type WeightInfo = pallet_multisig::weights::SubstrateWeight<Runtime>;
	type BlockNumberProvider = frame_system::Pallet<Runtime>;
}

parameter_types! {
	// One storage item; key size 32, value size 8; .
	pub const ProxyDepositBase: Balance = deposit(1, 8);
	// Additional storage item size of 33 bytes.
	pub const ProxyDepositFactor: Balance = deposit(0, 33);
	pub const AnnouncementDepositBase: Balance = deposit(1, 8);
	pub const AnnouncementDepositFactor: Balance = deposit(0, 66);
}

/// The type used to represent the kinds of proxying allowed.
#[derive(
	Copy,
	Clone,
	Eq,
	PartialEq,
	Ord,
	PartialOrd,
	Encode,
	Decode,
	DecodeWithMemTracking,
	RuntimeDebug,
	MaxEncodedLen,
	scale_info::TypeInfo,
)]
pub enum ProxyType {
	Any,
	NonTransfer,
	Governance,
	Staking,
}
impl Default for ProxyType {
	fn default() -> Self {
		Self::Any
	}
}
impl InstanceFilter<RuntimeCall> for ProxyType {
	fn filter(&self, c: &RuntimeCall) -> bool {
		match self {
			ProxyType::Any => true,
			ProxyType::NonTransfer => !matches!(
				c,
				RuntimeCall::Balances(..) |
					RuntimeCall::Vesting(pallet_vesting::Call::vested_transfer { .. }) |
					RuntimeCall::Indices(pallet_indices::Call::transfer { .. }) |
					RuntimeCall::NominationPools(..) |
					RuntimeCall::ConvictionVoting(..) |
					RuntimeCall::Referenda(..) |
					RuntimeCall::Whitelist(..)
			),
			ProxyType::Governance => matches!(
				c,
				RuntimeCall::Treasury(..) |
					RuntimeCall::ConvictionVoting(..) |
					RuntimeCall::Referenda(..) |
					RuntimeCall::Whitelist(..)
			),
			ProxyType::Staking => matches!(c, RuntimeCall::Staking(..)),
		}
	}
	fn is_superset(&self, o: &Self) -> bool {
		match (self, o) {
			(x, y) if x == y => true,
			(ProxyType::Any, _) => true,
			(_, ProxyType::Any) => false,
			(ProxyType::NonTransfer, _) => true,
			_ => false,
		}
	}
}

impl pallet_proxy::Config for Runtime {
	type RuntimeEvent = RuntimeEvent;
	type RuntimeCall = RuntimeCall;
	type Currency = Balances;
	type ProxyType = ProxyType;
	type ProxyDepositBase = ProxyDepositBase;
	type ProxyDepositFactor = ProxyDepositFactor;
	type MaxProxies = ConstU32<32>;
	type WeightInfo = pallet_proxy::weights::SubstrateWeight<Runtime>;
	type MaxPending = ConstU32<32>;
	type CallHasher = BlakeTwo256;
	type AnnouncementDepositBase = AnnouncementDepositBase;
	type AnnouncementDepositFactor = AnnouncementDepositFactor;
	type BlockNumberProvider = frame_system::Pallet<Runtime>;
}

parameter_types! {
	pub const PreimageMaxSize: u32 = 4096 * 1024;
	pub const PreimageBaseDeposit: Balance = deposit(2, 64);
	pub const PreimageByteDeposit: Balance = deposit(0, 1);
	pub const PreimageHoldReason: RuntimeHoldReason = RuntimeHoldReason::Preimage(pallet_preimage::HoldReason::Preimage);
}

impl pallet_preimage::Config for Runtime {
	type WeightInfo = pallet_preimage::weights::SubstrateWeight<Runtime>;
	type RuntimeEvent = RuntimeEvent;
	type Currency = Balances;
	type ManagerOrigin = EnsureRoot<AccountId>;
	type Consideration = HoldConsideration<
		AccountId,
		Balances,
		PreimageHoldReason,
		LinearStoragePrice<PreimageBaseDeposit, PreimageByteDeposit, Balance>,
	>;
}

parameter_types! {
	pub MaximumSchedulerWeight: Weight = Perbill::from_percent(80) *
		RuntimeBlockWeights::get().max_block;
}

impl pallet_scheduler::Config for Runtime {
	type RuntimeEvent = RuntimeEvent;
	type RuntimeOrigin = RuntimeOrigin;
	type PalletsOrigin = OriginCaller;
	type RuntimeCall = RuntimeCall;
	type MaximumWeight = MaximumSchedulerWeight;
	type ScheduleOrigin = EitherOf<EnsureRoot<AccountId>, Treasurer>;
	type MaxScheduledPerBlock = ConstU32<512>;
	type WeightInfo = pallet_scheduler::weights::SubstrateWeight<Runtime>;
	type OriginPrivilegeCmp = EqualPrivilegeOnly;
	type Preimages = Preimage;
	type BlockNumberProvider = frame_system::Pallet<Runtime>;
}

parameter_types! {
	// NOTE: Currently it is not possible to change the epoch duration after the chain has started.
	//       Attempting to do so will brick block production.
	pub const EpochDuration: u64 = EPOCH_DURATION_IN_SLOTS;
	pub const ExpectedBlockTime: Moment = MILLISECS_PER_BLOCK;
	pub const ReportLongevity: u64 =
		BondingDuration::get() as u64 * SessionsPerEra::get() as u64 * EpochDuration::get();
}

impl pallet_babe::Config for Runtime {
	type EpochDuration = EpochDuration;
	type ExpectedBlockTime = ExpectedBlockTime;
	type EpochChangeTrigger = pallet_babe::ExternalTrigger;
	type DisabledValidators = Session;

	type KeyOwnerProof = sp_session::MembershipProof;

	type EquivocationReportSystem =
		pallet_babe::EquivocationReportSystem<Self, Offences, Historical, ReportLongevity>;

	type WeightInfo = ();
	type MaxAuthorities = MaxAuthorities;
	type MaxNominators = MaxNominatorRewardedPerValidator;
}

parameter_types! {
	pub const IndexDeposit: Balance = 10 * DOLLARS;
}

impl pallet_indices::Config for Runtime {
	type AccountIndex = AccountIndex;
	type Currency = Balances;
	type Deposit = IndexDeposit;
	type RuntimeEvent = RuntimeEvent;
	type WeightInfo = pallet_indices::weights::SubstrateWeight<Runtime>;
}

parameter_types! {
	pub const ExistentialDeposit: Balance = DOLLARS;
	// For weight estimation, we assume that the most locks on an individual account will be 50.
	// This number may need to be adjusted in the future if this assumption no longer holds true.
	pub const MaxLocks: u32 = 50;
	pub const MaxReserves: u32 = 50;
}

impl pallet_balances::Config for Runtime {
	type MaxLocks = MaxLocks;
	type MaxReserves = MaxReserves;
	type ReserveIdentifier = [u8; 8];
	type Balance = Balance;
	type DustRemoval = ();
	type RuntimeEvent = RuntimeEvent;
	type ExistentialDeposit = ExistentialDeposit;
	type AccountStore = frame_system::Pallet<Runtime>;
	type WeightInfo = pallet_balances::weights::SubstrateWeight<Runtime>;
	type FreezeIdentifier = RuntimeFreezeReason;
	type RuntimeFreezeReason = RuntimeFreezeReason;
	type MaxFreezes = VariantCountOf<RuntimeFreezeReason>;
	type RuntimeHoldReason = RuntimeHoldReason;
	type DoneSlashHandler = ();
}

parameter_types! {
	pub const TransactionByteFee: Balance = 10 * MILLICENTS;
	pub const OperationalFeeMultiplier: u8 = 5;
	pub const TargetBlockFullness: Perquintill = Perquintill::from_percent(25);
	pub AdjustmentVariable: Multiplier = Multiplier::saturating_from_rational(1, 100_000);
	pub MinimumMultiplier: Multiplier = Multiplier::saturating_from_rational(1, 1_000_000_000u128);
	pub MaximumMultiplier: Multiplier = Bounded::max_value();
}

// Can't use `FungibleAdapter` here until Treasury pallet migrates to fungibles
// <https://github.com/paritytech/polkadot-sdk/issues/226>
impl pallet_transaction_payment::Config for Runtime {
	type RuntimeEvent = RuntimeEvent;
	#[allow(deprecated)]
	type OnChargeTransaction = CurrencyAdapter<Balances, DealWithFees>;
	type OperationalFeeMultiplier = OperationalFeeMultiplier;
	type WeightToFee = IdentityFee<Balance>;
	type LengthToFee = ConstantMultiplier<Balance, TransactionByteFee>;
	type FeeMultiplierUpdate = TargetedFeeAdjustment<
		Self,
		TargetBlockFullness,
		AdjustmentVariable,
		MinimumMultiplier,
		MaximumMultiplier,
	>;
	type WeightInfo = pallet_transaction_payment::weights::SubstrateWeight<Runtime>;
}

parameter_types! {
	pub const MinimumPeriod: Moment = SLOT_DURATION / 2;
}

impl pallet_timestamp::Config for Runtime {
	type Moment = Moment;
	type OnTimestampSet = Babe;
	type MinimumPeriod = MinimumPeriod;
	type WeightInfo = pallet_timestamp::weights::SubstrateWeight<Runtime>;
}

impl pallet_authorship::Config for Runtime {
	type FindAuthor = pallet_session::FindAccountFromAuthorIndex<Self, Babe>;
	type EventHandler = (Staking, ImOnline);
}

impl_opaque_keys! {
	pub struct OldSessionKeys {
		pub grandpa: Grandpa,
		pub babe: Babe,
		pub im_online: ImOnline,
		pub authority_discovery: AuthorityDiscovery,
	}
}

impl_opaque_keys! {
	pub struct SessionKeys {
		pub grandpa: Grandpa,
		pub babe: Babe,
		pub im_online: ImOnline,
		pub authority_discovery: AuthorityDiscovery,
		pub ddc_verification: DdcVerification,
	}
}

impl pallet_session::Config for Runtime {
	type RuntimeEvent = RuntimeEvent;
	type ValidatorId = <Self as frame_system::Config>::AccountId;
	type ValidatorIdOf = pallet_staking::StashOf<Self>;
	type ShouldEndSession = Babe;
	type NextSessionRotation = Babe;
	type SessionManager = pallet_session::historical::NoteHistoricalRoot<Self, Staking>;
	type SessionHandler = <SessionKeys as OpaqueKeys>::KeyTypeIdProviders;
	type Keys = SessionKeys;
	type DisablingStrategy = pallet_session::disabling::UpToLimitDisablingStrategy;
	type WeightInfo = pallet_session::weights::SubstrateWeight<Runtime>;
}

impl pallet_session::historical::Config for Runtime {
	type FullIdentification = pallet_staking::Exposure<AccountId, Balance>;
	type FullIdentificationOf = pallet_staking::ExposureOf<Runtime>;
}

pallet_staking_reward_curve::build! {
	const REWARD_CURVE: PiecewiseLinear<'static> = curve!(
		min_inflation: 0_000_100,
		max_inflation: 0_050_000,
		ideal_stake: 0_200_000,
		falloff: 0_050_000,
		max_piece_count: 100,
		test_precision: 0_050_000,
	);
}

parameter_types! {
	pub const SessionsPerEra: sp_staking::SessionIndex = 6;
	pub const BondingDuration: sp_staking::EraIndex = 3;
	pub const SlashDeferDuration: sp_staking::EraIndex = 2;
	pub const RewardCurve: &'static PiecewiseLinear<'static> = &REWARD_CURVE;
	pub const MaxExposurePageSize: u32 = 512;
	pub const MaxNominatorRewardedPerValidator: u32 = 256;
	pub OffchainRepeat: BlockNumber = 5;
	pub const MaxNominations: u32 = <NposSolution16 as frame_election_provider_support::NposSolution>::LIMIT as u32;
	pub const MaxControllersInDeprecationBatch: u32 = 5900;
}

pub struct StakingBenchmarkingConfig;
impl pallet_staking::BenchmarkingConfig for StakingBenchmarkingConfig {
	type MaxNominators = ConstU32<1000>;
	type MaxValidators = ConstU32<1000>;
}

impl pallet_staking::Config for Runtime {
	type OldCurrency = Balances;
	type Currency = Balances;
	type CurrencyBalance = Balance;
	type UnixTime = Timestamp;
	type CurrencyToVote = CurrencyToVote;
	type RewardRemainder = ResolveTo<TreasuryAccount, Balances>;
	type RuntimeEvent = RuntimeEvent;
	type RuntimeHoldReason = RuntimeHoldReason;
	type Slash = ResolveTo<TreasuryAccount, Balances>; // send the slashed funds to the treasury.
	type Reward = (); // rewards are minted from the void
	type SessionsPerEra = SessionsPerEra;
	type BondingDuration = BondingDuration;
	type SlashDeferDuration = SlashDeferDuration;
	type AdminOrigin = EitherOf<EnsureRoot<Self::AccountId>, StakingAdmin>;
	type SessionInterface = Self;
	type EraPayout = pallet_staking::ConvertCurve<RewardCurve>;
	type MaxExposurePageSize = MaxExposurePageSize;
	type NextNewSession = Session;
	type ElectionProvider = ElectionProviderMultiPhase;
	type GenesisElectionProvider = onchain::OnChainExecution<OnChainSeqPhragmen>;
	type VoterList = VoterList;
	type TargetList = pallet_staking::UseValidatorsMap<Self>;
	type MaxUnlockingChunks = ConstU32<32>;
	type MaxControllersInDeprecationBatch = MaxControllersInDeprecationBatch;
	type HistoryDepth = frame_support::traits::ConstU32<84>;
	type EventListeners = NominationPools;
	type WeightInfo = pallet_staking::weights::SubstrateWeight<Runtime>;
	type BenchmarkingConfig = StakingBenchmarkingConfig;
	type NominationsQuota = pallet_staking::FixedNominationsQuota<{ MaxNominations::get() }>;
	type Filter = Nothing;
}

impl pallet_fast_unstake::Config for Runtime {
	type RuntimeEvent = RuntimeEvent;
	type ControlOrigin = EnsureRoot<AccountId>;
	type Deposit = ConstU128<{ DOLLARS }>;
	type Currency = Balances;
	type BatchSize = frame_support::traits::ConstU32<64>;
	type Staking = Staking;
	type MaxErasToCheckPerBlock = ConstU32<1>;
	type WeightInfo = ();
}

parameter_types! {
	// phase durations. 1/4 of the last session for each.
	pub const SignedPhase: u32 = EPOCH_DURATION_IN_BLOCKS / 4;
	pub const UnsignedPhase: u32 = EPOCH_DURATION_IN_BLOCKS / 4;

	// signed config
	pub const SignedRewardBase: Balance = DOLLARS;
	pub const SignedDepositByte: Balance = CENTS;


	// miner configs
	pub const MultiPhaseUnsignedPriority: TransactionPriority = StakingUnsignedPriority::get() - 1u64;
	pub MinerMaxWeight: Weight = RuntimeBlockWeights::get()
		.get(DispatchClass::Normal)
		.max_extrinsic.expect("Normal extrinsics have a weight limit configured; qed")
		.saturating_sub(BlockExecutionWeight::get());
	// Solution can occupy 90% of normal block size
	pub MinerMaxLength: u32 = Perbill::from_rational(9u32, 10) *
		*RuntimeBlockLength::get()
		.max
		.get(DispatchClass::Normal);
	/// We take the top 10000 nominators as electing voters..
	pub const MaxElectingVoters: u32 = 10_000;
	/// ... and all of the validators as electable targets. Whilst this is the case, we cannot and
	/// shall not increase the size of the validator intentions.
	pub const MaxElectableTargets: u16 = u16::MAX;
	/// Setup election pallet to support maximum winners upto 1200. This will mean Staking Pallet
	/// cannot have active validators higher than this count.
	pub const MaxActiveValidators: u32 = 1200;
	/// We take the top 22500 nominators as electing voters and all of the validators as electable
	/// targets. Whilst this is the case, we cannot and shall not increase the size of the
	/// validator intentions.
	pub ElectionBounds: frame_election_provider_support::bounds::ElectionBounds =
		ElectionBoundsBuilder::default().voters_count(MaxElectingVoters::get().into()).build();
}

frame_election_provider_support::generate_solution_type!(
	#[compact]
	pub struct NposSolution16::<
		VoterIndex = u32,
		TargetIndex = u16,
		Accuracy = sp_runtime::PerU16,
		MaxVoters = MaxElectingVoters,
	>(16)
);

/// The numbers configured here could always be more than the the maximum limits of staking pallet
/// to ensure election snapshot will not run out of memory. For now, we set them to smaller values
/// since the staking is bounded and the weight pipeline takes hours for this single pallet.
pub struct ElectionProviderBenchmarkConfig;
impl pallet_election_provider_multi_phase::BenchmarkingConfig for ElectionProviderBenchmarkConfig {
	const VOTERS: [u32; 2] = [1000, 2000];
	const TARGETS: [u32; 2] = [500, 1000];
	const ACTIVE_VOTERS: [u32; 2] = [500, 800];
	const DESIRED_TARGETS: [u32; 2] = [200, 400];
	const SNAPSHOT_MAXIMUM_VOTERS: u32 = 1000;
	const MINER_MAXIMUM_VOTERS: u32 = 1000;
	const MAXIMUM_TARGETS: u32 = 300;
}

/// Maximum number of iterations for balancing that will be executed in the embedded OCW
/// miner of election provider multi phase.
pub const MINER_MAX_ITERATIONS: u32 = 10;

/// A source of random balance for NposSolver, which is meant to be run by the OCW election miner.
pub struct OffchainRandomBalancing;
impl Get<Option<BalancingConfig>> for OffchainRandomBalancing {
	fn get() -> Option<BalancingConfig> {
		use sp_runtime::traits::TrailingZeroInput;
		let iterations = match MINER_MAX_ITERATIONS {
			0 => 0,
			max => {
				let seed = sp_io::offchain::random_seed();
				let random = <u32>::decode(&mut TrailingZeroInput::new(&seed))
					.expect("input is padded with zeroes; qed") %
					max.saturating_add(1);
				random as usize
			},
		};

		let config = BalancingConfig { iterations, tolerance: 0 };
		Some(config)
	}
}

pub struct OnChainSeqPhragmen;
impl onchain::Config for OnChainSeqPhragmen {
	type System = Runtime;
	type Solver = SequentialPhragmen<
		AccountId,
		pallet_election_provider_multi_phase::SolutionAccuracyOf<Runtime>,
	>;
	type DataProvider = <Runtime as pallet_election_provider_multi_phase::Config>::DataProvider;
	type MaxWinners = MaxActiveValidators;
	type Bounds = ElectionBounds;
	type WeightInfo = frame_election_provider_support::weights::SubstrateWeight<Runtime>;
}

impl pallet_election_provider_multi_phase::MinerConfig for Runtime {
	type AccountId = AccountId;
	type MaxLength = MinerMaxLength;
	type MaxWeight = MinerMaxWeight;
	type Solution = NposSolution16;
	type MaxVotesPerVoter = <
	<Self as pallet_election_provider_multi_phase::Config>::DataProvider
	as
	frame_election_provider_support::ElectionDataProvider
	>::MaxVotesPerVoter;
	type MaxWinners = MaxActiveValidators;

	// The unsigned submissions have to respect the weight of the submit_unsigned call, thus their
	// weight estimate function is wired to this call's weight.
	fn solution_weight(v: u32, t: u32, a: u32, d: u32) -> Weight {
		<
		<Self as pallet_election_provider_multi_phase::Config>::WeightInfo
		as
		pallet_election_provider_multi_phase::WeightInfo
		>::submit_unsigned(v, t, a, d)
	}
}

/// Returning a fixed value to respect the initial logic.
/// This could depend on the lenght of the solution.
pub struct FixedSignedDepositBase;
impl Convert<usize, u128> for FixedSignedDepositBase {
	fn convert(_: usize) -> u128 {
		DOLLARS
	}
}

impl pallet_election_provider_multi_phase::Config for Runtime {
	type RuntimeEvent = RuntimeEvent;
	type Currency = Balances;
	type EstimateCallFee = TransactionPayment;
	type SignedPhase = SignedPhase;
	type UnsignedPhase = UnsignedPhase;
	type BetterSignedThreshold = ();
	type OffchainRepeat = OffchainRepeat;
	type MinerTxPriority = MultiPhaseUnsignedPriority;
	type SignedMaxSubmissions = ConstU32<10>;
	type SignedRewardBase = SignedRewardBase;
	type SignedDepositBase = FixedSignedDepositBase;
	type SignedDepositByte = SignedDepositByte;
	type SignedMaxRefunds = ConstU32<3>;
	type SignedDepositWeight = ();
	type SignedMaxWeight =
		<Self::MinerConfig as pallet_election_provider_multi_phase::MinerConfig>::MaxWeight;
	type MinerConfig = Self;
	type SlashHandler = (); // burn slashes
	type RewardHandler = (); // nothing to do upon rewards
	type DataProvider = Staking;
	type Fallback = onchain::OnChainExecution<OnChainSeqPhragmen>;
	type GovernanceFallback = onchain::OnChainExecution<OnChainSeqPhragmen>;
	type Solver = SequentialPhragmen<AccountId, SolutionAccuracyOf<Self>, OffchainRandomBalancing>;
	type ForceOrigin = EitherOf<EnsureRoot<Self::AccountId>, StakingAdmin>;
	type BenchmarkingConfig = ElectionProviderBenchmarkConfig;
	type MaxWinners = MaxActiveValidators;
	type ElectionBounds = ElectionBounds;
	type WeightInfo = pallet_election_provider_multi_phase::weights::SubstrateWeight<Self>;
}

parameter_types! {
	pub const BagThresholds: &'static [u64] = &voter_bags::THRESHOLDS;
}

type VoterBagsListInstance = pallet_bags_list::Instance1;
impl pallet_bags_list::Config<VoterBagsListInstance> for Runtime {
	type RuntimeEvent = RuntimeEvent;
	type ScoreProvider = Staking;
	type WeightInfo = pallet_bags_list::weights::SubstrateWeight<Runtime>;
	type BagThresholds = BagThresholds;
	type Score = VoteWeight;
}

parameter_types! {
	pub const ProposalBond: Permill = Permill::from_percent(5);
	pub const ProposalBondMinimum: Balance = 50_000 * DOLLARS;
	pub const SpendPeriod: BlockNumber = DAYS;
	pub const Burn: Permill = Permill::from_parts(25000);
	pub const TipCountdown: BlockNumber = DAYS;
	pub const TipFindersFee: Percent = Percent::from_percent(20);
	pub const TipReportDepositBase: Balance = 50_000 * DOLLARS;
	pub const DataDepositPerByte: Balance = DOLLARS;
	pub const TreasuryPalletId: PalletId = PalletId(*b"py/trsry");
	pub const MaximumReasonLength: u32 = 16384;
	pub const MaxApprovals: u32 = 100;
}

parameter_types! {
	pub TreasuryAccount: AccountId = Treasury::account_id();
}

impl pallet_treasury::Config for Runtime {
	type PalletId = TreasuryPalletId;
	type Currency = Balances;
	type RejectOrigin = EitherOfDiverse<EnsureRoot<AccountId>, Treasurer>;
	type RuntimeEvent = RuntimeEvent;
	type SpendPeriod = SpendPeriod;
	type Burn = Burn;
	type BurnDestination = ();
	type SpendFunds = Bounties;
	type WeightInfo = pallet_treasury::weights::SubstrateWeight<Runtime>;
	type MaxApprovals = MaxApprovals;
	type SpendOrigin = TreasurySpender;
	type AssetKind = ();
	type Beneficiary = Self::AccountId;
	type BeneficiaryLookup = IdentityLookup<Self::Beneficiary>;
	type Paymaster = PayFromAccount<Balances, TreasuryAccount>;
	type BalanceConverter = UnityAssetBalanceConversion;
	type PayoutPeriod = ConstU32<10>;
	type BlockNumberProvider = System;
	#[cfg(feature = "runtime-benchmarks")]
	type BenchmarkHelper = ();
}

parameter_types! {
	pub const BountyCuratorDeposit: Permill = Permill::from_percent(50);
	pub const BountyValueMinimum: Balance = 10 * DOLLARS;
	pub const BountyDepositBase: Balance = 50_000 * DOLLARS;
	pub const CuratorDepositMultiplier: Permill = Permill::from_percent(50);
	pub const CuratorDepositMin: Balance = DOLLARS;
	pub const CuratorDepositMax: Balance = 100 * DOLLARS;
	pub const BountyDepositPayoutDelay: BlockNumber = 8 * DAYS;
	pub const BountyUpdatePeriod: BlockNumber = 90 * DAYS;
}

impl pallet_bounties::Config for Runtime {
	type RuntimeEvent = RuntimeEvent;
	type BountyDepositBase = BountyDepositBase;
	type BountyDepositPayoutDelay = BountyDepositPayoutDelay;
	type BountyUpdatePeriod = BountyUpdatePeriod;
	type CuratorDepositMultiplier = CuratorDepositMultiplier;
	type CuratorDepositMin = CuratorDepositMin;
	type CuratorDepositMax = CuratorDepositMax;
	type BountyValueMinimum = BountyValueMinimum;
	type DataDepositPerByte = DataDepositPerByte;
	type MaximumReasonLength = MaximumReasonLength;
	type WeightInfo = pallet_bounties::weights::SubstrateWeight<Runtime>;
	type ChildBountyManager = ChildBounties;
	type OnSlash = Treasury;
}

parameter_types! {
	pub const ChildBountyValueMinimum: Balance = DOLLARS;
}

impl pallet_child_bounties::Config for Runtime {
	type RuntimeEvent = RuntimeEvent;
	type MaxActiveChildBountyCount = ConstU32<5>;
	type ChildBountyValueMinimum = ChildBountyValueMinimum;
	type WeightInfo = pallet_child_bounties::weights::SubstrateWeight<Runtime>;
}

parameter_types! {
	pub const DepositPerItem: Balance = deposit(1, 0);
	pub const DepositPerByte: Balance = deposit(0, 1);
	pub const DefaultDepositLimit: Balance = deposit(1024, 1024 * 1024);
	pub const MaxValueSize: u32 = 16 * 1024;
	// The lazy deletion runs inside on_initialize.
	pub DeletionWeightLimit: Weight = RuntimeBlockWeights::get()
		.per_class
		.get(DispatchClass::Normal)
		.max_total
		.unwrap_or(RuntimeBlockWeights::get().max_block);
	pub Schedule: pallet_contracts::Schedule<Runtime> = Default::default();
	pub const CodeHashLockupDepositPercent: Perbill = Perbill::from_percent(0);
	pub const MaxDelegateDependencies: u32 = 32;
}

impl pallet_contracts::Config for Runtime {
	type Time = Timestamp;
	type Randomness = RandomnessCollectiveFlip;
	type Currency = Balances;
	type RuntimeEvent = RuntimeEvent;
	type RuntimeCall = RuntimeCall;
	/// The safest default is to allow no calls at all.
	///
	/// Runtimes should whitelist dispatchables that are allowed to be called from contracts
	/// and make sure they are stable. Dispatchables exposed to contracts are not allowed to
	/// change because that would break already deployed contracts. The `Call` structure itself
	/// is not allowed to change the indices of existing pallets, too.
	type CallFilter = Nothing;
	type DepositPerItem = DepositPerItem;
	type DepositPerByte = DepositPerByte;
	type DefaultDepositLimit = DefaultDepositLimit;
	type CallStack = [pallet_contracts::Frame<Self>; 5];
	type WeightPrice = pallet_transaction_payment::Pallet<Self>;
	type WeightInfo = pallet_contracts::weights::SubstrateWeight<Self>;
	type ChainExtension = ();
	type Schedule = Schedule;
	type AddressGenerator = pallet_contracts::DefaultAddressGenerator;
	type MaxCodeLen = ConstU32<{ 123 * 1024 }>;
	type MaxStorageKeyLen = ConstU32<128>;
	type UnsafeUnstableInterface = ConstBool<false>;
	type MaxDebugBufferLen = ConstU32<{ 2 * 1024 * 1024 }>;
	type CodeHashLockupDepositPercent = CodeHashLockupDepositPercent;
	type MaxTransientStorageSize = ConstU32<{ 1024 * 1024 }>;
	type MaxDelegateDependencies = MaxDelegateDependencies;
	type RuntimeHoldReason = RuntimeHoldReason;
	type UploadOrigin = EnsureSigned<Self::AccountId>;
	type InstantiateOrigin = EnsureSigned<Self::AccountId>;
	type Debug = ();
	type Environment = ();
	type Migrations = ();
	type ApiVersion = ();
	type Xcm = ();
}

impl pallet_sudo::Config for Runtime {
	type RuntimeEvent = RuntimeEvent;
	type RuntimeCall = RuntimeCall;
	type WeightInfo = pallet_sudo::weights::SubstrateWeight<Runtime>;
}

parameter_types! {
	pub const ImOnlineUnsignedPriority: TransactionPriority = TransactionPriority::MAX;
	/// We prioritize im-online heartbeats over election solution submission.
	pub const StakingUnsignedPriority: TransactionPriority = TransactionPriority::MAX / 2;
	pub const MaxAuthorities: u32 = 100;
	pub const MaxKeys: u32 = 10_000;
	pub const MaxPeerInHeartbeats: u32 = 10_000;
}

impl<LocalCall> frame_system::offchain::CreateTransaction<LocalCall> for Runtime
where
	RuntimeCall: From<LocalCall>,
{
	type Extension = TxExtension;

	fn create_transaction(call: RuntimeCall, extension: TxExtension) -> UncheckedExtrinsic {
		UncheckedExtrinsic::new_transaction(call, extension)
	}
}

impl<LocalCall> frame_system::offchain::CreateSignedTransaction<LocalCall> for Runtime
where
	RuntimeCall: From<LocalCall>,
{
	fn create_signed_transaction<
		C: frame_system::offchain::AppCrypto<Self::Public, Self::Signature>,
	>(
		call: RuntimeCall,
		public: <Signature as traits::Verify>::Signer,
		account: AccountId,
		nonce: Nonce,
	) -> Option<UncheckedExtrinsic> {
		let tip = 0;
		// take the biggest period possible.
		let period =
			BlockHashCount::get().checked_next_power_of_two().map(|c| c / 2).unwrap_or(2) as u64;
		let current_block = System::block_number()
			.saturated_into::<u64>()
			// The `System::block_number` is initialized with `n+1`,
			// so the actual block number is `n`.
			.saturating_sub(1);
		let era = Era::mortal(period, current_block);
		let tx_ext: TxExtension = (
			frame_system::CheckNonZeroSender::<Runtime>::new(),
			frame_system::CheckSpecVersion::<Runtime>::new(),
			frame_system::CheckTxVersion::<Runtime>::new(),
			frame_system::CheckGenesis::<Runtime>::new(),
			frame_system::CheckEra::<Runtime>::from(era),
			frame_system::CheckNonce::<Runtime>::from(nonce),
			frame_system::CheckWeight::<Runtime>::new(),
			pallet_transaction_payment::ChargeTransactionPayment::<Runtime>::from(tip),
			frame_metadata_hash_extension::CheckMetadataHash::new(false),
<<<<<<< HEAD
=======
			frame_system::WeightReclaim::<Runtime>::new(),
>>>>>>> 247f4205
		);
		let raw_payload = SignedPayload::new(call, tx_ext)
			.map_err(|e| {
				log::warn!("Unable to create signed payload: {:?}", e);
			})
			.ok()?;
		let signature = raw_payload.using_encoded(|payload| C::sign(payload, public))?;
		let address = Indices::unlookup(account);
		let (call, tx_ext, _) = raw_payload.deconstruct();
		let transaction = UncheckedExtrinsic::new_signed(call, address, signature, tx_ext);
		Some(transaction)
	}
}

impl<LocalCall> frame_system::offchain::CreateInherent<LocalCall> for Runtime
where
	RuntimeCall: From<LocalCall>,
{
	fn create_inherent(call: RuntimeCall) -> UncheckedExtrinsic {
		UncheckedExtrinsic::new_bare(call)
	}
}

impl frame_system::offchain::SigningTypes for Runtime {
	type Public = <Signature as traits::Verify>::Signer;
	type Signature = Signature;
}

impl<C> frame_system::offchain::CreateTransactionBase<C> for Runtime
where
	RuntimeCall: From<C>,
{
	type Extrinsic = UncheckedExtrinsic;
	type RuntimeCall = RuntimeCall;
}

impl pallet_im_online::Config for Runtime {
	type AuthorityId = ImOnlineId;
	type RuntimeEvent = RuntimeEvent;
	type NextSessionRotation = Babe;
	type ValidatorSet = Historical;
	type ReportUnresponsiveness = Offences;
	type UnsignedPriority = ImOnlineUnsignedPriority;
	type WeightInfo = pallet_im_online::weights::SubstrateWeight<Runtime>;
	type MaxKeys = MaxKeys;
	type MaxPeerInHeartbeats = MaxPeerInHeartbeats;
}

impl pallet_offences::Config for Runtime {
	type RuntimeEvent = RuntimeEvent;
	type IdentificationTuple = pallet_session::historical::IdentificationTuple<Self>;
	type OnOffenceHandler = Staking;
}

impl pallet_authority_discovery::Config for Runtime {
	type MaxAuthorities = MaxAuthorities;
}

parameter_types! {
	pub MaxSetIdSessionEntries: u32 = BondingDuration::get() * SessionsPerEra::get();
}

impl pallet_grandpa::Config for Runtime {
	type RuntimeEvent = RuntimeEvent;

	type KeyOwnerProof = sp_session::MembershipProof;

	type EquivocationReportSystem =
		pallet_grandpa::EquivocationReportSystem<Self, Offences, Historical, ReportLongevity>;

	type WeightInfo = ();
	type MaxAuthorities = MaxAuthorities;
	type MaxSetIdSessionEntries = MaxSetIdSessionEntries;
	type MaxNominators = MaxNominatorRewardedPerValidator;
}

parameter_types! {
	pub const BasicDeposit: Balance = 10 * DOLLARS;       // 258 bytes on-chain
	pub const ByteDeposit: Balance = deposit(0, 1);
	pub const UsernameDeposit: Balance = deposit(0, 32);
	pub const SubAccountDeposit: Balance = 2 * DOLLARS;   // 53 bytes on-chain
	pub const MaxSubAccounts: u32 = 100;
	pub const MaxAdditionalFields: u32 = 100;
	pub const MaxRegistrars: u32 = 20;
}

impl pallet_identity::Config for Runtime {
	type RuntimeEvent = RuntimeEvent;
	type Currency = Balances;
	type BasicDeposit = BasicDeposit;
	type ByteDeposit = ByteDeposit;
	type UsernameDeposit = UsernameDeposit;
	type SubAccountDeposit = SubAccountDeposit;
	type MaxSubAccounts = MaxSubAccounts;
	type IdentityInformation = IdentityInfo<MaxAdditionalFields>;
	type MaxRegistrars = MaxRegistrars;
	type Slashed = Treasury;
	type ForceOrigin = EitherOf<EnsureRoot<Self::AccountId>, GeneralAdmin>;
	type RegistrarOrigin = EitherOf<EnsureRoot<Self::AccountId>, GeneralAdmin>;
	type OffchainSignature = Signature;
	type SigningPublicKey = <Signature as Verify>::Signer;
	type UsernameAuthorityOrigin = EitherOf<EnsureRoot<Self::AccountId>, GeneralAdmin>;
	type PendingUsernameExpiration = ConstU32<{ 7 * DAYS }>;
	type UsernameGracePeriod = ConstU32<{ 30 * DAYS }>;
	type MaxSuffixLength = ConstU32<7>;
	type MaxUsernameLength = ConstU32<32>;
	type WeightInfo = pallet_identity::weights::SubstrateWeight<Runtime>;
}

parameter_types! {
	pub const ConfigDepositBase: Balance = 5 * DOLLARS;
	pub const FriendDepositFactor: Balance = 50 * CENTS;
	pub const MaxFriends: u16 = 9;
	pub const RecoveryDeposit: Balance = 5 * DOLLARS;
}

impl pallet_recovery::Config for Runtime {
	type RuntimeEvent = RuntimeEvent;
	type WeightInfo = pallet_recovery::weights::SubstrateWeight<Runtime>;
	type RuntimeCall = RuntimeCall;
	type Currency = Balances;
	type ConfigDepositBase = ConfigDepositBase;
	type FriendDepositFactor = FriendDepositFactor;
	type MaxFriends = MaxFriends;
	type RecoveryDeposit = RecoveryDeposit;
	type BlockNumberProvider = System;
}

parameter_types! {
	pub const MinVestedTransfer: Balance = DOLLARS;
	pub UnvestedFundsAllowedWithdrawReasons: WithdrawReasons =
		WithdrawReasons::except(WithdrawReasons::TRANSFER | WithdrawReasons::RESERVE);
}

impl pallet_vesting::Config for Runtime {
	type RuntimeEvent = RuntimeEvent;
	type Currency = Balances;
	type BlockNumberToBalance = ConvertInto;
	type MinVestedTransfer = MinVestedTransfer;
	type WeightInfo = pallet_vesting::weights::SubstrateWeight<Runtime>;
	type UnvestedFundsAllowedWithdrawReasons = UnvestedFundsAllowedWithdrawReasons;
	type BlockNumberProvider = System;
	// `VestingInfo` encode length is 36bytes. 28 schedules gets encoded as 1009 bytes, which is the
	// highest number of schedules that encodes less than 2^10.
	const MAX_VESTING_SCHEDULES: u32 = 28;
}

parameter_types! {
	pub const ChainId: u8 = 1;
	pub const ProposalLifetime: BlockNumber = 1000;
	pub BridgeAccountId: AccountId = AccountIdConversion::<AccountId>::into_account_truncating(&pallet_chainbridge::MODULE_ID);
}

/// Configure the send data pallet
impl pallet_chainbridge::Config for Runtime {
	type RuntimeEvent = RuntimeEvent;
	type AdminOrigin = frame_system::EnsureRoot<Self::AccountId>;
	type Proposal = RuntimeCall;
	type ChainIdentity = ChainId;
	type ProposalLifetime = ProposalLifetime;
	type BridgeAccountId = BridgeAccountId;
	type WeightInfo = pallet_chainbridge::weights::SubstrateWeight<Runtime>;
}

parameter_types! {
	pub HashId: pallet_chainbridge::ResourceId = pallet_chainbridge::derive_resource_id(1, &blake2_128(b"hash"));
	// Note: Chain ID is 0 indicating this is native to another chain
	pub NativeTokenId: pallet_chainbridge::ResourceId = pallet_chainbridge::derive_resource_id(0, &blake2_128(b"DAV"));

	pub NFTTokenId: pallet_chainbridge::ResourceId = pallet_chainbridge::derive_resource_id(1, &blake2_128(b"NFT"));
}

impl pallet_erc721::Config for Runtime {
	type RuntimeEvent = RuntimeEvent;
	type Identifier = NFTTokenId;
	type WeightInfo = pallet_erc721::weights::SubstrateWeight<Runtime>;
}

impl pallet_erc20::Config for Runtime {
	type RuntimeEvent = RuntimeEvent;
	type BridgeOrigin = pallet_chainbridge::EnsureBridge<Runtime>;
	type Currency = pallet_balances::Pallet<Runtime>;
	type HashId = HashId;
	type NativeTokenId = NativeTokenId;
	type Erc721Id = NFTTokenId;
	type WeightInfo = pallet_erc20::weights::SubstrateWeight<Runtime>;
}

parameter_types! {
	pub const PoolsPalletId: PalletId = PalletId(*b"py/nopls");
	// Allow pools that got slashed up to 90% to remain operational.
	pub const MaxPointsToBalance: u8 = 10;
}

impl pallet_nomination_pools::Config for Runtime {
	type RuntimeEvent = RuntimeEvent;
	type Currency = Balances;
	type RuntimeFreezeReason = RuntimeFreezeReason;
	type RewardCounter = FixedU128;
	type BalanceToU256 = cere_runtime_common::BalanceToU256;
	type U256ToBalance = cere_runtime_common::U256ToBalance;
	type PostUnbondingPoolsWindow = frame_support::traits::ConstU32<4>;
	type MaxMetadataLen = frame_support::traits::ConstU32<256>;
	// we use the same number of allowed unlocking chunks as with staking.
	type MaxUnbonding = <Self as pallet_staking::Config>::MaxUnlockingChunks;
	type BlockNumberProvider = System;
	type Filter = Nothing;
	type PalletId = PoolsPalletId;
	type MaxPointsToBalance = MaxPointsToBalance;
	type WeightInfo = ();
	type AdminOrigin = frame_system::EnsureRoot<Self::AccountId>;
	#[allow(deprecated)]
	type StakeAdapter = pallet_nomination_pools::adapter::TransferStake<Self, Staking>;
}

parameter_types! {
	pub const ClusterBondingAmount: Balance = 100 * GRAND;
	pub const ClusterUnboningDelay: BlockNumber = 28 * DAYS;
}

impl pallet_ddc_staking::Config for Runtime {
	type Currency = Balances;
	type RuntimeEvent = RuntimeEvent;
	type WeightInfo = pallet_ddc_staking::weights::SubstrateWeight<Runtime>;
	type ClusterProtocol = pallet_ddc_clusters::Pallet<Runtime>;
	type ClusterCreator = pallet_ddc_clusters::Pallet<Runtime>;
	type ClusterManager = pallet_ddc_clusters::Pallet<Runtime>;
	type NodeManager = pallet_ddc_nodes::Pallet<Runtime>;
	type ClusterBondingAmount = ClusterBondingAmount;
	type ClusterUnboningDelay = ClusterUnboningDelay;
}

parameter_types! {
	pub const DdcCustomersPalletId: PalletId = PalletId(*b"accounts"); // DDC maintainer's stake
	pub const UnlockingDelay: BlockNumber = 100800_u32; // 1 hour * 24 * 7 = 7 days; (1 hour is 600 blocks)
}

impl pallet_ddc_customers::Config for Runtime {
	type UnlockingDelay = UnlockingDelay;
	type Currency = Balances;
	type PalletId = DdcCustomersPalletId;
	type RuntimeEvent = RuntimeEvent;
	type ClusterProtocol = pallet_ddc_clusters::Pallet<Runtime>;
	type ClusterCreator = pallet_ddc_clusters::Pallet<Runtime>;
	type WeightInfo = pallet_ddc_customers::weights::SubstrateWeight<Runtime>;
}

impl pallet_ddc_nodes::Config for Runtime {
	type RuntimeEvent = RuntimeEvent;
	type StakingVisitor = pallet_ddc_staking::Pallet<Runtime>;
	type WeightInfo = pallet_ddc_nodes::weights::SubstrateWeight<Runtime>;
}

impl pallet_ddc_clusters::Config for Runtime {
	type RuntimeEvent = RuntimeEvent;
	type NodeRepository = pallet_ddc_nodes::Pallet<Runtime>;
	type StakingVisitor = pallet_ddc_staking::Pallet<Runtime>;
	type StakerCreator = pallet_ddc_staking::Pallet<Runtime>;
	type Currency = Balances;
	type WeightInfo = pallet_ddc_clusters::weights::SubstrateWeight<Runtime>;
	type MinErasureCodingRequiredLimit = ConstU32<0>;
	type MinErasureCodingTotalLimit = ConstU32<0>;
	type MinReplicationTotalLimit = ConstU32<0>;
}

parameter_types! {
	pub const PayoutsPalletId: PalletId = PalletId(*b"payouts_");
	pub const MajorityOfValidators: Percent = Percent::from_percent(67);
}

pub struct TreasuryWrapper;
impl<T: frame_system::Config> PalletVisitor<T> for TreasuryWrapper {
	fn get_account_id() -> T::AccountId {
		TreasuryPalletId::get().into_account_truncating()
	}
}

impl pallet_ddc_payouts::Config for Runtime {
	type RuntimeEvent = RuntimeEvent;
	type WeightInfo = pallet_ddc_payouts::weights::SubstrateWeight<Runtime>;
	type PalletId = PayoutsPalletId;
	type Currency = Balances;
	type CustomerCharger = DdcCustomers;
	type BucketManager = DdcCustomers;
	type ClusterProtocol = DdcClusters;
	type TreasuryVisitor = TreasuryWrapper;
	type NominatorsAndValidatorsList = pallet_staking::UseNominatorsAndValidatorsMap<Self>;
	type VoteScoreToU64 = IdentityConvert;
	type InspectorAuthority = DdcVerification;
	type NodeManager = DdcNodes;
	type AccountIdConverter = AccountId32;
	type Hasher = BlakeTwo256;
	type ClusterValidator = DdcClusters;
	type ValidatorsQuorum = MajorityOfValidators;
	type ClusterManager = DdcClusters;
	type OffchainIdentifierId = ddc_primitives::crypto::OffchainIdentifierId;
	#[cfg(feature = "runtime-benchmarks")]
	type CustomerDepositor = DdcCustomers;
	#[cfg(feature = "runtime-benchmarks")]
	type ClusterCreator = DdcClusters;

	const MAX_PAYOUT_BATCH_SIZE: u16 = MAX_PAYOUT_BATCH_SIZE;
	const MAX_PAYOUT_BATCH_COUNT: u16 = MAX_PAYOUT_BATCH_COUNT;
	const DISABLE_PAYOUTS_CUTOFF: bool = false;
	const OCW_INTERVAL: u16 = 1; // every block
}

parameter_types! {
	pub const TechnicalMotionDuration: BlockNumber = 5 * DAYS;
	pub const TechnicalMaxProposals: u32 = 100;
	pub const TechnicalMaxMembers: u32 = 100;
}

type TechCommCollective = pallet_collective::Instance3;
impl pallet_collective::Config<TechCommCollective> for Runtime {
	type RuntimeOrigin = RuntimeOrigin;
	type Proposal = RuntimeCall;
	type RuntimeEvent = RuntimeEvent;
	type MotionDuration = TechnicalMotionDuration;
	type MaxProposals = TechnicalMaxProposals;
	type MaxMembers = TechnicalMaxMembers;
	type SetMembersOrigin = EnsureRoot<AccountId>;
	type DefaultVote = pallet_collective::PrimeDefaultVote;
	type WeightInfo = pallet_collective::weights::SubstrateWeight<Runtime>;
	type MaxProposalWeight = MaxCollectivesProposalWeight;
	type DisapproveOrigin = EnsureRoot<Self::AccountId>;
	type KillOrigin = EnsureRoot<Self::AccountId>;
	type Consideration = ();
}

parameter_types! {
	pub const ClustersGovPalletId: PalletId = PalletId(*b"clustgov");
	pub const ClusterProposalDuration: BlockNumber = 7 * DAYS;
	pub const MinValidatedNodesCount: u16 = 3;
	pub ClusterProtocolActivatorTrackOrigin: RuntimeOrigin = pallet_origins::Origin::ClusterProtocolActivator.into();
	pub ClusterProtocolUpdaterTrackOrigin: RuntimeOrigin = pallet_origins::Origin::ClusterProtocolUpdater.into();
	pub const ReferendumEnactmentDuration: BlockNumber = 1;
}

impl pallet_ddc_clusters_gov::Config for Runtime {
	type RuntimeEvent = RuntimeEvent;
	type PalletId = ClustersGovPalletId;
	type Currency = Balances;
	type WeightInfo = pallet_ddc_clusters_gov::weights::SubstrateWeight<Runtime>;
	type OpenGovActivatorTrackOrigin = DdcOriginAsNative<ClusterProtocolActivatorTrackOrigin, Self>;
	type OpenGovActivatorOrigin = EitherOf<EnsureRoot<Self::AccountId>, ClusterProtocolActivator>;
	type OpenGovUpdaterTrackOrigin = DdcOriginAsNative<ClusterProtocolUpdaterTrackOrigin, Self>;
	type OpenGovUpdaterOrigin = EitherOf<EnsureRoot<Self::AccountId>, ClusterProtocolUpdater>;
	type ClusterProposalCall = RuntimeCall;
	type ClusterProposalDuration = ClusterProposalDuration;
	type ClusterManager = pallet_ddc_clusters::Pallet<Runtime>;
	type ClusterCreator = pallet_ddc_clusters::Pallet<Runtime>;
	type ClusterProtocol = pallet_ddc_clusters::Pallet<Runtime>;
	type NodeManager = pallet_ddc_nodes::Pallet<Runtime>;
	type SeatsConsensus = pallet_ddc_clusters_gov::Unanimous;
	type DefaultVote = pallet_ddc_clusters_gov::NayAsDefaultVote;
	type MinValidatedNodesCount = MinValidatedNodesCount;
	type ReferendumEnactmentDuration = ReferendumEnactmentDuration;
	#[cfg(feature = "runtime-benchmarks")]
	type StakerCreator = pallet_ddc_staking::Pallet<Runtime>;
}

pub struct ClustersGovWrapper;
impl<T: frame_system::Config> PalletVisitor<T> for ClustersGovWrapper {
	fn get_account_id() -> T::AccountId {
		ClustersGovPalletId::get().into_account_truncating()
	}
}

pub struct DdcOriginAsNative<DdcOrigin, RuntimeOrigin>(PhantomData<(DdcOrigin, RuntimeOrigin)>);
impl<DdcOrigin: Get<T::RuntimeOrigin>, T: frame_system::Config> GetDdcOrigin<T>
	for DdcOriginAsNative<DdcOrigin, T>
{
	fn get() -> T::RuntimeOrigin {
		DdcOrigin::get()
	}
}

parameter_types! {
	pub const VerificationPalletId: PalletId = PalletId(*b"verifypa");
}

impl pallet_ddc_verification::Config for Runtime {
	type RuntimeEvent = RuntimeEvent;
	type PalletId = VerificationPalletId;
	type WeightInfo = pallet_ddc_verification::weights::SubstrateWeight<Runtime>;
	type ClusterProtocol = DdcClusters;
	type ClusterManager = DdcClusters;
	type ClusterValidator = DdcClusters;
	type NodeManager = DdcNodes;
	type AuthorityId = ddc_primitives::sr25519::AuthorityId;
	type OffchainIdentifierId = ddc_primitives::crypto::OffchainIdentifierId;
	type Hasher = BlakeTwo256;
	type ValidatorStaking = pallet_staking::Pallet<Runtime>;
	type Currency = Balances;
	type CustomerVisitor = DdcCustomers;
	type BucketManager = DdcCustomers;
	type InspReceiptsInterceptor =
		pallet_ddc_verification::simulations::v1::SimulationReceiptsInterceptor;

	const OCW_INTERVAL: u16 = 1; // every block
}

parameter_types! {
	pub MbmServiceWeight: Weight = Perbill::from_percent(80) * RuntimeBlockWeights::get().max_block;
}

impl pallet_migrations::Config for Runtime {
	type RuntimeEvent = RuntimeEvent;
	#[cfg(not(feature = "runtime-benchmarks"))]
	type Migrations = ();
	// Benchmarks need mocked migrations to guarantee that they succeed.
	#[cfg(feature = "runtime-benchmarks")]
	type Migrations = pallet_migrations::mock_helpers::MockedMigrations;
	type CursorMaxLen = ConstU32<65_536>;
	type IdentifierMaxLen = ConstU32<256>;
	type MigrationStatusHandler = ();
	type FailedMigrationHandler = frame_support::migrations::FreezeChainOnFailedMigration;
	type MaxServiceWeight = MbmServiceWeight;
	type WeightInfo = pallet_migrations::weights::SubstrateWeight<Runtime>;
}
#[frame_support::runtime]
mod runtime {
	#[runtime::runtime]
	#[runtime::derive(
		RuntimeCall,
		RuntimeEvent,
		RuntimeError,
		RuntimeOrigin,
		RuntimeFreezeReason,
		RuntimeHoldReason,
		RuntimeSlashReason,
		RuntimeLockId,
		RuntimeTask
	)]
	pub struct Runtime;

	#[runtime::pallet_index(0)]
	pub type System = frame_system::Pallet<Runtime>;

	#[runtime::pallet_index(1)]
	pub type Utility = pallet_utility::Pallet<Runtime>;

	#[runtime::pallet_index(2)]
	pub type Babe = pallet_babe::Pallet<Runtime>;

	#[runtime::pallet_index(3)]
	pub type Timestamp = pallet_timestamp::Pallet<Runtime>;

	// Authorship must be before session in order to note author in the correct session and era
	// for im-online and staking.
	#[runtime::pallet_index(4)]
	pub type Authorship = pallet_authorship::Pallet<Runtime>;

	#[runtime::pallet_index(5)]
	pub type Indices = pallet_indices::Pallet<Runtime>;

	#[runtime::pallet_index(6)]
	pub type Balances = pallet_balances::Pallet<Runtime>;

	#[runtime::pallet_index(7)]
	pub type TransactionPayment = pallet_transaction_payment::Pallet<Runtime>;

	#[runtime::pallet_index(8)]
	pub type ElectionProviderMultiPhase = pallet_election_provider_multi_phase::Pallet<Runtime>;

	#[runtime::pallet_index(9)]
	pub type Staking = pallet_staking::Pallet<Runtime>;

	#[runtime::pallet_index(10)]
	pub type Session = pallet_session::Pallet<Runtime>;

	#[runtime::pallet_index(11)]
	pub type Grandpa = pallet_grandpa::Pallet<Runtime>;

	#[runtime::pallet_index(12)]
	pub type Treasury = pallet_treasury::Pallet<Runtime>;

	#[runtime::pallet_index(13)]
	pub type Contracts = pallet_contracts::Pallet<Runtime>;

	#[runtime::pallet_index(14)]
	pub type Sudo = pallet_sudo::Pallet<Runtime>;

	#[runtime::pallet_index(15)]
	pub type ImOnline = pallet_im_online::Pallet<Runtime>;

	#[runtime::pallet_index(16)]
	pub type AuthorityDiscovery = pallet_authority_discovery::Pallet<Runtime>;

	#[runtime::pallet_index(17)]
	pub type Offences = pallet_offences::Pallet<Runtime>;

	#[runtime::pallet_index(18)]
	pub type Historical = pallet_session_historical::Pallet<Runtime>;

	#[runtime::pallet_index(19)]
	pub type RandomnessCollectiveFlip = pallet_insecure_randomness_collective_flip::Pallet<Runtime>;

	#[runtime::pallet_index(20)]
	pub type Identity = pallet_identity::Pallet<Runtime>;

	#[runtime::pallet_index(21)]
	pub type Recovery = pallet_recovery::Pallet<Runtime>;

	#[runtime::pallet_index(22)]
	pub type Vesting = pallet_vesting::Pallet<Runtime>;

	#[runtime::pallet_index(23)]
	pub type Preimage = pallet_preimage::Pallet<Runtime>;

	#[runtime::pallet_index(24)]
	pub type Scheduler = pallet_scheduler::Pallet<Runtime>;

	#[runtime::pallet_index(25)]
	pub type Proxy = pallet_proxy::Pallet<Runtime>;

	#[runtime::pallet_index(26)]
	pub type Multisig = pallet_multisig::Pallet<Runtime>;

	#[runtime::pallet_index(27)]
	pub type Bounties = pallet_bounties::Pallet<Runtime>;

	#[runtime::pallet_index(28)]
	pub type VoterList = pallet_bags_list::Pallet<Runtime, Instance1>;

	#[runtime::pallet_index(29)]
	pub type ChildBounties = pallet_child_bounties::Pallet<Runtime>;

	#[runtime::pallet_index(30)]
	pub type NominationPools = pallet_nomination_pools::Pallet<Runtime>;

	#[runtime::pallet_index(31)]
	pub type FastUnstake = pallet_fast_unstake::Pallet<Runtime>;

	#[runtime::pallet_index(32)]
	pub type ChainBridge = pallet_chainbridge::Pallet<Runtime>;

	#[runtime::pallet_index(33)]
	pub type Erc721 = pallet_erc721::Pallet<Runtime>;

	#[runtime::pallet_index(34)]
	pub type Erc20 = pallet_erc20::Pallet<Runtime>;

	#[runtime::pallet_index(35)]
	pub type DdcStaking = pallet_ddc_staking::Pallet<Runtime>;

	#[runtime::pallet_index(36)]
	pub type DdcCustomers = pallet_ddc_customers::Pallet<Runtime>;

	#[runtime::pallet_index(37)]
	pub type DdcNodes = pallet_ddc_nodes::Pallet<Runtime>;

	#[runtime::pallet_index(38)]
	pub type DdcClusters = pallet_ddc_clusters::Pallet<Runtime>;

	#[runtime::pallet_index(39)]
	pub type DdcPayouts = pallet_ddc_payouts::Pallet<Runtime>;

	#[runtime::pallet_index(40)]
	pub type DdcVerification = pallet_ddc_verification::Pallet<Runtime>;

	// Start OpenGov.
	#[runtime::pallet_index(41)]
	pub type ConvictionVoting = pallet_conviction_voting::Pallet<Runtime>;

	#[runtime::pallet_index(42)]
	pub type Referenda = pallet_referenda::Pallet<Runtime>;

	#[runtime::pallet_index(43)]
	pub type Origins = pallet_origins::Pallet<Runtime>;

	#[runtime::pallet_index(44)]
	pub type Whitelist = pallet_whitelist::Pallet<Runtime>;

	// End OpenGov.
	#[runtime::pallet_index(45)]
	pub type TechComm = pallet_collective::Pallet<Runtime, Instance3>;

	#[runtime::pallet_index(46)]
	pub type DdcClustersGov = pallet_ddc_clusters_gov::Pallet<Runtime>;

	#[runtime::pallet_index(47)]
	pub type Ismp = pallet_ismp::Pallet<Runtime>;

	#[runtime::pallet_index(48)]
	pub type IsmpGrandpa = ismp_grandpa::Pallet<Runtime>;

	// End OpenGov.
	#[runtime::pallet_index(49)]
	pub type Hyperbridge = pallet_hyperbridge::Pallet<Runtim>;

	#[runtime::pallet_index(50)]
	pub type TokenGateway = pallet_token_gateway::Pallet<Runtime>;

	// Migrations pallet
	#[runtime::pallet_index(51)]
	pub type MultiBlockMigrations = pallet_migrations;
}

/// The address format for describing accounts.
pub type Address = sp_runtime::MultiAddress<AccountId, AccountIndex>;
/// Block header type as expected by this runtime.
pub type Header = generic::Header<BlockNumber, BlakeTwo256>;
/// Block type as expected by this runtime.
pub type Block = generic::Block<Header, UncheckedExtrinsic>;
/// A Block signed with a Justification
pub type SignedBlock = generic::SignedBlock<Block>;
/// BlockId type as expected by this runtime.
pub type BlockId = generic::BlockId<Block>;
/// The SignedExtension to the basic transaction logic.
///
/// When you change this, you **MUST** modify [`sign`] in `bin/node/testing/src/keyring.rs`!
///
/// [`sign`]: <../../testing/src/keyring.rs.html>
pub type TxExtension = (
	frame_system::CheckNonZeroSender<Runtime>,
	frame_system::CheckSpecVersion<Runtime>,
	frame_system::CheckTxVersion<Runtime>,
	frame_system::CheckGenesis<Runtime>,
	frame_system::CheckEra<Runtime>,
	frame_system::CheckNonce<Runtime>,
	frame_system::CheckWeight<Runtime>,
	pallet_transaction_payment::ChargeTransactionPayment<Runtime>,
	frame_metadata_hash_extension::CheckMetadataHash<Runtime>,
<<<<<<< HEAD
=======
	frame_system::WeightReclaim<Runtime>,
>>>>>>> 247f4205
);

/// Unchecked extrinsic type as expected by this runtime.
pub type UncheckedExtrinsic =
	generic::UncheckedExtrinsic<Address, RuntimeCall, Signature, TxExtension>;
/// The payload being signed in transactions.
pub type SignedPayload = generic::SignedPayload<RuntimeCall, TxExtension>;
/// Extrinsic type that has already been checked.
pub type CheckedExtrinsic = generic::CheckedExtrinsic<AccountId, RuntimeCall, TxExtension>;
<<<<<<< HEAD

parameter_types! {
	pub BalanceTransferAllowDeath: Weight = weights::pallet_balances_balances::WeightInfo::<Runtime>::transfer_allow_death();
}

type Migrations = ();
=======

parameter_types! {
	pub BalanceTransferAllowDeath: Weight = weights::pallet_balances_balances::WeightInfo::<Runtime>::transfer_allow_death();
}

type Migrations = (
	pallet_staking::migrations::v16::MigrateV15ToV16<Runtime>,
	pallet_session::migrations::v1::MigrateV0ToV1<
		Runtime,
		pallet_staking::migrations::v17::MigrateDisabledToSession<Runtime>,
	>,
);
>>>>>>> 247f4205

/// Executive: handles dispatch to the various modules.
pub type Executive = frame_executive::Executive<
	Runtime,
	Block,
	frame_system::ChainContext<Runtime>,
	Runtime,
	AllPalletsWithSystem,
	Migrations,
>;

type EventRecord = frame_system::EventRecord<
	<Runtime as frame_system::Config>::RuntimeEvent,
	<Runtime as frame_system::Config>::Hash,
>;

#[cfg(feature = "runtime-benchmarks")]
mod benches {
	frame_benchmarking::define_benchmarks!(
		[frame_benchmarking, BaselineBench::<Runtime>]
		[pallet_babe, Babe]
		[pallet_bags_list, VoterList]
		[pallet_balances, Balances]
		[pallet_bounties, Bounties]
		[pallet_child_bounties, ChildBounties]
		[pallet_contracts, Contracts]
		[pallet_election_provider_multi_phase, ElectionProviderMultiPhase]
		[pallet_election_provider_support_benchmarking, EPSBench::<Runtime>]
		[pallet_fast_unstake, FastUnstake]
		[pallet_grandpa, Grandpa]
		[pallet_identity, Identity]
		[pallet_im_online, ImOnline]
		[pallet_indices, Indices]
		[pallet_multisig, Multisig]
		[pallet_nomination_pools, NominationPoolsBench::<Runtime>]
		[pallet_offences, OffencesBench::<Runtime>]
		[pallet_proxy, Proxy]
		[pallet_preimage, Preimage]
		[pallet_scheduler, Scheduler]
		[pallet_session, SessionBench::<Runtime>]
		[pallet_staking, Staking]
		[pallet_ddc_customers, DdcCustomers]
		[pallet_ddc_clusters, DdcClusters]
		[pallet_ddc_staking, DdcStaking]
		[pallet_ddc_nodes, DdcNodes]
		[frame_system, SystemBench::<Runtime>]
		[pallet_timestamp, Timestamp]
		[pallet_treasury, Treasury]
		[pallet_utility, Utility]
		[pallet_vesting, Vesting]
		[pallet_conviction_voting, ConvictionVoting]
		[pallet_referenda, Referenda]
		[pallet_whitelist, Whitelist]
		[pallet_collective, TechComm]
		[pallet_ddc_clusters_gov, DdcClustersGov]
		[pallet_ddc_payouts, DdcPayouts]
		[pallet_token_gateway, TokenGateway]
		[pallet_migrations, MultiBlockMigrations]
	);
}

impl_runtime_apis! {
	impl sp_genesis_builder::GenesisBuilder<Block> for Runtime {

		fn get_preset(id: &Option<sp_genesis_builder::PresetId>) -> Option<Vec<u8>> {
			get_preset::<RuntimeGenesisConfig>(id, |_| None)
		}

		fn preset_names() -> Vec<sp_genesis_builder::PresetId> {
			vec![]
		}

		fn build_state(config: Vec<u8>) -> sp_genesis_builder::Result {
			build_state::<RuntimeGenesisConfig>(config)
		}
	}
	impl sp_api::Core<Block> for Runtime {
		fn version() -> RuntimeVersion {
			VERSION
		}

		fn execute_block(block: Block) {
			Executive::execute_block(block);
		}

		fn initialize_block(header: &<Block as BlockT>::Header)-> sp_runtime::ExtrinsicInclusionMode {
			Executive::initialize_block(header)
		}
	}

	impl sp_api::Metadata<Block> for Runtime {
		fn metadata() -> OpaqueMetadata {
			OpaqueMetadata::new(Runtime::metadata().into())
		}

		fn metadata_at_version(version: u32) -> Option<OpaqueMetadata> {
			Runtime::metadata_at_version(version)
		}

		fn metadata_versions() -> sp_std::vec::Vec<u32> {
			Runtime::metadata_versions()
		}
	}

	impl frame_support::view_functions::runtime_api::RuntimeViewFunction<Block> for Runtime {
		#[allow(unconditional_recursion)]
		fn execute_view_function(id: frame_support::view_functions::ViewFunctionId, input: Vec<u8>) -> Result<Vec<u8>, frame_support::view_functions::ViewFunctionDispatchError> {
			Runtime::execute_view_function(id, input)
		}
	}

	impl sp_block_builder::BlockBuilder<Block> for Runtime {
		fn apply_extrinsic(extrinsic: <Block as BlockT>::Extrinsic) -> ApplyExtrinsicResult {
			Executive::apply_extrinsic(extrinsic)
		}

		fn finalize_block() -> <Block as BlockT>::Header {
			Executive::finalize_block()
		}

		fn inherent_extrinsics(data: InherentData) -> Vec<<Block as BlockT>::Extrinsic> {
			data.create_extrinsics()
		}

		fn check_inherents(block: Block, data: InherentData) -> CheckInherentsResult {
			data.check_extrinsics(&block)
		}
	}

	impl sp_transaction_pool::runtime_api::TaggedTransactionQueue<Block> for Runtime {
		fn validate_transaction(
			source: TransactionSource,
			tx: <Block as BlockT>::Extrinsic,
			block_hash: <Block as BlockT>::Hash,
		) -> TransactionValidity {
			Executive::validate_transaction(source, tx, block_hash)
		}
	}

	impl sp_offchain::OffchainWorkerApi<Block> for Runtime {
		fn offchain_worker(header: &<Block as BlockT>::Header) {
			Executive::offchain_worker(header)
		}
	}

	impl fg_primitives::GrandpaApi<Block> for Runtime {
		fn grandpa_authorities() -> GrandpaAuthorityList {
			Grandpa::grandpa_authorities()
		}

		fn current_set_id() -> fg_primitives::SetId {
			pallet_grandpa::CurrentSetId::<Runtime>::get()
		}

		fn submit_report_equivocation_unsigned_extrinsic(
			equivocation_proof: fg_primitives::EquivocationProof<
				<Block as BlockT>::Hash,
				NumberFor<Block>,
			>,
			key_owner_proof: fg_primitives::OpaqueKeyOwnershipProof,
		) -> Option<()> {
			let key_owner_proof = key_owner_proof.decode()?;

			Grandpa::submit_unsigned_equivocation_report(
				equivocation_proof,
				key_owner_proof,
			)
		}

		fn generate_key_ownership_proof(
			_set_id: fg_primitives::SetId,
			authority_id: GrandpaId,
		) -> Option<fg_primitives::OpaqueKeyOwnershipProof> {
			use codec::Encode;

			Historical::prove((fg_primitives::KEY_TYPE, authority_id))
				.map(|p| p.encode())
				.map(fg_primitives::OpaqueKeyOwnershipProof::new)
		}
	}

	impl sp_consensus_babe::BabeApi<Block> for Runtime {
		fn configuration() -> sp_consensus_babe::BabeConfiguration {
			let epoch_config = Babe::epoch_config().unwrap_or(BABE_GENESIS_EPOCH_CONFIG);
			sp_consensus_babe::BabeConfiguration {
				slot_duration: Babe::slot_duration(),
				epoch_length: EpochDuration::get(),
				c: epoch_config.c,
				authorities: Babe::authorities().to_vec(),
				randomness: Babe::randomness(),
				allowed_slots: epoch_config.allowed_slots,
			}
		}

		fn current_epoch_start() -> sp_consensus_babe::Slot {
			Babe::current_epoch_start()
		}

		fn current_epoch() -> sp_consensus_babe::Epoch {
			Babe::current_epoch()
		}

		fn next_epoch() -> sp_consensus_babe::Epoch {
			Babe::next_epoch()
		}

		fn generate_key_ownership_proof(
			_slot: sp_consensus_babe::Slot,
			authority_id: sp_consensus_babe::AuthorityId,
		) -> Option<sp_consensus_babe::OpaqueKeyOwnershipProof> {
			use codec::Encode;

			Historical::prove((sp_consensus_babe::KEY_TYPE, authority_id))
				.map(|p| p.encode())
				.map(sp_consensus_babe::OpaqueKeyOwnershipProof::new)
		}

		fn submit_report_equivocation_unsigned_extrinsic(
			equivocation_proof: sp_consensus_babe::EquivocationProof<<Block as BlockT>::Header>,
			key_owner_proof: sp_consensus_babe::OpaqueKeyOwnershipProof,
		) -> Option<()> {
			let key_owner_proof = key_owner_proof.decode()?;

			Babe::submit_unsigned_equivocation_report(
				equivocation_proof,
				key_owner_proof,
			)
		}
	}

	impl sp_authority_discovery::AuthorityDiscoveryApi<Block> for Runtime {
		fn authorities() -> Vec<AuthorityDiscoveryId> {
			AuthorityDiscovery::authorities()
		}
	}

	impl frame_system_rpc_runtime_api::AccountNonceApi<Block, AccountId, Nonce> for Runtime {
		fn account_nonce(account: AccountId) -> Nonce {
			System::account_nonce(account)
		}
	}


	impl pallet_contracts::ContractsApi<Block, AccountId, Balance, BlockNumber, Hash, EventRecord> for Runtime
	{
		fn call(
			origin: AccountId,
			dest: AccountId,
			value: Balance,
			gas_limit: Option<Weight>,
			storage_deposit_limit: Option<Balance>,
			input_data: Vec<u8>,
		) -> pallet_contracts::ContractExecResult<Balance, EventRecord> {
			let gas_limit = gas_limit.unwrap_or(RuntimeBlockWeights::get().max_block);
			Contracts::bare_call(
				origin,
				dest,
				value,
				gas_limit,
				storage_deposit_limit,
				input_data,
				pallet_contracts::DebugInfo::Skip,
				pallet_contracts::CollectEvents::Skip,
				pallet_contracts::Determinism::Enforced,
			)
		}

		fn instantiate(
			origin: AccountId,
			value: Balance,
			gas_limit: Option<Weight>,
			storage_deposit_limit: Option<Balance>,
			code: pallet_contracts::Code<Hash>,
			data: Vec<u8>,
			salt: Vec<u8>,
		) -> pallet_contracts::ContractInstantiateResult<AccountId, Balance, EventRecord>
		{
			let gas_limit = gas_limit.unwrap_or(RuntimeBlockWeights::get().max_block);
			Contracts::bare_instantiate(
				origin,
				value,
				gas_limit,
				storage_deposit_limit,
				code,
				data,
				salt,
				pallet_contracts::DebugInfo::Skip,
				pallet_contracts::CollectEvents::Skip
			)
		}

		fn upload_code(
			origin: AccountId,
			code: Vec<u8>,
			storage_deposit_limit: Option<Balance>,
			determinism: Determinism
		) -> pallet_contracts::CodeUploadResult<Hash, Balance>
		{
			Contracts::bare_upload_code(origin, code, storage_deposit_limit, determinism)
		}

		fn get_storage(
			address: AccountId,
			key: Vec<u8>,
		) -> pallet_contracts::GetStorageResult {
			Contracts::get_storage(address, key)
		}
	}

	impl pallet_ismp_runtime_api::IsmpRuntimeApi<Block, <Block as BlockT>::Hash> for Runtime {
		fn host_state_machine() -> StateMachine {
			<Runtime as pallet_ismp::Config>::HostStateMachine::get()
		}

		fn challenge_period(id: StateMachineId) -> Option<u64> {
			pallet_ismp::Pallet::<Runtime>::challenge_period(id)
		}

		fn block_events() -> Vec<ismp::events::Event> {
			pallet_ismp::Pallet::<Runtime>::block_events()
		}

		fn block_events_with_metadata() -> Vec<(ismp::events::Event, Option<u32>)> {
			pallet_ismp::Pallet::<Runtime>::block_events_with_metadata()
		}

		fn consensus_state(id: ConsensusClientId) -> Option<Vec<u8>> {
			pallet_ismp::Pallet::<Runtime>::consensus_states(id)
		}

		fn state_machine_update_time(height: StateMachineHeight) -> Option<u64> {
			pallet_ismp::Pallet::<Runtime>::state_machine_update_time(height)
		}

		fn latest_state_machine_height(id: StateMachineId) -> Option<u64> {
			pallet_ismp::Pallet::<Runtime>::latest_state_machine_height(id)
		}

		fn requests(commitments: Vec<H256>) -> Vec<Request> {
			pallet_ismp::Pallet::<Runtime>::requests(commitments)
		}

		fn responses(commitments: Vec<H256>) -> Vec<Response> {
			pallet_ismp::Pallet::<Runtime>::responses(commitments)
		}
	}

	impl pallet_transaction_payment_rpc_runtime_api::TransactionPaymentApi<
		Block,
		Balance,
	> for Runtime {
		fn query_info(uxt: <Block as BlockT>::Extrinsic, len: u32) -> RuntimeDispatchInfo<Balance> {
			TransactionPayment::query_info(uxt, len)
		}
		fn query_fee_details(uxt: <Block as BlockT>::Extrinsic, len: u32) -> FeeDetails<Balance> {
			TransactionPayment::query_fee_details(uxt, len)
		}
		fn query_weight_to_fee(weight: Weight) -> Balance {
			TransactionPayment::weight_to_fee(weight)
		}
		fn query_length_to_fee(length: u32) -> Balance {
			TransactionPayment::length_to_fee(length)
		}
	}

	impl pallet_transaction_payment_rpc_runtime_api::TransactionPaymentCallApi<Block, Balance, RuntimeCall>
		for Runtime
	{
		fn query_call_info(call: RuntimeCall, len: u32) -> RuntimeDispatchInfo<Balance> {
			TransactionPayment::query_call_info(call, len)
		}
		fn query_call_fee_details(call: RuntimeCall, len: u32) -> FeeDetails<Balance> {
			TransactionPayment::query_call_fee_details(call, len)
		}
		fn query_weight_to_fee(weight: Weight) -> Balance {
			TransactionPayment::weight_to_fee(weight)
		}
		fn query_length_to_fee(length: u32) -> Balance {
			TransactionPayment::length_to_fee(length)
		}
	}

	impl sp_session::SessionKeys<Block> for Runtime {
		fn generate_session_keys(seed: Option<Vec<u8>>) -> Vec<u8> {
			SessionKeys::generate(seed)
		}

		fn decode_session_keys(
			encoded: Vec<u8>,
		) -> Option<Vec<(Vec<u8>, KeyTypeId)>> {
			SessionKeys::decode_into_raw_public_keys(&encoded)
		}
	}

	impl pallet_nomination_pools_runtime_api::NominationPoolsApi<
		Block,
		AccountId,
		Balance,
	> for Runtime {
		fn pending_rewards(member: AccountId) -> Balance {
			NominationPools::api_pending_rewards(member).unwrap_or_default()
		}

		fn points_to_balance(pool_id: pallet_nomination_pools::PoolId, points: Balance) -> Balance {
			NominationPools::api_points_to_balance(pool_id, points)
		}

		fn balance_to_points(pool_id: pallet_nomination_pools::PoolId, new_funds: Balance) -> Balance {
			NominationPools::api_balance_to_points(pool_id, new_funds)
		}
		fn pool_pending_slash(pool_id: pallet_nomination_pools::PoolId) -> Balance {
			NominationPools::api_pool_pending_slash(pool_id)
		}

		fn member_pending_slash(member: AccountId) -> Balance {
			NominationPools::api_member_pending_slash(member)
		}

		fn pool_needs_delegate_migration(pool_id: pallet_nomination_pools::PoolId) -> bool {
			NominationPools::api_pool_needs_delegate_migration(pool_id)
		}

		fn member_needs_delegate_migration(member: AccountId) -> bool {
			NominationPools::api_member_needs_delegate_migration(member)
		}

		fn member_total_balance(member: AccountId) -> Balance {
			NominationPools::api_member_total_balance(member)
		}
		fn pool_balance(pool_id: pallet_nomination_pools::PoolId) -> Balance {
			NominationPools::api_pool_balance(pool_id)
		}
		fn pool_accounts(pool_id: pallet_nomination_pools::PoolId) -> (AccountId, AccountId) {
			NominationPools::api_pool_accounts(pool_id)
		}
	}

	#[cfg(feature = "try-runtime")]
	impl frame_try_runtime::TryRuntime<Block> for Runtime {
		fn on_runtime_upgrade(checks: frame_try_runtime::UpgradeCheckSelect) -> (Weight, Weight) {
			log::info!("try-runtime::on_runtime_upgrade cere.");
			let weight = Executive::try_runtime_upgrade(checks).unwrap();
			(weight, RuntimeBlockWeights::get().max_block)
		}

		fn execute_block(
			block: Block,
			state_root_check: bool,
			signature_check: bool,
			select: frame_try_runtime::TryStateSelect,
		) -> Weight {
			// NOTE: intentional unwrap: we don't want to propagate the error backwards, and want to
			// have a backtrace here.
			Executive::try_execute_block(block, state_root_check, signature_check, select).unwrap()
		}
	}


	#[cfg(feature = "runtime-benchmarks")]
	impl frame_benchmarking::Benchmark<Block> for Runtime {
		fn benchmark_metadata(extra: bool) -> (
			Vec<frame_benchmarking::BenchmarkList>,
			Vec<frame_support::traits::StorageInfo>,
		) {
			use frame_benchmarking::{baseline, BenchmarkList};
			use frame_support::traits::StorageInfoTrait;

			// Trying to add benchmarks directly to the Session Pallet caused cyclic dependency
			// issues. To get around that, we separated the Session benchmarks into its own crate,
			// which is why we need these two lines below.
			use pallet_session_benchmarking::Pallet as SessionBench;
			use pallet_offences_benchmarking::Pallet as OffencesBench;
			use pallet_election_provider_support_benchmarking::Pallet as EPSBench;
			use pallet_nomination_pools_benchmarking::Pallet as NominationPoolsBench;
			use frame_system_benchmarking::Pallet as SystemBench;
			use baseline::Pallet as BaselineBench;

			let mut list = Vec::<BenchmarkList>::new();
			list_benchmarks!(list, extra);

			let storage_info = AllPalletsWithSystem::storage_info();

			(list, storage_info)
		}

		#[allow(non_local_definitions)]
		fn dispatch_benchmark(
			config: frame_benchmarking::BenchmarkConfig
		) -> Result<Vec<frame_benchmarking::BenchmarkBatch>, alloc::string::String> {
<<<<<<< HEAD
			use frame_benchmarking::{baseline, Benchmarking, BenchmarkBatch};
=======
			use frame_benchmarking::{baseline, BenchmarkBatch};
>>>>>>> 247f4205
			use sp_storage::TrackedStorageKey;

			// Trying to add benchmarks directly to the Session Pallet caused cyclic dependency
			// issues. To get around that, we separated the Session benchmarks into its own crate,
			// which is why we need these two lines below.
			use pallet_session_benchmarking::Pallet as SessionBench;
			use pallet_offences_benchmarking::Pallet as OffencesBench;
			use pallet_election_provider_support_benchmarking::Pallet as EPSBench;
			use pallet_nomination_pools_benchmarking::Pallet as NominationPoolsBench;
			use frame_system_benchmarking::Pallet as SystemBench;
			use baseline::Pallet as BaselineBench;

			impl pallet_session_benchmarking::Config for Runtime {}
			impl pallet_offences_benchmarking::Config for Runtime {}
			impl pallet_election_provider_support_benchmarking::Config for Runtime {}
			impl frame_system_benchmarking::Config for Runtime {}
			impl baseline::Config for Runtime {}
			impl pallet_nomination_pools_benchmarking::Config for Runtime {}

			let whitelist: Vec<TrackedStorageKey> = vec![
				// Block Number
				hex_literal::hex!("26aa394eea5630e07c48ae0c9558cef702a5c1b19ab7a04f536c519aca4983ac").to_vec().into(),
				// Total Issuance
				hex_literal::hex!("c2261276cc9d1f8598ea4b6a74b15c2f57c875e4cff74148e4628f264b974c80").to_vec().into(),
				// Execution Phase
				hex_literal::hex!("26aa394eea5630e07c48ae0c9558cef7ff553b5a9862a516939d82b3d3d8661a").to_vec().into(),
				// Event Count
				hex_literal::hex!("26aa394eea5630e07c48ae0c9558cef70a98fdbe9ce6c55837576c60c7af3850").to_vec().into(),
				// System Events
				hex_literal::hex!("26aa394eea5630e07c48ae0c9558cef780d41e5e16056765bc8461851072c9d7").to_vec().into(),
				// System BlockWeight
				hex_literal::hex!("26aa394eea5630e07c48ae0c9558cef734abf5cb34d6244378cddbf18e849d96").to_vec().into(),
				// Treasury Account
				hex_literal::hex!("26aa394eea5630e07c48ae0c9558cef7b99d880ec681799c0cf30e8886371da95ecffd7b6c0f78751baa9d281e0bfa3a6d6f646c70792f74727372790000000000000000000000000000000000000000").to_vec().into(),
			];

			let mut batches = Vec::<BenchmarkBatch>::new();
			let params = (&config, &whitelist);
			add_benchmarks!(params, batches);

			Ok(batches)
		}
	}
}

#[cfg(test)]
mod tests {
	use frame_election_provider_support::NposSolution;
	use frame_system::offchain::CreateSignedTransaction;
	use sp_runtime::UpperOf;

	use super::*;

	#[test]
	fn validate_transaction_submitter_bounds() {
		fn is_submit_signed_transaction<T>()
		where
			T: CreateSignedTransaction<RuntimeCall>,
		{
		}

		is_submit_signed_transaction::<Runtime>();
	}

	#[test]
	fn perbill_as_onchain_accuracy() {
		type OnChainAccuracy =
		<<Runtime as pallet_election_provider_multi_phase::MinerConfig>::Solution as NposSolution>::Accuracy;
		let maximum_chain_accuracy: Vec<UpperOf<OnChainAccuracy>> = (0..MaxNominations::get())
			.map(|_| <UpperOf<OnChainAccuracy>>::from(OnChainAccuracy::one().deconstruct()))
			.collect();
		let _: UpperOf<OnChainAccuracy> =
			maximum_chain_accuracy.iter().fold(0, |acc, x| acc.checked_add(*x).unwrap());
	}

	#[test]
	fn call_size() {
		let size = core::mem::size_of::<RuntimeCall>();
		assert!(
			size <= 256,
			"size of RuntimeCall {} is more than 256 bytes: some calls have too big arguments, use Box to reduce the
			size of RuntimeCall.
			If the limit is too strong, maybe consider increase the limit to 300.",
			size,
		);
	}
}<|MERGE_RESOLUTION|>--- conflicted
+++ resolved
@@ -45,13 +45,8 @@
 		fungibles,
 		fungibles::{Dust, Inspect, Unbalanced},
 		tokens::{
-<<<<<<< HEAD
-			DepositConsequence, Fortitude, PayFromAccount, Preservation, Provenance,
-			UnityAssetBalanceConversion, WithdrawConsequence,
-=======
 			imbalance::ResolveTo, DepositConsequence, Fortitude, PayFromAccount, Preservation,
 			Provenance, UnityAssetBalanceConversion, WithdrawConsequence,
->>>>>>> 247f4205
 		},
 		ConstBool, ConstU128, ConstU16, ConstU32, Currency, EitherOf, EitherOfDiverse,
 		EqualPrivilegeOnly, Imbalance, InstanceFilter, KeyOwnerProofSystem, LinearStoragePrice,
@@ -173,17 +168,10 @@
 	// and set impl_version to 0. If only runtime
 	// implementation changes and behavior does not, then leave spec_version as
 	// is and increment impl_version.
-<<<<<<< HEAD
 	spec_version: 73129,
 	impl_version: 0,
 	apis: RUNTIME_API_VERSIONS,
-	transaction_version: 24,
-=======
-	spec_version: 73054,
-	impl_version: 0,
-	apis: RUNTIME_API_VERSIONS,
 	transaction_version: 25,
->>>>>>> 247f4205
 	system_version: 0,
 };
 
@@ -1010,10 +998,7 @@
 			frame_system::CheckWeight::<Runtime>::new(),
 			pallet_transaction_payment::ChargeTransactionPayment::<Runtime>::from(tip),
 			frame_metadata_hash_extension::CheckMetadataHash::new(false),
-<<<<<<< HEAD
-=======
 			frame_system::WeightReclaim::<Runtime>::new(),
->>>>>>> 247f4205
 		);
 		let raw_payload = SignedPayload::new(call, tx_ext)
 			.map_err(|e| {
@@ -1639,10 +1624,7 @@
 	frame_system::CheckWeight<Runtime>,
 	pallet_transaction_payment::ChargeTransactionPayment<Runtime>,
 	frame_metadata_hash_extension::CheckMetadataHash<Runtime>,
-<<<<<<< HEAD
-=======
 	frame_system::WeightReclaim<Runtime>,
->>>>>>> 247f4205
 );
 
 /// Unchecked extrinsic type as expected by this runtime.
@@ -1652,27 +1634,12 @@
 pub type SignedPayload = generic::SignedPayload<RuntimeCall, TxExtension>;
 /// Extrinsic type that has already been checked.
 pub type CheckedExtrinsic = generic::CheckedExtrinsic<AccountId, RuntimeCall, TxExtension>;
-<<<<<<< HEAD
 
 parameter_types! {
 	pub BalanceTransferAllowDeath: Weight = weights::pallet_balances_balances::WeightInfo::<Runtime>::transfer_allow_death();
 }
 
 type Migrations = ();
-=======
-
-parameter_types! {
-	pub BalanceTransferAllowDeath: Weight = weights::pallet_balances_balances::WeightInfo::<Runtime>::transfer_allow_death();
-}
-
-type Migrations = (
-	pallet_staking::migrations::v16::MigrateV15ToV16<Runtime>,
-	pallet_session::migrations::v1::MigrateV0ToV1<
-		Runtime,
-		pallet_staking::migrations::v17::MigrateDisabledToSession<Runtime>,
-	>,
-);
->>>>>>> 247f4205
 
 /// Executive: handles dispatch to the various modules.
 pub type Executive = frame_executive::Executive<
@@ -2162,11 +2129,7 @@
 		fn dispatch_benchmark(
 			config: frame_benchmarking::BenchmarkConfig
 		) -> Result<Vec<frame_benchmarking::BenchmarkBatch>, alloc::string::String> {
-<<<<<<< HEAD
-			use frame_benchmarking::{baseline, Benchmarking, BenchmarkBatch};
-=======
 			use frame_benchmarking::{baseline, BenchmarkBatch};
->>>>>>> 247f4205
 			use sp_storage::TrackedStorageKey;
 
 			// Trying to add benchmarks directly to the Session Pallet caused cyclic dependency
