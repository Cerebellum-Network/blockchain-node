// This file is part of Substrate.

// Copyright (C) 2018-2022 Parity Technologies (UK) Ltd.
// SPDX-License-Identifier: GPL-3.0-or-later WITH Classpath-exception-2.0

// This program is free software: you can redistribute it and/or modify
// it under the terms of the GNU General Public License as published by
// the Free Software Foundation, either version 3 of the License, or
// (at your option) any later version.

// This program is distributed in the hope that it will be useful,
// but WITHOUT ANY WARRANTY; without even the implied warranty of
// MERCHANTABILITY or FITNESS FOR A PARTICULAR PURPOSE. See the
// GNU General Public License for more details.

// You should have received a copy of the GNU General Public License
// along with this program. If not, see <https://www.gnu.org/licenses/>.

//! The Substrate runtime. This can be compiled with `#[no_std]`, ready for Wasm.

#![cfg_attr(not(feature = "std"), no_std)]
// `construct_runtime!` does a lot of recursion and requires us to increase the limit to 256.
#![recursion_limit = "256"]

use codec::{Decode, Encode, MaxEncodedLen};
use ddc_primitives::traits::pallet::PalletVisitor;
use frame_election_provider_support::{
	bounds::ElectionBoundsBuilder, onchain, BalancingConfig, SequentialPhragmen, VoteWeight,
};
use frame_support::{
	construct_runtime,
	dispatch::DispatchClass,
	pallet_prelude::Get,
	parameter_types,
	traits::{
		ConstBool, ConstU128, ConstU16, ConstU32, Currency, EitherOf, EitherOfDiverse,
		EqualPrivilegeOnly, Everything, Imbalance, InstanceFilter, KeyOwnerProofSystem, Nothing,
		OnUnbalanced, WithdrawReasons,
	},
	weights::{
		constants::{
			BlockExecutionWeight, ExtrinsicBaseWeight, RocksDbWeight, WEIGHT_REF_TIME_PER_SECOND,
		},
		ConstantMultiplier, IdentityFee, Weight,
	},
	PalletId,
};
#[cfg(any(feature = "std", test))]
pub use frame_system::Call as SystemCall;
use frame_system::{
	limits::{BlockLength, BlockWeights},
	EnsureRoot,
};
pub use node_primitives::{AccountId, Signature};
use node_primitives::{AccountIndex, Balance, BlockNumber, Hash, Moment, Nonce};
#[cfg(any(feature = "std", test))]
pub use pallet_balances::Call as BalancesCall;
pub use pallet_chainbridge;
use pallet_contracts::Determinism;
pub use pallet_ddc_clusters;
pub use pallet_ddc_customers;
pub use pallet_ddc_nodes;
pub use pallet_ddc_payouts;
pub use pallet_ddc_staking;
use pallet_election_provider_multi_phase::SolutionAccuracyOf;
use pallet_grandpa::{
	fg_primitives, AuthorityId as GrandpaId, AuthorityList as GrandpaAuthorityList,
};
use pallet_im_online::sr25519::AuthorityId as ImOnlineId;
use pallet_session::historical::{self as pallet_session_historical};
#[cfg(any(feature = "std", test))]
pub use pallet_staking::StakerStatus;
#[cfg(any(feature = "std", test))]
pub use pallet_sudo::Call as SudoCall;
pub use pallet_transaction_payment::{CurrencyAdapter, Multiplier, TargetedFeeAdjustment};
use pallet_transaction_payment::{FeeDetails, RuntimeDispatchInfo};
use sp_api::impl_runtime_apis;
use sp_authority_discovery::AuthorityId as AuthorityDiscoveryId;
use sp_core::{crypto::KeyTypeId, OpaqueMetadata};
use sp_inherents::{CheckInherentsResult, InherentData};
use sp_io::hashing::blake2_128;
#[cfg(any(feature = "std", test))]
pub use sp_runtime::BuildStorage;
use sp_runtime::{
	create_runtime_str,
	curve::PiecewiseLinear,
	generic, impl_opaque_keys,
	traits::{
		self, AccountIdConversion, BlakeTwo256, Block as BlockT, Bounded, ConvertInto,
		Identity as IdentityConvert, NumberFor, OpaqueKeys, SaturatedConversion, StaticLookup,
	},
	transaction_validity::{TransactionPriority, TransactionSource, TransactionValidity},
	ApplyExtrinsicResult, FixedPointNumber, FixedU128, Perbill, Percent, Permill, Perquintill,
	RuntimeDebug,
};
use sp_std::prelude::*;
#[cfg(any(feature = "std", test))]
use sp_version::NativeVersion;
use sp_version::RuntimeVersion;
use static_assertions::const_assert;

/// Implementations of some helper traits passed into runtime modules as associated types.
pub mod impls;
/// Constant values used within the runtime.
use cere_runtime_common::{
	constants::{currency::*, time::*},
	CurrencyToVote,
};
use impls::Author;
use sp_runtime::generic::Era;

// Governance configurations.
pub mod governance;
use governance::{pallet_custom_origins, GeneralAdmin, StakingAdmin, Treasurer, TreasurySpender};

/// Generated voter bag information.
mod voter_bags;

// Make the WASM binary available.
#[cfg(feature = "std")]
include!(concat!(env!("OUT_DIR"), "/wasm_binary.rs"));

/// Wasm binary unwrapped. If built with `SKIP_WASM_BUILD`, the function panics.
#[cfg(feature = "std")]
pub fn wasm_binary_unwrap() -> &'static [u8] {
	WASM_BINARY.expect(
		"Development wasm binary is not available. This means the client is built with \
		 `SKIP_WASM_BUILD` flag and it is only usable for production chains. Please rebuild with \
		 the flag disabled.",
	)
}

/// Runtime version.
#[sp_version::runtime_version]
pub const VERSION: RuntimeVersion = RuntimeVersion {
	spec_name: create_runtime_str!("node"),
	impl_name: create_runtime_str!("substrate-node"),
	authoring_version: 10,
	// Per convention: if the runtime behavior changes, increment spec_version
	// and set impl_version to 0. If only runtime
	// implementation changes and behavior does not, then leave spec_version as
	// is and increment impl_version.
<<<<<<< HEAD
	spec_version: 52200,
=======
	spec_version: 53003,
>>>>>>> 09362950
	impl_version: 0,
	apis: RUNTIME_API_VERSIONS,
	transaction_version: 17,
	state_version: 0,
};

/// The BABE epoch configuration at genesis.
pub const BABE_GENESIS_EPOCH_CONFIG: sp_consensus_babe::BabeEpochConfiguration =
	sp_consensus_babe::BabeEpochConfiguration {
		c: PRIMARY_PROBABILITY,
		allowed_slots: sp_consensus_babe::AllowedSlots::PrimaryAndSecondaryPlainSlots,
	};

/// Native version.
#[cfg(any(feature = "std", test))]
pub fn native_version() -> NativeVersion {
	NativeVersion { runtime_version: VERSION, can_author_with: Default::default() }
}

type NegativeImbalance = <Balances as Currency<AccountId>>::NegativeImbalance;

pub struct DealWithFees;
impl OnUnbalanced<NegativeImbalance> for DealWithFees {
	fn on_unbalanceds<B>(mut fees_then_tips: impl Iterator<Item = NegativeImbalance>) {
		if let Some(fees) = fees_then_tips.next() {
			// for fees, 50% to treasury, 50% to author
			let mut split = fees.ration(50, 50);
			if let Some(tips) = fees_then_tips.next() {
				// for tips, if any, 50% to treasury, 50% to author (though this can be anything)
				tips.ration_merge_into(50, 50, &mut split);
			}
			Treasury::on_unbalanced(split.0);
			Author::on_unbalanced(split.1);
		}
	}
}

/// We assume that ~10% of the block weight is consumed by `on_initialize` handlers.
/// This is used to limit the maximal weight of a single extrinsic.
const AVERAGE_ON_INITIALIZE_RATIO: Perbill = Perbill::from_percent(10);
/// We allow `Normal` extrinsics to fill up the block up to 75%, the rest can be used
/// by  Operational  extrinsics.
const NORMAL_DISPATCH_RATIO: Perbill = Perbill::from_percent(75);
/// We allow for 2 seconds of compute with a 6 second average block time, with maximum proof size.
const MAXIMUM_BLOCK_WEIGHT: Weight =
	Weight::from_parts(WEIGHT_REF_TIME_PER_SECOND.saturating_mul(2), u64::MAX);

parameter_types! {
	pub const BlockHashCount: BlockNumber = 2400;
	pub const Version: RuntimeVersion = VERSION;
	pub RuntimeBlockLength: BlockLength =
		BlockLength::max_with_normal_ratio(5 * 1024 * 1024, NORMAL_DISPATCH_RATIO);
	pub RuntimeBlockWeights: BlockWeights = BlockWeights::builder()
		.base_block(BlockExecutionWeight::get())
		.for_class(DispatchClass::all(), |weights| {
			weights.base_extrinsic = ExtrinsicBaseWeight::get();
		})
		.for_class(DispatchClass::Normal, |weights| {
			weights.max_total = Some(NORMAL_DISPATCH_RATIO * MAXIMUM_BLOCK_WEIGHT);
		})
		.for_class(DispatchClass::Operational, |weights| {
			weights.max_total = Some(MAXIMUM_BLOCK_WEIGHT);
			// Operational transactions have some extra reserved space, so that they
			// are included even if block reached `MAXIMUM_BLOCK_WEIGHT`.
			weights.reserved = Some(
				MAXIMUM_BLOCK_WEIGHT - NORMAL_DISPATCH_RATIO * MAXIMUM_BLOCK_WEIGHT
			);
		})
		.avg_block_initialization(AVERAGE_ON_INITIALIZE_RATIO)
		.build_or_panic();
	pub MaxCollectivesProposalWeight: Weight = Perbill::from_percent(50) * RuntimeBlockWeights::get().max_block;
}

const_assert!(NORMAL_DISPATCH_RATIO.deconstruct() >= AVERAGE_ON_INITIALIZE_RATIO.deconstruct());

impl frame_system::Config for Runtime {
	type BaseCallFilter = Everything;
	type BlockWeights = RuntimeBlockWeights;
	type BlockLength = RuntimeBlockLength;
	type DbWeight = RocksDbWeight;
	type RuntimeOrigin = RuntimeOrigin;
	type RuntimeCall = RuntimeCall;
	type Nonce = Nonce;
	type Hash = Hash;
	type Hashing = BlakeTwo256;
	type AccountId = AccountId;
	type Lookup = Indices;
	type Block = Block;
	type RuntimeEvent = RuntimeEvent;
	type BlockHashCount = BlockHashCount;
	type Version = Version;
	type PalletInfo = PalletInfo;
	type AccountData = pallet_balances::AccountData<Balance>;
	type OnNewAccount = ();
	type OnKilledAccount = ();
	type SystemWeightInfo = frame_system::weights::SubstrateWeight<Runtime>;
	type SS58Prefix = ConstU16<54>;
	type OnSetCode = ();
	type MaxConsumers = ConstU32<16>;
}

impl pallet_insecure_randomness_collective_flip::Config for Runtime {}

impl pallet_utility::Config for Runtime {
	type RuntimeEvent = RuntimeEvent;
	type RuntimeCall = RuntimeCall;
	type PalletsOrigin = OriginCaller;
	type WeightInfo = pallet_utility::weights::SubstrateWeight<Runtime>;
}

parameter_types! {
	// One storage item; key size is 32; value is size 4+4+16+32 bytes = 56 bytes.
	pub const DepositBase: Balance = deposit(1, 88);
	// Additional storage item size of 32 bytes.
	pub const DepositFactor: Balance = deposit(0, 32);
	pub const MaxSignatories: u32 = 100;
}

impl pallet_multisig::Config for Runtime {
	type RuntimeEvent = RuntimeEvent;
	type RuntimeCall = RuntimeCall;
	type Currency = Balances;
	type DepositBase = DepositBase;
	type DepositFactor = DepositFactor;
	type MaxSignatories = MaxSignatories;
	type WeightInfo = pallet_multisig::weights::SubstrateWeight<Runtime>;
}

parameter_types! {
	// One storage item; key size 32, value size 8; .
	pub const ProxyDepositBase: Balance = deposit(1, 8);
	// Additional storage item size of 33 bytes.
	pub const ProxyDepositFactor: Balance = deposit(0, 33);
	pub const AnnouncementDepositBase: Balance = deposit(1, 8);
	pub const AnnouncementDepositFactor: Balance = deposit(0, 66);
}

/// The type used to represent the kinds of proxying allowed.
#[derive(
	Copy,
	Clone,
	Eq,
	PartialEq,
	Ord,
	PartialOrd,
	Encode,
	Decode,
	RuntimeDebug,
	MaxEncodedLen,
	scale_info::TypeInfo,
)]
pub enum ProxyType {
	Any,
	NonTransfer,
	Governance,
	Staking,
}
impl Default for ProxyType {
	fn default() -> Self {
		Self::Any
	}
}
impl InstanceFilter<RuntimeCall> for ProxyType {
	fn filter(&self, c: &RuntimeCall) -> bool {
		match self {
			ProxyType::Any => true,
			ProxyType::NonTransfer => !matches!(
				c,
				RuntimeCall::Balances(..) |
					RuntimeCall::Vesting(pallet_vesting::Call::vested_transfer { .. }) |
					RuntimeCall::Indices(pallet_indices::Call::transfer { .. }) |
					RuntimeCall::NominationPools(..) |
					RuntimeCall::ConvictionVoting(..) |
					RuntimeCall::Referenda(..) |
					RuntimeCall::Whitelist(..)
			),
			ProxyType::Governance => matches!(
				c,
<<<<<<< HEAD
				RuntimeCall::Democracy(..) |
					RuntimeCall::Council(..) |
					RuntimeCall::TechnicalCommittee(..) |
					RuntimeCall::Elections(..) |
					RuntimeCall::Treasury(..)
=======
				RuntimeCall::Treasury(..) |
					RuntimeCall::ConvictionVoting(..) |
					RuntimeCall::Referenda(..) |
					RuntimeCall::Whitelist(..)
>>>>>>> 09362950
			),
			ProxyType::Staking => matches!(c, RuntimeCall::Staking(..)),
		}
	}
	fn is_superset(&self, o: &Self) -> bool {
		match (self, o) {
			(x, y) if x == y => true,
			(ProxyType::Any, _) => true,
			(_, ProxyType::Any) => false,
			(ProxyType::NonTransfer, _) => true,
			_ => false,
		}
	}
}

impl pallet_proxy::Config for Runtime {
	type RuntimeEvent = RuntimeEvent;
	type RuntimeCall = RuntimeCall;
	type Currency = Balances;
	type ProxyType = ProxyType;
	type ProxyDepositBase = ProxyDepositBase;
	type ProxyDepositFactor = ProxyDepositFactor;
	type MaxProxies = ConstU32<32>;
	type WeightInfo = pallet_proxy::weights::SubstrateWeight<Runtime>;
	type MaxPending = ConstU32<32>;
	type CallHasher = BlakeTwo256;
	type AnnouncementDepositBase = AnnouncementDepositBase;
	type AnnouncementDepositFactor = AnnouncementDepositFactor;
}

parameter_types! {
	pub const PreimageMaxSize: u32 = 4096 * 1024;
	pub const PreimageBaseDeposit: Balance = deposit(2, 64);
	pub const PreimageByteDeposit: Balance = deposit(0, 1);
}

impl pallet_preimage::Config for Runtime {
	type WeightInfo = pallet_preimage::weights::SubstrateWeight<Runtime>;
	type RuntimeEvent = RuntimeEvent;
	type Currency = Balances;
	type ManagerOrigin = EnsureRoot<AccountId>;
	type BaseDeposit = PreimageBaseDeposit;
	type ByteDeposit = PreimageByteDeposit;
}

parameter_types! {
	pub MaximumSchedulerWeight: Weight = Perbill::from_percent(80) *
		RuntimeBlockWeights::get().max_block;
}

impl pallet_scheduler::Config for Runtime {
	type RuntimeEvent = RuntimeEvent;
	type RuntimeOrigin = RuntimeOrigin;
	type PalletsOrigin = OriginCaller;
	type RuntimeCall = RuntimeCall;
	type MaximumWeight = MaximumSchedulerWeight;
	type ScheduleOrigin = EnsureRoot<AccountId>;
	type MaxScheduledPerBlock = ConstU32<512>;
	type WeightInfo = pallet_scheduler::weights::SubstrateWeight<Runtime>;
	type OriginPrivilegeCmp = EqualPrivilegeOnly;
	type Preimages = Preimage;
}

parameter_types! {
	// NOTE: Currently it is not possible to change the epoch duration after the chain has started.
	//       Attempting to do so will brick block production.
	pub const EpochDuration: u64 = EPOCH_DURATION_IN_SLOTS;
	pub const ExpectedBlockTime: Moment = MILLISECS_PER_BLOCK;
	pub const ReportLongevity: u64 =
		BondingDuration::get() as u64 * SessionsPerEra::get() as u64 * EpochDuration::get();
}

impl pallet_babe::Config for Runtime {
	type EpochDuration = EpochDuration;
	type ExpectedBlockTime = ExpectedBlockTime;
	type EpochChangeTrigger = pallet_babe::ExternalTrigger;
	type DisabledValidators = Session;

	type KeyOwnerProof =
		<Historical as KeyOwnerProofSystem<(KeyTypeId, pallet_babe::AuthorityId)>>::Proof;

	type EquivocationReportSystem =
		pallet_babe::EquivocationReportSystem<Self, Offences, Historical, ReportLongevity>;

	type WeightInfo = ();
	type MaxAuthorities = MaxAuthorities;
	type MaxNominators = MaxNominatorRewardedPerValidator;
}

parameter_types! {
	pub const IndexDeposit: Balance = 10 * DOLLARS;
}

impl pallet_indices::Config for Runtime {
	type AccountIndex = AccountIndex;
	type Currency = Balances;
	type Deposit = IndexDeposit;
	type RuntimeEvent = RuntimeEvent;
	type WeightInfo = pallet_indices::weights::SubstrateWeight<Runtime>;
}

parameter_types! {
	pub const ExistentialDeposit: Balance = DOLLARS;
	// For weight estimation, we assume that the most locks on an individual account will be 50.
	// This number may need to be adjusted in the future if this assumption no longer holds true.
	pub const MaxLocks: u32 = 50;
	pub const MaxReserves: u32 = 50;
	pub const MaxHolds: u32 = 50;
}

impl pallet_balances::Config for Runtime {
	type MaxLocks = MaxLocks;
	type MaxReserves = MaxReserves;
	type ReserveIdentifier = [u8; 8];
	type Balance = Balance;
	type DustRemoval = ();
	type RuntimeEvent = RuntimeEvent;
	type ExistentialDeposit = ExistentialDeposit;
	type AccountStore = frame_system::Pallet<Runtime>;
	type WeightInfo = pallet_balances::weights::SubstrateWeight<Runtime>;
	type FreezeIdentifier = ();
	type MaxFreezes = ();
	type RuntimeHoldReason = RuntimeHoldReason;
	type MaxHolds = MaxHolds;
}

parameter_types! {
	pub const TransactionByteFee: Balance = 10 * MILLICENTS;
	pub const OperationalFeeMultiplier: u8 = 5;
	pub const TargetBlockFullness: Perquintill = Perquintill::from_percent(25);
	pub AdjustmentVariable: Multiplier = Multiplier::saturating_from_rational(1, 100_000);
	pub MinimumMultiplier: Multiplier = Multiplier::saturating_from_rational(1, 1_000_000_000u128);
	pub MaximumMultiplier: Multiplier = Bounded::max_value();
}

impl pallet_transaction_payment::Config for Runtime {
	type RuntimeEvent = RuntimeEvent;
	type OnChargeTransaction = CurrencyAdapter<Balances, DealWithFees>;
	type OperationalFeeMultiplier = OperationalFeeMultiplier;
	type WeightToFee = IdentityFee<Balance>;
	type LengthToFee = ConstantMultiplier<Balance, TransactionByteFee>;
	type FeeMultiplierUpdate = TargetedFeeAdjustment<
		Self,
		TargetBlockFullness,
		AdjustmentVariable,
		MinimumMultiplier,
		MaximumMultiplier,
	>;
}

parameter_types! {
	pub const MinimumPeriod: Moment = SLOT_DURATION / 2;
}

impl pallet_timestamp::Config for Runtime {
	type Moment = Moment;
	type OnTimestampSet = Babe;
	type MinimumPeriod = MinimumPeriod;
	type WeightInfo = pallet_timestamp::weights::SubstrateWeight<Runtime>;
}

impl pallet_authorship::Config for Runtime {
	type FindAuthor = pallet_session::FindAccountFromAuthorIndex<Self, Babe>;
	type EventHandler = (Staking, ImOnline);
}

impl_opaque_keys! {
	pub struct SessionKeys {
		pub grandpa: Grandpa,
		pub babe: Babe,
		pub im_online: ImOnline,
		pub authority_discovery: AuthorityDiscovery,
	}
}

impl pallet_session::Config for Runtime {
	type RuntimeEvent = RuntimeEvent;
	type ValidatorId = <Self as frame_system::Config>::AccountId;
	type ValidatorIdOf = pallet_staking::StashOf<Self>;
	type ShouldEndSession = Babe;
	type NextSessionRotation = Babe;
	type SessionManager = pallet_session::historical::NoteHistoricalRoot<Self, Staking>;
	type SessionHandler = <SessionKeys as OpaqueKeys>::KeyTypeIdProviders;
	type Keys = SessionKeys;
	type WeightInfo = pallet_session::weights::SubstrateWeight<Runtime>;
}

impl pallet_session::historical::Config for Runtime {
	type FullIdentification = pallet_staking::Exposure<AccountId, Balance>;
	type FullIdentificationOf = pallet_staking::ExposureOf<Runtime>;
}

pallet_staking_reward_curve::build! {
	const REWARD_CURVE: PiecewiseLinear<'static> = curve!(
		min_inflation: 0_000_100,
		max_inflation: 0_050_000,
		ideal_stake: 0_200_000,
		falloff: 0_050_000,
		max_piece_count: 100,
		test_precision: 0_050_000,
	);
}

parameter_types! {
	pub const SessionsPerEra: sp_staking::SessionIndex = 6;
	pub const BondingDuration: sp_staking::EraIndex = 3;
	pub const SlashDeferDuration: sp_staking::EraIndex = 2;
	pub const RewardCurve: &'static PiecewiseLinear<'static> = &REWARD_CURVE;
	pub const MaxNominatorRewardedPerValidator: u32 = 256;
	pub const OffendingValidatorsThreshold: Perbill = Perbill::from_percent(17);
	pub OffchainRepeat: BlockNumber = 5;
	pub const MaxNominations: u32 = <NposSolution16 as frame_election_provider_support::NposSolution>::LIMIT as u32;
}

pub struct StakingBenchmarkingConfig;
impl pallet_staking::BenchmarkingConfig for StakingBenchmarkingConfig {
	type MaxNominators = ConstU32<1000>;
	type MaxValidators = ConstU32<1000>;
}

impl pallet_staking::Config for Runtime {
	type Currency = Balances;
	type CurrencyBalance = Balance;
	type UnixTime = Timestamp;
	type CurrencyToVote = CurrencyToVote;
	type RewardRemainder = Treasury;
	type RuntimeEvent = RuntimeEvent;
	type Slash = Treasury; // send the slashed funds to the treasury.
	type Reward = (); // rewards are minted from the void
	type SessionsPerEra = SessionsPerEra;
	type BondingDuration = BondingDuration;
	type SlashDeferDuration = SlashDeferDuration;
	type AdminOrigin = EitherOf<EnsureRoot<Self::AccountId>, StakingAdmin>;
	type SessionInterface = Self;
	type EraPayout = pallet_staking::ConvertCurve<RewardCurve>;
	type NextNewSession = Session;
	type MaxNominatorRewardedPerValidator = MaxNominatorRewardedPerValidator;
	type OffendingValidatorsThreshold = OffendingValidatorsThreshold;
	type ElectionProvider = ElectionProviderMultiPhase;
	type GenesisElectionProvider = onchain::OnChainExecution<OnChainSeqPhragmen>;
	type VoterList = VoterList;
	type TargetList = pallet_staking::UseValidatorsMap<Self>;
	type MaxUnlockingChunks = ConstU32<32>;
	type HistoryDepth = frame_support::traits::ConstU32<84>;
	type EventListeners = NominationPools;
	type WeightInfo = pallet_staking::weights::SubstrateWeight<Runtime>;
	type BenchmarkingConfig = StakingBenchmarkingConfig;
	type NominationsQuota = pallet_staking::FixedNominationsQuota<{ MaxNominations::get() }>;
}

impl pallet_fast_unstake::Config for Runtime {
	type RuntimeEvent = RuntimeEvent;
	type ControlOrigin = EnsureRoot<AccountId>;
	type Deposit = ConstU128<{ DOLLARS }>;
	type Currency = Balances;
	type BatchSize = frame_support::traits::ConstU32<64>;
	type Staking = Staking;
	type MaxErasToCheckPerBlock = ConstU32<1>;
	#[cfg(feature = "runtime-benchmarks")]
	type MaxBackersPerValidator = MaxNominatorRewardedPerValidator;
	type WeightInfo = ();
}

parameter_types! {
	// phase durations. 1/4 of the last session for each.
	pub const SignedPhase: u32 = EPOCH_DURATION_IN_BLOCKS / 4;
	pub const UnsignedPhase: u32 = EPOCH_DURATION_IN_BLOCKS / 4;

	// signed config
	pub const SignedRewardBase: Balance = DOLLARS;
	pub const SignedDepositBase: Balance = DOLLARS;
	pub const SignedDepositByte: Balance = CENTS;

	pub BetterUnsignedThreshold: Perbill = Perbill::from_rational(1u32, 10_000);

	// miner configs
	pub const MultiPhaseUnsignedPriority: TransactionPriority = StakingUnsignedPriority::get() - 1u64;
	pub MinerMaxWeight: Weight = RuntimeBlockWeights::get()
		.get(DispatchClass::Normal)
		.max_extrinsic.expect("Normal extrinsics have a weight limit configured; qed")
		.saturating_sub(BlockExecutionWeight::get());
	// Solution can occupy 90% of normal block size
	pub MinerMaxLength: u32 = Perbill::from_rational(9u32, 10) *
		*RuntimeBlockLength::get()
		.max
		.get(DispatchClass::Normal);
	/// We take the top 10000 nominators as electing voters..
	pub const MaxElectingVoters: u32 = 10_000;
	/// ... and all of the validators as electable targets. Whilst this is the case, we cannot and
	/// shall not increase the size of the validator intentions.
	pub const MaxElectableTargets: u16 = u16::MAX;
	/// Setup election pallet to support maximum winners upto 1200. This will mean Staking Pallet
	/// cannot have active validators higher than this count.
	pub const MaxActiveValidators: u32 = 1200;
	/// We take the top 22500 nominators as electing voters and all of the validators as electable
	/// targets. Whilst this is the case, we cannot and shall not increase the size of the
	/// validator intentions.
	pub ElectionBounds: frame_election_provider_support::bounds::ElectionBounds =
		ElectionBoundsBuilder::default().voters_count(MaxElectingVoters::get().into()).build();
}

frame_election_provider_support::generate_solution_type!(
	#[compact]
	pub struct NposSolution16::<
		VoterIndex = u32,
		TargetIndex = u16,
		Accuracy = sp_runtime::PerU16,
		MaxVoters = MaxElectingVoters,
	>(16)
);

/// The numbers configured here could always be more than the the maximum limits of staking pallet
/// to ensure election snapshot will not run out of memory. For now, we set them to smaller values
/// since the staking is bounded and the weight pipeline takes hours for this single pallet.
pub struct ElectionProviderBenchmarkConfig;
impl pallet_election_provider_multi_phase::BenchmarkingConfig for ElectionProviderBenchmarkConfig {
	const VOTERS: [u32; 2] = [1000, 2000];
	const TARGETS: [u32; 2] = [500, 1000];
	const ACTIVE_VOTERS: [u32; 2] = [500, 800];
	const DESIRED_TARGETS: [u32; 2] = [200, 400];
	const SNAPSHOT_MAXIMUM_VOTERS: u32 = 1000;
	const MINER_MAXIMUM_VOTERS: u32 = 1000;
	const MAXIMUM_TARGETS: u32 = 300;
}

/// Maximum number of iterations for balancing that will be executed in the embedded OCW
/// miner of election provider multi phase.
pub const MINER_MAX_ITERATIONS: u32 = 10;

/// A source of random balance for NposSolver, which is meant to be run by the OCW election miner.
pub struct OffchainRandomBalancing;
impl Get<Option<BalancingConfig>> for OffchainRandomBalancing {
	fn get() -> Option<BalancingConfig> {
		use sp_runtime::traits::TrailingZeroInput;
		let iterations = match MINER_MAX_ITERATIONS {
			0 => 0,
			max => {
				let seed = sp_io::offchain::random_seed();
				let random = <u32>::decode(&mut TrailingZeroInput::new(&seed))
					.expect("input is padded with zeroes; qed") %
					max.saturating_add(1);
				random as usize
			},
		};

		let config = BalancingConfig { iterations, tolerance: 0 };
		Some(config)
	}
}

pub struct OnChainSeqPhragmen;
impl onchain::Config for OnChainSeqPhragmen {
	type System = Runtime;
	type Solver = SequentialPhragmen<
		AccountId,
		pallet_election_provider_multi_phase::SolutionAccuracyOf<Runtime>,
	>;
	type DataProvider = <Runtime as pallet_election_provider_multi_phase::Config>::DataProvider;
	type MaxWinners = MaxActiveValidators;
	type Bounds = ElectionBounds;
	type WeightInfo = frame_election_provider_support::weights::SubstrateWeight<Runtime>;
}

impl pallet_election_provider_multi_phase::MinerConfig for Runtime {
	type AccountId = AccountId;
	type MaxLength = MinerMaxLength;
	type MaxWeight = MinerMaxWeight;
	type Solution = NposSolution16;
	type MaxVotesPerVoter = <
	<Self as pallet_election_provider_multi_phase::Config>::DataProvider
	as
	frame_election_provider_support::ElectionDataProvider
	>::MaxVotesPerVoter;
	type MaxWinners = MaxActiveValidators;

	// The unsigned submissions have to respect the weight of the submit_unsigned call, thus their
	// weight estimate function is wired to this call's weight.
	fn solution_weight(v: u32, t: u32, a: u32, d: u32) -> Weight {
		<
		<Self as pallet_election_provider_multi_phase::Config>::WeightInfo
		as
		pallet_election_provider_multi_phase::WeightInfo
		>::submit_unsigned(v, t, a, d)
	}
}

impl pallet_election_provider_multi_phase::Config for Runtime {
	type RuntimeEvent = RuntimeEvent;
	type Currency = Balances;
	type EstimateCallFee = TransactionPayment;
	type SignedPhase = SignedPhase;
	type UnsignedPhase = UnsignedPhase;
	type BetterUnsignedThreshold = BetterUnsignedThreshold;
	type BetterSignedThreshold = ();
	type OffchainRepeat = OffchainRepeat;
	type MinerTxPriority = MultiPhaseUnsignedPriority;
	type SignedMaxSubmissions = ConstU32<10>;
	type SignedRewardBase = SignedRewardBase;
	type SignedDepositBase = SignedDepositBase;
	type SignedDepositByte = SignedDepositByte;
	type SignedMaxRefunds = ConstU32<3>;
	type SignedDepositWeight = ();
	type SignedMaxWeight =
		<Self::MinerConfig as pallet_election_provider_multi_phase::MinerConfig>::MaxWeight;
	type MinerConfig = Self;
	type SlashHandler = (); // burn slashes
	type RewardHandler = (); // nothing to do upon rewards
	type DataProvider = Staking;
	type Fallback = onchain::OnChainExecution<OnChainSeqPhragmen>;
	type GovernanceFallback = onchain::OnChainExecution<OnChainSeqPhragmen>;
	type Solver = SequentialPhragmen<AccountId, SolutionAccuracyOf<Self>, OffchainRandomBalancing>;
	type ForceOrigin = EitherOf<EnsureRoot<Self::AccountId>, StakingAdmin>;
	type BenchmarkingConfig = ElectionProviderBenchmarkConfig;
	type MaxWinners = MaxActiveValidators;
	type ElectionBounds = ElectionBounds;
	type WeightInfo = pallet_election_provider_multi_phase::weights::SubstrateWeight<Self>;
}

parameter_types! {
	pub const BagThresholds: &'static [u64] = &voter_bags::THRESHOLDS;
}

type VoterBagsListInstance = pallet_bags_list::Instance1;
impl pallet_bags_list::Config<VoterBagsListInstance> for Runtime {
	type RuntimeEvent = RuntimeEvent;
	type ScoreProvider = Staking;
	type WeightInfo = pallet_bags_list::weights::SubstrateWeight<Runtime>;
	type BagThresholds = BagThresholds;
	type Score = VoteWeight;
}

parameter_types! {
<<<<<<< HEAD
	pub const LaunchPeriod: BlockNumber = 24 * 60 * MINUTES;
	pub const VotingPeriod: BlockNumber = 24 * 60 * MINUTES;
	pub const FastTrackVotingPeriod: BlockNumber = 3 * 60 * MINUTES;
	pub const MinimumDeposit: Balance = 50_000 * DOLLARS;
	pub const EnactmentPeriod: BlockNumber = 24 * 60 * MINUTES;
	pub const CooloffPeriod: BlockNumber = 7 * 24 * 60 * MINUTES;
	pub const MaxProposals: u32 = 100;
}

impl pallet_democracy::Config for Runtime {
	type RuntimeEvent = RuntimeEvent;
	type Currency = Balances;
	type EnactmentPeriod = EnactmentPeriod;
	type LaunchPeriod = LaunchPeriod;
	type VotingPeriod = VotingPeriod;
	type VoteLockingPeriod = EnactmentPeriod; // Same as EnactmentPeriod
	type MinimumDeposit = MinimumDeposit;
	/// A straight majority of the council can decide what their next motion is.
	type ExternalOrigin =
		pallet_collective::EnsureProportionAtLeast<AccountId, CouncilCollective, 1, 2>;
	/// A super-majority can have the next scheduled referendum be a straight majority-carries vote.
	type ExternalMajorityOrigin =
		pallet_collective::EnsureProportionAtLeast<AccountId, CouncilCollective, 3, 4>;
	/// A unanimous council can have the next scheduled referendum be a straight default-carries
	/// (NTB) vote.
	type ExternalDefaultOrigin =
		pallet_collective::EnsureProportionAtLeast<AccountId, CouncilCollective, 1, 1>;
	/// Two thirds of the technical committee can have an ExternalMajority/ExternalDefault vote
	/// be tabled immediately and with a shorter voting/enactment period.
	type FastTrackOrigin =
		pallet_collective::EnsureProportionAtLeast<AccountId, TechnicalCollective, 2, 3>;
	type InstantOrigin =
		pallet_collective::EnsureProportionAtLeast<AccountId, TechnicalCollective, 1, 1>;
	type InstantAllowed = frame_support::traits::ConstBool<true>;
	type FastTrackVotingPeriod = FastTrackVotingPeriod;
	// To cancel a proposal which has been passed, 2/3 of the council must agree to it.
	type CancellationOrigin =
		pallet_collective::EnsureProportionAtLeast<AccountId, CouncilCollective, 2, 3>;
	// To cancel a proposal before it has been passed, the technical committee must be unanimous or
	// Root must agree.
	type CancelProposalOrigin = EitherOfDiverse<
		EnsureRoot<AccountId>,
		pallet_collective::EnsureProportionAtLeast<AccountId, TechnicalCollective, 1, 1>,
	>;
	type BlacklistOrigin = EnsureRoot<AccountId>;
	// Any single technical committee member may veto a coming council proposal, however they can
	// only do it once and it lasts only for the cool-off period.
	type VetoOrigin = pallet_collective::EnsureMember<AccountId, TechnicalCollective>;
	type CooloffPeriod = CooloffPeriod;
	type Slash = Treasury;
	type Scheduler = Scheduler;
	type SubmitOrigin = frame_system::EnsureSigned<AccountId>;
	type PalletsOrigin = OriginCaller;
	type MaxVotes = ConstU32<100>;
	type WeightInfo = pallet_democracy::weights::SubstrateWeight<Runtime>;
	type MaxProposals = MaxProposals;
	type Preimages = Preimage;
	type MaxDeposits = ConstU32<100>;
	type MaxBlacklisted = ConstU32<100>;
}

parameter_types! {
	pub const CouncilMotionDuration: BlockNumber = 7 * DAYS;
	pub const CouncilMaxProposals: u32 = 100;
	pub const CouncilMaxMembers: u32 = 100;
}

type CouncilCollective = pallet_collective::Instance1;
impl pallet_collective::Config<CouncilCollective> for Runtime {
	type RuntimeOrigin = RuntimeOrigin;
	type Proposal = RuntimeCall;
	type RuntimeEvent = RuntimeEvent;
	type MotionDuration = CouncilMotionDuration;
	type MaxProposals = CouncilMaxProposals;
	type MaxMembers = CouncilMaxMembers;
	type SetMembersOrigin = EnsureRoot<AccountId>;
	type DefaultVote = pallet_collective::PrimeDefaultVote;
	type WeightInfo = pallet_collective::weights::SubstrateWeight<Runtime>;
	type MaxProposalWeight = MaxCollectivesProposalWeight;
}

parameter_types! {
	pub const CandidacyBond: Balance = 5_000_000 * DOLLARS;
	// 1 storage item created, key size is 32 bytes, value size is 16+16.
	pub const VotingBondBase: Balance = deposit(1, 64);
	pub const VotingBondFactor: Balance = DOLLARS;
	pub const TermDuration: BlockNumber = 182 * DAYS;
	pub const DesiredMembers: u32 = 13;
	pub const DesiredRunnersUp: u32 = 20;
	pub const ElectionsPhragmenPalletId: LockIdentifier = *b"phrelect";
	pub const MaxVoters: u32 = 10 * 1000;
	pub const MaxVotesPerVoter: u32 = 16;
	pub const MaxCandidates: u32 = 1000;
}

// Make sure that there are no more than `MaxMembers` members elected via elections-phragmen.
const_assert!(DesiredMembers::get() <= CouncilMaxMembers::get());

impl pallet_elections_phragmen::Config for Runtime {
	type RuntimeEvent = RuntimeEvent;
	type PalletId = ElectionsPhragmenPalletId;
	type Currency = Balances;
	type ChangeMembers = Council;
	// NOTE: this implies that council's genesis members cannot be set directly and must come from
	// this module.
	type InitializeMembers = Council;
	type CurrencyToVote = CurrencyToVote;
	type CandidacyBond = CandidacyBond;
	type VotingBondBase = VotingBondBase;
	type VotingBondFactor = VotingBondFactor;
	type LoserCandidate = ();
	type KickedMember = ();
	type DesiredMembers = DesiredMembers;
	type DesiredRunnersUp = DesiredRunnersUp;
	type TermDuration = TermDuration;
	type WeightInfo = pallet_elections_phragmen::weights::SubstrateWeight<Runtime>;
	type MaxVoters = MaxVoters;
	type MaxVotesPerVoter = MaxVotesPerVoter;
	type MaxCandidates = MaxCandidates;
}

parameter_types! {
	pub const TechnicalMotionDuration: BlockNumber = 5 * DAYS;
	pub const TechnicalMaxProposals: u32 = 100;
	pub const TechnicalMaxMembers: u32 = 100;
}

type TechnicalCollective = pallet_collective::Instance2;
impl pallet_collective::Config<TechnicalCollective> for Runtime {
	type RuntimeOrigin = RuntimeOrigin;
	type Proposal = RuntimeCall;
	type RuntimeEvent = RuntimeEvent;
	type MotionDuration = TechnicalMotionDuration;
	type MaxProposals = TechnicalMaxProposals;
	type MaxMembers = TechnicalMaxMembers;
	type SetMembersOrigin = EnsureRoot<AccountId>;
	type DefaultVote = pallet_collective::PrimeDefaultVote;
	type WeightInfo = pallet_collective::weights::SubstrateWeight<Runtime>;
	type MaxProposalWeight = MaxCollectivesProposalWeight;
}

type EnsureRootOrHalfCouncil = EitherOfDiverse<
	EnsureRoot<AccountId>,
	pallet_collective::EnsureProportionMoreThan<AccountId, CouncilCollective, 1, 2>,
>;
impl pallet_membership::Config<pallet_membership::Instance1> for Runtime {
	type RuntimeEvent = RuntimeEvent;
	type AddOrigin = EnsureRootOrHalfCouncil;
	type RemoveOrigin = EnsureRootOrHalfCouncil;
	type SwapOrigin = EnsureRootOrHalfCouncil;
	type ResetOrigin = EnsureRootOrHalfCouncil;
	type PrimeOrigin = EnsureRootOrHalfCouncil;
	type MembershipInitialized = TechnicalCommittee;
	type MembershipChanged = TechnicalCommittee;
	type MaxMembers = TechnicalMaxMembers;
	type WeightInfo = pallet_membership::weights::SubstrateWeight<Runtime>;
}

parameter_types! {
=======
>>>>>>> 09362950
	pub const ProposalBond: Permill = Permill::from_percent(5);
	pub const ProposalBondMinimum: Balance = 50_000 * DOLLARS;
	pub const SpendPeriod: BlockNumber = DAYS;
	pub const Burn: Permill = Permill::from_parts(25000);
	pub const TipCountdown: BlockNumber = DAYS;
	pub const TipFindersFee: Percent = Percent::from_percent(20);
	pub const TipReportDepositBase: Balance = 50_000 * DOLLARS;
	pub const DataDepositPerByte: Balance = DOLLARS;
	pub const TreasuryPalletId: PalletId = PalletId(*b"py/trsry");
	pub const MaximumReasonLength: u32 = 16384;
	pub const MaxApprovals: u32 = 100;
}

impl pallet_treasury::Config for Runtime {
	type PalletId = TreasuryPalletId;
	type Currency = Balances;
	type ApproveOrigin = EitherOfDiverse<EnsureRoot<AccountId>, Treasurer>;
	type RejectOrigin = EitherOfDiverse<EnsureRoot<AccountId>, Treasurer>;
	type RuntimeEvent = RuntimeEvent;
	type OnSlash = ();
	type ProposalBond = ProposalBond;
	type ProposalBondMinimum = ProposalBondMinimum;
	type ProposalBondMaximum = ();
	type SpendPeriod = SpendPeriod;
	type Burn = Burn;
	type BurnDestination = ();
	type SpendFunds = Bounties;
	type WeightInfo = pallet_treasury::weights::SubstrateWeight<Runtime>;
	type MaxApprovals = MaxApprovals;
	type SpendOrigin = TreasurySpender;
}

parameter_types! {
	pub const BountyCuratorDeposit: Permill = Permill::from_percent(50);
	pub const BountyValueMinimum: Balance = 10 * DOLLARS;
	pub const BountyDepositBase: Balance = 50_000 * DOLLARS;
	pub const CuratorDepositMultiplier: Permill = Permill::from_percent(50);
	pub const CuratorDepositMin: Balance = DOLLARS;
	pub const CuratorDepositMax: Balance = 100 * DOLLARS;
	pub const BountyDepositPayoutDelay: BlockNumber = 8 * DAYS;
	pub const BountyUpdatePeriod: BlockNumber = 90 * DAYS;
}

impl pallet_bounties::Config for Runtime {
	type RuntimeEvent = RuntimeEvent;
	type BountyDepositBase = BountyDepositBase;
	type BountyDepositPayoutDelay = BountyDepositPayoutDelay;
	type BountyUpdatePeriod = BountyUpdatePeriod;
	type CuratorDepositMultiplier = CuratorDepositMultiplier;
	type CuratorDepositMin = CuratorDepositMin;
	type CuratorDepositMax = CuratorDepositMax;
	type BountyValueMinimum = BountyValueMinimum;
	type DataDepositPerByte = DataDepositPerByte;
	type MaximumReasonLength = MaximumReasonLength;
	type WeightInfo = pallet_bounties::weights::SubstrateWeight<Runtime>;
	type ChildBountyManager = ChildBounties;
}

parameter_types! {
	pub const ChildBountyValueMinimum: Balance = DOLLARS;
}

impl pallet_child_bounties::Config for Runtime {
	type RuntimeEvent = RuntimeEvent;
	type MaxActiveChildBountyCount = ConstU32<5>;
	type ChildBountyValueMinimum = ChildBountyValueMinimum;
	type WeightInfo = pallet_child_bounties::weights::SubstrateWeight<Runtime>;
}

parameter_types! {
	pub const DepositPerItem: Balance = deposit(1, 0);
	pub const DepositPerByte: Balance = deposit(0, 1);
	pub const DefaultDepositLimit: Balance = deposit(1024, 1024 * 1024);
	pub const MaxValueSize: u32 = 16 * 1024;
	// The lazy deletion runs inside on_initialize.
	pub DeletionWeightLimit: Weight = RuntimeBlockWeights::get()
		.per_class
		.get(DispatchClass::Normal)
		.max_total
		.unwrap_or(RuntimeBlockWeights::get().max_block);
	pub Schedule: pallet_contracts::Schedule<Runtime> = Default::default();
	pub const CodeHashLockupDepositPercent: Perbill = Perbill::from_percent(0);
	pub const MaxDelegateDependencies: u32 = 32;
}

impl pallet_contracts::Config for Runtime {
	type Time = Timestamp;
	type Randomness = RandomnessCollectiveFlip;
	type Currency = Balances;
	type RuntimeEvent = RuntimeEvent;
	type RuntimeCall = RuntimeCall;
	/// The safest default is to allow no calls at all.
	///
	/// Runtimes should whitelist dispatchables that are allowed to be called from contracts
	/// and make sure they are stable. Dispatchables exposed to contracts are not allowed to
	/// change because that would break already deployed contracts. The `Call` structure itself
	/// is not allowed to change the indices of existing pallets, too.
	type CallFilter = Nothing;
	type DepositPerItem = DepositPerItem;
	type DepositPerByte = DepositPerByte;
	type DefaultDepositLimit = DefaultDepositLimit;
	type CallStack = [pallet_contracts::Frame<Self>; 5];
	type WeightPrice = pallet_transaction_payment::Pallet<Self>;
	type WeightInfo = pallet_contracts::weights::SubstrateWeight<Self>;
	type ChainExtension = ();
	type Schedule = Schedule;
	type AddressGenerator = pallet_contracts::DefaultAddressGenerator;
	type MaxCodeLen = ConstU32<{ 123 * 1024 }>;
	type MaxStorageKeyLen = ConstU32<128>;
	type UnsafeUnstableInterface = ConstBool<false>;
	type MaxDebugBufferLen = ConstU32<{ 2 * 1024 * 1024 }>;
<<<<<<< HEAD
	type Migrations = ();
=======
	type CodeHashLockupDepositPercent = CodeHashLockupDepositPercent;
	type MaxDelegateDependencies = MaxDelegateDependencies;
	type RuntimeHoldReason = RuntimeHoldReason;
	type Debug = ();
	type Environment = ();
	type Migrations = (
		pallet_contracts::migration::v13::Migration<Runtime>,
		pallet_contracts::migration::v14::Migration<Runtime, Balances>,
		pallet_contracts::migration::v15::Migration<Runtime>,
	);
>>>>>>> 09362950
}

impl pallet_sudo::Config for Runtime {
	type RuntimeEvent = RuntimeEvent;
	type RuntimeCall = RuntimeCall;
	type WeightInfo = pallet_sudo::weights::SubstrateWeight<Runtime>;
}

parameter_types! {
	pub const ImOnlineUnsignedPriority: TransactionPriority = TransactionPriority::max_value();
	/// We prioritize im-online heartbeats over election solution submission.
	pub const StakingUnsignedPriority: TransactionPriority = TransactionPriority::max_value() / 2;
	pub const MaxAuthorities: u32 = 100;
	pub const MaxKeys: u32 = 10_000;
	pub const MaxPeerInHeartbeats: u32 = 10_000;
}

impl<LocalCall> frame_system::offchain::CreateSignedTransaction<LocalCall> for Runtime
where
	RuntimeCall: From<LocalCall>,
{
	fn create_transaction<C: frame_system::offchain::AppCrypto<Self::Public, Self::Signature>>(
		call: RuntimeCall,
		public: <Signature as traits::Verify>::Signer,
		account: AccountId,
		nonce: Nonce,
	) -> Option<(RuntimeCall, <UncheckedExtrinsic as traits::Extrinsic>::SignaturePayload)> {
		let tip = 0;
		// take the biggest period possible.
		let period =
			BlockHashCount::get().checked_next_power_of_two().map(|c| c / 2).unwrap_or(2) as u64;
		let current_block = System::block_number()
			.saturated_into::<u64>()
			// The `System::block_number` is initialized with `n+1`,
			// so the actual block number is `n`.
			.saturating_sub(1);
		let era = Era::mortal(period, current_block);
		let extra = (
			frame_system::CheckNonZeroSender::<Runtime>::new(),
			frame_system::CheckSpecVersion::<Runtime>::new(),
			frame_system::CheckTxVersion::<Runtime>::new(),
			frame_system::CheckGenesis::<Runtime>::new(),
			frame_system::CheckEra::<Runtime>::from(era),
			frame_system::CheckNonce::<Runtime>::from(nonce),
			frame_system::CheckWeight::<Runtime>::new(),
			pallet_transaction_payment::ChargeTransactionPayment::<Runtime>::from(tip),
		);
		let raw_payload = SignedPayload::new(call, extra)
			.map_err(|e| {
				log::warn!("Unable to create signed payload: {:?}", e);
			})
			.ok()?;
		let signature = raw_payload.using_encoded(|payload| C::sign(payload, public))?;
		let address = Indices::unlookup(account);
		let (call, extra, _) = raw_payload.deconstruct();
		Some((call, (address, signature, extra)))
	}
}

impl frame_system::offchain::SigningTypes for Runtime {
	type Public = <Signature as traits::Verify>::Signer;
	type Signature = Signature;
}

impl<C> frame_system::offchain::SendTransactionTypes<C> for Runtime
where
	RuntimeCall: From<C>,
{
	type Extrinsic = UncheckedExtrinsic;
	type OverarchingCall = RuntimeCall;
}

impl pallet_im_online::Config for Runtime {
	type AuthorityId = ImOnlineId;
	type RuntimeEvent = RuntimeEvent;
	type NextSessionRotation = Babe;
	type ValidatorSet = Historical;
	type ReportUnresponsiveness = Offences;
	type UnsignedPriority = ImOnlineUnsignedPriority;
	type WeightInfo = pallet_im_online::weights::SubstrateWeight<Runtime>;
	type MaxKeys = MaxKeys;
	type MaxPeerInHeartbeats = MaxPeerInHeartbeats;
}

impl pallet_offences::Config for Runtime {
	type RuntimeEvent = RuntimeEvent;
	type IdentificationTuple = pallet_session::historical::IdentificationTuple<Self>;
	type OnOffenceHandler = Staking;
}

impl pallet_authority_discovery::Config for Runtime {
	type MaxAuthorities = MaxAuthorities;
}

parameter_types! {
	pub MaxSetIdSessionEntries: u32 = BondingDuration::get() * SessionsPerEra::get();
}

impl pallet_grandpa::Config for Runtime {
	type RuntimeEvent = RuntimeEvent;

	type KeyOwnerProof = <Historical as KeyOwnerProofSystem<(KeyTypeId, GrandpaId)>>::Proof;

	type EquivocationReportSystem =
		pallet_grandpa::EquivocationReportSystem<Self, Offences, Historical, ReportLongevity>;

	type WeightInfo = ();
	type MaxAuthorities = MaxAuthorities;
	type MaxSetIdSessionEntries = MaxSetIdSessionEntries;
	type MaxNominators = MaxNominatorRewardedPerValidator;
}

parameter_types! {
	pub const BasicDeposit: Balance = 10 * DOLLARS;       // 258 bytes on-chain
	pub const FieldDeposit: Balance = 250 * CENTS;        // 66 bytes on-chain
	pub const SubAccountDeposit: Balance = 2 * DOLLARS;   // 53 bytes on-chain
	pub const MaxSubAccounts: u32 = 100;
	pub const MaxAdditionalFields: u32 = 100;
	pub const MaxRegistrars: u32 = 20;
}

impl pallet_identity::Config for Runtime {
	type RuntimeEvent = RuntimeEvent;
	type Currency = Balances;
	type BasicDeposit = BasicDeposit;
	type FieldDeposit = FieldDeposit;
	type SubAccountDeposit = SubAccountDeposit;
	type MaxSubAccounts = MaxSubAccounts;
	type MaxAdditionalFields = MaxAdditionalFields;
	type MaxRegistrars = MaxRegistrars;
	type Slashed = Treasury;
	type ForceOrigin = EitherOf<EnsureRoot<Self::AccountId>, GeneralAdmin>;
	type RegistrarOrigin = EitherOf<EnsureRoot<Self::AccountId>, GeneralAdmin>;
	type WeightInfo = pallet_identity::weights::SubstrateWeight<Runtime>;
}

parameter_types! {
	pub const ConfigDepositBase: Balance = 5 * DOLLARS;
	pub const FriendDepositFactor: Balance = 50 * CENTS;
	pub const MaxFriends: u16 = 9;
	pub const RecoveryDeposit: Balance = 5 * DOLLARS;
}

impl pallet_recovery::Config for Runtime {
	type RuntimeEvent = RuntimeEvent;
	type WeightInfo = pallet_recovery::weights::SubstrateWeight<Runtime>;
	type RuntimeCall = RuntimeCall;
	type Currency = Balances;
	type ConfigDepositBase = ConfigDepositBase;
	type FriendDepositFactor = FriendDepositFactor;
	type MaxFriends = MaxFriends;
	type RecoveryDeposit = RecoveryDeposit;
}

parameter_types! {
	pub const MinVestedTransfer: Balance = DOLLARS;
	pub UnvestedFundsAllowedWithdrawReasons: WithdrawReasons =
		WithdrawReasons::except(WithdrawReasons::TRANSFER | WithdrawReasons::RESERVE);
}

impl pallet_vesting::Config for Runtime {
	type RuntimeEvent = RuntimeEvent;
	type Currency = Balances;
	type BlockNumberToBalance = ConvertInto;
	type MinVestedTransfer = MinVestedTransfer;
	type WeightInfo = pallet_vesting::weights::SubstrateWeight<Runtime>;
	type UnvestedFundsAllowedWithdrawReasons = UnvestedFundsAllowedWithdrawReasons;
	// `VestingInfo` encode length is 36bytes. 28 schedules gets encoded as 1009 bytes, which is the
	// highest number of schedules that encodes less than 2^10.
	const MAX_VESTING_SCHEDULES: u32 = 28;
}

parameter_types! {
	pub const ChainId: u8 = 1;
	pub const ProposalLifetime: BlockNumber = 1000;
	pub BridgeAccountId: AccountId = AccountIdConversion::<AccountId>::into_account_truncating(&pallet_chainbridge::MODULE_ID);
}

/// Configure the send data pallet
impl pallet_chainbridge::Config for Runtime {
	type RuntimeEvent = RuntimeEvent;
	type AdminOrigin = frame_system::EnsureRoot<Self::AccountId>;
	type Proposal = RuntimeCall;
	type ChainIdentity = ChainId;
	type ProposalLifetime = ProposalLifetime;
	type BridgeAccountId = BridgeAccountId;
	type WeightInfo = pallet_chainbridge::weights::SubstrateWeight<Runtime>;
}

parameter_types! {
	pub HashId: pallet_chainbridge::ResourceId = pallet_chainbridge::derive_resource_id(1, &blake2_128(b"hash"));
	// Note: Chain ID is 0 indicating this is native to another chain
	pub NativeTokenId: pallet_chainbridge::ResourceId = pallet_chainbridge::derive_resource_id(0, &blake2_128(b"DAV"));

	pub NFTTokenId: pallet_chainbridge::ResourceId = pallet_chainbridge::derive_resource_id(1, &blake2_128(b"NFT"));
}

impl pallet_erc721::Config for Runtime {
	type RuntimeEvent = RuntimeEvent;
	type Identifier = NFTTokenId;
	type WeightInfo = pallet_erc721::weights::SubstrateWeight<Runtime>;
}

impl pallet_erc20::Config for Runtime {
	type RuntimeEvent = RuntimeEvent;
	type BridgeOrigin = pallet_chainbridge::EnsureBridge<Runtime>;
	type Currency = pallet_balances::Pallet<Runtime>;
	type HashId = HashId;
	type NativeTokenId = NativeTokenId;
	type Erc721Id = NFTTokenId;
	type WeightInfo = pallet_erc20::weights::SubstrateWeight<Runtime>;
}

parameter_types! {
	pub const PoolsPalletId: PalletId = PalletId(*b"py/nopls");
	// Allow pools that got slashed up to 90% to remain operational.
	pub const MaxPointsToBalance: u8 = 10;
}

impl pallet_nomination_pools::Config for Runtime {
	type RuntimeEvent = RuntimeEvent;
	type Currency = Balances;
	type RewardCounter = FixedU128;
	type BalanceToU256 = cere_runtime_common::BalanceToU256;
	type U256ToBalance = cere_runtime_common::U256ToBalance;
	type Staking = Staking;
	type PostUnbondingPoolsWindow = frame_support::traits::ConstU32<4>;
	type MaxMetadataLen = frame_support::traits::ConstU32<256>;
	// we use the same number of allowed unlocking chunks as with staking.
	type MaxUnbonding = <Self as pallet_staking::Config>::MaxUnlockingChunks;
	type PalletId = PoolsPalletId;
	type MaxPointsToBalance = MaxPointsToBalance;
	type WeightInfo = ();
}

impl pallet_ddc_staking::Config for Runtime {
	type Currency = Balances;
	type RuntimeEvent = RuntimeEvent;
	type WeightInfo = pallet_ddc_staking::weights::SubstrateWeight<Runtime>;
	type ClusterVisitor = pallet_ddc_clusters::Pallet<Runtime>;
	type ClusterCreator = pallet_ddc_clusters::Pallet<Runtime>;
	type ClusterManager = pallet_ddc_clusters::Pallet<Runtime>;
	type NodeVisitor = pallet_ddc_nodes::Pallet<Runtime>;
	type NodeCreator = pallet_ddc_nodes::Pallet<Runtime>;
}

parameter_types! {
	pub const DdcCustomersPalletId: PalletId = PalletId(*b"accounts"); // DDC maintainer's stake
	pub const UnlockingDelay: BlockNumber = 100800_u32; // 1 hour * 24 * 7 = 7 days; (1 hour is 600 blocks)
}

impl pallet_ddc_customers::Config for Runtime {
	type UnlockingDelay = UnlockingDelay;
	type Currency = Balances;
	type PalletId = DdcCustomersPalletId;
	type RuntimeEvent = RuntimeEvent;
	type ClusterVisitor = pallet_ddc_clusters::Pallet<Runtime>;
	type ClusterCreator = pallet_ddc_clusters::Pallet<Runtime>;
	type WeightInfo = pallet_ddc_customers::weights::SubstrateWeight<Runtime>;
}

impl pallet_ddc_nodes::Config for Runtime {
	type RuntimeEvent = RuntimeEvent;
	type StakingVisitor = pallet_ddc_staking::Pallet<Runtime>;
	type WeightInfo = pallet_ddc_nodes::weights::SubstrateWeight<Runtime>;
}

impl pallet_ddc_clusters::Config for Runtime {
	type RuntimeEvent = RuntimeEvent;
	type NodeRepository = pallet_ddc_nodes::Pallet<Runtime>;
	type StakingVisitor = pallet_ddc_staking::Pallet<Runtime>;
	type StakerCreator = pallet_ddc_staking::Pallet<Runtime>;
	type Currency = Balances;
	type WeightInfo = pallet_ddc_clusters::weights::SubstrateWeight<Runtime>;
	type MinErasureCodingRequiredLimit = ConstU32<4>;
	type MinErasureCodingTotalLimit = ConstU32<6>;
	type MinReplicationTotalLimit = ConstU32<3>;
}

parameter_types! {
	pub const PayoutsPalletId: PalletId = PalletId(*b"payouts_");
}

pub struct TreasuryWrapper;
impl<T: frame_system::Config> PalletVisitor<T> for TreasuryWrapper {
	fn get_account_id() -> T::AccountId {
		TreasuryPalletId::get().into_account_truncating()
	}
}

impl pallet_ddc_payouts::Config for Runtime {
	type RuntimeEvent = RuntimeEvent;
	type PalletId = PayoutsPalletId;
	type Currency = Balances;
	type CustomerCharger = DdcCustomers;
	type CustomerDepositor = DdcCustomers;
	type ClusterVisitor = DdcClusters;
	type TreasuryVisitor = TreasuryWrapper;
	type NominatorsAndValidatorsList = pallet_staking::UseNominatorsAndValidatorsMap<Self>;
	type ClusterCreator = DdcClusters;
	type WeightInfo = pallet_ddc_payouts::weights::SubstrateWeight<Runtime>;
	type VoteScoreToU64 = IdentityConvert; // used for UseNominatorsAndValidatorsMap
}

construct_runtime!(
	pub struct Runtime
	{
		System: frame_system,
		Utility: pallet_utility,
		Babe: pallet_babe,
		Timestamp: pallet_timestamp,
		// Authorship must be before session in order to note author in the correct session and era
		// for im-online and staking.
		Authorship: pallet_authorship,
		Indices: pallet_indices,
		Balances: pallet_balances,
		TransactionPayment: pallet_transaction_payment,
		ElectionProviderMultiPhase: pallet_election_provider_multi_phase,
		Staking: pallet_staking,
		Session: pallet_session,
		Grandpa: pallet_grandpa,
		Treasury: pallet_treasury,
		Contracts: pallet_contracts,
		Sudo: pallet_sudo,
		ImOnline: pallet_im_online,
		AuthorityDiscovery: pallet_authority_discovery,
		Offences: pallet_offences,
		Historical: pallet_session_historical::{Pallet},
		RandomnessCollectiveFlip: pallet_insecure_randomness_collective_flip,
		Identity: pallet_identity,
		Recovery: pallet_recovery,
		Vesting: pallet_vesting,
		Preimage: pallet_preimage,
		Scheduler: pallet_scheduler,
		Proxy: pallet_proxy,
		Multisig: pallet_multisig,
		Bounties: pallet_bounties,
		VoterList: pallet_bags_list::<Instance1>,
		ChildBounties: pallet_child_bounties,
		NominationPools: pallet_nomination_pools,
		FastUnstake: pallet_fast_unstake,
		ChainBridge: pallet_chainbridge::{Pallet, Call, Storage, Event<T>},
		Erc721: pallet_erc721::{Pallet, Call, Storage, Event<T>},
		Erc20: pallet_erc20::{Pallet, Call, Storage, Event<T>},
		DdcStaking: pallet_ddc_staking,
		DdcCustomers: pallet_ddc_customers,
		DdcNodes: pallet_ddc_nodes,
		DdcClusters: pallet_ddc_clusters,
		DdcPayouts: pallet_ddc_payouts,
		// Start OpenGov.
		ConvictionVoting: pallet_conviction_voting::{Pallet, Call, Storage, Event<T>},
		Referenda: pallet_referenda::{Pallet, Call, Storage, Event<T>},
		Origins: pallet_custom_origins::{Origin},
		Whitelist: pallet_whitelist::{Pallet, Call, Storage, Event<T>},
		// End OpenGov.
	}
);

/// The address format for describing accounts.
pub type Address = sp_runtime::MultiAddress<AccountId, AccountIndex>;
/// Block header type as expected by this runtime.
pub type Header = generic::Header<BlockNumber, BlakeTwo256>;
/// Block type as expected by this runtime.
pub type Block = generic::Block<Header, UncheckedExtrinsic>;
/// A Block signed with a Justification
pub type SignedBlock = generic::SignedBlock<Block>;
/// BlockId type as expected by this runtime.
pub type BlockId = generic::BlockId<Block>;
/// The SignedExtension to the basic transaction logic.
///
/// When you change this, you **MUST** modify [`sign`] in `bin/node/testing/src/keyring.rs`!
///
/// [`sign`]: <../../testing/src/keyring.rs.html>
pub type SignedExtra = (
	frame_system::CheckNonZeroSender<Runtime>,
	frame_system::CheckSpecVersion<Runtime>,
	frame_system::CheckTxVersion<Runtime>,
	frame_system::CheckGenesis<Runtime>,
	frame_system::CheckEra<Runtime>,
	frame_system::CheckNonce<Runtime>,
	frame_system::CheckWeight<Runtime>,
	pallet_transaction_payment::ChargeTransactionPayment<Runtime>,
);

<<<<<<< HEAD
pub struct StakingMigrationV11OldPallet;
impl Get<&'static str> for StakingMigrationV11OldPallet {
	fn get() -> &'static str {
		"BagsList"
	}
}

=======
>>>>>>> 09362950
/// Unchecked extrinsic type as expected by this runtime.
pub type UncheckedExtrinsic =
	generic::UncheckedExtrinsic<Address, RuntimeCall, Signature, SignedExtra>;
/// The payload being signed in transactions.
pub type SignedPayload = generic::SignedPayload<RuntimeCall, SignedExtra>;
/// Extrinsic type that has already been checked.
pub type CheckedExtrinsic = generic::CheckedExtrinsic<AccountId, RuntimeCall, SignedExtra>;

<<<<<<< HEAD
// We don't need to run pallet_balances::pallets::MigrateToTrackInactive or
// pallet_balances::pallets::MigrateManyToTrackInactive since XCM related only.
// MigrateToTrackInactive and MigrateManyToTrackInactive simply add CheckingAccount value to
// InactiveIssuance so it's safe to skip it.
pub struct SetBalancesStorageVersions;
impl OnRuntimeUpgrade for SetBalancesStorageVersions {
	fn on_runtime_upgrade() -> Weight {
		let storage_version = <Balances>::on_chain_storage_version();
		if storage_version < 1 {
			StorageVersion::new(1).put::<Balances>();
		}

		RocksDbWeight::get().reads_writes(1, 1)
=======
/// Runtime migrations
type Migrations = migrations::Unreleased;

/// The runtime migrations per release.
#[allow(deprecated, missing_docs)]
pub mod migrations {
	use frame_support::traits::LockIdentifier;
	use frame_system::pallet_prelude::BlockNumberFor;

	use super::*;

	parameter_types! {
		pub const DemocracyPalletName: &'static str = "Democracy";
		pub const CouncilPalletName: &'static str = "Council";
		pub const TechnicalCommitteePalletName: &'static str = "TechnicalCommittee";
		pub const ElectionPalletName: &'static str = "Elections";
		pub const TechnicalMembershipPalletName: &'static str = "TechnicalMembership";
		pub const TipsPalletName: &'static str = "Tips";
		pub const ElectionPalletId: LockIdentifier = *b"phrelect";
	}

	// Special Config for Gov V1 pallets, allowing us to run migrations for them without
	// implementing their configs on [`Runtime`].
	pub struct UnlockConfig;
	impl pallet_democracy::migrations::unlock_and_unreserve_all_funds::UnlockConfig for UnlockConfig {
		type Currency = Balances;
		type MaxVotes = ConstU32<100>;
		type MaxDeposits = ConstU32<100>;
		type AccountId = AccountId;
		type BlockNumber = BlockNumberFor<Runtime>;
		type DbWeight = <Runtime as frame_system::Config>::DbWeight;
		type PalletName = DemocracyPalletName;
	}
	impl pallet_elections_phragmen::migrations::unlock_and_unreserve_all_funds::UnlockConfig
		for UnlockConfig
	{
		type Currency = Balances;
		type MaxVotesPerVoter = ConstU32<16>;
		type PalletId = ElectionPalletId;
		type AccountId = AccountId;
		type DbWeight = <Runtime as frame_system::Config>::DbWeight;
		type PalletName = ElectionPalletName;
>>>>>>> 09362950
	}
	impl pallet_tips::migrations::unreserve_deposits::UnlockConfig<()> for UnlockConfig {
		type Currency = Balances;
		type Hash = Hash;
		type DataDepositPerByte = DataDepositPerByte;
		type TipReportDepositBase = TipReportDepositBase;
		type AccountId = AccountId;
		type BlockNumber = BlockNumberFor<Runtime>;
		type DbWeight = <Runtime as frame_system::Config>::DbWeight;
		type PalletName = TipsPalletName;
	}

	/// Unreleased migrations. Add new ones here:
	pub type Unreleased = (
        pallet_ddc_clusters::migration::MigrateToV1<Runtime>,
		pallet_contracts::migration::Migration<Runtime>,
		pallet_referenda::migration::v1::MigrateV0ToV1<Runtime>,
		// Gov v1 storage migrations
		// https://github.com/paritytech/polkadot/issues/6749
		pallet_elections_phragmen::migrations::unlock_and_unreserve_all_funds::UnlockAndUnreserveAllFunds<UnlockConfig>,
		pallet_democracy::migrations::unlock_and_unreserve_all_funds::UnlockAndUnreserveAllFunds<UnlockConfig>,
		pallet_tips::migrations::unreserve_deposits::UnreserveDeposits<UnlockConfig, ()>,

		// Delete all Gov v1 pallet storage key/values.
		frame_support::migrations::RemovePallet<DemocracyPalletName,
			<Runtime as frame_system::Config>::DbWeight>,
		frame_support::migrations::RemovePallet<CouncilPalletName,
			<Runtime as frame_system::Config>::DbWeight>,
		frame_support::migrations::RemovePallet<TechnicalCommitteePalletName,
			<Runtime as frame_system::Config>::DbWeight>,
		frame_support::migrations::RemovePallet<ElectionPalletName,
			<Runtime as frame_system::Config>::DbWeight>,
		frame_support::migrations::RemovePallet<TechnicalMembershipPalletName,
			<Runtime as frame_system::Config>::DbWeight>,
		frame_support::migrations::RemovePallet<TipsPalletName,
			<Runtime as frame_system::Config>::DbWeight>,
	);
}
<<<<<<< HEAD
parameter_types! {
	pub const SocietyPalletName: &'static str = "Society";
}

/// Runtime migrations
type Migrations = (
	pallet_staking::migrations::v9::InjectValidatorsIntoVoterList<Runtime>,
	pallet_staking::migrations::v10::MigrateToV10<Runtime>,
	pallet_staking::migrations::v11::MigrateToV11<Runtime, VoterList, StakingMigrationV11OldPallet>,
	pallet_staking::migrations::v12::MigrateToV12<Runtime>,
	pallet_staking::migrations::v13::MigrateToV13<Runtime>,
	frame_support::migrations::RemovePallet<
		SocietyPalletName,
		<Runtime as frame_system::Config>::DbWeight,
	>,
	SetBalancesStorageVersions,
);
=======
>>>>>>> 09362950

/// Executive: handles dispatch to the various modules.
pub type Executive = frame_executive::Executive<
	Runtime,
	Block,
	frame_system::ChainContext<Runtime>,
	Runtime,
	AllPalletsWithSystem,
	Migrations,
>;

type EventRecord = frame_system::EventRecord<
	<Runtime as frame_system::Config>::RuntimeEvent,
	<Runtime as frame_system::Config>::Hash,
>;

#[cfg(feature = "runtime-benchmarks")]
#[macro_use]
extern crate frame_benchmarking;

#[cfg(feature = "runtime-benchmarks")]
mod benches {
	define_benchmarks!(
		[frame_benchmarking, BaselineBench::<Runtime>]
		[pallet_babe, Babe]
		[pallet_bags_list, VoterList]
		[pallet_balances, Balances]
		[pallet_bounties, Bounties]
		[pallet_child_bounties, ChildBounties]
		[pallet_contracts, Contracts]
		[pallet_election_provider_multi_phase, ElectionProviderMultiPhase]
		[pallet_election_provider_support_benchmarking, EPSBench::<Runtime>]
		[pallet_fast_unstake, FastUnstake]
		[pallet_grandpa, Grandpa]
		[pallet_identity, Identity]
		[pallet_im_online, ImOnline]
		[pallet_indices, Indices]
		[pallet_multisig, Multisig]
		[pallet_proxy, Proxy]
		[pallet_preimage, Preimage]
		[pallet_scheduler, Scheduler]
		[pallet_staking, Staking]
		[pallet_ddc_customers, DdcCustomers]
		[pallet_ddc_clusters, DdcClusters]
		[pallet_ddc_staking, DdcStaking]
		[pallet_ddc_nodes, DdcNodes]
		[pallet_ddc_payouts, DdcPayouts]
		[frame_system, SystemBench::<Runtime>]
		[pallet_timestamp, Timestamp]
		[pallet_treasury, Treasury]
		[pallet_utility, Utility]
		[pallet_vesting, Vesting]
		[pallet_conviction_voting, ConvictionVoting]
		[pallet_referenda, Referenda]
		[pallet_whitelist, Whitelist]
	);
}

impl_runtime_apis! {
	impl sp_api::Core<Block> for Runtime {
		fn version() -> RuntimeVersion {
			VERSION
		}

		fn execute_block(block: Block) {
			Executive::execute_block(block);
		}

		fn initialize_block(header: &<Block as BlockT>::Header) {
			Executive::initialize_block(header)
		}
	}

	impl sp_api::Metadata<Block> for Runtime {
		fn metadata() -> OpaqueMetadata {
			OpaqueMetadata::new(Runtime::metadata().into())
		}

		fn metadata_at_version(version: u32) -> Option<OpaqueMetadata> {
			Runtime::metadata_at_version(version)
		}

		fn metadata_versions() -> sp_std::vec::Vec<u32> {
			Runtime::metadata_versions()
		}
	}

	impl sp_block_builder::BlockBuilder<Block> for Runtime {
		fn apply_extrinsic(extrinsic: <Block as BlockT>::Extrinsic) -> ApplyExtrinsicResult {
			Executive::apply_extrinsic(extrinsic)
		}

		fn finalize_block() -> <Block as BlockT>::Header {
			Executive::finalize_block()
		}

		fn inherent_extrinsics(data: InherentData) -> Vec<<Block as BlockT>::Extrinsic> {
			data.create_extrinsics()
		}

		fn check_inherents(block: Block, data: InherentData) -> CheckInherentsResult {
			data.check_extrinsics(&block)
		}
	}

	impl sp_transaction_pool::runtime_api::TaggedTransactionQueue<Block> for Runtime {
		fn validate_transaction(
			source: TransactionSource,
			tx: <Block as BlockT>::Extrinsic,
			block_hash: <Block as BlockT>::Hash,
		) -> TransactionValidity {
			Executive::validate_transaction(source, tx, block_hash)
		}
	}

	impl sp_offchain::OffchainWorkerApi<Block> for Runtime {
		fn offchain_worker(header: &<Block as BlockT>::Header) {
			Executive::offchain_worker(header)
		}
	}

	impl fg_primitives::GrandpaApi<Block> for Runtime {
		fn grandpa_authorities() -> GrandpaAuthorityList {
			Grandpa::grandpa_authorities()
		}

		fn current_set_id() -> fg_primitives::SetId {
			Grandpa::current_set_id()
		}

		fn submit_report_equivocation_unsigned_extrinsic(
			equivocation_proof: fg_primitives::EquivocationProof<
				<Block as BlockT>::Hash,
				NumberFor<Block>,
			>,
			key_owner_proof: fg_primitives::OpaqueKeyOwnershipProof,
		) -> Option<()> {
			let key_owner_proof = key_owner_proof.decode()?;

			Grandpa::submit_unsigned_equivocation_report(
				equivocation_proof,
				key_owner_proof,
			)
		}

		fn generate_key_ownership_proof(
			_set_id: fg_primitives::SetId,
			authority_id: GrandpaId,
		) -> Option<fg_primitives::OpaqueKeyOwnershipProof> {
			use codec::Encode;

			Historical::prove((fg_primitives::KEY_TYPE, authority_id))
				.map(|p| p.encode())
				.map(fg_primitives::OpaqueKeyOwnershipProof::new)
		}
	}

	impl sp_consensus_babe::BabeApi<Block> for Runtime {
		fn configuration() -> sp_consensus_babe::BabeConfiguration {
			let epoch_config = Babe::epoch_config().unwrap_or(BABE_GENESIS_EPOCH_CONFIG);
			sp_consensus_babe::BabeConfiguration {
				slot_duration: Babe::slot_duration(),
				epoch_length: EpochDuration::get(),
				c: epoch_config.c,
				authorities: Babe::authorities().to_vec(),
				randomness: Babe::randomness(),
				allowed_slots: epoch_config.allowed_slots,
			}
		}

		fn current_epoch_start() -> sp_consensus_babe::Slot {
			Babe::current_epoch_start()
		}

		fn current_epoch() -> sp_consensus_babe::Epoch {
			Babe::current_epoch()
		}

		fn next_epoch() -> sp_consensus_babe::Epoch {
			Babe::next_epoch()
		}

		fn generate_key_ownership_proof(
			_slot: sp_consensus_babe::Slot,
			authority_id: sp_consensus_babe::AuthorityId,
		) -> Option<sp_consensus_babe::OpaqueKeyOwnershipProof> {
			use codec::Encode;

			Historical::prove((sp_consensus_babe::KEY_TYPE, authority_id))
				.map(|p| p.encode())
				.map(sp_consensus_babe::OpaqueKeyOwnershipProof::new)
		}

		fn submit_report_equivocation_unsigned_extrinsic(
			equivocation_proof: sp_consensus_babe::EquivocationProof<<Block as BlockT>::Header>,
			key_owner_proof: sp_consensus_babe::OpaqueKeyOwnershipProof,
		) -> Option<()> {
			let key_owner_proof = key_owner_proof.decode()?;

			Babe::submit_unsigned_equivocation_report(
				equivocation_proof,
				key_owner_proof,
			)
		}
	}

	impl sp_authority_discovery::AuthorityDiscoveryApi<Block> for Runtime {
		fn authorities() -> Vec<AuthorityDiscoveryId> {
			AuthorityDiscovery::authorities()
		}
	}

	impl frame_system_rpc_runtime_api::AccountNonceApi<Block, AccountId, Nonce> for Runtime {
		fn account_nonce(account: AccountId) -> Nonce {
			System::account_nonce(account)
		}
	}


	impl pallet_contracts::ContractsApi<Block, AccountId, Balance, BlockNumber, Hash, EventRecord> for Runtime
	{
		fn call(
			origin: AccountId,
			dest: AccountId,
			value: Balance,
			gas_limit: Option<Weight>,
			storage_deposit_limit: Option<Balance>,
			input_data: Vec<u8>,
		) -> pallet_contracts_primitives::ContractExecResult<Balance, EventRecord> {
			let gas_limit = gas_limit.unwrap_or(RuntimeBlockWeights::get().max_block);
			Contracts::bare_call(
				origin,
				dest,
				value,
				gas_limit,
				storage_deposit_limit,
				input_data,
				pallet_contracts::DebugInfo::Skip,
				pallet_contracts::CollectEvents::Skip,
				pallet_contracts::Determinism::Enforced,
			)
		}

		fn instantiate(
			origin: AccountId,
			value: Balance,
			gas_limit: Option<Weight>,
			storage_deposit_limit: Option<Balance>,
			code: pallet_contracts_primitives::Code<Hash>,
			data: Vec<u8>,
			salt: Vec<u8>,
		) -> pallet_contracts_primitives::ContractInstantiateResult<AccountId, Balance, EventRecord>
		{
			let gas_limit = gas_limit.unwrap_or(RuntimeBlockWeights::get().max_block);
			Contracts::bare_instantiate(
				origin,
				value,
				gas_limit,
				storage_deposit_limit,
				code,
				data,
				salt,
				pallet_contracts::DebugInfo::Skip,
				pallet_contracts::CollectEvents::Skip
			)
		}

		fn upload_code(
			origin: AccountId,
			code: Vec<u8>,
			storage_deposit_limit: Option<Balance>,
			determinism: Determinism
		) -> pallet_contracts_primitives::CodeUploadResult<Hash, Balance>
		{
			Contracts::bare_upload_code(origin, code, storage_deposit_limit, determinism)
		}

		fn get_storage(
			address: AccountId,
			key: Vec<u8>,
		) -> pallet_contracts_primitives::GetStorageResult {
			Contracts::get_storage(address, key)
		}
	}

	impl pallet_transaction_payment_rpc_runtime_api::TransactionPaymentApi<
		Block,
		Balance,
	> for Runtime {
		fn query_info(uxt: <Block as BlockT>::Extrinsic, len: u32) -> RuntimeDispatchInfo<Balance> {
			TransactionPayment::query_info(uxt, len)
		}
		fn query_fee_details(uxt: <Block as BlockT>::Extrinsic, len: u32) -> FeeDetails<Balance> {
			TransactionPayment::query_fee_details(uxt, len)
		}
		fn query_weight_to_fee(weight: Weight) -> Balance {
			TransactionPayment::weight_to_fee(weight)
		}
		fn query_length_to_fee(length: u32) -> Balance {
			TransactionPayment::length_to_fee(length)
		}
	}

	impl pallet_transaction_payment_rpc_runtime_api::TransactionPaymentCallApi<Block, Balance, RuntimeCall>
		for Runtime
	{
		fn query_call_info(call: RuntimeCall, len: u32) -> RuntimeDispatchInfo<Balance> {
			TransactionPayment::query_call_info(call, len)
		}
		fn query_call_fee_details(call: RuntimeCall, len: u32) -> FeeDetails<Balance> {
			TransactionPayment::query_call_fee_details(call, len)
		}
		fn query_weight_to_fee(weight: Weight) -> Balance {
			TransactionPayment::weight_to_fee(weight)
		}
		fn query_length_to_fee(length: u32) -> Balance {
			TransactionPayment::length_to_fee(length)
		}
	}

	impl sp_session::SessionKeys<Block> for Runtime {
		fn generate_session_keys(seed: Option<Vec<u8>>) -> Vec<u8> {
			SessionKeys::generate(seed)
		}

		fn decode_session_keys(
			encoded: Vec<u8>,
		) -> Option<Vec<(Vec<u8>, KeyTypeId)>> {
			SessionKeys::decode_into_raw_public_keys(&encoded)
		}
	}

	impl pallet_nomination_pools_runtime_api::NominationPoolsApi<
		Block,
		AccountId,
		Balance,
	> for Runtime {
		fn pending_rewards(member: AccountId) -> Balance {
			NominationPools::api_pending_rewards(member).unwrap_or_default()
		}

		fn points_to_balance(pool_id: pallet_nomination_pools::PoolId, points: Balance) -> Balance {
			NominationPools::api_points_to_balance(pool_id, points)
		}

		fn balance_to_points(pool_id: pallet_nomination_pools::PoolId, new_funds: Balance) -> Balance {
			NominationPools::api_balance_to_points(pool_id, new_funds)
		}
	}

	#[cfg(feature = "try-runtime")]
	impl frame_try_runtime::TryRuntime<Block> for Runtime {
		fn on_runtime_upgrade(checks: frame_try_runtime::UpgradeCheckSelect) -> (Weight, Weight) {
			log::info!("try-runtime::on_runtime_upgrade cere.");
			let weight = Executive::try_runtime_upgrade(checks).unwrap();
			(weight, RuntimeBlockWeights::get().max_block)
		}

		fn execute_block(
			block: Block,
			state_root_check: bool,
			signature_check: bool,
			select: frame_try_runtime::TryStateSelect,
		) -> Weight {
			// NOTE: intentional unwrap: we don't want to propagate the error backwards, and want to
			// have a backtrace here.
			Executive::try_execute_block(block, state_root_check, signature_check, select).unwrap()
		}
	}

	#[cfg(feature = "runtime-benchmarks")]
	impl frame_benchmarking::Benchmark<Block> for Runtime {
		fn benchmark_metadata(extra: bool) -> (
			Vec<frame_benchmarking::BenchmarkList>,
			Vec<frame_support::traits::StorageInfo>,
		) {
			use frame_benchmarking::{baseline, Benchmarking, BenchmarkList};
			use frame_support::traits::StorageInfoTrait;

			// Trying to add benchmarks directly to the Session Pallet caused cyclic dependency
			// issues. To get around that, we separated the Session benchmarks into its own crate,
			// which is why we need these two lines below.
			use pallet_election_provider_support_benchmarking::Pallet as EPSBench;
			use frame_system_benchmarking::Pallet as SystemBench;
			use baseline::Pallet as BaselineBench;

			let mut list = Vec::<BenchmarkList>::new();
			list_benchmarks!(list, extra);

			let storage_info = AllPalletsWithSystem::storage_info();

			(list, storage_info)
		}

		fn dispatch_benchmark(
			config: frame_benchmarking::BenchmarkConfig
		) -> Result<Vec<frame_benchmarking::BenchmarkBatch>, sp_runtime::RuntimeString> {
			use frame_benchmarking::{baseline, Benchmarking, BenchmarkBatch};
			use sp_storage::TrackedStorageKey;

			// Trying to add benchmarks directly to the Session Pallet caused cyclic dependency
			// issues. To get around that, we separated the Session benchmarks into its own crate,
			// which is why we need these two lines below.
			use pallet_election_provider_support_benchmarking::Pallet as EPSBench;
			use frame_system_benchmarking::Pallet as SystemBench;
			use baseline::Pallet as BaselineBench;

			impl pallet_election_provider_support_benchmarking::Config for Runtime {}
			impl frame_system_benchmarking::Config for Runtime {}
			impl baseline::Config for Runtime {}

			let whitelist: Vec<TrackedStorageKey> = vec![
				// Block Number
				hex_literal::hex!("26aa394eea5630e07c48ae0c9558cef702a5c1b19ab7a04f536c519aca4983ac").to_vec().into(),
				// Total Issuance
				hex_literal::hex!("c2261276cc9d1f8598ea4b6a74b15c2f57c875e4cff74148e4628f264b974c80").to_vec().into(),
				// Execution Phase
				hex_literal::hex!("26aa394eea5630e07c48ae0c9558cef7ff553b5a9862a516939d82b3d3d8661a").to_vec().into(),
				// Event Count
				hex_literal::hex!("26aa394eea5630e07c48ae0c9558cef70a98fdbe9ce6c55837576c60c7af3850").to_vec().into(),
				// System Events
				hex_literal::hex!("26aa394eea5630e07c48ae0c9558cef780d41e5e16056765bc8461851072c9d7").to_vec().into(),
				// System BlockWeight
				hex_literal::hex!("26aa394eea5630e07c48ae0c9558cef734abf5cb34d6244378cddbf18e849d96").to_vec().into(),
				// Treasury Account
				hex_literal::hex!("26aa394eea5630e07c48ae0c9558cef7b99d880ec681799c0cf30e8886371da95ecffd7b6c0f78751baa9d281e0bfa3a6d6f646c70792f74727372790000000000000000000000000000000000000000").to_vec().into(),
			];

			let mut batches = Vec::<BenchmarkBatch>::new();
			let params = (&config, &whitelist);
			add_benchmarks!(params, batches);

			Ok(batches)
		}
	}
}

#[cfg(test)]
mod tests {
	use frame_election_provider_support::NposSolution;
	use frame_system::offchain::CreateSignedTransaction;
	use sp_runtime::UpperOf;

	use super::*;

	#[test]
	fn validate_transaction_submitter_bounds() {
		fn is_submit_signed_transaction<T>()
		where
			T: CreateSignedTransaction<RuntimeCall>,
		{
		}

		is_submit_signed_transaction::<Runtime>();
	}

	#[test]
	fn perbill_as_onchain_accuracy() {
		type OnChainAccuracy =
		<<Runtime as pallet_election_provider_multi_phase::MinerConfig>::Solution as NposSolution>::Accuracy;
		let maximum_chain_accuracy: Vec<UpperOf<OnChainAccuracy>> = (0..MaxNominations::get())
			.map(|_| <UpperOf<OnChainAccuracy>>::from(OnChainAccuracy::one().deconstruct()))
			.collect();
		let _: UpperOf<OnChainAccuracy> =
			maximum_chain_accuracy.iter().fold(0, |acc, x| acc.checked_add(*x).unwrap());
	}

	#[test]
	fn call_size() {
		let size = core::mem::size_of::<RuntimeCall>();
		assert!(
			size <= 256,
			"size of RuntimeCall {} is more than 256 bytes: some calls have too big arguments, use Box to reduce the
			size of RuntimeCall.
			If the limit is too strong, maybe consider increase the limit to 300.",
			size,
		);
	}
}<|MERGE_RESOLUTION|>--- conflicted
+++ resolved
@@ -140,11 +140,7 @@
 	// and set impl_version to 0. If only runtime
 	// implementation changes and behavior does not, then leave spec_version as
 	// is and increment impl_version.
-<<<<<<< HEAD
-	spec_version: 52200,
-=======
 	spec_version: 53003,
->>>>>>> 09362950
 	impl_version: 0,
 	apis: RUNTIME_API_VERSIONS,
 	transaction_version: 17,
@@ -323,18 +319,10 @@
 			),
 			ProxyType::Governance => matches!(
 				c,
-<<<<<<< HEAD
-				RuntimeCall::Democracy(..) |
-					RuntimeCall::Council(..) |
-					RuntimeCall::TechnicalCommittee(..) |
-					RuntimeCall::Elections(..) |
-					RuntimeCall::Treasury(..)
-=======
 				RuntimeCall::Treasury(..) |
 					RuntimeCall::ConvictionVoting(..) |
 					RuntimeCall::Referenda(..) |
 					RuntimeCall::Whitelist(..)
->>>>>>> 09362950
 			),
 			ProxyType::Staking => matches!(c, RuntimeCall::Staking(..)),
 		}
@@ -767,168 +755,6 @@
 }
 
 parameter_types! {
-<<<<<<< HEAD
-	pub const LaunchPeriod: BlockNumber = 24 * 60 * MINUTES;
-	pub const VotingPeriod: BlockNumber = 24 * 60 * MINUTES;
-	pub const FastTrackVotingPeriod: BlockNumber = 3 * 60 * MINUTES;
-	pub const MinimumDeposit: Balance = 50_000 * DOLLARS;
-	pub const EnactmentPeriod: BlockNumber = 24 * 60 * MINUTES;
-	pub const CooloffPeriod: BlockNumber = 7 * 24 * 60 * MINUTES;
-	pub const MaxProposals: u32 = 100;
-}
-
-impl pallet_democracy::Config for Runtime {
-	type RuntimeEvent = RuntimeEvent;
-	type Currency = Balances;
-	type EnactmentPeriod = EnactmentPeriod;
-	type LaunchPeriod = LaunchPeriod;
-	type VotingPeriod = VotingPeriod;
-	type VoteLockingPeriod = EnactmentPeriod; // Same as EnactmentPeriod
-	type MinimumDeposit = MinimumDeposit;
-	/// A straight majority of the council can decide what their next motion is.
-	type ExternalOrigin =
-		pallet_collective::EnsureProportionAtLeast<AccountId, CouncilCollective, 1, 2>;
-	/// A super-majority can have the next scheduled referendum be a straight majority-carries vote.
-	type ExternalMajorityOrigin =
-		pallet_collective::EnsureProportionAtLeast<AccountId, CouncilCollective, 3, 4>;
-	/// A unanimous council can have the next scheduled referendum be a straight default-carries
-	/// (NTB) vote.
-	type ExternalDefaultOrigin =
-		pallet_collective::EnsureProportionAtLeast<AccountId, CouncilCollective, 1, 1>;
-	/// Two thirds of the technical committee can have an ExternalMajority/ExternalDefault vote
-	/// be tabled immediately and with a shorter voting/enactment period.
-	type FastTrackOrigin =
-		pallet_collective::EnsureProportionAtLeast<AccountId, TechnicalCollective, 2, 3>;
-	type InstantOrigin =
-		pallet_collective::EnsureProportionAtLeast<AccountId, TechnicalCollective, 1, 1>;
-	type InstantAllowed = frame_support::traits::ConstBool<true>;
-	type FastTrackVotingPeriod = FastTrackVotingPeriod;
-	// To cancel a proposal which has been passed, 2/3 of the council must agree to it.
-	type CancellationOrigin =
-		pallet_collective::EnsureProportionAtLeast<AccountId, CouncilCollective, 2, 3>;
-	// To cancel a proposal before it has been passed, the technical committee must be unanimous or
-	// Root must agree.
-	type CancelProposalOrigin = EitherOfDiverse<
-		EnsureRoot<AccountId>,
-		pallet_collective::EnsureProportionAtLeast<AccountId, TechnicalCollective, 1, 1>,
-	>;
-	type BlacklistOrigin = EnsureRoot<AccountId>;
-	// Any single technical committee member may veto a coming council proposal, however they can
-	// only do it once and it lasts only for the cool-off period.
-	type VetoOrigin = pallet_collective::EnsureMember<AccountId, TechnicalCollective>;
-	type CooloffPeriod = CooloffPeriod;
-	type Slash = Treasury;
-	type Scheduler = Scheduler;
-	type SubmitOrigin = frame_system::EnsureSigned<AccountId>;
-	type PalletsOrigin = OriginCaller;
-	type MaxVotes = ConstU32<100>;
-	type WeightInfo = pallet_democracy::weights::SubstrateWeight<Runtime>;
-	type MaxProposals = MaxProposals;
-	type Preimages = Preimage;
-	type MaxDeposits = ConstU32<100>;
-	type MaxBlacklisted = ConstU32<100>;
-}
-
-parameter_types! {
-	pub const CouncilMotionDuration: BlockNumber = 7 * DAYS;
-	pub const CouncilMaxProposals: u32 = 100;
-	pub const CouncilMaxMembers: u32 = 100;
-}
-
-type CouncilCollective = pallet_collective::Instance1;
-impl pallet_collective::Config<CouncilCollective> for Runtime {
-	type RuntimeOrigin = RuntimeOrigin;
-	type Proposal = RuntimeCall;
-	type RuntimeEvent = RuntimeEvent;
-	type MotionDuration = CouncilMotionDuration;
-	type MaxProposals = CouncilMaxProposals;
-	type MaxMembers = CouncilMaxMembers;
-	type SetMembersOrigin = EnsureRoot<AccountId>;
-	type DefaultVote = pallet_collective::PrimeDefaultVote;
-	type WeightInfo = pallet_collective::weights::SubstrateWeight<Runtime>;
-	type MaxProposalWeight = MaxCollectivesProposalWeight;
-}
-
-parameter_types! {
-	pub const CandidacyBond: Balance = 5_000_000 * DOLLARS;
-	// 1 storage item created, key size is 32 bytes, value size is 16+16.
-	pub const VotingBondBase: Balance = deposit(1, 64);
-	pub const VotingBondFactor: Balance = DOLLARS;
-	pub const TermDuration: BlockNumber = 182 * DAYS;
-	pub const DesiredMembers: u32 = 13;
-	pub const DesiredRunnersUp: u32 = 20;
-	pub const ElectionsPhragmenPalletId: LockIdentifier = *b"phrelect";
-	pub const MaxVoters: u32 = 10 * 1000;
-	pub const MaxVotesPerVoter: u32 = 16;
-	pub const MaxCandidates: u32 = 1000;
-}
-
-// Make sure that there are no more than `MaxMembers` members elected via elections-phragmen.
-const_assert!(DesiredMembers::get() <= CouncilMaxMembers::get());
-
-impl pallet_elections_phragmen::Config for Runtime {
-	type RuntimeEvent = RuntimeEvent;
-	type PalletId = ElectionsPhragmenPalletId;
-	type Currency = Balances;
-	type ChangeMembers = Council;
-	// NOTE: this implies that council's genesis members cannot be set directly and must come from
-	// this module.
-	type InitializeMembers = Council;
-	type CurrencyToVote = CurrencyToVote;
-	type CandidacyBond = CandidacyBond;
-	type VotingBondBase = VotingBondBase;
-	type VotingBondFactor = VotingBondFactor;
-	type LoserCandidate = ();
-	type KickedMember = ();
-	type DesiredMembers = DesiredMembers;
-	type DesiredRunnersUp = DesiredRunnersUp;
-	type TermDuration = TermDuration;
-	type WeightInfo = pallet_elections_phragmen::weights::SubstrateWeight<Runtime>;
-	type MaxVoters = MaxVoters;
-	type MaxVotesPerVoter = MaxVotesPerVoter;
-	type MaxCandidates = MaxCandidates;
-}
-
-parameter_types! {
-	pub const TechnicalMotionDuration: BlockNumber = 5 * DAYS;
-	pub const TechnicalMaxProposals: u32 = 100;
-	pub const TechnicalMaxMembers: u32 = 100;
-}
-
-type TechnicalCollective = pallet_collective::Instance2;
-impl pallet_collective::Config<TechnicalCollective> for Runtime {
-	type RuntimeOrigin = RuntimeOrigin;
-	type Proposal = RuntimeCall;
-	type RuntimeEvent = RuntimeEvent;
-	type MotionDuration = TechnicalMotionDuration;
-	type MaxProposals = TechnicalMaxProposals;
-	type MaxMembers = TechnicalMaxMembers;
-	type SetMembersOrigin = EnsureRoot<AccountId>;
-	type DefaultVote = pallet_collective::PrimeDefaultVote;
-	type WeightInfo = pallet_collective::weights::SubstrateWeight<Runtime>;
-	type MaxProposalWeight = MaxCollectivesProposalWeight;
-}
-
-type EnsureRootOrHalfCouncil = EitherOfDiverse<
-	EnsureRoot<AccountId>,
-	pallet_collective::EnsureProportionMoreThan<AccountId, CouncilCollective, 1, 2>,
->;
-impl pallet_membership::Config<pallet_membership::Instance1> for Runtime {
-	type RuntimeEvent = RuntimeEvent;
-	type AddOrigin = EnsureRootOrHalfCouncil;
-	type RemoveOrigin = EnsureRootOrHalfCouncil;
-	type SwapOrigin = EnsureRootOrHalfCouncil;
-	type ResetOrigin = EnsureRootOrHalfCouncil;
-	type PrimeOrigin = EnsureRootOrHalfCouncil;
-	type MembershipInitialized = TechnicalCommittee;
-	type MembershipChanged = TechnicalCommittee;
-	type MaxMembers = TechnicalMaxMembers;
-	type WeightInfo = pallet_membership::weights::SubstrateWeight<Runtime>;
-}
-
-parameter_types! {
-=======
->>>>>>> 09362950
 	pub const ProposalBond: Permill = Permill::from_percent(5);
 	pub const ProposalBondMinimum: Balance = 50_000 * DOLLARS;
 	pub const SpendPeriod: BlockNumber = DAYS;
@@ -1040,9 +866,6 @@
 	type MaxStorageKeyLen = ConstU32<128>;
 	type UnsafeUnstableInterface = ConstBool<false>;
 	type MaxDebugBufferLen = ConstU32<{ 2 * 1024 * 1024 }>;
-<<<<<<< HEAD
-	type Migrations = ();
-=======
 	type CodeHashLockupDepositPercent = CodeHashLockupDepositPercent;
 	type MaxDelegateDependencies = MaxDelegateDependencies;
 	type RuntimeHoldReason = RuntimeHoldReason;
@@ -1053,7 +876,6 @@
 		pallet_contracts::migration::v14::Migration<Runtime, Balances>,
 		pallet_contracts::migration::v15::Migration<Runtime>,
 	);
->>>>>>> 09362950
 }
 
 impl pallet_sudo::Config for Runtime {
@@ -1438,16 +1260,6 @@
 	pallet_transaction_payment::ChargeTransactionPayment<Runtime>,
 );
 
-<<<<<<< HEAD
-pub struct StakingMigrationV11OldPallet;
-impl Get<&'static str> for StakingMigrationV11OldPallet {
-	fn get() -> &'static str {
-		"BagsList"
-	}
-}
-
-=======
->>>>>>> 09362950
 /// Unchecked extrinsic type as expected by this runtime.
 pub type UncheckedExtrinsic =
 	generic::UncheckedExtrinsic<Address, RuntimeCall, Signature, SignedExtra>;
@@ -1456,21 +1268,6 @@
 /// Extrinsic type that has already been checked.
 pub type CheckedExtrinsic = generic::CheckedExtrinsic<AccountId, RuntimeCall, SignedExtra>;
 
-<<<<<<< HEAD
-// We don't need to run pallet_balances::pallets::MigrateToTrackInactive or
-// pallet_balances::pallets::MigrateManyToTrackInactive since XCM related only.
-// MigrateToTrackInactive and MigrateManyToTrackInactive simply add CheckingAccount value to
-// InactiveIssuance so it's safe to skip it.
-pub struct SetBalancesStorageVersions;
-impl OnRuntimeUpgrade for SetBalancesStorageVersions {
-	fn on_runtime_upgrade() -> Weight {
-		let storage_version = <Balances>::on_chain_storage_version();
-		if storage_version < 1 {
-			StorageVersion::new(1).put::<Balances>();
-		}
-
-		RocksDbWeight::get().reads_writes(1, 1)
-=======
 /// Runtime migrations
 type Migrations = migrations::Unreleased;
 
@@ -1513,7 +1310,6 @@
 		type AccountId = AccountId;
 		type DbWeight = <Runtime as frame_system::Config>::DbWeight;
 		type PalletName = ElectionPalletName;
->>>>>>> 09362950
 	}
 	impl pallet_tips::migrations::unreserve_deposits::UnlockConfig<()> for UnlockConfig {
 		type Currency = Balances;
@@ -1552,26 +1348,6 @@
 			<Runtime as frame_system::Config>::DbWeight>,
 	);
 }
-<<<<<<< HEAD
-parameter_types! {
-	pub const SocietyPalletName: &'static str = "Society";
-}
-
-/// Runtime migrations
-type Migrations = (
-	pallet_staking::migrations::v9::InjectValidatorsIntoVoterList<Runtime>,
-	pallet_staking::migrations::v10::MigrateToV10<Runtime>,
-	pallet_staking::migrations::v11::MigrateToV11<Runtime, VoterList, StakingMigrationV11OldPallet>,
-	pallet_staking::migrations::v12::MigrateToV12<Runtime>,
-	pallet_staking::migrations::v13::MigrateToV13<Runtime>,
-	frame_support::migrations::RemovePallet<
-		SocietyPalletName,
-		<Runtime as frame_system::Config>::DbWeight,
-	>,
-	SetBalancesStorageVersions,
-);
-=======
->>>>>>> 09362950
 
 /// Executive: handles dispatch to the various modules.
 pub type Executive = frame_executive::Executive<
