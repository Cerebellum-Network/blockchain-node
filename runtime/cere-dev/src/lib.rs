--- conflicted
+++ resolved
@@ -1242,7 +1242,14 @@
 	pub const Ddc_Accounts_Pallet_Id: PalletId = PalletId(*b"accounts"); // DDC maintainer's stake
 }
 
-<<<<<<< HEAD
+impl pallet_ddc_accounts::Config for Runtime {
+	type BondingDuration = BondingDuration;
+	type Currency = Balances;
+	type Event = Event;
+	type PalletId = Ddc_Accounts_Pallet_Id;
+	type TimeProvider = pallet_timestamp::Pallet<Runtime>;
+}
+
 parameter_types! {
 	pub const DdcValidatorsQuorumSize: u32 = 3;
 	pub const ValidationThreshold: u32 = 5;
@@ -1258,14 +1265,6 @@
 	type TimeProvider = pallet_timestamp::Pallet<Runtime>;
 	type ValidationThreshold = ValidationThreshold;
 	type ValidatorsMax = ValidatorsMax;
-=======
-impl pallet_ddc_accounts::Config for Runtime {
-	type BondingDuration = BondingDuration;
-	type Currency = Balances;
-	type Event = Event;
-	type PalletId = Ddc_Accounts_Pallet_Id;
-	type TimeProvider = pallet_timestamp::Pallet<Runtime>;
->>>>>>> 59622914
 }
 
 construct_runtime!(
@@ -1318,11 +1317,8 @@
 		Erc20: pallet_erc20::{Pallet, Call, Storage, Event<T>},
 		DdcMetricsOffchainWorker: pallet_ddc_metrics_offchain_worker::{Pallet, Call, Storage, Event<T>},
 		DdcStaking: pallet_ddc_staking,
-<<<<<<< HEAD
 		DdcValidator: pallet_ddc_validator,
-=======
 		DdcAccounts: pallet_ddc_accounts,
->>>>>>> 59622914
 	}
 );
 
