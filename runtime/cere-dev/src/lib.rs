--- conflicted
+++ resolved
@@ -140,11 +140,7 @@
 	// and set impl_version to 0. If only runtime
 	// implementation changes and behavior does not, then leave spec_version as
 	// is and increment impl_version.
-<<<<<<< HEAD
 	spec_version: 53002,
-=======
-	spec_version: 53001,
->>>>>>> 99feab3a
 	impl_version: 0,
 	apis: RUNTIME_API_VERSIONS,
 	transaction_version: 17,
@@ -1273,7 +1269,7 @@
 pub type CheckedExtrinsic = generic::CheckedExtrinsic<AccountId, RuntimeCall, SignedExtra>;
 
 /// Runtime migrations
-type Migrations = pallet_ddc_clusters::migration::MigrateToV1<Runtime>;
+type Migrations = migrations::Unreleased;
 
 /// The runtime migrations per release.
 #[allow(deprecated, missing_docs)]
@@ -1328,6 +1324,7 @@
 
 	/// Unreleased migrations. Add new ones here:
 	pub type Unreleased = (
+        pallet_ddc_clusters::migration::MigrateToV1<Runtime>,
 		pallet_contracts::migration::Migration<Runtime>,
 		pallet_referenda::migration::v1::MigrateV0ToV1<Runtime>,
 		// Gov v1 storage migrations
