--- conflicted
+++ resolved
@@ -164,11 +164,7 @@
 	// and set impl_version to 0. If only runtime
 	// implementation changes and behavior does not, then leave spec_version as
 	// is and increment impl_version.
-<<<<<<< HEAD
 	spec_version: 73107,
-=======
-	spec_version: 73106,
->>>>>>> 03192161
 	impl_version: 0,
 	apis: RUNTIME_API_VERSIONS,
 	transaction_version: 24,
