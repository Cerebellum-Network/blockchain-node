// This file is part of Substrate.

// Copyright (C) 2018-2022 Parity Technologies (UK) Ltd.
// SPDX-License-Identifier: GPL-3.0-or-later WITH Classpath-exception-2.0

// This program is free software: you can redistribute it and/or modify
// it under the terms of the GNU General Public License as published by
// the Free Software Foundation, either version 3 of the License, or
// (at your option) any later version.

// This program is distributed in the hope that it will be useful,
// but WITHOUT ANY WARRANTY; without even the implied warranty of
// MERCHANTABILITY or FITNESS FOR A PARTICULAR PURPOSE. See the
// GNU General Public License for more details.

// You should have received a copy of the GNU General Public License
// along with this program. If not, see <https://www.gnu.org/licenses/>.

//! The Substrate runtime. This can be compiled with `#[no_std]`, ready for Wasm.

#![cfg_attr(not(feature = "std"), no_std)]
// `construct_runtime!` does a lot of recursion and requires us to increase the limit to 256.
#![recursion_limit = "256"]

use codec::{Decode, Encode, MaxEncodedLen};
use ddc_primitives::traits::pallet::PalletVisitor;
use frame_election_provider_support::{onchain, BalancingConfig, SequentialPhragmen, VoteWeight};
use frame_support::{
	construct_runtime,
	dispatch::DispatchClass,
	pallet_prelude::Get,
	parameter_types,
	traits::{
		ConstBool, ConstU128, ConstU16, ConstU32, Currency, EitherOfDiverse, EqualPrivilegeOnly,
		Everything, Imbalance, InstanceFilter, KeyOwnerProofSystem, LockIdentifier, Nothing,
		OnUnbalanced, WithdrawReasons,
	},
	weights::{
		constants::{
			BlockExecutionWeight, ExtrinsicBaseWeight, RocksDbWeight, WEIGHT_REF_TIME_PER_SECOND,
		},
		ConstantMultiplier, IdentityFee, Weight,
	},
	PalletId, RuntimeDebug,
};
#[cfg(any(feature = "std", test))]
pub use frame_system::Call as SystemCall;
use frame_system::{
	limits::{BlockLength, BlockWeights},
	EnsureRoot,
};
pub use node_primitives::{AccountId, Signature};
use node_primitives::{AccountIndex, Balance, BlockNumber, Hash, Moment, Nonce};
#[cfg(any(feature = "std", test))]
pub use pallet_balances::Call as BalancesCall;
pub use pallet_chainbridge;
use pallet_contracts::Determinism;
pub use pallet_ddc_clusters;
pub use pallet_ddc_customers;
pub use pallet_ddc_nodes;
pub use pallet_ddc_payouts;
pub use pallet_ddc_staking;
use pallet_election_provider_multi_phase::SolutionAccuracyOf;
use pallet_grandpa::{
	fg_primitives, AuthorityId as GrandpaId, AuthorityList as GrandpaAuthorityList,
};
use pallet_im_online::sr25519::AuthorityId as ImOnlineId;
use pallet_session::historical::{self as pallet_session_historical};
#[cfg(any(feature = "std", test))]
pub use pallet_staking::StakerStatus;
#[cfg(any(feature = "std", test))]
pub use pallet_sudo::Call as SudoCall;
pub use pallet_transaction_payment::{CurrencyAdapter, Multiplier, TargetedFeeAdjustment};
use pallet_transaction_payment::{FeeDetails, RuntimeDispatchInfo};
use sp_api::impl_runtime_apis;
use sp_authority_discovery::AuthorityId as AuthorityDiscoveryId;
use sp_core::{crypto::KeyTypeId, OpaqueMetadata};
use sp_inherents::{CheckInherentsResult, InherentData};
use sp_io::hashing::blake2_128;
#[cfg(any(feature = "std", test))]
pub use sp_runtime::BuildStorage;
use sp_runtime::{
	create_runtime_str,
	curve::PiecewiseLinear,
	generic, impl_opaque_keys,
	traits::{
		self, AccountIdConversion, BlakeTwo256, Block as BlockT, Bounded, ConvertInto,
		Identity as IdentityConvert, NumberFor, OpaqueKeys, SaturatedConversion, StaticLookup,
	},
	transaction_validity::{TransactionPriority, TransactionSource, TransactionValidity},
	ApplyExtrinsicResult, FixedPointNumber, FixedU128, Perbill, Percent, Permill, Perquintill,
};
use sp_std::prelude::*;
#[cfg(any(feature = "std", test))]
use sp_version::NativeVersion;
use sp_version::RuntimeVersion;
use static_assertions::const_assert;

/// Implementations of some helper traits passed into runtime modules as associated types.
pub mod impls;
/// Constant values used within the runtime.
use cere_runtime_common::{
	constants::{currency::*, time::*},
	CurrencyToVote,
};
use impls::Author;
use sp_runtime::generic::Era;

/// Generated voter bag information.
mod voter_bags;

// Make the WASM binary available.
#[cfg(feature = "std")]
include!(concat!(env!("OUT_DIR"), "/wasm_binary.rs"));

/// Wasm binary unwrapped. If built with `SKIP_WASM_BUILD`, the function panics.
#[cfg(feature = "std")]
pub fn wasm_binary_unwrap() -> &'static [u8] {
	WASM_BINARY.expect(
		"Development wasm binary is not available. This means the client is built with \
		 `SKIP_WASM_BUILD` flag and it is only usable for production chains. Please rebuild with \
		 the flag disabled.",
	)
}

/// Runtime version.
#[sp_version::runtime_version]
pub const VERSION: RuntimeVersion = RuntimeVersion {
	spec_name: create_runtime_str!("node"),
	impl_name: create_runtime_str!("substrate-node"),
	authoring_version: 10,
	// Per convention: if the runtime behavior changes, increment spec_version
	// and set impl_version to 0. If only runtime
	// implementation changes and behavior does not, then leave spec_version as
	// is and increment impl_version.
<<<<<<< HEAD
	spec_version: 51100,
=======
	spec_version: 51200,
>>>>>>> 2428c09d
	impl_version: 0,
	apis: RUNTIME_API_VERSIONS,
	transaction_version: 15,
	state_version: 0,
};

/// The BABE epoch configuration at genesis.
pub const BABE_GENESIS_EPOCH_CONFIG: sp_consensus_babe::BabeEpochConfiguration =
	sp_consensus_babe::BabeEpochConfiguration {
		c: PRIMARY_PROBABILITY,
		allowed_slots: sp_consensus_babe::AllowedSlots::PrimaryAndSecondaryPlainSlots,
	};

/// Native version.
#[cfg(any(feature = "std", test))]
pub fn native_version() -> NativeVersion {
	NativeVersion { runtime_version: VERSION, can_author_with: Default::default() }
}

type NegativeImbalance = <Balances as Currency<AccountId>>::NegativeImbalance;

pub struct DealWithFees;
impl OnUnbalanced<NegativeImbalance> for DealWithFees {
	fn on_unbalanceds<B>(mut fees_then_tips: impl Iterator<Item = NegativeImbalance>) {
		if let Some(fees) = fees_then_tips.next() {
			// for fees, 50% to treasury, 50% to author
			let mut split = fees.ration(50, 50);
			if let Some(tips) = fees_then_tips.next() {
				// for tips, if any, 50% to treasury, 50% to author (though this can be anything)
				tips.ration_merge_into(50, 50, &mut split);
			}
			Treasury::on_unbalanced(split.0);
			Author::on_unbalanced(split.1);
		}
	}
}

/// We assume that ~10% of the block weight is consumed by `on_initialize` handlers.
/// This is used to limit the maximal weight of a single extrinsic.
const AVERAGE_ON_INITIALIZE_RATIO: Perbill = Perbill::from_percent(10);
/// We allow `Normal` extrinsics to fill up the block up to 75%, the rest can be used
/// by  Operational  extrinsics.
const NORMAL_DISPATCH_RATIO: Perbill = Perbill::from_percent(75);
/// We allow for 2 seconds of compute with a 6 second average block time, with maximum proof size.
const MAXIMUM_BLOCK_WEIGHT: Weight =
	Weight::from_parts(WEIGHT_REF_TIME_PER_SECOND.saturating_mul(2), u64::MAX);

parameter_types! {
	pub const BlockHashCount: BlockNumber = 2400;
	pub const Version: RuntimeVersion = VERSION;
	pub RuntimeBlockLength: BlockLength =
		BlockLength::max_with_normal_ratio(5 * 1024 * 1024, NORMAL_DISPATCH_RATIO);
	pub RuntimeBlockWeights: BlockWeights = BlockWeights::builder()
		.base_block(BlockExecutionWeight::get())
		.for_class(DispatchClass::all(), |weights| {
			weights.base_extrinsic = ExtrinsicBaseWeight::get();
		})
		.for_class(DispatchClass::Normal, |weights| {
			weights.max_total = Some(NORMAL_DISPATCH_RATIO * MAXIMUM_BLOCK_WEIGHT);
		})
		.for_class(DispatchClass::Operational, |weights| {
			weights.max_total = Some(MAXIMUM_BLOCK_WEIGHT);
			// Operational transactions have some extra reserved space, so that they
			// are included even if block reached `MAXIMUM_BLOCK_WEIGHT`.
			weights.reserved = Some(
				MAXIMUM_BLOCK_WEIGHT - NORMAL_DISPATCH_RATIO * MAXIMUM_BLOCK_WEIGHT
			);
		})
		.avg_block_initialization(AVERAGE_ON_INITIALIZE_RATIO)
		.build_or_panic();
	pub MaxCollectivesProposalWeight: Weight = Perbill::from_percent(50) * RuntimeBlockWeights::get().max_block;
}

const_assert!(NORMAL_DISPATCH_RATIO.deconstruct() >= AVERAGE_ON_INITIALIZE_RATIO.deconstruct());

impl frame_system::Config for Runtime {
	type BaseCallFilter = Everything;
	type BlockWeights = RuntimeBlockWeights;
	type BlockLength = RuntimeBlockLength;
	type DbWeight = RocksDbWeight;
	type RuntimeOrigin = RuntimeOrigin;
	type RuntimeCall = RuntimeCall;
	type Nonce = Nonce;
	type Hash = Hash;
	type Hashing = BlakeTwo256;
	type AccountId = AccountId;
	type Lookup = Indices;
	type Block = Block;
	type RuntimeEvent = RuntimeEvent;
	type BlockHashCount = BlockHashCount;
	type Version = Version;
	type PalletInfo = PalletInfo;
	type AccountData = pallet_balances::AccountData<Balance>;
	type OnNewAccount = ();
	type OnKilledAccount = ();
	type SystemWeightInfo = frame_system::weights::SubstrateWeight<Runtime>;
	type SS58Prefix = ConstU16<54>;
	type OnSetCode = ();
	type MaxConsumers = ConstU32<16>;
}

impl pallet_insecure_randomness_collective_flip::Config for Runtime {}

impl pallet_utility::Config for Runtime {
	type RuntimeEvent = RuntimeEvent;
	type RuntimeCall = RuntimeCall;
	type PalletsOrigin = OriginCaller;
	type WeightInfo = pallet_utility::weights::SubstrateWeight<Runtime>;
}

parameter_types! {
	// One storage item; key size is 32; value is size 4+4+16+32 bytes = 56 bytes.
	pub const DepositBase: Balance = deposit(1, 88);
	// Additional storage item size of 32 bytes.
	pub const DepositFactor: Balance = deposit(0, 32);
	pub const MaxSignatories: u32 = 100;
}

impl pallet_multisig::Config for Runtime {
	type RuntimeEvent = RuntimeEvent;
	type RuntimeCall = RuntimeCall;
	type Currency = Balances;
	type DepositBase = DepositBase;
	type DepositFactor = DepositFactor;
	type MaxSignatories = MaxSignatories;
	type WeightInfo = pallet_multisig::weights::SubstrateWeight<Runtime>;
}

parameter_types! {
	// One storage item; key size 32, value size 8; .
	pub const ProxyDepositBase: Balance = deposit(1, 8);
	// Additional storage item size of 33 bytes.
	pub const ProxyDepositFactor: Balance = deposit(0, 33);
	pub const AnnouncementDepositBase: Balance = deposit(1, 8);
	pub const AnnouncementDepositFactor: Balance = deposit(0, 66);
}

/// The type used to represent the kinds of proxying allowed.
#[derive(
	Copy,
	Clone,
	Eq,
	PartialEq,
	Ord,
	PartialOrd,
	Encode,
	Decode,
	RuntimeDebug,
	MaxEncodedLen,
	scale_info::TypeInfo,
)]
pub enum ProxyType {
	Any,
	NonTransfer,
	Governance,
	Staking,
}
impl Default for ProxyType {
	fn default() -> Self {
		Self::Any
	}
}
impl InstanceFilter<RuntimeCall> for ProxyType {
	fn filter(&self, c: &RuntimeCall) -> bool {
		match self {
			ProxyType::Any => true,
			ProxyType::NonTransfer => !matches!(
				c,
				RuntimeCall::Balances(..) |
					RuntimeCall::Vesting(pallet_vesting::Call::vested_transfer { .. }) |
					RuntimeCall::Indices(pallet_indices::Call::transfer { .. }) |
					RuntimeCall::NominationPools(..)
			),
			ProxyType::Governance => matches!(
				c,
				RuntimeCall::Democracy(..) |
					RuntimeCall::Council(..) |
					RuntimeCall::Society(..) |
					RuntimeCall::TechnicalCommittee(..) |
					RuntimeCall::Elections(..) |
					RuntimeCall::Treasury(..)
			),
			ProxyType::Staking => matches!(c, RuntimeCall::Staking(..)),
		}
	}
	fn is_superset(&self, o: &Self) -> bool {
		match (self, o) {
			(x, y) if x == y => true,
			(ProxyType::Any, _) => true,
			(_, ProxyType::Any) => false,
			(ProxyType::NonTransfer, _) => true,
			_ => false,
		}
	}
}

impl pallet_proxy::Config for Runtime {
	type RuntimeEvent = RuntimeEvent;
	type RuntimeCall = RuntimeCall;
	type Currency = Balances;
	type ProxyType = ProxyType;
	type ProxyDepositBase = ProxyDepositBase;
	type ProxyDepositFactor = ProxyDepositFactor;
	type MaxProxies = ConstU32<32>;
	type WeightInfo = pallet_proxy::weights::SubstrateWeight<Runtime>;
	type MaxPending = ConstU32<32>;
	type CallHasher = BlakeTwo256;
	type AnnouncementDepositBase = AnnouncementDepositBase;
	type AnnouncementDepositFactor = AnnouncementDepositFactor;
}

parameter_types! {
	pub const PreimageMaxSize: u32 = 4096 * 1024;
	pub const PreimageBaseDeposit: Balance = deposit(2, 64);
	pub const PreimageByteDeposit: Balance = deposit(0, 1);
}

impl pallet_preimage::Config for Runtime {
	type WeightInfo = pallet_preimage::weights::SubstrateWeight<Runtime>;
	type RuntimeEvent = RuntimeEvent;
	type Currency = Balances;
	type ManagerOrigin = EnsureRoot<AccountId>;
	type BaseDeposit = PreimageBaseDeposit;
	type ByteDeposit = PreimageByteDeposit;
}

parameter_types! {
	pub MaximumSchedulerWeight: Weight = Perbill::from_percent(80) *
		RuntimeBlockWeights::get().max_block;
}

impl pallet_scheduler::Config for Runtime {
	type RuntimeEvent = RuntimeEvent;
	type RuntimeOrigin = RuntimeOrigin;
	type PalletsOrigin = OriginCaller;
	type RuntimeCall = RuntimeCall;
	type MaximumWeight = MaximumSchedulerWeight;
	type ScheduleOrigin = EnsureRoot<AccountId>;
	type MaxScheduledPerBlock = ConstU32<512>;
	type WeightInfo = pallet_scheduler::weights::SubstrateWeight<Runtime>;
	type OriginPrivilegeCmp = EqualPrivilegeOnly;
	type Preimages = Preimage;
}

parameter_types! {
	// NOTE: Currently it is not possible to change the epoch duration after the chain has started.
	//       Attempting to do so will brick block production.
	pub const EpochDuration: u64 = EPOCH_DURATION_IN_SLOTS;
	pub const ExpectedBlockTime: Moment = MILLISECS_PER_BLOCK;
	pub const ReportLongevity: u64 =
		BondingDuration::get() as u64 * SessionsPerEra::get() as u64 * EpochDuration::get();
}

impl pallet_babe::Config for Runtime {
	type EpochDuration = EpochDuration;
	type ExpectedBlockTime = ExpectedBlockTime;
	type EpochChangeTrigger = pallet_babe::ExternalTrigger;
	type DisabledValidators = Session;

	type KeyOwnerProof =
		<Historical as KeyOwnerProofSystem<(KeyTypeId, pallet_babe::AuthorityId)>>::Proof;

	type EquivocationReportSystem =
		pallet_babe::EquivocationReportSystem<Self, Offences, Historical, ReportLongevity>;

	type WeightInfo = ();
	type MaxAuthorities = MaxAuthorities;
}

parameter_types! {
	pub const IndexDeposit: Balance = 10 * DOLLARS;
}

impl pallet_indices::Config for Runtime {
	type AccountIndex = AccountIndex;
	type Currency = Balances;
	type Deposit = IndexDeposit;
	type RuntimeEvent = RuntimeEvent;
	type WeightInfo = pallet_indices::weights::SubstrateWeight<Runtime>;
}

parameter_types! {
	pub const ExistentialDeposit: Balance = DOLLARS;
	// For weight estimation, we assume that the most locks on an individual account will be 50.
	// This number may need to be adjusted in the future if this assumption no longer holds true.
	pub const MaxLocks: u32 = 50;
	pub const MaxReserves: u32 = 50;
}

impl pallet_balances::Config for Runtime {
	type MaxLocks = MaxLocks;
	type MaxReserves = MaxReserves;
	type ReserveIdentifier = [u8; 8];
	type Balance = Balance;
	type DustRemoval = ();
	type RuntimeEvent = RuntimeEvent;
	type ExistentialDeposit = ExistentialDeposit;
	type AccountStore = frame_system::Pallet<Runtime>;
	type WeightInfo = pallet_balances::weights::SubstrateWeight<Runtime>;
	type FreezeIdentifier = ();
	type MaxFreezes = ();
	type RuntimeHoldReason = RuntimeHoldReason;
	type MaxHolds = ConstU32<0>;
}

parameter_types! {
	pub const TransactionByteFee: Balance = 10 * MILLICENTS;
	pub const OperationalFeeMultiplier: u8 = 5;
	pub const TargetBlockFullness: Perquintill = Perquintill::from_percent(25);
	pub AdjustmentVariable: Multiplier = Multiplier::saturating_from_rational(1, 100_000);
	pub MinimumMultiplier: Multiplier = Multiplier::saturating_from_rational(1, 1_000_000_000u128);
	pub MaximumMultiplier: Multiplier = Bounded::max_value();
}

impl pallet_transaction_payment::Config for Runtime {
	type RuntimeEvent = RuntimeEvent;
	type OnChargeTransaction = CurrencyAdapter<Balances, DealWithFees>;
	type OperationalFeeMultiplier = OperationalFeeMultiplier;
	type WeightToFee = IdentityFee<Balance>;
	type LengthToFee = ConstantMultiplier<Balance, TransactionByteFee>;
	type FeeMultiplierUpdate = TargetedFeeAdjustment<
		Self,
		TargetBlockFullness,
		AdjustmentVariable,
		MinimumMultiplier,
		MaximumMultiplier,
	>;
}

parameter_types! {
	pub const MinimumPeriod: Moment = SLOT_DURATION / 2;
}

impl pallet_timestamp::Config for Runtime {
	type Moment = Moment;
	type OnTimestampSet = Babe;
	type MinimumPeriod = MinimumPeriod;
	type WeightInfo = pallet_timestamp::weights::SubstrateWeight<Runtime>;
}

impl pallet_authorship::Config for Runtime {
	type FindAuthor = pallet_session::FindAccountFromAuthorIndex<Self, Babe>;
	type EventHandler = (Staking, ImOnline);
}

impl_opaque_keys! {
	pub struct SessionKeys {
		pub grandpa: Grandpa,
		pub babe: Babe,
		pub im_online: ImOnline,
		pub authority_discovery: AuthorityDiscovery,
	}
}

impl pallet_session::Config for Runtime {
	type RuntimeEvent = RuntimeEvent;
	type ValidatorId = <Self as frame_system::Config>::AccountId;
	type ValidatorIdOf = pallet_staking::StashOf<Self>;
	type ShouldEndSession = Babe;
	type NextSessionRotation = Babe;
	type SessionManager = pallet_session::historical::NoteHistoricalRoot<Self, Staking>;
	type SessionHandler = <SessionKeys as OpaqueKeys>::KeyTypeIdProviders;
	type Keys = SessionKeys;
	type WeightInfo = pallet_session::weights::SubstrateWeight<Runtime>;
}

impl pallet_session::historical::Config for Runtime {
	type FullIdentification = pallet_staking::Exposure<AccountId, Balance>;
	type FullIdentificationOf = pallet_staking::ExposureOf<Runtime>;
}

pallet_staking_reward_curve::build! {
	const REWARD_CURVE: PiecewiseLinear<'static> = curve!(
		min_inflation: 0_000_200,
		max_inflation: 0_100_000,
		ideal_stake: 0_200_000,
		falloff: 0_050_000,
		max_piece_count: 100,
		test_precision: 0_050_000,
	);
}

parameter_types! {
	pub const SessionsPerEra: sp_staking::SessionIndex = 6;
	pub const BondingDuration: sp_staking::EraIndex = 3;
	pub const SlashDeferDuration: sp_staking::EraIndex = 2;
	pub const RewardCurve: &'static PiecewiseLinear<'static> = &REWARD_CURVE;
	pub const MaxNominatorRewardedPerValidator: u32 = 256;
	pub const OffendingValidatorsThreshold: Perbill = Perbill::from_percent(17);
	pub OffchainRepeat: BlockNumber = 5;
}

pub struct StakingBenchmarkingConfig;
impl pallet_staking::BenchmarkingConfig for StakingBenchmarkingConfig {
	type MaxNominators = ConstU32<1000>;
	type MaxValidators = ConstU32<1000>;
}

type StakingAdminOrigin = EitherOfDiverse<
	EnsureRoot<AccountId>,
	pallet_collective::EnsureProportionAtLeast<AccountId, CouncilCollective, 3, 4>,
>;

impl pallet_staking::Config for Runtime {
	type MaxNominations = MaxNominations;
	type Currency = Balances;
	type CurrencyBalance = Balance;
	type UnixTime = Timestamp;
	type CurrencyToVote = CurrencyToVote;
	type RewardRemainder = Treasury;
	type RuntimeEvent = RuntimeEvent;
	type Slash = Treasury; // send the slashed funds to the treasury.
	type Reward = (); // rewards are minted from the void
	type SessionsPerEra = SessionsPerEra;
	type BondingDuration = BondingDuration;
	type SlashDeferDuration = SlashDeferDuration;
	type AdminOrigin = StakingAdminOrigin;
	type SessionInterface = Self;
	type EraPayout = pallet_staking::ConvertCurve<RewardCurve>;
	type NextNewSession = Session;
	type MaxNominatorRewardedPerValidator = MaxNominatorRewardedPerValidator;
	type OffendingValidatorsThreshold = OffendingValidatorsThreshold;
	type ElectionProvider = ElectionProviderMultiPhase;
	type GenesisElectionProvider = onchain::OnChainExecution<OnChainSeqPhragmen>;
	type VoterList = VoterList;
	type TargetList = pallet_staking::UseValidatorsMap<Self>;
	type MaxUnlockingChunks = ConstU32<32>;
	type HistoryDepth = frame_support::traits::ConstU32<84>;
	type EventListeners = NominationPools;
	type WeightInfo = pallet_staking::weights::SubstrateWeight<Runtime>;
	type BenchmarkingConfig = StakingBenchmarkingConfig;
}

impl pallet_fast_unstake::Config for Runtime {
	type RuntimeEvent = RuntimeEvent;
	type ControlOrigin = frame_system::EnsureRoot<AccountId>;
	type Deposit = ConstU128<{ DOLLARS }>;
	type Currency = Balances;
	type BatchSize = frame_support::traits::ConstU32<64>;
	type Staking = Staking;
	type MaxErasToCheckPerBlock = ConstU32<1>;
	#[cfg(feature = "runtime-benchmarks")]
	type MaxBackersPerValidator = MaxNominatorRewardedPerValidator;
	type WeightInfo = ();
}

parameter_types! {
	// phase durations. 1/4 of the last session for each.
	pub const SignedPhase: u32 = EPOCH_DURATION_IN_BLOCKS / 4;
	pub const UnsignedPhase: u32 = EPOCH_DURATION_IN_BLOCKS / 4;

	// signed config
	pub const SignedRewardBase: Balance = DOLLARS;
	pub const SignedDepositBase: Balance = DOLLARS;
	pub const SignedDepositByte: Balance = CENTS;

	pub BetterUnsignedThreshold: Perbill = Perbill::from_rational(1u32, 10_000);

	// miner configs
	pub const MultiPhaseUnsignedPriority: TransactionPriority = StakingUnsignedPriority::get() - 1u64;
	pub MinerMaxWeight: Weight = RuntimeBlockWeights::get()
		.get(DispatchClass::Normal)
		.max_extrinsic.expect("Normal extrinsics have a weight limit configured; qed")
		.saturating_sub(BlockExecutionWeight::get());
	// Solution can occupy 90% of normal block size
	pub MinerMaxLength: u32 = Perbill::from_rational(9u32, 10) *
		*RuntimeBlockLength::get()
		.max
		.get(DispatchClass::Normal);
	/// We take the top 10000 nominators as electing voters..
	pub const MaxElectingVoters: u32 = 10_000;
	/// ... and all of the validators as electable targets. Whilst this is the case, we cannot and
	/// shall not increase the size of the validator intentions.
	pub const MaxElectableTargets: u16 = u16::MAX;
	/// Setup election pallet to support maximum winners upto 1200. This will mean Staking Pallet
	/// cannot have active validators higher than this count.
	pub const MaxActiveValidators: u32 = 1200;
	pub MaxNominations: u32 = <NposSolution16 as frame_election_provider_support::NposSolution>::LIMIT as u32;
}

frame_election_provider_support::generate_solution_type!(
	#[compact]
	pub struct NposSolution16::<
		VoterIndex = u32,
		TargetIndex = u16,
		Accuracy = sp_runtime::PerU16,
		MaxVoters = MaxElectingVoters,
	>(16)
);

/// The numbers configured here could always be more than the the maximum limits of staking pallet
/// to ensure election snapshot will not run out of memory. For now, we set them to smaller values
/// since the staking is bounded and the weight pipeline takes hours for this single pallet.
pub struct ElectionProviderBenchmarkConfig;
impl pallet_election_provider_multi_phase::BenchmarkingConfig for ElectionProviderBenchmarkConfig {
	const VOTERS: [u32; 2] = [1000, 2000];
	const TARGETS: [u32; 2] = [500, 1000];
	const ACTIVE_VOTERS: [u32; 2] = [500, 800];
	const DESIRED_TARGETS: [u32; 2] = [200, 400];
	const SNAPSHOT_MAXIMUM_VOTERS: u32 = 1000;
	const MINER_MAXIMUM_VOTERS: u32 = 1000;
	const MAXIMUM_TARGETS: u32 = 300;
}

/// Maximum number of iterations for balancing that will be executed in the embedded OCW
/// miner of election provider multi phase.
pub const MINER_MAX_ITERATIONS: u32 = 10;

/// A source of random balance for NposSolver, which is meant to be run by the OCW election miner.
pub struct OffchainRandomBalancing;
impl Get<Option<BalancingConfig>> for OffchainRandomBalancing {
	fn get() -> Option<BalancingConfig> {
		use sp_runtime::traits::TrailingZeroInput;
		let iterations = match MINER_MAX_ITERATIONS {
			0 => 0,
			max => {
				let seed = sp_io::offchain::random_seed();
				let random = <u32>::decode(&mut TrailingZeroInput::new(&seed))
					.expect("input is padded with zeroes; qed") %
					max.saturating_add(1);
				random as usize
			},
		};

		let config = BalancingConfig { iterations, tolerance: 0 };
		Some(config)
	}
}

pub struct OnChainSeqPhragmen;
impl onchain::Config for OnChainSeqPhragmen {
	type System = Runtime;
	type Solver = SequentialPhragmen<
		AccountId,
		pallet_election_provider_multi_phase::SolutionAccuracyOf<Runtime>,
	>;
	type DataProvider = <Runtime as pallet_election_provider_multi_phase::Config>::DataProvider;
	type MaxWinners = MaxActiveValidators;
	type VotersBound = MaxElectingVoters;
	type TargetsBound = MaxElectableTargets;
	type WeightInfo = frame_election_provider_support::weights::SubstrateWeight<Runtime>;
}

impl pallet_election_provider_multi_phase::MinerConfig for Runtime {
	type AccountId = AccountId;
	type MaxLength = MinerMaxLength;
	type MaxWeight = MinerMaxWeight;
	type Solution = NposSolution16;
	type MaxVotesPerVoter = <
	<Self as pallet_election_provider_multi_phase::Config>::DataProvider
	as
	frame_election_provider_support::ElectionDataProvider
	>::MaxVotesPerVoter;
	type MaxWinners = MaxActiveValidators;

	// The unsigned submissions have to respect the weight of the submit_unsigned call, thus their
	// weight estimate function is wired to this call's weight.
	fn solution_weight(v: u32, t: u32, a: u32, d: u32) -> Weight {
		<
		<Self as pallet_election_provider_multi_phase::Config>::WeightInfo
		as
		pallet_election_provider_multi_phase::WeightInfo
		>::submit_unsigned(v, t, a, d)
	}
}

impl pallet_election_provider_multi_phase::Config for Runtime {
	type RuntimeEvent = RuntimeEvent;
	type Currency = Balances;
	type EstimateCallFee = TransactionPayment;
	type SignedPhase = SignedPhase;
	type UnsignedPhase = UnsignedPhase;
	type BetterUnsignedThreshold = BetterUnsignedThreshold;
	type BetterSignedThreshold = ();
	type OffchainRepeat = OffchainRepeat;
	type MinerTxPriority = MultiPhaseUnsignedPriority;
	type SignedMaxSubmissions = ConstU32<10>;
	type SignedRewardBase = SignedRewardBase;
	type SignedDepositBase = SignedDepositBase;
	type SignedDepositByte = SignedDepositByte;
	type SignedMaxRefunds = ConstU32<3>;
	type SignedDepositWeight = ();
	type SignedMaxWeight =
		<Self::MinerConfig as pallet_election_provider_multi_phase::MinerConfig>::MaxWeight;
	type MinerConfig = Self;
	type SlashHandler = (); // burn slashes
	type RewardHandler = (); // nothing to do upon rewards
	type DataProvider = Staking;
	type Fallback = onchain::OnChainExecution<OnChainSeqPhragmen>;
	type GovernanceFallback = onchain::OnChainExecution<OnChainSeqPhragmen>;
	type Solver = SequentialPhragmen<AccountId, SolutionAccuracyOf<Self>, OffchainRandomBalancing>;
	type ForceOrigin = EnsureRootOrHalfCouncil;
	type MaxElectableTargets = ConstU16<{ u16::MAX }>;
	type MaxElectingVoters = MaxElectingVoters;
	type BenchmarkingConfig = ElectionProviderBenchmarkConfig;
	type MaxWinners = MaxActiveValidators;
	type WeightInfo = pallet_election_provider_multi_phase::weights::SubstrateWeight<Self>;
}

parameter_types! {
	pub const BagThresholds: &'static [u64] = &voter_bags::THRESHOLDS;
}

type VoterBagsListInstance = pallet_bags_list::Instance1;
impl pallet_bags_list::Config<VoterBagsListInstance> for Runtime {
	type RuntimeEvent = RuntimeEvent;
	type ScoreProvider = Staking;
	type WeightInfo = pallet_bags_list::weights::SubstrateWeight<Runtime>;
	type BagThresholds = BagThresholds;
	type Score = VoteWeight;
}

parameter_types! {
	pub const LaunchPeriod: BlockNumber = 24 * 60 * MINUTES;
	pub const VotingPeriod: BlockNumber = 24 * 60 * MINUTES;
	pub const FastTrackVotingPeriod: BlockNumber = 3 * 60 * MINUTES;
	pub const MinimumDeposit: Balance = 50_000 * DOLLARS;
	pub const EnactmentPeriod: BlockNumber = 24 * 60 * MINUTES;
	pub const CooloffPeriod: BlockNumber = 7 * 24 * 60 * MINUTES;
	pub const MaxProposals: u32 = 100;
}

impl pallet_democracy::Config for Runtime {
	type RuntimeEvent = RuntimeEvent;
	type Currency = Balances;
	type EnactmentPeriod = EnactmentPeriod;
	type LaunchPeriod = LaunchPeriod;
	type VotingPeriod = VotingPeriod;
	type VoteLockingPeriod = EnactmentPeriod; // Same as EnactmentPeriod
	type MinimumDeposit = MinimumDeposit;
	/// A straight majority of the council can decide what their next motion is.
	type ExternalOrigin =
		pallet_collective::EnsureProportionAtLeast<AccountId, CouncilCollective, 1, 2>;
	/// A super-majority can have the next scheduled referendum be a straight majority-carries vote.
	type ExternalMajorityOrigin =
		pallet_collective::EnsureProportionAtLeast<AccountId, CouncilCollective, 3, 4>;
	/// A unanimous council can have the next scheduled referendum be a straight default-carries
	/// (NTB) vote.
	type ExternalDefaultOrigin =
		pallet_collective::EnsureProportionAtLeast<AccountId, CouncilCollective, 1, 1>;
	/// Two thirds of the technical committee can have an ExternalMajority/ExternalDefault vote
	/// be tabled immediately and with a shorter voting/enactment period.
	type FastTrackOrigin =
		pallet_collective::EnsureProportionAtLeast<AccountId, TechnicalCollective, 2, 3>;
	type InstantOrigin =
		pallet_collective::EnsureProportionAtLeast<AccountId, TechnicalCollective, 1, 1>;
	type InstantAllowed = frame_support::traits::ConstBool<true>;
	type FastTrackVotingPeriod = FastTrackVotingPeriod;
	// To cancel a proposal which has been passed, 2/3 of the council must agree to it.
	type CancellationOrigin =
		pallet_collective::EnsureProportionAtLeast<AccountId, CouncilCollective, 2, 3>;
	// To cancel a proposal before it has been passed, the technical committee must be unanimous or
	// Root must agree.
	type CancelProposalOrigin = EitherOfDiverse<
		EnsureRoot<AccountId>,
		pallet_collective::EnsureProportionAtLeast<AccountId, TechnicalCollective, 1, 1>,
	>;
	type BlacklistOrigin = EnsureRoot<AccountId>;
	// Any single technical committee member may veto a coming council proposal, however they can
	// only do it once and it lasts only for the cool-off period.
	type VetoOrigin = pallet_collective::EnsureMember<AccountId, TechnicalCollective>;
	type CooloffPeriod = CooloffPeriod;
	type Slash = Treasury;
	type Scheduler = Scheduler;
	type SubmitOrigin = frame_system::EnsureSigned<AccountId>;
	type PalletsOrigin = OriginCaller;
	type MaxVotes = ConstU32<100>;
	type WeightInfo = pallet_democracy::weights::SubstrateWeight<Runtime>;
	type MaxProposals = MaxProposals;
	type Preimages = Preimage;
	type MaxDeposits = ConstU32<100>;
	type MaxBlacklisted = ConstU32<100>;
}

parameter_types! {
	pub const CouncilMotionDuration: BlockNumber = 7 * DAYS;
	pub const CouncilMaxProposals: u32 = 100;
	pub const CouncilMaxMembers: u32 = 100;
}

type CouncilCollective = pallet_collective::Instance1;
impl pallet_collective::Config<CouncilCollective> for Runtime {
	type RuntimeOrigin = RuntimeOrigin;
	type Proposal = RuntimeCall;
	type RuntimeEvent = RuntimeEvent;
	type MotionDuration = CouncilMotionDuration;
	type MaxProposals = CouncilMaxProposals;
	type MaxMembers = CouncilMaxMembers;
	type SetMembersOrigin = EnsureRoot<AccountId>;
	type DefaultVote = pallet_collective::PrimeDefaultVote;
	type WeightInfo = pallet_collective::weights::SubstrateWeight<Runtime>;
	type MaxProposalWeight = MaxCollectivesProposalWeight;
}

parameter_types! {
	pub const CandidacyBond: Balance = 5_000_000 * DOLLARS;
	// 1 storage item created, key size is 32 bytes, value size is 16+16.
	pub const VotingBondBase: Balance = deposit(1, 64);
	pub const VotingBondFactor: Balance = DOLLARS;
	pub const TermDuration: BlockNumber = 182 * DAYS;
	pub const DesiredMembers: u32 = 13;
	pub const DesiredRunnersUp: u32 = 20;
	pub const ElectionsPhragmenPalletId: LockIdentifier = *b"phrelect";
	pub const MaxVoters: u32 = 10 * 1000;
	pub const MaxVotesPerVoter: u32 = 16;
	pub const MaxCandidates: u32 = 1000;
}

// Make sure that there are no more than `MaxMembers` members elected via elections-phragmen.
const_assert!(DesiredMembers::get() <= CouncilMaxMembers::get());

impl pallet_elections_phragmen::Config for Runtime {
	type RuntimeEvent = RuntimeEvent;
	type PalletId = ElectionsPhragmenPalletId;
	type Currency = Balances;
	type ChangeMembers = Council;
	// NOTE: this implies that council's genesis members cannot be set directly and must come from
	// this module.
	type InitializeMembers = Council;
	type CurrencyToVote = CurrencyToVote;
	type CandidacyBond = CandidacyBond;
	type VotingBondBase = VotingBondBase;
	type VotingBondFactor = VotingBondFactor;
	type LoserCandidate = ();
	type KickedMember = ();
	type DesiredMembers = DesiredMembers;
	type DesiredRunnersUp = DesiredRunnersUp;
	type TermDuration = TermDuration;
	type WeightInfo = pallet_elections_phragmen::weights::SubstrateWeight<Runtime>;
	type MaxVoters = MaxVoters;
	type MaxVotesPerVoter = MaxVotesPerVoter;
	type MaxCandidates = MaxCandidates;
}

parameter_types! {
	pub const TechnicalMotionDuration: BlockNumber = 5 * DAYS;
	pub const TechnicalMaxProposals: u32 = 100;
	pub const TechnicalMaxMembers: u32 = 100;
}

type TechnicalCollective = pallet_collective::Instance2;
impl pallet_collective::Config<TechnicalCollective> for Runtime {
	type RuntimeOrigin = RuntimeOrigin;
	type Proposal = RuntimeCall;
	type RuntimeEvent = RuntimeEvent;
	type MotionDuration = TechnicalMotionDuration;
	type MaxProposals = TechnicalMaxProposals;
	type MaxMembers = TechnicalMaxMembers;
	type SetMembersOrigin = EnsureRoot<AccountId>;
	type DefaultVote = pallet_collective::PrimeDefaultVote;
	type WeightInfo = pallet_collective::weights::SubstrateWeight<Runtime>;
	type MaxProposalWeight = MaxCollectivesProposalWeight;
}

type EnsureRootOrHalfCouncil = EitherOfDiverse<
	EnsureRoot<AccountId>,
	pallet_collective::EnsureProportionMoreThan<AccountId, CouncilCollective, 1, 2>,
>;
impl pallet_membership::Config<pallet_membership::Instance1> for Runtime {
	type RuntimeEvent = RuntimeEvent;
	type AddOrigin = EnsureRootOrHalfCouncil;
	type RemoveOrigin = EnsureRootOrHalfCouncil;
	type SwapOrigin = EnsureRootOrHalfCouncil;
	type ResetOrigin = EnsureRootOrHalfCouncil;
	type PrimeOrigin = EnsureRootOrHalfCouncil;
	type MembershipInitialized = TechnicalCommittee;
	type MembershipChanged = TechnicalCommittee;
	type MaxMembers = TechnicalMaxMembers;
	type WeightInfo = pallet_membership::weights::SubstrateWeight<Runtime>;
}

parameter_types! {
	pub const ProposalBond: Permill = Permill::from_percent(5);
	pub const ProposalBondMinimum: Balance = 50_000 * DOLLARS;
	pub const SpendPeriod: BlockNumber = DAYS;
<<<<<<< HEAD
	pub const Burn: Permill = Permill::from_parts(0);
=======
	pub const Burn: Permill = Permill::from_parts(580);
>>>>>>> 2428c09d
	pub const TipCountdown: BlockNumber = DAYS;
	pub const TipFindersFee: Percent = Percent::from_percent(20);
	pub const TipReportDepositBase: Balance = 50_000 * DOLLARS;
	pub const DataDepositPerByte: Balance = DOLLARS;
	pub const TreasuryPalletId: PalletId = PalletId(*b"py/trsry");
	pub const MaximumReasonLength: u32 = 16384;
	pub const MaxApprovals: u32 = 100;
}

impl pallet_treasury::Config for Runtime {
	type PalletId = TreasuryPalletId;
	type Currency = Balances;
	type ApproveOrigin = EitherOfDiverse<
		EnsureRoot<AccountId>,
		pallet_collective::EnsureProportionAtLeast<AccountId, CouncilCollective, 3, 5>,
	>;
	type RejectOrigin = EitherOfDiverse<
		EnsureRoot<AccountId>,
		pallet_collective::EnsureProportionMoreThan<AccountId, CouncilCollective, 1, 2>,
	>;
	type RuntimeEvent = RuntimeEvent;
	type OnSlash = ();
	type ProposalBond = ProposalBond;
	type ProposalBondMinimum = ProposalBondMinimum;
	type ProposalBondMaximum = ();
	type SpendPeriod = SpendPeriod;
	type Burn = Burn;
	type BurnDestination = ();
	type SpendFunds = Bounties;
	type WeightInfo = pallet_treasury::weights::SubstrateWeight<Runtime>;
	type MaxApprovals = MaxApprovals;
	type SpendOrigin = frame_support::traits::NeverEnsureOrigin<Balance>;
}

parameter_types! {
	pub const BountyCuratorDeposit: Permill = Permill::from_percent(50);
	pub const BountyValueMinimum: Balance = 10 * DOLLARS;
	pub const BountyDepositBase: Balance = 50_000 * DOLLARS;
	pub const CuratorDepositMultiplier: Permill = Permill::from_percent(50);
	pub const CuratorDepositMin: Balance = DOLLARS;
	pub const CuratorDepositMax: Balance = 100 * DOLLARS;
	pub const BountyDepositPayoutDelay: BlockNumber = 8 * DAYS;
	pub const BountyUpdatePeriod: BlockNumber = 90 * DAYS;
}

impl pallet_bounties::Config for Runtime {
	type RuntimeEvent = RuntimeEvent;
	type BountyDepositBase = BountyDepositBase;
	type BountyDepositPayoutDelay = BountyDepositPayoutDelay;
	type BountyUpdatePeriod = BountyUpdatePeriod;
	type CuratorDepositMultiplier = CuratorDepositMultiplier;
	type CuratorDepositMin = CuratorDepositMin;
	type CuratorDepositMax = CuratorDepositMax;
	type BountyValueMinimum = BountyValueMinimum;
	type DataDepositPerByte = DataDepositPerByte;
	type MaximumReasonLength = MaximumReasonLength;
	type WeightInfo = pallet_bounties::weights::SubstrateWeight<Runtime>;
	type ChildBountyManager = ChildBounties;
}

parameter_types! {
	pub const ChildBountyValueMinimum: Balance = DOLLARS;
}

impl pallet_child_bounties::Config for Runtime {
	type RuntimeEvent = RuntimeEvent;
	type MaxActiveChildBountyCount = ConstU32<5>;
	type ChildBountyValueMinimum = ChildBountyValueMinimum;
	type WeightInfo = pallet_child_bounties::weights::SubstrateWeight<Runtime>;
}

impl pallet_tips::Config for Runtime {
	type RuntimeEvent = RuntimeEvent;
	type DataDepositPerByte = DataDepositPerByte;
	type MaximumReasonLength = MaximumReasonLength;
	type Tippers = Elections;
	type TipCountdown = TipCountdown;
	type TipFindersFee = TipFindersFee;
	type TipReportDepositBase = TipReportDepositBase;
	type WeightInfo = pallet_tips::weights::SubstrateWeight<Runtime>;
}

parameter_types! {
	pub const DepositPerItem: Balance = deposit(1, 0);
	pub const DepositPerByte: Balance = deposit(0, 1);
	pub const DefaultDepositLimit: Balance = deposit(1024, 1024 * 1024);
	pub const MaxValueSize: u32 = 16 * 1024;
	// The lazy deletion runs inside on_initialize.
	pub DeletionWeightLimit: Weight = RuntimeBlockWeights::get()
		.per_class
		.get(DispatchClass::Normal)
		.max_total
		.unwrap_or(RuntimeBlockWeights::get().max_block);
	pub Schedule: pallet_contracts::Schedule<Runtime> = Default::default();
}

impl pallet_contracts::Config for Runtime {
	type Time = Timestamp;
	type Randomness = RandomnessCollectiveFlip;
	type Currency = Balances;
	type RuntimeEvent = RuntimeEvent;
	type RuntimeCall = RuntimeCall;
	/// The safest default is to allow no calls at all.
	///
	/// Runtimes should whitelist dispatchables that are allowed to be called from contracts
	/// and make sure they are stable. Dispatchables exposed to contracts are not allowed to
	/// change because that would break already deployed contracts. The `Call` structure itself
	/// is not allowed to change the indices of existing pallets, too.
	type CallFilter = Nothing;
	type DepositPerItem = DepositPerItem;
	type DepositPerByte = DepositPerByte;
	type DefaultDepositLimit = DefaultDepositLimit;
	type CallStack = [pallet_contracts::Frame<Self>; 5];
	type WeightPrice = pallet_transaction_payment::Pallet<Self>;
	type WeightInfo = pallet_contracts::weights::SubstrateWeight<Self>;
	type ChainExtension = ();
	type Schedule = Schedule;
	type AddressGenerator = pallet_contracts::DefaultAddressGenerator;
	type MaxCodeLen = ConstU32<{ 123 * 1024 }>;
	type MaxStorageKeyLen = ConstU32<128>;
	type UnsafeUnstableInterface = ConstBool<false>;
	type MaxDebugBufferLen = ConstU32<{ 2 * 1024 * 1024 }>;
	type Migrations = (
		pallet_contracts::migration::v9::Migration<Runtime>,
		pallet_contracts::migration::v10::Migration<Runtime>,
		pallet_contracts::migration::v11::Migration<Runtime>,
		pallet_contracts::migration::v12::Migration<Runtime>,
	);
}

impl pallet_sudo::Config for Runtime {
	type RuntimeEvent = RuntimeEvent;
	type RuntimeCall = RuntimeCall;
	type WeightInfo = pallet_sudo::weights::SubstrateWeight<Runtime>;
}

parameter_types! {
	pub const ImOnlineUnsignedPriority: TransactionPriority = TransactionPriority::max_value();
	/// We prioritize im-online heartbeats over election solution submission.
	pub const StakingUnsignedPriority: TransactionPriority = TransactionPriority::max_value() / 2;
	pub const MaxAuthorities: u32 = 100;
	pub const MaxKeys: u32 = 10_000;
	pub const MaxPeerInHeartbeats: u32 = 10_000;
}

impl<LocalCall> frame_system::offchain::CreateSignedTransaction<LocalCall> for Runtime
where
	RuntimeCall: From<LocalCall>,
{
	fn create_transaction<C: frame_system::offchain::AppCrypto<Self::Public, Self::Signature>>(
		call: RuntimeCall,
		public: <Signature as traits::Verify>::Signer,
		account: AccountId,
		nonce: Nonce,
	) -> Option<(RuntimeCall, <UncheckedExtrinsic as traits::Extrinsic>::SignaturePayload)> {
		let tip = 0;
		// take the biggest period possible.
		let period =
			BlockHashCount::get().checked_next_power_of_two().map(|c| c / 2).unwrap_or(2) as u64;
		let current_block = System::block_number()
			.saturated_into::<u64>()
			// The `System::block_number` is initialized with `n+1`,
			// so the actual block number is `n`.
			.saturating_sub(1);
		let era = Era::mortal(period, current_block);
		let extra = (
			frame_system::CheckNonZeroSender::<Runtime>::new(),
			frame_system::CheckSpecVersion::<Runtime>::new(),
			frame_system::CheckTxVersion::<Runtime>::new(),
			frame_system::CheckGenesis::<Runtime>::new(),
			frame_system::CheckEra::<Runtime>::from(era),
			frame_system::CheckNonce::<Runtime>::from(nonce),
			frame_system::CheckWeight::<Runtime>::new(),
			pallet_transaction_payment::ChargeTransactionPayment::<Runtime>::from(tip),
		);
		let raw_payload = SignedPayload::new(call, extra)
			.map_err(|e| {
				log::warn!("Unable to create signed payload: {:?}", e);
			})
			.ok()?;
		let signature = raw_payload.using_encoded(|payload| C::sign(payload, public))?;
		let address = Indices::unlookup(account);
		let (call, extra, _) = raw_payload.deconstruct();
		Some((call, (address, signature, extra)))
	}
}

impl frame_system::offchain::SigningTypes for Runtime {
	type Public = <Signature as traits::Verify>::Signer;
	type Signature = Signature;
}

impl<C> frame_system::offchain::SendTransactionTypes<C> for Runtime
where
	RuntimeCall: From<C>,
{
	type Extrinsic = UncheckedExtrinsic;
	type OverarchingCall = RuntimeCall;
}

impl pallet_im_online::Config for Runtime {
	type AuthorityId = ImOnlineId;
	type RuntimeEvent = RuntimeEvent;
	type NextSessionRotation = Babe;
	type ValidatorSet = Historical;
	type ReportUnresponsiveness = Offences;
	type UnsignedPriority = ImOnlineUnsignedPriority;
	type WeightInfo = pallet_im_online::weights::SubstrateWeight<Runtime>;
	type MaxKeys = MaxKeys;
	type MaxPeerInHeartbeats = MaxPeerInHeartbeats;
}

impl pallet_offences::Config for Runtime {
	type RuntimeEvent = RuntimeEvent;
	type IdentificationTuple = pallet_session::historical::IdentificationTuple<Self>;
	type OnOffenceHandler = Staking;
}

impl pallet_authority_discovery::Config for Runtime {
	type MaxAuthorities = MaxAuthorities;
}

parameter_types! {
	pub MaxSetIdSessionEntries: u32 = BondingDuration::get() * SessionsPerEra::get();
}

impl pallet_grandpa::Config for Runtime {
	type RuntimeEvent = RuntimeEvent;

	type KeyOwnerProof = <Historical as KeyOwnerProofSystem<(KeyTypeId, GrandpaId)>>::Proof;

	type EquivocationReportSystem =
		pallet_grandpa::EquivocationReportSystem<Self, Offences, Historical, ReportLongevity>;

	type WeightInfo = ();
	type MaxAuthorities = MaxAuthorities;
	type MaxSetIdSessionEntries = MaxSetIdSessionEntries;
}

parameter_types! {
	pub const BasicDeposit: Balance = 10 * DOLLARS;       // 258 bytes on-chain
	pub const FieldDeposit: Balance = 250 * CENTS;        // 66 bytes on-chain
	pub const SubAccountDeposit: Balance = 2 * DOLLARS;   // 53 bytes on-chain
	pub const MaxSubAccounts: u32 = 100;
	pub const MaxAdditionalFields: u32 = 100;
	pub const MaxRegistrars: u32 = 20;
}

impl pallet_identity::Config for Runtime {
	type RuntimeEvent = RuntimeEvent;
	type Currency = Balances;
	type BasicDeposit = BasicDeposit;
	type FieldDeposit = FieldDeposit;
	type SubAccountDeposit = SubAccountDeposit;
	type MaxSubAccounts = MaxSubAccounts;
	type MaxAdditionalFields = MaxAdditionalFields;
	type MaxRegistrars = MaxRegistrars;
	type Slashed = Treasury;
	type ForceOrigin = EnsureRootOrHalfCouncil;
	type RegistrarOrigin = EnsureRootOrHalfCouncil;
	type WeightInfo = pallet_identity::weights::SubstrateWeight<Runtime>;
}

parameter_types! {
	pub const ConfigDepositBase: Balance = 5 * DOLLARS;
	pub const FriendDepositFactor: Balance = 50 * CENTS;
	pub const MaxFriends: u16 = 9;
	pub const RecoveryDeposit: Balance = 5 * DOLLARS;
}

impl pallet_recovery::Config for Runtime {
	type RuntimeEvent = RuntimeEvent;
	type WeightInfo = pallet_recovery::weights::SubstrateWeight<Runtime>;
	type RuntimeCall = RuntimeCall;
	type Currency = Balances;
	type ConfigDepositBase = ConfigDepositBase;
	type FriendDepositFactor = FriendDepositFactor;
	type MaxFriends = MaxFriends;
	type RecoveryDeposit = RecoveryDeposit;
}

parameter_types! {
	pub const GraceStrikes: u32 = 10;
	pub const SocietyVotingPeriod: BlockNumber = 80 * HOURS;
	pub const ClaimPeriod: BlockNumber = 80 * HOURS;
	pub const PeriodSpend: Balance = 500 * DOLLARS;
	pub const MaxLockDuration: BlockNumber = 36 * 30 * DAYS;
	pub const ChallengePeriod: BlockNumber = 7 * DAYS;
	pub const MaxPayouts: u32 = 10;
	pub const MaxBids: u32 = 10;
	pub const SocietyPalletId: PalletId = PalletId(*b"py/socie");
}

impl pallet_society::Config for Runtime {
	type RuntimeEvent = RuntimeEvent;
	type PalletId = SocietyPalletId;
	type Currency = Balances;
	type Randomness = RandomnessCollectiveFlip;
	type PeriodSpend = PeriodSpend;
	type MaxLockDuration = MaxLockDuration;
	type FounderSetOrigin =
		pallet_collective::EnsureProportionMoreThan<AccountId, CouncilCollective, 1, 2>;
	type ChallengePeriod = ChallengePeriod;

	type GraceStrikes = GraceStrikes;
	type VotingPeriod = VotingPeriod;
	type ClaimPeriod = ClaimPeriod;
	type MaxPayouts = MaxPayouts;
	type MaxBids = MaxBids;
	type WeightInfo = pallet_society::weights::SubstrateWeight<Runtime>;
}

parameter_types! {
	pub const MinVestedTransfer: Balance = DOLLARS;
	pub UnvestedFundsAllowedWithdrawReasons: WithdrawReasons =
		WithdrawReasons::except(WithdrawReasons::TRANSFER | WithdrawReasons::RESERVE);
}

impl pallet_vesting::Config for Runtime {
	type RuntimeEvent = RuntimeEvent;
	type Currency = Balances;
	type BlockNumberToBalance = ConvertInto;
	type MinVestedTransfer = MinVestedTransfer;
	type WeightInfo = pallet_vesting::weights::SubstrateWeight<Runtime>;
	type UnvestedFundsAllowedWithdrawReasons = UnvestedFundsAllowedWithdrawReasons;
	// `VestingInfo` encode length is 36bytes. 28 schedules gets encoded as 1009 bytes, which is the
	// highest number of schedules that encodes less than 2^10.
	const MAX_VESTING_SCHEDULES: u32 = 28;
}

parameter_types! {
	pub const ChainId: u8 = 1;
	pub const ProposalLifetime: BlockNumber = 1000;
	pub BridgeAccountId: AccountId = AccountIdConversion::<AccountId>::into_account_truncating(&pallet_chainbridge::MODULE_ID);
}

/// Configure the send data pallet
impl pallet_chainbridge::Config for Runtime {
	type RuntimeEvent = RuntimeEvent;
	type AdminOrigin = frame_system::EnsureRoot<Self::AccountId>;
	type Proposal = RuntimeCall;
	type ChainIdentity = ChainId;
	type ProposalLifetime = ProposalLifetime;
	type BridgeAccountId = BridgeAccountId;
	type WeightInfo = pallet_chainbridge::weights::SubstrateWeight<Runtime>;
}

parameter_types! {
	pub HashId: pallet_chainbridge::ResourceId = pallet_chainbridge::derive_resource_id(1, &blake2_128(b"hash"));
	// Note: Chain ID is 0 indicating this is native to another chain
	pub NativeTokenId: pallet_chainbridge::ResourceId = pallet_chainbridge::derive_resource_id(0, &blake2_128(b"DAV"));

	pub NFTTokenId: pallet_chainbridge::ResourceId = pallet_chainbridge::derive_resource_id(1, &blake2_128(b"NFT"));
}

impl pallet_erc721::Config for Runtime {
	type RuntimeEvent = RuntimeEvent;
	type Identifier = NFTTokenId;
	type WeightInfo = pallet_erc721::weights::SubstrateWeight<Runtime>;
}

impl pallet_erc20::Config for Runtime {
	type RuntimeEvent = RuntimeEvent;
	type BridgeOrigin = pallet_chainbridge::EnsureBridge<Runtime>;
	type Currency = pallet_balances::Pallet<Runtime>;
	type HashId = HashId;
	type NativeTokenId = NativeTokenId;
	type Erc721Id = NFTTokenId;
	type WeightInfo = pallet_erc20::weights::SubstrateWeight<Runtime>;
}

parameter_types! {
	pub const PoolsPalletId: PalletId = PalletId(*b"py/nopls");
	// Allow pools that got slashed up to 90% to remain operational.
	pub const MaxPointsToBalance: u8 = 10;
}

impl pallet_nomination_pools::Config for Runtime {
	type RuntimeEvent = RuntimeEvent;
	type Currency = Balances;
	type RewardCounter = FixedU128;
	type BalanceToU256 = cere_runtime_common::BalanceToU256;
	type U256ToBalance = cere_runtime_common::U256ToBalance;
	type Staking = Staking;
	type PostUnbondingPoolsWindow = frame_support::traits::ConstU32<4>;
	type MaxMetadataLen = frame_support::traits::ConstU32<256>;
	// we use the same number of allowed unlocking chunks as with staking.
	type MaxUnbonding = <Self as pallet_staking::Config>::MaxUnlockingChunks;
	type PalletId = PoolsPalletId;
	type MaxPointsToBalance = MaxPointsToBalance;
	type WeightInfo = ();
}

pub struct InitiateNominationPools;
impl frame_support::traits::OnRuntimeUpgrade for InitiateNominationPools {
	fn on_runtime_upgrade() -> frame_support::weights::Weight {
		// we use one as an indicator if this has already been set.
		if pallet_nomination_pools::MaxPools::<Runtime>::get().is_none() {
			pallet_nomination_pools::MinJoinBond::<Runtime>::put(250 * DOLLARS);
			pallet_nomination_pools::MinCreateBond::<Runtime>::put(5000 * DOLLARS);

			// Initialize with limits for now.
			pallet_nomination_pools::MaxPools::<Runtime>::put(0);
			pallet_nomination_pools::MaxPoolMembersPerPool::<Runtime>::put(0);
			pallet_nomination_pools::MaxPoolMembers::<Runtime>::put(0);

			log::info!(target: "runtime::cere", "pools config initiated 🎉");
			<Runtime as frame_system::Config>::DbWeight::get().reads_writes(1, 5)
		} else {
			log::info!(target: "runtime::cere", "pools config already initiated 😏");
			<Runtime as frame_system::Config>::DbWeight::get().reads(1)
		}
	}
}

impl pallet_ddc_staking::Config for Runtime {
	type Currency = Balances;
	type RuntimeEvent = RuntimeEvent;
	type WeightInfo = pallet_ddc_staking::weights::SubstrateWeight<Runtime>;
	type ClusterVisitor = pallet_ddc_clusters::Pallet<Runtime>;
	type ClusterCreator = pallet_ddc_clusters::Pallet<Runtime>;
	type ClusterManager = pallet_ddc_clusters::Pallet<Runtime>;
	type NodeVisitor = pallet_ddc_nodes::Pallet<Runtime>;
	type NodeCreator = pallet_ddc_nodes::Pallet<Runtime>;
}

parameter_types! {
	pub const DdcCustomersPalletId: PalletId = PalletId(*b"accounts"); // DDC maintainer's stake
	pub const UnlockingDelay: BlockNumber = 100800_u32; // 1 hour * 24 * 7 = 7 days; (1 hour is 600 blocks)
}

impl pallet_ddc_customers::Config for Runtime {
	type UnlockingDelay = UnlockingDelay;
	type Currency = Balances;
	type PalletId = DdcCustomersPalletId;
	type RuntimeEvent = RuntimeEvent;
	type ClusterVisitor = pallet_ddc_clusters::Pallet<Runtime>;
	type ClusterCreator = pallet_ddc_clusters::Pallet<Runtime>;
	type WeightInfo = pallet_ddc_customers::weights::SubstrateWeight<Runtime>;
}

impl pallet_ddc_nodes::Config for Runtime {
	type RuntimeEvent = RuntimeEvent;
	type StakingVisitor = pallet_ddc_staking::Pallet<Runtime>;
	type WeightInfo = pallet_ddc_nodes::weights::SubstrateWeight<Runtime>;
}

impl pallet_ddc_clusters::Config for Runtime {
	type RuntimeEvent = RuntimeEvent;
	type NodeRepository = pallet_ddc_nodes::Pallet<Runtime>;
	type StakingVisitor = pallet_ddc_staking::Pallet<Runtime>;
	type StakerCreator = pallet_ddc_staking::Pallet<Runtime>;
	type Currency = Balances;
	type WeightInfo = pallet_ddc_clusters::weights::SubstrateWeight<Runtime>;
}

parameter_types! {
	pub const PayoutsPalletId: PalletId = PalletId(*b"payouts_");
}

pub struct TreasuryWrapper;
impl<T: frame_system::Config> PalletVisitor<T> for TreasuryWrapper {
	fn get_account_id() -> T::AccountId {
		TreasuryPalletId::get().into_account_truncating()
	}
}

impl pallet_ddc_payouts::Config for Runtime {
	type RuntimeEvent = RuntimeEvent;
	type PalletId = PayoutsPalletId;
	type Currency = Balances;
	type CustomerCharger = DdcCustomers;
	type CustomerDepositor = DdcCustomers;
	type ClusterVisitor = DdcClusters;
	type TreasuryVisitor = TreasuryWrapper;
	type NominatorsAndValidatorsList = pallet_staking::UseNominatorsAndValidatorsMap<Self>;
	type ClusterCreator = DdcClusters;
	type WeightInfo = pallet_ddc_payouts::weights::SubstrateWeight<Runtime>;
	type VoteScoreToU64 = IdentityConvert; // used for UseNominatorsAndValidatorsMap
}

construct_runtime!(
	pub struct Runtime
	{
		System: frame_system,
		Utility: pallet_utility,
		Babe: pallet_babe,
		Timestamp: pallet_timestamp,
		// Authorship must be before session in order to note author in the correct session and era
		// for im-online and staking.
		Authorship: pallet_authorship,
		Indices: pallet_indices,
		Balances: pallet_balances,
		TransactionPayment: pallet_transaction_payment,
		ElectionProviderMultiPhase: pallet_election_provider_multi_phase,
		Staking: pallet_staking,
		Session: pallet_session,
		Democracy: pallet_democracy,
		Council: pallet_collective::<Instance1>,
		TechnicalCommittee: pallet_collective::<Instance2>,
		Elections: pallet_elections_phragmen,
		TechnicalMembership: pallet_membership::<Instance1>,
		Grandpa: pallet_grandpa,
		Treasury: pallet_treasury,
		Contracts: pallet_contracts,
		Sudo: pallet_sudo,
		ImOnline: pallet_im_online,
		AuthorityDiscovery: pallet_authority_discovery,
		Offences: pallet_offences,
		Historical: pallet_session_historical::{Pallet},
		RandomnessCollectiveFlip: pallet_insecure_randomness_collective_flip,
		Identity: pallet_identity,
		Society: pallet_society,
		Recovery: pallet_recovery,
		Vesting: pallet_vesting,
		Preimage: pallet_preimage,
		Scheduler: pallet_scheduler,
		Proxy: pallet_proxy,
		Multisig: pallet_multisig,
		Bounties: pallet_bounties,
		Tips: pallet_tips,
		VoterList: pallet_bags_list::<Instance1>,
		ChildBounties: pallet_child_bounties,
		NominationPools: pallet_nomination_pools,
		FastUnstake: pallet_fast_unstake,
		ChainBridge: pallet_chainbridge::{Pallet, Call, Storage, Event<T>},
		Erc721: pallet_erc721::{Pallet, Call, Storage, Event<T>},
		Erc20: pallet_erc20::{Pallet, Call, Storage, Event<T>},
		DdcStaking: pallet_ddc_staking,
		DdcCustomers: pallet_ddc_customers,
		DdcNodes: pallet_ddc_nodes,
		DdcClusters: pallet_ddc_clusters,
		DdcPayouts: pallet_ddc_payouts
	}
);

/// The address format for describing accounts.
pub type Address = sp_runtime::MultiAddress<AccountId, AccountIndex>;
/// Block header type as expected by this runtime.
pub type Header = generic::Header<BlockNumber, BlakeTwo256>;
/// Block type as expected by this runtime.
pub type Block = generic::Block<Header, UncheckedExtrinsic>;
/// A Block signed with a Justification
pub type SignedBlock = generic::SignedBlock<Block>;
/// BlockId type as expected by this runtime.
pub type BlockId = generic::BlockId<Block>;
/// The SignedExtension to the basic transaction logic.
///
/// When you change this, you **MUST** modify [`sign`] in `bin/node/testing/src/keyring.rs`!
///
/// [`sign`]: <../../testing/src/keyring.rs.html>
pub type SignedExtra = (
	frame_system::CheckNonZeroSender<Runtime>,
	frame_system::CheckSpecVersion<Runtime>,
	frame_system::CheckTxVersion<Runtime>,
	frame_system::CheckGenesis<Runtime>,
	frame_system::CheckEra<Runtime>,
	frame_system::CheckNonce<Runtime>,
	frame_system::CheckWeight<Runtime>,
	pallet_transaction_payment::ChargeTransactionPayment<Runtime>,
);

pub struct StakingMigrationV11OldPallet;
impl Get<&'static str> for StakingMigrationV11OldPallet {
	fn get() -> &'static str {
		"VoterList"
	}
}

/// Unchecked extrinsic type as expected by this runtime.
pub type UncheckedExtrinsic =
	generic::UncheckedExtrinsic<Address, RuntimeCall, Signature, SignedExtra>;
/// The payload being signed in transactions.
pub type SignedPayload = generic::SignedPayload<RuntimeCall, SignedExtra>;
/// Extrinsic type that has already been checked.
pub type CheckedExtrinsic = generic::CheckedExtrinsic<AccountId, RuntimeCall, SignedExtra>;

/// Runtime migrations
type Migrations = (
	pallet_contracts::migration::Migration<Runtime>,
	pallet_im_online::migration::v1::Migration<Runtime>,
	pallet_democracy::migrations::v1::v1::Migration<Runtime>,
	pallet_fast_unstake::migrations::v1::MigrateToV1<Runtime>,
);

/// Executive: handles dispatch to the various modules.
pub type Executive = frame_executive::Executive<
	Runtime,
	Block,
	frame_system::ChainContext<Runtime>,
	Runtime,
	AllPalletsWithSystem,
	Migrations,
>;

type EventRecord = frame_system::EventRecord<
	<Runtime as frame_system::Config>::RuntimeEvent,
	<Runtime as frame_system::Config>::Hash,
>;

mod custom_migration {
	use frame_support::{traits::OnRuntimeUpgrade, weights::Weight};
	use sp_io::{hashing::twox_128, storage::clear_prefix};

	pub struct Upgrade;
	impl OnRuntimeUpgrade for Upgrade {
		fn on_runtime_upgrade() -> Weight {
			clear_prefix(&twox_128(b"DdcValidator"), None);
			Weight::from_parts(0, 0)
		}
	}
}

#[cfg(feature = "runtime-benchmarks")]
#[macro_use]
extern crate frame_benchmarking;

#[cfg(feature = "runtime-benchmarks")]
mod benches {
	define_benchmarks!(
		[frame_benchmarking, BaselineBench::<Runtime>]
		[pallet_babe, Babe]
		[pallet_bags_list, VoterList]
		[pallet_balances, Balances]
		[pallet_bounties, Bounties]
		[pallet_child_bounties, ChildBounties]
		[pallet_collective, Council]
		[pallet_contracts, Contracts]
		[pallet_democracy, Democracy]
		[pallet_election_provider_multi_phase, ElectionProviderMultiPhase]
		[pallet_election_provider_support_benchmarking, EPSBench::<Runtime>]
		[pallet_elections_phragmen, Elections]
		[pallet_fast_unstake, FastUnstake]
		[pallet_grandpa, Grandpa]
		[pallet_identity, Identity]
		[pallet_im_online, ImOnline]
		[pallet_indices, Indices]
		[pallet_membership, TechnicalMembership]
		[pallet_multisig, Multisig]
		[pallet_nomination_pools, NominationPoolsBench::<Runtime>]
		[pallet_offences, OffencesBench::<Runtime>]
		[pallet_proxy, Proxy]
		[pallet_preimage, Preimage]
		[pallet_scheduler, Scheduler]
		[pallet_session, SessionBench::<Runtime>]
		[pallet_staking, Staking]
		[pallet_ddc_customers, DdcCustomers]
		[pallet_ddc_clusters, DdcClusters]
		[pallet_ddc_staking, DdcStaking]
		[pallet_ddc_nodes, DdcNodes]
		[pallet_ddc_payouts, DdcPayouts]
		[frame_system, SystemBench::<Runtime>]
		[pallet_timestamp, Timestamp]
		[pallet_tips, Tips]
		[pallet_treasury, Treasury]
		[pallet_utility, Utility]
		[pallet_vesting, Vesting]
	);
}

impl_runtime_apis! {
	impl sp_api::Core<Block> for Runtime {
		fn version() -> RuntimeVersion {
			VERSION
		}

		fn execute_block(block: Block) {
			Executive::execute_block(block);
		}

		fn initialize_block(header: &<Block as BlockT>::Header) {
			Executive::initialize_block(header)
		}
	}

	impl sp_api::Metadata<Block> for Runtime {
		fn metadata() -> OpaqueMetadata {
			OpaqueMetadata::new(Runtime::metadata().into())
		}

		fn metadata_at_version(version: u32) -> Option<OpaqueMetadata> {
			Runtime::metadata_at_version(version)
		}

		fn metadata_versions() -> sp_std::vec::Vec<u32> {
			Runtime::metadata_versions()
		}
	}

	impl sp_block_builder::BlockBuilder<Block> for Runtime {
		fn apply_extrinsic(extrinsic: <Block as BlockT>::Extrinsic) -> ApplyExtrinsicResult {
			Executive::apply_extrinsic(extrinsic)
		}

		fn finalize_block() -> <Block as BlockT>::Header {
			Executive::finalize_block()
		}

		fn inherent_extrinsics(data: InherentData) -> Vec<<Block as BlockT>::Extrinsic> {
			data.create_extrinsics()
		}

		fn check_inherents(block: Block, data: InherentData) -> CheckInherentsResult {
			data.check_extrinsics(&block)
		}
	}

	impl sp_transaction_pool::runtime_api::TaggedTransactionQueue<Block> for Runtime {
		fn validate_transaction(
			source: TransactionSource,
			tx: <Block as BlockT>::Extrinsic,
			block_hash: <Block as BlockT>::Hash,
		) -> TransactionValidity {
			Executive::validate_transaction(source, tx, block_hash)
		}
	}

	impl sp_offchain::OffchainWorkerApi<Block> for Runtime {
		fn offchain_worker(header: &<Block as BlockT>::Header) {
			Executive::offchain_worker(header)
		}
	}

	impl fg_primitives::GrandpaApi<Block> for Runtime {
		fn grandpa_authorities() -> GrandpaAuthorityList {
			Grandpa::grandpa_authorities()
		}

		fn current_set_id() -> fg_primitives::SetId {
			Grandpa::current_set_id()
		}

		fn submit_report_equivocation_unsigned_extrinsic(
			equivocation_proof: fg_primitives::EquivocationProof<
				<Block as BlockT>::Hash,
				NumberFor<Block>,
			>,
			key_owner_proof: fg_primitives::OpaqueKeyOwnershipProof,
		) -> Option<()> {
			let key_owner_proof = key_owner_proof.decode()?;

			Grandpa::submit_unsigned_equivocation_report(
				equivocation_proof,
				key_owner_proof,
			)
		}

		fn generate_key_ownership_proof(
			_set_id: fg_primitives::SetId,
			authority_id: GrandpaId,
		) -> Option<fg_primitives::OpaqueKeyOwnershipProof> {
			use codec::Encode;

			Historical::prove((fg_primitives::KEY_TYPE, authority_id))
				.map(|p| p.encode())
				.map(fg_primitives::OpaqueKeyOwnershipProof::new)
		}
	}

	impl sp_consensus_babe::BabeApi<Block> for Runtime {
		fn configuration() -> sp_consensus_babe::BabeConfiguration {
			let epoch_config = Babe::epoch_config().unwrap_or(BABE_GENESIS_EPOCH_CONFIG);
			sp_consensus_babe::BabeConfiguration {
				slot_duration: Babe::slot_duration(),
				epoch_length: EpochDuration::get(),
				c: epoch_config.c,
				authorities: Babe::authorities().to_vec(),
				randomness: Babe::randomness(),
				allowed_slots: epoch_config.allowed_slots,
			}
		}

		fn current_epoch_start() -> sp_consensus_babe::Slot {
			Babe::current_epoch_start()
		}

		fn current_epoch() -> sp_consensus_babe::Epoch {
			Babe::current_epoch()
		}

		fn next_epoch() -> sp_consensus_babe::Epoch {
			Babe::next_epoch()
		}

		fn generate_key_ownership_proof(
			_slot: sp_consensus_babe::Slot,
			authority_id: sp_consensus_babe::AuthorityId,
		) -> Option<sp_consensus_babe::OpaqueKeyOwnershipProof> {
			use codec::Encode;

			Historical::prove((sp_consensus_babe::KEY_TYPE, authority_id))
				.map(|p| p.encode())
				.map(sp_consensus_babe::OpaqueKeyOwnershipProof::new)
		}

		fn submit_report_equivocation_unsigned_extrinsic(
			equivocation_proof: sp_consensus_babe::EquivocationProof<<Block as BlockT>::Header>,
			key_owner_proof: sp_consensus_babe::OpaqueKeyOwnershipProof,
		) -> Option<()> {
			let key_owner_proof = key_owner_proof.decode()?;

			Babe::submit_unsigned_equivocation_report(
				equivocation_proof,
				key_owner_proof,
			)
		}
	}

	impl sp_authority_discovery::AuthorityDiscoveryApi<Block> for Runtime {
		fn authorities() -> Vec<AuthorityDiscoveryId> {
			AuthorityDiscovery::authorities()
		}
	}

	impl frame_system_rpc_runtime_api::AccountNonceApi<Block, AccountId, Nonce> for Runtime {
		fn account_nonce(account: AccountId) -> Nonce {
			System::account_nonce(account)
		}
	}


	impl pallet_contracts::ContractsApi<Block, AccountId, Balance, BlockNumber, Hash, EventRecord> for Runtime
	{
		fn call(
			origin: AccountId,
			dest: AccountId,
			value: Balance,
			gas_limit: Option<Weight>,
			storage_deposit_limit: Option<Balance>,
			input_data: Vec<u8>,
		) -> pallet_contracts_primitives::ContractExecResult<Balance, EventRecord> {
			let gas_limit = gas_limit.unwrap_or(RuntimeBlockWeights::get().max_block);
			Contracts::bare_call(
				origin,
				dest,
				value,
				gas_limit,
				storage_deposit_limit,
				input_data,
				pallet_contracts::DebugInfo::Skip,
				pallet_contracts::CollectEvents::Skip,
				pallet_contracts::Determinism::Enforced,
			)
		}

		fn instantiate(
			origin: AccountId,
			value: Balance,
			gas_limit: Option<Weight>,
			storage_deposit_limit: Option<Balance>,
			code: pallet_contracts_primitives::Code<Hash>,
			data: Vec<u8>,
			salt: Vec<u8>,
		) -> pallet_contracts_primitives::ContractInstantiateResult<AccountId, Balance, EventRecord>
		{
			let gas_limit = gas_limit.unwrap_or(RuntimeBlockWeights::get().max_block);
			Contracts::bare_instantiate(
				origin,
				value,
				gas_limit,
				storage_deposit_limit,
				code,
				data,
				salt,
				pallet_contracts::DebugInfo::Skip,
				pallet_contracts::CollectEvents::Skip
			)
		}

		fn upload_code(
			origin: AccountId,
			code: Vec<u8>,
			storage_deposit_limit: Option<Balance>,
			determinism: Determinism
		) -> pallet_contracts_primitives::CodeUploadResult<Hash, Balance>
		{
			Contracts::bare_upload_code(origin, code, storage_deposit_limit, determinism)
		}

		fn get_storage(
			address: AccountId,
			key: Vec<u8>,
		) -> pallet_contracts_primitives::GetStorageResult {
			Contracts::get_storage(address, key)
		}
	}

	impl pallet_transaction_payment_rpc_runtime_api::TransactionPaymentApi<
		Block,
		Balance,
	> for Runtime {
		fn query_info(uxt: <Block as BlockT>::Extrinsic, len: u32) -> RuntimeDispatchInfo<Balance> {
			TransactionPayment::query_info(uxt, len)
		}
		fn query_fee_details(uxt: <Block as BlockT>::Extrinsic, len: u32) -> FeeDetails<Balance> {
			TransactionPayment::query_fee_details(uxt, len)
		}
		fn query_weight_to_fee(weight: Weight) -> Balance {
			TransactionPayment::weight_to_fee(weight)
		}
		fn query_length_to_fee(length: u32) -> Balance {
			TransactionPayment::length_to_fee(length)
		}
	}

	impl pallet_transaction_payment_rpc_runtime_api::TransactionPaymentCallApi<Block, Balance, RuntimeCall>
		for Runtime
	{
		fn query_call_info(call: RuntimeCall, len: u32) -> RuntimeDispatchInfo<Balance> {
			TransactionPayment::query_call_info(call, len)
		}
		fn query_call_fee_details(call: RuntimeCall, len: u32) -> FeeDetails<Balance> {
			TransactionPayment::query_call_fee_details(call, len)
		}
		fn query_weight_to_fee(weight: Weight) -> Balance {
			TransactionPayment::weight_to_fee(weight)
		}
		fn query_length_to_fee(length: u32) -> Balance {
			TransactionPayment::length_to_fee(length)
		}
	}

	impl sp_session::SessionKeys<Block> for Runtime {
		fn generate_session_keys(seed: Option<Vec<u8>>) -> Vec<u8> {
			SessionKeys::generate(seed)
		}

		fn decode_session_keys(
			encoded: Vec<u8>,
		) -> Option<Vec<(Vec<u8>, KeyTypeId)>> {
			SessionKeys::decode_into_raw_public_keys(&encoded)
		}
	}

	impl pallet_nomination_pools_runtime_api::NominationPoolsApi<
		Block,
		AccountId,
		Balance,
	> for Runtime {
		fn pending_rewards(member: AccountId) -> Balance {
			NominationPools::api_pending_rewards(member).unwrap_or_default()
		}

		fn points_to_balance(pool_id: pallet_nomination_pools::PoolId, points: Balance) -> Balance {
			NominationPools::api_points_to_balance(pool_id, points)
		}

		fn balance_to_points(pool_id: pallet_nomination_pools::PoolId, new_funds: Balance) -> Balance {
			NominationPools::api_balance_to_points(pool_id, new_funds)
		}
	}

	#[cfg(feature = "try-runtime")]
	impl frame_try_runtime::TryRuntime<Block> for Runtime {
		fn on_runtime_upgrade(checks: frame_try_runtime::UpgradeCheckSelect) -> (Weight, Weight) {
			log::info!("try-runtime::on_runtime_upgrade cere.");
			let weight = Executive::try_runtime_upgrade(checks).unwrap();
			(weight, RuntimeBlockWeights::get().max_block)
		}

		fn execute_block(
			block: Block,
			state_root_check: bool,
			signature_check: bool,
			select: frame_try_runtime::TryStateSelect,
		) -> Weight {
			// NOTE: intentional unwrap: we don't want to propagate the error backwards, and want to
			// have a backtrace here.
			Executive::try_execute_block(block, state_root_check, signature_check, select).unwrap()
		}
	}

	#[cfg(feature = "runtime-benchmarks")]
	impl frame_benchmarking::Benchmark<Block> for Runtime {
		fn benchmark_metadata(extra: bool) -> (
			Vec<frame_benchmarking::BenchmarkList>,
			Vec<frame_support::traits::StorageInfo>,
		) {
			use frame_benchmarking::{baseline, Benchmarking, BenchmarkList};
			use frame_support::traits::StorageInfoTrait;

			// Trying to add benchmarks directly to the Session Pallet caused cyclic dependency
			// issues. To get around that, we separated the Session benchmarks into its own crate,
			// which is why we need these two lines below.
			use pallet_session_benchmarking::Pallet as SessionBench;
			use pallet_offences_benchmarking::Pallet as OffencesBench;
			use pallet_election_provider_support_benchmarking::Pallet as EPSBench;
			use pallet_nomination_pools_benchmarking::Pallet as NominationPoolsBench;
			use frame_system_benchmarking::Pallet as SystemBench;
			use baseline::Pallet as BaselineBench;

			let mut list = Vec::<BenchmarkList>::new();
			list_benchmarks!(list, extra);

			let storage_info = AllPalletsWithSystem::storage_info();

			(list, storage_info)
		}

		fn dispatch_benchmark(
			config: frame_benchmarking::BenchmarkConfig
		) -> Result<Vec<frame_benchmarking::BenchmarkBatch>, sp_runtime::RuntimeString> {
			use frame_benchmarking::{baseline, Benchmarking, BenchmarkBatch,  TrackedStorageKey};

			// Trying to add benchmarks directly to the Session Pallet caused cyclic dependency
			// issues. To get around that, we separated the Session benchmarks into its own crate,
			// which is why we need these two lines below.
			use pallet_session_benchmarking::Pallet as SessionBench;
			use pallet_offences_benchmarking::Pallet as OffencesBench;
			use pallet_election_provider_support_benchmarking::Pallet as EPSBench;
			use pallet_nomination_pools_benchmarking::Pallet as NominationPoolsBench;
			use frame_system_benchmarking::Pallet as SystemBench;
			use baseline::Pallet as BaselineBench;

			impl pallet_session_benchmarking::Config for Runtime {}
			impl pallet_offences_benchmarking::Config for Runtime {}
			impl pallet_election_provider_support_benchmarking::Config for Runtime {}
			impl frame_system_benchmarking::Config for Runtime {}
			impl baseline::Config for Runtime {}
			impl pallet_nomination_pools_benchmarking::Config for Runtime {}

			let whitelist: Vec<TrackedStorageKey> = vec![
				// Block Number
				hex_literal::hex!("26aa394eea5630e07c48ae0c9558cef702a5c1b19ab7a04f536c519aca4983ac").to_vec().into(),
				// Total Issuance
				hex_literal::hex!("c2261276cc9d1f8598ea4b6a74b15c2f57c875e4cff74148e4628f264b974c80").to_vec().into(),
				// Execution Phase
				hex_literal::hex!("26aa394eea5630e07c48ae0c9558cef7ff553b5a9862a516939d82b3d3d8661a").to_vec().into(),
				// Event Count
				hex_literal::hex!("26aa394eea5630e07c48ae0c9558cef70a98fdbe9ce6c55837576c60c7af3850").to_vec().into(),
				// System Events
				hex_literal::hex!("26aa394eea5630e07c48ae0c9558cef780d41e5e16056765bc8461851072c9d7").to_vec().into(),
				// System BlockWeight
				hex_literal::hex!("26aa394eea5630e07c48ae0c9558cef734abf5cb34d6244378cddbf18e849d96").to_vec().into(),
				// Treasury Account
				hex_literal::hex!("26aa394eea5630e07c48ae0c9558cef7b99d880ec681799c0cf30e8886371da95ecffd7b6c0f78751baa9d281e0bfa3a6d6f646c70792f74727372790000000000000000000000000000000000000000").to_vec().into(),
			];

			let mut batches = Vec::<BenchmarkBatch>::new();
			let params = (&config, &whitelist);
			add_benchmarks!(params, batches);

			Ok(batches)
		}
	}
}

#[cfg(test)]
mod tests {
	use frame_election_provider_support::NposSolution;
	use frame_system::offchain::CreateSignedTransaction;
	use sp_runtime::UpperOf;

	use super::*;

	#[test]
	fn validate_transaction_submitter_bounds() {
		fn is_submit_signed_transaction<T>()
		where
			T: CreateSignedTransaction<RuntimeCall>,
		{
		}

		is_submit_signed_transaction::<Runtime>();
	}

	#[test]
	fn perbill_as_onchain_accuracy() {
		type OnChainAccuracy =
		<<Runtime as pallet_election_provider_multi_phase::MinerConfig>::Solution as NposSolution>::Accuracy;
		let maximum_chain_accuracy: Vec<UpperOf<OnChainAccuracy>> = (0..MaxNominations::get())
			.map(|_| <UpperOf<OnChainAccuracy>>::from(OnChainAccuracy::one().deconstruct()))
			.collect();
		let _: UpperOf<OnChainAccuracy> =
			maximum_chain_accuracy.iter().fold(0, |acc, x| acc.checked_add(*x).unwrap());
	}

	#[test]
	fn call_size() {
		let size = core::mem::size_of::<RuntimeCall>();
		assert!(
			size <= 256,
			"size of RuntimeCall {} is more than 256 bytes: some calls have too big arguments, use Box to reduce the
			size of RuntimeCall.
			If the limit is too strong, maybe consider increase the limit to 300.",
			size,
		);
	}
}<|MERGE_RESOLUTION|>--- conflicted
+++ resolved
@@ -133,11 +133,7 @@
 	// and set impl_version to 0. If only runtime
 	// implementation changes and behavior does not, then leave spec_version as
 	// is and increment impl_version.
-<<<<<<< HEAD
-	spec_version: 51100,
-=======
 	spec_version: 51200,
->>>>>>> 2428c09d
 	impl_version: 0,
 	apis: RUNTIME_API_VERSIONS,
 	transaction_version: 15,
@@ -913,11 +909,7 @@
 	pub const ProposalBond: Permill = Permill::from_percent(5);
 	pub const ProposalBondMinimum: Balance = 50_000 * DOLLARS;
 	pub const SpendPeriod: BlockNumber = DAYS;
-<<<<<<< HEAD
-	pub const Burn: Permill = Permill::from_parts(0);
-=======
 	pub const Burn: Permill = Permill::from_parts(580);
->>>>>>> 2428c09d
 	pub const TipCountdown: BlockNumber = DAYS;
 	pub const TipFindersFee: Percent = Percent::from_percent(20);
 	pub const TipReportDepositBase: Balance = 50_000 * DOLLARS;
