// This file is part of Substrate.

// Copyright (C) 2018-2022 Parity Technologies (UK) Ltd.
// SPDX-License-Identifier: GPL-3.0-or-later WITH Classpath-exception-2.0

// This program is free software: you can redistribute it and/or modify
// it under the terms of the GNU General Public License as published by
// the Free Software Foundation, either version 3 of the License, or
// (at your option) any later version.

// This program is distributed in the hope that it will be useful,
// but WITHOUT ANY WARRANTY; without even the implied warranty of
// MERCHANTABILITY or FITNESS FOR A PARTICULAR PURPOSE. See the
// GNU General Public License for more details.

// You should have received a copy of the GNU General Public License
// along with this program. If not, see <https://www.gnu.org/licenses/>.

//! The Substrate runtime. This can be compiled with `#[no_std]`, ready for Wasm.

#![cfg_attr(not(feature = "std"), no_std)]
// `construct_runtime!` does a lot of recursion and requires us to increase the limit to 256.
#![recursion_limit = "256"]

use codec::{Decode, Encode, MaxEncodedLen};
use ddc_primitives::traits::pallet::PalletVisitor;
use frame_election_provider_support::{onchain, BalancingConfig, SequentialPhragmen, VoteWeight};
use frame_support::{
	construct_runtime,
	dispatch::DispatchClass,
	pallet_prelude::{Get, StorageVersion},
	parameter_types,
	traits::{
		ConstBool, ConstU128, ConstU16, ConstU32, Currency, EitherOfDiverse, EqualPrivilegeOnly,
		Everything, GetStorageVersion, Imbalance, InstanceFilter, KeyOwnerProofSystem,
		LockIdentifier, Nothing, OnRuntimeUpgrade, OnUnbalanced, WithdrawReasons,
	},
	weights::{
		constants::{
			BlockExecutionWeight, ExtrinsicBaseWeight, RocksDbWeight, WEIGHT_REF_TIME_PER_SECOND,
		},
		ConstantMultiplier, IdentityFee, Weight,
	},
	PalletId, RuntimeDebug,
};
#[cfg(any(feature = "std", test))]
pub use frame_system::Call as SystemCall;
use frame_system::{
	limits::{BlockLength, BlockWeights},
	EnsureRoot,
};
pub use node_primitives::{AccountId, Signature};
use node_primitives::{AccountIndex, Balance, BlockNumber, Hash, Moment, Nonce};
#[cfg(any(feature = "std", test))]
pub use pallet_balances::Call as BalancesCall;
pub use pallet_chainbridge;
use pallet_contracts::Determinism;
pub use pallet_ddc_clusters;
pub use pallet_ddc_customers;
pub use pallet_ddc_nodes;
pub use pallet_ddc_payouts;
pub use pallet_ddc_staking;
use pallet_election_provider_multi_phase::SolutionAccuracyOf;
use pallet_grandpa::{
	fg_primitives, AuthorityId as GrandpaId, AuthorityList as GrandpaAuthorityList,
};
use pallet_im_online::sr25519::AuthorityId as ImOnlineId;
use pallet_session::historical::{self as pallet_session_historical};
#[cfg(any(feature = "std", test))]
pub use pallet_staking::StakerStatus;
#[cfg(any(feature = "std", test))]
pub use pallet_sudo::Call as SudoCall;
pub use pallet_transaction_payment::{CurrencyAdapter, Multiplier, TargetedFeeAdjustment};
use pallet_transaction_payment::{FeeDetails, RuntimeDispatchInfo};
use sp_api::impl_runtime_apis;
use sp_authority_discovery::AuthorityId as AuthorityDiscoveryId;
use sp_core::{crypto::KeyTypeId, OpaqueMetadata};
use sp_inherents::{CheckInherentsResult, InherentData};
use sp_io::hashing::blake2_128;
#[cfg(any(feature = "std", test))]
pub use sp_runtime::BuildStorage;
use sp_runtime::{
	create_runtime_str,
	curve::PiecewiseLinear,
	generic, impl_opaque_keys,
	traits::{
		self, AccountIdConversion, BlakeTwo256, Block as BlockT, Bounded, ConvertInto,
		Identity as IdentityConvert, NumberFor, OpaqueKeys, SaturatedConversion, StaticLookup,
	},
	transaction_validity::{TransactionPriority, TransactionSource, TransactionValidity},
	ApplyExtrinsicResult, FixedPointNumber, FixedU128, Perbill, Percent, Permill, Perquintill,
};
use sp_std::prelude::*;
#[cfg(any(feature = "std", test))]
use sp_version::NativeVersion;
use sp_version::RuntimeVersion;
use static_assertions::const_assert;

/// Implementations of some helper traits passed into runtime modules as associated types.
pub mod impls;
/// Constant values used within the runtime.
use cere_runtime_common::{
	constants::{currency::*, time::*},
	CurrencyToVote,
};
use impls::Author;
use sp_runtime::generic::Era;

/// Generated voter bag information.
mod voter_bags;

// Make the WASM binary available.
#[cfg(feature = "std")]
include!(concat!(env!("OUT_DIR"), "/wasm_binary.rs"));

/// Wasm binary unwrapped. If built with `SKIP_WASM_BUILD`, the function panics.
#[cfg(feature = "std")]
pub fn wasm_binary_unwrap() -> &'static [u8] {
	WASM_BINARY.expect(
		"Development wasm binary is not available. This means the client is built with \
		 `SKIP_WASM_BUILD` flag and it is only usable for production chains. Please rebuild with \
		 the flag disabled.",
	)
}

/// Runtime version.
#[sp_version::runtime_version]
pub const VERSION: RuntimeVersion = RuntimeVersion {
	spec_name: create_runtime_str!("node"),
	impl_name: create_runtime_str!("substrate-node"),
	authoring_version: 10,
	// Per convention: if the runtime behavior changes, increment spec_version
	// and set impl_version to 0. If only runtime
	// implementation changes and behavior does not, then leave spec_version as
	// is and increment impl_version.
	spec_version: 50000,
	impl_version: 0,
	apis: RUNTIME_API_VERSIONS,
	transaction_version: 15,
	state_version: 0,
};

/// The BABE epoch configuration at genesis.
pub const BABE_GENESIS_EPOCH_CONFIG: sp_consensus_babe::BabeEpochConfiguration =
	sp_consensus_babe::BabeEpochConfiguration {
		c: PRIMARY_PROBABILITY,
		allowed_slots: sp_consensus_babe::AllowedSlots::PrimaryAndSecondaryPlainSlots,
	};

/// Native version.
#[cfg(any(feature = "std", test))]
pub fn native_version() -> NativeVersion {
	NativeVersion { runtime_version: VERSION, can_author_with: Default::default() }
}

type NegativeImbalance = <Balances as Currency<AccountId>>::NegativeImbalance;

pub struct DealWithFees;
impl OnUnbalanced<NegativeImbalance> for DealWithFees {
	fn on_unbalanceds<B>(mut fees_then_tips: impl Iterator<Item = NegativeImbalance>) {
		if let Some(fees) = fees_then_tips.next() {
			// for fees, 50% to treasury, 50% to author
			let mut split = fees.ration(50, 50);
			if let Some(tips) = fees_then_tips.next() {
				// for tips, if any, 50% to treasury, 50% to author (though this can be anything)
				tips.ration_merge_into(50, 50, &mut split);
			}
			Treasury::on_unbalanced(split.0);
			Author::on_unbalanced(split.1);
		}
	}
}

/// We assume that ~10% of the block weight is consumed by `on_initialize` handlers.
/// This is used to limit the maximal weight of a single extrinsic.
const AVERAGE_ON_INITIALIZE_RATIO: Perbill = Perbill::from_percent(10);
/// We allow `Normal` extrinsics to fill up the block up to 75%, the rest can be used
/// by  Operational  extrinsics.
const NORMAL_DISPATCH_RATIO: Perbill = Perbill::from_percent(75);
/// We allow for 2 seconds of compute with a 6 second average block time, with maximum proof size.
const MAXIMUM_BLOCK_WEIGHT: Weight =
	Weight::from_parts(WEIGHT_REF_TIME_PER_SECOND.saturating_mul(2), u64::MAX);

parameter_types! {
	pub const BlockHashCount: BlockNumber = 2400;
	pub const Version: RuntimeVersion = VERSION;
	pub RuntimeBlockLength: BlockLength =
		BlockLength::max_with_normal_ratio(5 * 1024 * 1024, NORMAL_DISPATCH_RATIO);
	pub RuntimeBlockWeights: BlockWeights = BlockWeights::builder()
		.base_block(BlockExecutionWeight::get())
		.for_class(DispatchClass::all(), |weights| {
			weights.base_extrinsic = ExtrinsicBaseWeight::get();
		})
		.for_class(DispatchClass::Normal, |weights| {
			weights.max_total = Some(NORMAL_DISPATCH_RATIO * MAXIMUM_BLOCK_WEIGHT);
		})
		.for_class(DispatchClass::Operational, |weights| {
			weights.max_total = Some(MAXIMUM_BLOCK_WEIGHT);
			// Operational transactions have some extra reserved space, so that they
			// are included even if block reached `MAXIMUM_BLOCK_WEIGHT`.
			weights.reserved = Some(
				MAXIMUM_BLOCK_WEIGHT - NORMAL_DISPATCH_RATIO * MAXIMUM_BLOCK_WEIGHT
			);
		})
		.avg_block_initialization(AVERAGE_ON_INITIALIZE_RATIO)
		.build_or_panic();
	pub MaxCollectivesProposalWeight: Weight = Perbill::from_percent(50) * RuntimeBlockWeights::get().max_block;
}

const_assert!(NORMAL_DISPATCH_RATIO.deconstruct() >= AVERAGE_ON_INITIALIZE_RATIO.deconstruct());

impl frame_system::Config for Runtime {
	type BaseCallFilter = Everything;
	type BlockWeights = RuntimeBlockWeights;
	type BlockLength = RuntimeBlockLength;
	type DbWeight = RocksDbWeight;
	type RuntimeOrigin = RuntimeOrigin;
	type RuntimeCall = RuntimeCall;
	type Nonce = Nonce;
	type Hash = Hash;
	type Hashing = BlakeTwo256;
	type AccountId = AccountId;
	type Lookup = Indices;
	type Block = Block;
	type RuntimeEvent = RuntimeEvent;
	type BlockHashCount = BlockHashCount;
	type Version = Version;
	type PalletInfo = PalletInfo;
	type AccountData = pallet_balances::AccountData<Balance>;
	type OnNewAccount = ();
	type OnKilledAccount = ();
	type SystemWeightInfo = frame_system::weights::SubstrateWeight<Runtime>;
	type SS58Prefix = ConstU16<54>;
	type OnSetCode = ();
	type MaxConsumers = ConstU32<16>;
}

impl pallet_insecure_randomness_collective_flip::Config for Runtime {}

impl pallet_utility::Config for Runtime {
	type RuntimeEvent = RuntimeEvent;
	type RuntimeCall = RuntimeCall;
	type PalletsOrigin = OriginCaller;
	type WeightInfo = pallet_utility::weights::SubstrateWeight<Runtime>;
}

parameter_types! {
	// One storage item; key size is 32; value is size 4+4+16+32 bytes = 56 bytes.
	pub const DepositBase: Balance = deposit(1, 88);
	// Additional storage item size of 32 bytes.
	pub const DepositFactor: Balance = deposit(0, 32);
	pub const MaxSignatories: u32 = 100;
}

impl pallet_multisig::Config for Runtime {
	type RuntimeEvent = RuntimeEvent;
	type RuntimeCall = RuntimeCall;
	type Currency = Balances;
	type DepositBase = DepositBase;
	type DepositFactor = DepositFactor;
	type MaxSignatories = MaxSignatories;
	type WeightInfo = pallet_multisig::weights::SubstrateWeight<Runtime>;
}

parameter_types! {
	// One storage item; key size 32, value size 8; .
	pub const ProxyDepositBase: Balance = deposit(1, 8);
	// Additional storage item size of 33 bytes.
	pub const ProxyDepositFactor: Balance = deposit(0, 33);
	pub const AnnouncementDepositBase: Balance = deposit(1, 8);
	pub const AnnouncementDepositFactor: Balance = deposit(0, 66);
}

/// The type used to represent the kinds of proxying allowed.
#[derive(
	Copy,
	Clone,
	Eq,
	PartialEq,
	Ord,
	PartialOrd,
	Encode,
	Decode,
	RuntimeDebug,
	MaxEncodedLen,
	scale_info::TypeInfo,
)]
pub enum ProxyType {
	Any,
	NonTransfer,
	Governance,
	Staking,
}
impl Default for ProxyType {
	fn default() -> Self {
		Self::Any
	}
}
impl InstanceFilter<RuntimeCall> for ProxyType {
	fn filter(&self, c: &RuntimeCall) -> bool {
		match self {
			ProxyType::Any => true,
			ProxyType::NonTransfer => !matches!(
				c,
				RuntimeCall::Balances(..) |
					RuntimeCall::Vesting(pallet_vesting::Call::vested_transfer { .. }) |
					RuntimeCall::Indices(pallet_indices::Call::transfer { .. }) |
					RuntimeCall::NominationPools(..)
			),
			ProxyType::Governance => matches!(
				c,
				RuntimeCall::Democracy(..) |
					RuntimeCall::Council(..) |
					RuntimeCall::TechnicalCommittee(..) |
					RuntimeCall::Elections(..) |
					RuntimeCall::Treasury(..)
			),
			ProxyType::Staking => matches!(c, RuntimeCall::Staking(..)),
		}
	}
	fn is_superset(&self, o: &Self) -> bool {
		match (self, o) {
			(x, y) if x == y => true,
			(ProxyType::Any, _) => true,
			(_, ProxyType::Any) => false,
			(ProxyType::NonTransfer, _) => true,
			_ => false,
		}
	}
}

impl pallet_proxy::Config for Runtime {
	type RuntimeEvent = RuntimeEvent;
	type RuntimeCall = RuntimeCall;
	type Currency = Balances;
	type ProxyType = ProxyType;
	type ProxyDepositBase = ProxyDepositBase;
	type ProxyDepositFactor = ProxyDepositFactor;
	type MaxProxies = ConstU32<32>;
	type WeightInfo = pallet_proxy::weights::SubstrateWeight<Runtime>;
	type MaxPending = ConstU32<32>;
	type CallHasher = BlakeTwo256;
	type AnnouncementDepositBase = AnnouncementDepositBase;
	type AnnouncementDepositFactor = AnnouncementDepositFactor;
}

parameter_types! {
	pub const PreimageMaxSize: u32 = 4096 * 1024;
	pub const PreimageBaseDeposit: Balance = deposit(2, 64);
	pub const PreimageByteDeposit: Balance = deposit(0, 1);
}

impl pallet_preimage::Config for Runtime {
	type WeightInfo = pallet_preimage::weights::SubstrateWeight<Runtime>;
	type RuntimeEvent = RuntimeEvent;
	type Currency = Balances;
	type ManagerOrigin = EnsureRoot<AccountId>;
	type BaseDeposit = PreimageBaseDeposit;
	type ByteDeposit = PreimageByteDeposit;
}

parameter_types! {
	pub MaximumSchedulerWeight: Weight = Perbill::from_percent(80) *
		RuntimeBlockWeights::get().max_block;
}

impl pallet_scheduler::Config for Runtime {
	type RuntimeEvent = RuntimeEvent;
	type RuntimeOrigin = RuntimeOrigin;
	type PalletsOrigin = OriginCaller;
	type RuntimeCall = RuntimeCall;
	type MaximumWeight = MaximumSchedulerWeight;
	type ScheduleOrigin = EnsureRoot<AccountId>;
	type MaxScheduledPerBlock = ConstU32<512>;
	type WeightInfo = pallet_scheduler::weights::SubstrateWeight<Runtime>;
	type OriginPrivilegeCmp = EqualPrivilegeOnly;
	type Preimages = ();
}

parameter_types! {
	// NOTE: Currently it is not possible to change the epoch duration after the chain has started.
	//       Attempting to do so will brick block production.
	pub const EpochDuration: u64 = EPOCH_DURATION_IN_SLOTS;
	pub const ExpectedBlockTime: Moment = MILLISECS_PER_BLOCK;
	pub const ReportLongevity: u64 =
		BondingDuration::get() as u64 * SessionsPerEra::get() as u64 * EpochDuration::get();
}

impl pallet_babe::Config for Runtime {
	type EpochDuration = EpochDuration;
	type ExpectedBlockTime = ExpectedBlockTime;
	type EpochChangeTrigger = pallet_babe::ExternalTrigger;
	type DisabledValidators = Session;

	type KeyOwnerProof =
		<Historical as KeyOwnerProofSystem<(KeyTypeId, pallet_babe::AuthorityId)>>::Proof;

	type EquivocationReportSystem =
		pallet_babe::EquivocationReportSystem<Self, Offences, Historical, ReportLongevity>;

	type WeightInfo = ();
	type MaxAuthorities = MaxAuthorities;
}

parameter_types! {
	pub const IndexDeposit: Balance = 10 * DOLLARS;
}

impl pallet_indices::Config for Runtime {
	type AccountIndex = AccountIndex;
	type Currency = Balances;
	type Deposit = IndexDeposit;
	type RuntimeEvent = RuntimeEvent;
	type WeightInfo = pallet_indices::weights::SubstrateWeight<Runtime>;
}

parameter_types! {
	pub const ExistentialDeposit: Balance = DOLLARS;
	// For weight estimation, we assume that the most locks on an individual account will be 50.
	// This number may need to be adjusted in the future if this assumption no longer holds true.
	pub const MaxLocks: u32 = 50;
	pub const MaxReserves: u32 = 50;
}

impl pallet_balances::Config for Runtime {
	type MaxLocks = MaxLocks;
	type MaxReserves = MaxReserves;
	type ReserveIdentifier = [u8; 8];
	type Balance = Balance;
	type DustRemoval = ();
	type RuntimeEvent = RuntimeEvent;
	type ExistentialDeposit = ExistentialDeposit;
	type AccountStore = frame_system::Pallet<Runtime>;
	type WeightInfo = pallet_balances::weights::SubstrateWeight<Runtime>;
	type FreezeIdentifier = ();
	type MaxFreezes = ();
	type RuntimeHoldReason = RuntimeHoldReason;
	type MaxHolds = ConstU32<0>;
}

parameter_types! {
	pub const TransactionByteFee: Balance = 10 * MILLICENTS;
	pub const OperationalFeeMultiplier: u8 = 5;
	pub const TargetBlockFullness: Perquintill = Perquintill::from_percent(25);
	pub AdjustmentVariable: Multiplier = Multiplier::saturating_from_rational(1, 100_000);
	pub MinimumMultiplier: Multiplier = Multiplier::saturating_from_rational(1, 1_000_000_000u128);
	pub MaximumMultiplier: Multiplier = Bounded::max_value();
}

impl pallet_transaction_payment::Config for Runtime {
	type RuntimeEvent = RuntimeEvent;
	type OnChargeTransaction = CurrencyAdapter<Balances, DealWithFees>;
	type OperationalFeeMultiplier = OperationalFeeMultiplier;
	type WeightToFee = IdentityFee<Balance>;
	type LengthToFee = ConstantMultiplier<Balance, TransactionByteFee>;
	type FeeMultiplierUpdate = TargetedFeeAdjustment<
		Self,
		TargetBlockFullness,
		AdjustmentVariable,
		MinimumMultiplier,
		MaximumMultiplier,
	>;
}

parameter_types! {
	pub const MinimumPeriod: Moment = SLOT_DURATION / 2;
}

impl pallet_timestamp::Config for Runtime {
	type Moment = Moment;
	type OnTimestampSet = Babe;
	type MinimumPeriod = MinimumPeriod;
	type WeightInfo = pallet_timestamp::weights::SubstrateWeight<Runtime>;
}

impl pallet_authorship::Config for Runtime {
	type FindAuthor = pallet_session::FindAccountFromAuthorIndex<Self, Babe>;
	type EventHandler = (Staking, ImOnline);
}

impl_opaque_keys! {
	pub struct SessionKeys {
		pub grandpa: Grandpa,
		pub babe: Babe,
		pub im_online: ImOnline,
		pub authority_discovery: AuthorityDiscovery,
	}
}

impl pallet_session::Config for Runtime {
	type RuntimeEvent = RuntimeEvent;
	type ValidatorId = <Self as frame_system::Config>::AccountId;
	type ValidatorIdOf = pallet_staking::StashOf<Self>;
	type ShouldEndSession = Babe;
	type NextSessionRotation = Babe;
	type SessionManager = pallet_session::historical::NoteHistoricalRoot<Self, Staking>;
	type SessionHandler = <SessionKeys as OpaqueKeys>::KeyTypeIdProviders;
	type Keys = SessionKeys;
	type WeightInfo = pallet_session::weights::SubstrateWeight<Runtime>;
}

impl pallet_session::historical::Config for Runtime {
	type FullIdentification = pallet_staking::Exposure<AccountId, Balance>;
	type FullIdentificationOf = pallet_staking::ExposureOf<Runtime>;
}

pallet_staking_reward_curve::build! {
	const REWARD_CURVE: PiecewiseLinear<'static> = curve!(
		min_inflation: 0_000_100,
		max_inflation: 0_050_000,
		ideal_stake: 0_200_000,
		falloff: 0_050_000,
		max_piece_count: 100,
		test_precision: 0_050_000,
	);
}

parameter_types! {
	pub const SessionsPerEra: sp_staking::SessionIndex = 6;
	pub const BondingDuration: sp_staking::EraIndex = 3;
	pub const SlashDeferDuration: sp_staking::EraIndex = 2;
	pub const RewardCurve: &'static PiecewiseLinear<'static> = &REWARD_CURVE;
	pub const MaxNominatorRewardedPerValidator: u32 = 256;
	pub const OffendingValidatorsThreshold: Perbill = Perbill::from_percent(17);
	pub OffchainRepeat: BlockNumber = 5;
}

pub struct StakingBenchmarkingConfig;
impl pallet_staking::BenchmarkingConfig for StakingBenchmarkingConfig {
	type MaxNominators = ConstU32<1000>;
	type MaxValidators = ConstU32<1000>;
}

type StakingAdminOrigin = EitherOfDiverse<
	EnsureRoot<AccountId>,
	pallet_collective::EnsureProportionAtLeast<AccountId, CouncilCollective, 3, 4>,
>;

impl pallet_staking::Config for Runtime {
	type MaxNominations = MaxNominations;
	type Currency = Balances;
	type CurrencyBalance = Balance;
	type UnixTime = Timestamp;
	type CurrencyToVote = CurrencyToVote;
	type RewardRemainder = Treasury;
	type RuntimeEvent = RuntimeEvent;
	type Slash = Treasury; // send the slashed funds to the treasury.
	type Reward = (); // rewards are minted from the void
	type SessionsPerEra = SessionsPerEra;
	type BondingDuration = BondingDuration;
	type SlashDeferDuration = SlashDeferDuration;
	type AdminOrigin = StakingAdminOrigin;
	type SessionInterface = Self;
	type EraPayout = pallet_staking::ConvertCurve<RewardCurve>;
	type NextNewSession = Session;
	type MaxNominatorRewardedPerValidator = MaxNominatorRewardedPerValidator;
	type OffendingValidatorsThreshold = OffendingValidatorsThreshold;
	type ElectionProvider = ElectionProviderMultiPhase;
	type GenesisElectionProvider = onchain::OnChainExecution<OnChainSeqPhragmen>;
	type VoterList = VoterList;
	type TargetList = pallet_staking::UseValidatorsMap<Self>;
	type MaxUnlockingChunks = ConstU32<32>;
	type HistoryDepth = frame_support::traits::ConstU32<84>;
	type EventListeners = NominationPools;
	type WeightInfo = pallet_staking::weights::SubstrateWeight<Runtime>;
	type BenchmarkingConfig = StakingBenchmarkingConfig;
}

impl pallet_fast_unstake::Config for Runtime {
	type RuntimeEvent = RuntimeEvent;
	type ControlOrigin = frame_system::EnsureRoot<AccountId>;
	type Deposit = ConstU128<{ DOLLARS }>;
	type Currency = Balances;
	type BatchSize = frame_support::traits::ConstU32<64>;
	type Staking = Staking;
	type MaxErasToCheckPerBlock = ConstU32<1>;
	#[cfg(feature = "runtime-benchmarks")]
	type MaxBackersPerValidator = MaxNominatorRewardedPerValidator;
	type WeightInfo = ();
}

parameter_types! {
	// phase durations. 1/4 of the last session for each.
	pub const SignedPhase: u32 = EPOCH_DURATION_IN_BLOCKS / 4;
	pub const UnsignedPhase: u32 = EPOCH_DURATION_IN_BLOCKS / 4;

	// signed config
	pub const SignedRewardBase: Balance = DOLLARS;
	pub const SignedDepositBase: Balance = DOLLARS;
	pub const SignedDepositByte: Balance = CENTS;

	pub BetterUnsignedThreshold: Perbill = Perbill::from_rational(1u32, 10_000);

	// miner configs
	pub const MultiPhaseUnsignedPriority: TransactionPriority = StakingUnsignedPriority::get() - 1u64;
	pub MinerMaxWeight: Weight = RuntimeBlockWeights::get()
		.get(DispatchClass::Normal)
		.max_extrinsic.expect("Normal extrinsics have a weight limit configured; qed")
		.saturating_sub(BlockExecutionWeight::get());
	// Solution can occupy 90% of normal block size
	pub MinerMaxLength: u32 = Perbill::from_rational(9u32, 10) *
		*RuntimeBlockLength::get()
		.max
		.get(DispatchClass::Normal);
	/// We take the top 10000 nominators as electing voters..
	pub const MaxElectingVoters: u32 = 10_000;
	/// ... and all of the validators as electable targets. Whilst this is the case, we cannot and
	/// shall not increase the size of the validator intentions.
	pub const MaxElectableTargets: u16 = u16::MAX;
	/// Setup election pallet to support maximum winners upto 1200. This will mean Staking Pallet
	/// cannot have active validators higher than this count.
	pub const MaxActiveValidators: u32 = 1200;
	pub MaxNominations: u32 = <NposSolution16 as frame_election_provider_support::NposSolution>::LIMIT as u32;
}

frame_election_provider_support::generate_solution_type!(
	#[compact]
	pub struct NposSolution16::<
		VoterIndex = u32,
		TargetIndex = u16,
		Accuracy = sp_runtime::PerU16,
		MaxVoters = MaxElectingVoters,
	>(16)
);

/// The numbers configured here could always be more than the the maximum limits of staking pallet
/// to ensure election snapshot will not run out of memory. For now, we set them to smaller values
/// since the staking is bounded and the weight pipeline takes hours for this single pallet.
pub struct ElectionProviderBenchmarkConfig;
impl pallet_election_provider_multi_phase::BenchmarkingConfig for ElectionProviderBenchmarkConfig {
	const VOTERS: [u32; 2] = [1000, 2000];
	const TARGETS: [u32; 2] = [500, 1000];
	const ACTIVE_VOTERS: [u32; 2] = [500, 800];
	const DESIRED_TARGETS: [u32; 2] = [200, 400];
	const SNAPSHOT_MAXIMUM_VOTERS: u32 = 1000;
	const MINER_MAXIMUM_VOTERS: u32 = 1000;
	const MAXIMUM_TARGETS: u32 = 300;
}

/// Maximum number of iterations for balancing that will be executed in the embedded OCW
/// miner of election provider multi phase.
pub const MINER_MAX_ITERATIONS: u32 = 10;

/// A source of random balance for NposSolver, which is meant to be run by the OCW election miner.
pub struct OffchainRandomBalancing;
impl Get<Option<BalancingConfig>> for OffchainRandomBalancing {
	fn get() -> Option<BalancingConfig> {
		use sp_runtime::traits::TrailingZeroInput;
		let iterations = match MINER_MAX_ITERATIONS {
			0 => 0,
			max => {
				let seed = sp_io::offchain::random_seed();
				let random = <u32>::decode(&mut TrailingZeroInput::new(&seed))
					.expect("input is padded with zeroes; qed") %
					max.saturating_add(1);
				random as usize
			},
		};

		let config = BalancingConfig { iterations, tolerance: 0 };
		Some(config)
	}
}

pub struct OnChainSeqPhragmen;
impl onchain::Config for OnChainSeqPhragmen {
	type System = Runtime;
	type Solver = SequentialPhragmen<
		AccountId,
		pallet_election_provider_multi_phase::SolutionAccuracyOf<Runtime>,
	>;
	type DataProvider = <Runtime as pallet_election_provider_multi_phase::Config>::DataProvider;
	type MaxWinners = MaxActiveValidators;
	type VotersBound = MaxElectingVoters;
	type TargetsBound = MaxElectableTargets;
	type WeightInfo = frame_election_provider_support::weights::SubstrateWeight<Runtime>;
}

impl pallet_election_provider_multi_phase::MinerConfig for Runtime {
	type AccountId = AccountId;
	type MaxLength = MinerMaxLength;
	type MaxWeight = MinerMaxWeight;
	type Solution = NposSolution16;
	type MaxVotesPerVoter = <
	<Self as pallet_election_provider_multi_phase::Config>::DataProvider
	as
	frame_election_provider_support::ElectionDataProvider
	>::MaxVotesPerVoter;
	type MaxWinners = MaxActiveValidators;

	// The unsigned submissions have to respect the weight of the submit_unsigned call, thus their
	// weight estimate function is wired to this call's weight.
	fn solution_weight(v: u32, t: u32, a: u32, d: u32) -> Weight {
		<
		<Self as pallet_election_provider_multi_phase::Config>::WeightInfo
		as
		pallet_election_provider_multi_phase::WeightInfo
		>::submit_unsigned(v, t, a, d)
	}
}

impl pallet_election_provider_multi_phase::Config for Runtime {
	type RuntimeEvent = RuntimeEvent;
	type Currency = Balances;
	type EstimateCallFee = TransactionPayment;
	type SignedPhase = SignedPhase;
	type UnsignedPhase = UnsignedPhase;
	type BetterUnsignedThreshold = BetterUnsignedThreshold;
	type BetterSignedThreshold = ();
	type OffchainRepeat = OffchainRepeat;
	type MinerTxPriority = MultiPhaseUnsignedPriority;
	type SignedMaxSubmissions = ConstU32<10>;
	type SignedRewardBase = SignedRewardBase;
	type SignedDepositBase = SignedDepositBase;
	type SignedDepositByte = SignedDepositByte;
	type SignedMaxRefunds = ConstU32<3>;
	type SignedDepositWeight = ();
	type SignedMaxWeight =
		<Self::MinerConfig as pallet_election_provider_multi_phase::MinerConfig>::MaxWeight;
	type MinerConfig = Self;
	type SlashHandler = (); // burn slashes
	type RewardHandler = (); // nothing to do upon rewards
	type DataProvider = Staking;
	type Fallback = onchain::OnChainExecution<OnChainSeqPhragmen>;
	type GovernanceFallback = onchain::OnChainExecution<OnChainSeqPhragmen>;
	type Solver = SequentialPhragmen<AccountId, SolutionAccuracyOf<Self>, OffchainRandomBalancing>;
	type ForceOrigin = EnsureRootOrHalfCouncil;
	type MaxElectableTargets = ConstU16<{ u16::MAX }>;
	type MaxElectingVoters = MaxElectingVoters;
	type BenchmarkingConfig = ElectionProviderBenchmarkConfig;
	type MaxWinners = MaxActiveValidators;
	type WeightInfo = pallet_election_provider_multi_phase::weights::SubstrateWeight<Self>;
}

parameter_types! {
	pub const BagThresholds: &'static [u64] = &voter_bags::THRESHOLDS;
}

type VoterBagsListInstance = pallet_bags_list::Instance1;
impl pallet_bags_list::Config<VoterBagsListInstance> for Runtime {
	type RuntimeEvent = RuntimeEvent;
	type ScoreProvider = Staking;
	type WeightInfo = pallet_bags_list::weights::SubstrateWeight<Runtime>;
	type BagThresholds = BagThresholds;
	type Score = VoteWeight;
}

parameter_types! {
	pub const LaunchPeriod: BlockNumber = 24 * 60 * MINUTES;
	pub const VotingPeriod: BlockNumber = 24 * 60 * MINUTES;
	pub const FastTrackVotingPeriod: BlockNumber = 3 * 60 * MINUTES;
	pub const MinimumDeposit: Balance = 50_000 * DOLLARS;
	pub const EnactmentPeriod: BlockNumber = 24 * 60 * MINUTES;
	pub const CooloffPeriod: BlockNumber = 7 * 24 * 60 * MINUTES;
	pub const MaxProposals: u32 = 100;
}

impl pallet_democracy::Config for Runtime {
	type RuntimeEvent = RuntimeEvent;
	type Currency = Balances;
	type EnactmentPeriod = EnactmentPeriod;
	type LaunchPeriod = LaunchPeriod;
	type VotingPeriod = VotingPeriod;
	type VoteLockingPeriod = EnactmentPeriod; // Same as EnactmentPeriod
	type MinimumDeposit = MinimumDeposit;
	/// A straight majority of the council can decide what their next motion is.
	type ExternalOrigin =
		pallet_collective::EnsureProportionAtLeast<AccountId, CouncilCollective, 1, 2>;
	/// A super-majority can have the next scheduled referendum be a straight majority-carries vote.
	type ExternalMajorityOrigin =
		pallet_collective::EnsureProportionAtLeast<AccountId, CouncilCollective, 3, 4>;
	/// A unanimous council can have the next scheduled referendum be a straight default-carries
	/// (NTB) vote.
	type ExternalDefaultOrigin =
		pallet_collective::EnsureProportionAtLeast<AccountId, CouncilCollective, 1, 1>;
	/// Two thirds of the technical committee can have an ExternalMajority/ExternalDefault vote
	/// be tabled immediately and with a shorter voting/enactment period.
	type FastTrackOrigin =
		pallet_collective::EnsureProportionAtLeast<AccountId, TechnicalCollective, 2, 3>;
	type InstantOrigin =
		pallet_collective::EnsureProportionAtLeast<AccountId, TechnicalCollective, 1, 1>;
	type InstantAllowed = frame_support::traits::ConstBool<true>;
	type FastTrackVotingPeriod = FastTrackVotingPeriod;
	// To cancel a proposal which has been passed, 2/3 of the council must agree to it.
	type CancellationOrigin =
		pallet_collective::EnsureProportionAtLeast<AccountId, CouncilCollective, 2, 3>;
	// To cancel a proposal before it has been passed, the technical committee must be unanimous or
	// Root must agree.
	type CancelProposalOrigin = EitherOfDiverse<
		EnsureRoot<AccountId>,
		pallet_collective::EnsureProportionAtLeast<AccountId, TechnicalCollective, 1, 1>,
	>;
	type BlacklistOrigin = EnsureRoot<AccountId>;
	// Any single technical committee member may veto a coming council proposal, however they can
	// only do it once and it lasts only for the cool-off period.
	type VetoOrigin = pallet_collective::EnsureMember<AccountId, TechnicalCollective>;
	type CooloffPeriod = CooloffPeriod;
	type Slash = Treasury;
	type Scheduler = Scheduler;
	type SubmitOrigin = frame_system::EnsureSigned<AccountId>;
	type PalletsOrigin = OriginCaller;
	type MaxVotes = ConstU32<100>;
	type WeightInfo = pallet_democracy::weights::SubstrateWeight<Runtime>;
	type MaxProposals = MaxProposals;
	type Preimages = ();
	type MaxDeposits = ConstU32<100>;
	type MaxBlacklisted = ConstU32<100>;
}

parameter_types! {
	pub const CouncilMotionDuration: BlockNumber = 7 * DAYS;
	pub const CouncilMaxProposals: u32 = 100;
	pub const CouncilMaxMembers: u32 = 100;
}

type CouncilCollective = pallet_collective::Instance1;
impl pallet_collective::Config<CouncilCollective> for Runtime {
	type RuntimeOrigin = RuntimeOrigin;
	type Proposal = RuntimeCall;
	type RuntimeEvent = RuntimeEvent;
	type MotionDuration = CouncilMotionDuration;
	type MaxProposals = CouncilMaxProposals;
	type MaxMembers = CouncilMaxMembers;
	type SetMembersOrigin = EnsureRoot<AccountId>;
	type DefaultVote = pallet_collective::PrimeDefaultVote;
	type WeightInfo = pallet_collective::weights::SubstrateWeight<Runtime>;
	type MaxProposalWeight = MaxCollectivesProposalWeight;
}

parameter_types! {
	pub const CandidacyBond: Balance = 5_000_000 * DOLLARS;
	// 1 storage item created, key size is 32 bytes, value size is 16+16.
	pub const VotingBondBase: Balance = deposit(1, 64);
	pub const VotingBondFactor: Balance = DOLLARS;
	pub const TermDuration: BlockNumber = 182 * DAYS;
	pub const DesiredMembers: u32 = 13;
	pub const DesiredRunnersUp: u32 = 20;
	pub const ElectionsPhragmenPalletId: LockIdentifier = *b"phrelect";
	pub const MaxVoters: u32 = 10 * 1000;
	pub const MaxVotesPerVoter: u32 = 16;
	pub const MaxCandidates: u32 = 1000;
}

// Make sure that there are no more than `MaxMembers` members elected via elections-phragmen.
const_assert!(DesiredMembers::get() <= CouncilMaxMembers::get());

impl pallet_elections_phragmen::Config for Runtime {
	type RuntimeEvent = RuntimeEvent;
	type PalletId = ElectionsPhragmenPalletId;
	type Currency = Balances;
	type ChangeMembers = Council;
	// NOTE: this implies that council's genesis members cannot be set directly and must come from
	// this module.
	type InitializeMembers = Council;
	type CurrencyToVote = CurrencyToVote;
	type CandidacyBond = CandidacyBond;
	type VotingBondBase = VotingBondBase;
	type VotingBondFactor = VotingBondFactor;
	type LoserCandidate = ();
	type KickedMember = ();
	type DesiredMembers = DesiredMembers;
	type DesiredRunnersUp = DesiredRunnersUp;
	type TermDuration = TermDuration;
	type WeightInfo = pallet_elections_phragmen::weights::SubstrateWeight<Runtime>;
	type MaxVoters = MaxVoters;
	type MaxVotesPerVoter = MaxVotesPerVoter;
	type MaxCandidates = MaxCandidates;
}

parameter_types! {
	pub const TechnicalMotionDuration: BlockNumber = 5 * DAYS;
	pub const TechnicalMaxProposals: u32 = 100;
	pub const TechnicalMaxMembers: u32 = 100;
}

type TechnicalCollective = pallet_collective::Instance2;
impl pallet_collective::Config<TechnicalCollective> for Runtime {
	type RuntimeOrigin = RuntimeOrigin;
	type Proposal = RuntimeCall;
	type RuntimeEvent = RuntimeEvent;
	type MotionDuration = TechnicalMotionDuration;
	type MaxProposals = TechnicalMaxProposals;
	type MaxMembers = TechnicalMaxMembers;
	type SetMembersOrigin = EnsureRoot<AccountId>;
	type DefaultVote = pallet_collective::PrimeDefaultVote;
	type WeightInfo = pallet_collective::weights::SubstrateWeight<Runtime>;
	type MaxProposalWeight = MaxCollectivesProposalWeight;
}

type EnsureRootOrHalfCouncil = EitherOfDiverse<
	EnsureRoot<AccountId>,
	pallet_collective::EnsureProportionMoreThan<AccountId, CouncilCollective, 1, 2>,
>;
impl pallet_membership::Config<pallet_membership::Instance1> for Runtime {
	type RuntimeEvent = RuntimeEvent;
	type AddOrigin = EnsureRootOrHalfCouncil;
	type RemoveOrigin = EnsureRootOrHalfCouncil;
	type SwapOrigin = EnsureRootOrHalfCouncil;
	type ResetOrigin = EnsureRootOrHalfCouncil;
	type PrimeOrigin = EnsureRootOrHalfCouncil;
	type MembershipInitialized = TechnicalCommittee;
	type MembershipChanged = TechnicalCommittee;
	type MaxMembers = TechnicalMaxMembers;
	type WeightInfo = pallet_membership::weights::SubstrateWeight<Runtime>;
}

parameter_types! {
	pub const ProposalBond: Permill = Permill::from_percent(5);
	pub const ProposalBondMinimum: Balance = 50_000 * DOLLARS;
	pub const SpendPeriod: BlockNumber = DAYS;
	/// Burn rate is at 0.058% per era (daily burn rate)
	pub const Burn: Permill = Permill::from_parts(580);
	pub const TipCountdown: BlockNumber = DAYS;
	pub const TipFindersFee: Percent = Percent::from_percent(20);
	pub const TipReportDepositBase: Balance = 50_000 * DOLLARS;
	pub const DataDepositPerByte: Balance = DOLLARS;
	pub const TreasuryPalletId: PalletId = PalletId(*b"py/trsry");
	pub const MaximumReasonLength: u32 = 16384;
	pub const MaxApprovals: u32 = 100;
}

impl pallet_treasury::Config for Runtime {
	type PalletId = TreasuryPalletId;
	type Currency = Balances;
	type ApproveOrigin = EitherOfDiverse<
		EnsureRoot<AccountId>,
		pallet_collective::EnsureProportionAtLeast<AccountId, CouncilCollective, 3, 5>,
	>;
	type RejectOrigin = EitherOfDiverse<
		EnsureRoot<AccountId>,
		pallet_collective::EnsureProportionMoreThan<AccountId, CouncilCollective, 1, 2>,
	>;
	type RuntimeEvent = RuntimeEvent;
	type OnSlash = ();
	type ProposalBond = ProposalBond;
	type ProposalBondMinimum = ProposalBondMinimum;
	type ProposalBondMaximum = ();
	type SpendPeriod = SpendPeriod;
	type Burn = Burn;
	type BurnDestination = ();
	type SpendFunds = Bounties;
	type WeightInfo = pallet_treasury::weights::SubstrateWeight<Runtime>;
	type MaxApprovals = MaxApprovals;
	type SpendOrigin = frame_support::traits::NeverEnsureOrigin<Balance>;
}

parameter_types! {
	pub const BountyCuratorDeposit: Permill = Permill::from_percent(50);
	pub const BountyValueMinimum: Balance = 10 * DOLLARS;
	pub const BountyDepositBase: Balance = 50_000 * DOLLARS;
	pub const CuratorDepositMultiplier: Permill = Permill::from_percent(50);
	pub const CuratorDepositMin: Balance = DOLLARS;
	pub const CuratorDepositMax: Balance = 100 * DOLLARS;
	pub const BountyDepositPayoutDelay: BlockNumber = 8 * DAYS;
	pub const BountyUpdatePeriod: BlockNumber = 90 * DAYS;
}

impl pallet_bounties::Config for Runtime {
	type RuntimeEvent = RuntimeEvent;
	type BountyDepositBase = BountyDepositBase;
	type BountyDepositPayoutDelay = BountyDepositPayoutDelay;
	type BountyUpdatePeriod = BountyUpdatePeriod;
	type CuratorDepositMultiplier = CuratorDepositMultiplier;
	type CuratorDepositMin = CuratorDepositMin;
	type CuratorDepositMax = CuratorDepositMax;
	type BountyValueMinimum = BountyValueMinimum;
	type DataDepositPerByte = DataDepositPerByte;
	type MaximumReasonLength = MaximumReasonLength;
	type WeightInfo = pallet_bounties::weights::SubstrateWeight<Runtime>;
	type ChildBountyManager = ChildBounties;
}

parameter_types! {
	pub const ChildBountyValueMinimum: Balance = DOLLARS;
}

impl pallet_child_bounties::Config for Runtime {
	type RuntimeEvent = RuntimeEvent;
	type MaxActiveChildBountyCount = ConstU32<5>;
	type ChildBountyValueMinimum = ChildBountyValueMinimum;
	type WeightInfo = pallet_child_bounties::weights::SubstrateWeight<Runtime>;
}

impl pallet_tips::Config for Runtime {
	type RuntimeEvent = RuntimeEvent;
	type DataDepositPerByte = DataDepositPerByte;
	type MaximumReasonLength = MaximumReasonLength;
	type Tippers = Elections;
	type TipCountdown = TipCountdown;
	type TipFindersFee = TipFindersFee;
	type TipReportDepositBase = TipReportDepositBase;
	type WeightInfo = pallet_tips::weights::SubstrateWeight<Runtime>;
}

parameter_types! {
	pub const DepositPerItem: Balance = deposit(1, 0);
	pub const DepositPerByte: Balance = deposit(0, 1);
	pub const DefaultDepositLimit: Balance = deposit(1024, 1024 * 1024);
	pub const MaxValueSize: u32 = 16 * 1024;
	// The lazy deletion runs inside on_initialize.
	pub DeletionWeightLimit: Weight = RuntimeBlockWeights::get()
		.per_class
		.get(DispatchClass::Normal)
		.max_total
		.unwrap_or(RuntimeBlockWeights::get().max_block);
	pub Schedule: pallet_contracts::Schedule<Runtime> = Default::default();
}

impl pallet_contracts::Config for Runtime {
	type Time = Timestamp;
	type Randomness = RandomnessCollectiveFlip;
	type Currency = Balances;
	type RuntimeEvent = RuntimeEvent;
	type RuntimeCall = RuntimeCall;
	/// The safest default is to allow no calls at all.
	///
	/// Runtimes should whitelist dispatchables that are allowed to be called from contracts
	/// and make sure they are stable. Dispatchables exposed to contracts are not allowed to
	/// change because that would break already deployed contracts. The `Call` structure itself
	/// is not allowed to change the indices of existing pallets, too.
	type CallFilter = Nothing;
	type DepositPerItem = DepositPerItem;
	type DepositPerByte = DepositPerByte;
	type DefaultDepositLimit = DefaultDepositLimit;
	type CallStack = [pallet_contracts::Frame<Self>; 5];
	type WeightPrice = pallet_transaction_payment::Pallet<Self>;
	type WeightInfo = pallet_contracts::weights::SubstrateWeight<Self>;
	type ChainExtension = ();
	type Schedule = Schedule;
	type AddressGenerator = pallet_contracts::DefaultAddressGenerator;
	type MaxCodeLen = ConstU32<{ 123 * 1024 }>;
	type MaxStorageKeyLen = ConstU32<128>;
	type UnsafeUnstableInterface = ConstBool<false>;
	type MaxDebugBufferLen = ConstU32<{ 2 * 1024 * 1024 }>;
	type Migrations = (
		cere_runtime_common::migrations::ContractsMigration<Runtime>,
		// pallet_contracts::migration::v10::Migration<Runtime>,
		pallet_contracts::migration::v11::Migration<Runtime>,
		pallet_contracts::migration::v12::Migration<Runtime>,
	);
}

impl pallet_sudo::Config for Runtime {
	type RuntimeEvent = RuntimeEvent;
	type RuntimeCall = RuntimeCall;
	type WeightInfo = pallet_sudo::weights::SubstrateWeight<Runtime>;
}

parameter_types! {
	pub const ImOnlineUnsignedPriority: TransactionPriority = TransactionPriority::max_value();
	/// We prioritize im-online heartbeats over election solution submission.
	pub const StakingUnsignedPriority: TransactionPriority = TransactionPriority::max_value() / 2;
	pub const MaxAuthorities: u32 = 100;
	pub const MaxKeys: u32 = 10_000;
	pub const MaxPeerInHeartbeats: u32 = 10_000;
}

impl<LocalCall> frame_system::offchain::CreateSignedTransaction<LocalCall> for Runtime
where
	RuntimeCall: From<LocalCall>,
{
	fn create_transaction<C: frame_system::offchain::AppCrypto<Self::Public, Self::Signature>>(
		call: RuntimeCall,
		public: <Signature as traits::Verify>::Signer,
		account: AccountId,
		nonce: Nonce,
	) -> Option<(RuntimeCall, <UncheckedExtrinsic as traits::Extrinsic>::SignaturePayload)> {
		let tip = 0;
		// take the biggest period possible.
		let period =
			BlockHashCount::get().checked_next_power_of_two().map(|c| c / 2).unwrap_or(2) as u64;
		let current_block = System::block_number()
			.saturated_into::<u64>()
			// The `System::block_number` is initialized with `n+1`,
			// so the actual block number is `n`.
			.saturating_sub(1);
		let era = Era::mortal(period, current_block);
		let extra = (
			frame_system::CheckNonZeroSender::<Runtime>::new(),
			frame_system::CheckSpecVersion::<Runtime>::new(),
			frame_system::CheckTxVersion::<Runtime>::new(),
			frame_system::CheckGenesis::<Runtime>::new(),
			frame_system::CheckEra::<Runtime>::from(era),
			frame_system::CheckNonce::<Runtime>::from(nonce),
			frame_system::CheckWeight::<Runtime>::new(),
			pallet_transaction_payment::ChargeTransactionPayment::<Runtime>::from(tip),
		);
		let raw_payload = SignedPayload::new(call, extra)
			.map_err(|e| {
				log::warn!("Unable to create signed payload: {:?}", e);
			})
			.ok()?;
		let signature = raw_payload.using_encoded(|payload| C::sign(payload, public))?;
		let address = Indices::unlookup(account);
		let (call, extra, _) = raw_payload.deconstruct();
		Some((call, (address, signature, extra)))
	}
}

impl frame_system::offchain::SigningTypes for Runtime {
	type Public = <Signature as traits::Verify>::Signer;
	type Signature = Signature;
}

impl<C> frame_system::offchain::SendTransactionTypes<C> for Runtime
where
	RuntimeCall: From<C>,
{
	type Extrinsic = UncheckedExtrinsic;
	type OverarchingCall = RuntimeCall;
}

impl pallet_im_online::Config for Runtime {
	type AuthorityId = ImOnlineId;
	type RuntimeEvent = RuntimeEvent;
	type NextSessionRotation = Babe;
	type ValidatorSet = Historical;
	type ReportUnresponsiveness = Offences;
	type UnsignedPriority = ImOnlineUnsignedPriority;
	type WeightInfo = pallet_im_online::weights::SubstrateWeight<Runtime>;
	type MaxKeys = MaxKeys;
	type MaxPeerInHeartbeats = MaxPeerInHeartbeats;
}

impl pallet_offences::Config for Runtime {
	type RuntimeEvent = RuntimeEvent;
	type IdentificationTuple = pallet_session::historical::IdentificationTuple<Self>;
	type OnOffenceHandler = Staking;
}

impl pallet_authority_discovery::Config for Runtime {
	type MaxAuthorities = MaxAuthorities;
}

parameter_types! {
	pub MaxSetIdSessionEntries: u32 = BondingDuration::get() * SessionsPerEra::get();
}

impl pallet_grandpa::Config for Runtime {
	type RuntimeEvent = RuntimeEvent;

	type KeyOwnerProof = <Historical as KeyOwnerProofSystem<(KeyTypeId, GrandpaId)>>::Proof;

	type EquivocationReportSystem =
		pallet_grandpa::EquivocationReportSystem<Self, Offences, Historical, ReportLongevity>;

	type WeightInfo = ();
	type MaxAuthorities = MaxAuthorities;
	type MaxSetIdSessionEntries = MaxSetIdSessionEntries;
}

parameter_types! {
	pub const BasicDeposit: Balance = 10 * DOLLARS;       // 258 bytes on-chain
	pub const FieldDeposit: Balance = 250 * CENTS;        // 66 bytes on-chain
	pub const SubAccountDeposit: Balance = 2 * DOLLARS;   // 53 bytes on-chain
	pub const MaxSubAccounts: u32 = 100;
	pub const MaxAdditionalFields: u32 = 100;
	pub const MaxRegistrars: u32 = 20;
}

impl pallet_identity::Config for Runtime {
	type RuntimeEvent = RuntimeEvent;
	type Currency = Balances;
	type BasicDeposit = BasicDeposit;
	type FieldDeposit = FieldDeposit;
	type SubAccountDeposit = SubAccountDeposit;
	type MaxSubAccounts = MaxSubAccounts;
	type MaxAdditionalFields = MaxAdditionalFields;
	type MaxRegistrars = MaxRegistrars;
	type Slashed = Treasury;
	type ForceOrigin = EnsureRootOrHalfCouncil;
	type RegistrarOrigin = EnsureRootOrHalfCouncil;
	type WeightInfo = pallet_identity::weights::SubstrateWeight<Runtime>;
}

parameter_types! {
	pub const ConfigDepositBase: Balance = 5 * DOLLARS;
	pub const FriendDepositFactor: Balance = 50 * CENTS;
	pub const MaxFriends: u16 = 9;
	pub const RecoveryDeposit: Balance = 5 * DOLLARS;
}

impl pallet_recovery::Config for Runtime {
	type RuntimeEvent = RuntimeEvent;
	type WeightInfo = pallet_recovery::weights::SubstrateWeight<Runtime>;
	type RuntimeCall = RuntimeCall;
	type Currency = Balances;
	type ConfigDepositBase = ConfigDepositBase;
	type FriendDepositFactor = FriendDepositFactor;
	type MaxFriends = MaxFriends;
	type RecoveryDeposit = RecoveryDeposit;
}

parameter_types! {
<<<<<<< HEAD
=======
	pub const GraceStrikes: u32 = 10;
	pub const SocietyVotingPeriod: BlockNumber = 80 * HOURS;
	pub const ClaimPeriod: BlockNumber = 80 * HOURS;
	pub const PeriodSpend: Balance = 500 * DOLLARS;
	pub const MaxLockDuration: BlockNumber = 36 * 30 * DAYS;
	pub const ChallengePeriod: BlockNumber = 7 * DAYS;
	pub const MaxPayouts: u32 = 10;
	pub const MaxBids: u32 = 10;
	pub const SocietyPalletId: PalletId = PalletId(*b"py/socie");
}

impl pallet_society::Config for Runtime {
	type RuntimeEvent = RuntimeEvent;
	type PalletId = SocietyPalletId;
	type Currency = Balances;
	type Randomness = RandomnessCollectiveFlip;
	type PeriodSpend = PeriodSpend;
	type MaxLockDuration = MaxLockDuration;
	type FounderSetOrigin =
		pallet_collective::EnsureProportionMoreThan<AccountId, CouncilCollective, 1, 2>;
	type ChallengePeriod = ChallengePeriod;

	type GraceStrikes = GraceStrikes;
	type VotingPeriod = VotingPeriod;
	type ClaimPeriod = ClaimPeriod;
	type MaxPayouts = MaxPayouts;
	type MaxBids = MaxBids;
	type WeightInfo = pallet_society::weights::SubstrateWeight<Runtime>;
}

parameter_types! {
>>>>>>> 59c8dfc8
	pub const MinVestedTransfer: Balance = DOLLARS;
	pub UnvestedFundsAllowedWithdrawReasons: WithdrawReasons =
		WithdrawReasons::except(WithdrawReasons::TRANSFER | WithdrawReasons::RESERVE);
}

impl pallet_vesting::Config for Runtime {
	type RuntimeEvent = RuntimeEvent;
	type Currency = Balances;
	type BlockNumberToBalance = ConvertInto;
	type MinVestedTransfer = MinVestedTransfer;
	type WeightInfo = pallet_vesting::weights::SubstrateWeight<Runtime>;
	type UnvestedFundsAllowedWithdrawReasons = UnvestedFundsAllowedWithdrawReasons;
	// `VestingInfo` encode length is 36bytes. 28 schedules gets encoded as 1009 bytes, which is the
	// highest number of schedules that encodes less than 2^10.
	const MAX_VESTING_SCHEDULES: u32 = 28;
}

parameter_types! {
	pub const ChainId: u8 = 1;
	pub const ProposalLifetime: BlockNumber = 1000;
	pub BridgeAccountId: AccountId = AccountIdConversion::<AccountId>::into_account_truncating(&pallet_chainbridge::MODULE_ID);
}

/// Configure the send data pallet
impl pallet_chainbridge::Config for Runtime {
	type RuntimeEvent = RuntimeEvent;
	type AdminOrigin = frame_system::EnsureRoot<Self::AccountId>;
	type Proposal = RuntimeCall;
	type ChainIdentity = ChainId;
	type ProposalLifetime = ProposalLifetime;
	type BridgeAccountId = BridgeAccountId;
	type WeightInfo = pallet_chainbridge::weights::SubstrateWeight<Runtime>;
}

parameter_types! {
	pub HashId: pallet_chainbridge::ResourceId = pallet_chainbridge::derive_resource_id(1, &blake2_128(b"hash"));
	// Note: Chain ID is 0 indicating this is native to another chain
	pub NativeTokenId: pallet_chainbridge::ResourceId = pallet_chainbridge::derive_resource_id(0, &blake2_128(b"DAV"));

	pub NFTTokenId: pallet_chainbridge::ResourceId = pallet_chainbridge::derive_resource_id(1, &blake2_128(b"NFT"));
}

impl pallet_erc721::Config for Runtime {
	type RuntimeEvent = RuntimeEvent;
	type Identifier = NFTTokenId;
	type WeightInfo = pallet_erc721::weights::SubstrateWeight<Runtime>;
}

impl pallet_erc20::Config for Runtime {
	type RuntimeEvent = RuntimeEvent;
	type BridgeOrigin = pallet_chainbridge::EnsureBridge<Runtime>;
	type Currency = pallet_balances::Pallet<Runtime>;
	type HashId = HashId;
	type NativeTokenId = NativeTokenId;
	type Erc721Id = NFTTokenId;
	type WeightInfo = pallet_erc20::weights::SubstrateWeight<Runtime>;
}

parameter_types! {
	pub const PoolsPalletId: PalletId = PalletId(*b"py/nopls");
	// Allow pools that got slashed up to 90% to remain operational.
	pub const MaxPointsToBalance: u8 = 10;
}

impl pallet_nomination_pools::Config for Runtime {
	type RuntimeEvent = RuntimeEvent;
	type Currency = Balances;
	type RewardCounter = FixedU128;
	type BalanceToU256 = cere_runtime_common::BalanceToU256;
	type U256ToBalance = cere_runtime_common::U256ToBalance;
	type Staking = Staking;
	type PostUnbondingPoolsWindow = frame_support::traits::ConstU32<4>;
	type MaxMetadataLen = frame_support::traits::ConstU32<256>;
	// we use the same number of allowed unlocking chunks as with staking.
	type MaxUnbonding = <Self as pallet_staking::Config>::MaxUnlockingChunks;
	type PalletId = PoolsPalletId;
	type MaxPointsToBalance = MaxPointsToBalance;
	type WeightInfo = ();
}

pub struct InitiateNominationPools;
impl frame_support::traits::OnRuntimeUpgrade for InitiateNominationPools {
	fn on_runtime_upgrade() -> frame_support::weights::Weight {
		// we use one as an indicator if this has already been set.
		if pallet_nomination_pools::MaxPools::<Runtime>::get().is_none() {
			pallet_nomination_pools::MinJoinBond::<Runtime>::put(250 * DOLLARS);
			pallet_nomination_pools::MinCreateBond::<Runtime>::put(5000 * DOLLARS);

			// Initialize with limits for now.
			pallet_nomination_pools::MaxPools::<Runtime>::put(0);
			pallet_nomination_pools::MaxPoolMembersPerPool::<Runtime>::put(0);
			pallet_nomination_pools::MaxPoolMembers::<Runtime>::put(0);

			log::info!(target: "runtime::cere", "pools config initiated 🎉");
			<Runtime as frame_system::Config>::DbWeight::get().reads_writes(1, 5)
		} else {
			log::info!(target: "runtime::cere", "pools config already initiated 😏");
			<Runtime as frame_system::Config>::DbWeight::get().reads(1)
		}
	}
}

impl pallet_ddc_staking::Config for Runtime {
	type Currency = Balances;
	type RuntimeEvent = RuntimeEvent;
	type WeightInfo = pallet_ddc_staking::weights::SubstrateWeight<Runtime>;
	type ClusterVisitor = pallet_ddc_clusters::Pallet<Runtime>;
	type ClusterCreator = pallet_ddc_clusters::Pallet<Runtime>;
	type ClusterManager = pallet_ddc_clusters::Pallet<Runtime>;
	type NodeVisitor = pallet_ddc_nodes::Pallet<Runtime>;
	type NodeCreator = pallet_ddc_nodes::Pallet<Runtime>;
}

parameter_types! {
	pub const DdcCustomersPalletId: PalletId = PalletId(*b"accounts"); // DDC maintainer's stake
	pub const UnlockingDelay: BlockNumber = 100800_u32; // 1 hour * 24 * 7 = 7 days; (1 hour is 600 blocks)
}

impl pallet_ddc_customers::Config for Runtime {
	type UnlockingDelay = UnlockingDelay;
	type Currency = Balances;
	type PalletId = DdcCustomersPalletId;
	type RuntimeEvent = RuntimeEvent;
	type ClusterVisitor = pallet_ddc_clusters::Pallet<Runtime>;
	type ClusterCreator = pallet_ddc_clusters::Pallet<Runtime>;
	type WeightInfo = pallet_ddc_customers::weights::SubstrateWeight<Runtime>;
}

impl pallet_ddc_nodes::Config for Runtime {
	type RuntimeEvent = RuntimeEvent;
	type StakingVisitor = pallet_ddc_staking::Pallet<Runtime>;
	type WeightInfo = pallet_ddc_nodes::weights::SubstrateWeight<Runtime>;
}

impl pallet_ddc_clusters::Config for Runtime {
	type RuntimeEvent = RuntimeEvent;
	type NodeRepository = pallet_ddc_nodes::Pallet<Runtime>;
	type StakingVisitor = pallet_ddc_staking::Pallet<Runtime>;
	type StakerCreator = pallet_ddc_staking::Pallet<Runtime>;
	type Currency = Balances;
	type WeightInfo = pallet_ddc_clusters::weights::SubstrateWeight<Runtime>;
}

parameter_types! {
	pub const PayoutsPalletId: PalletId = PalletId(*b"payouts_");
}

pub struct TreasuryWrapper;
impl<T: frame_system::Config> PalletVisitor<T> for TreasuryWrapper {
	fn get_account_id() -> T::AccountId {
		TreasuryPalletId::get().into_account_truncating()
	}
}

impl pallet_ddc_payouts::Config for Runtime {
	type RuntimeEvent = RuntimeEvent;
	type PalletId = PayoutsPalletId;
	type Currency = Balances;
	type CustomerCharger = DdcCustomers;
	type CustomerDepositor = DdcCustomers;
	type ClusterVisitor = DdcClusters;
	type TreasuryVisitor = TreasuryWrapper;
	type NominatorsAndValidatorsList = pallet_staking::UseNominatorsAndValidatorsMap<Self>;
	type ClusterCreator = DdcClusters;
	type WeightInfo = pallet_ddc_payouts::weights::SubstrateWeight<Runtime>;
	type VoteScoreToU64 = IdentityConvert; // used for UseNominatorsAndValidatorsMap
}

construct_runtime!(
	pub struct Runtime
	{
		System: frame_system,
		Utility: pallet_utility,
		Babe: pallet_babe,
		Timestamp: pallet_timestamp,
		// Authorship must be before session in order to note author in the correct session and era
		// for im-online and staking.
		Authorship: pallet_authorship,
		Indices: pallet_indices,
		Balances: pallet_balances,
		TransactionPayment: pallet_transaction_payment,
		ElectionProviderMultiPhase: pallet_election_provider_multi_phase,
		Staking: pallet_staking,
		Session: pallet_session,
		Democracy: pallet_democracy,
		Council: pallet_collective::<Instance1>,
		TechnicalCommittee: pallet_collective::<Instance2>,
		Elections: pallet_elections_phragmen,
		TechnicalMembership: pallet_membership::<Instance1>,
		Grandpa: pallet_grandpa,
		Treasury: pallet_treasury,
		Contracts: pallet_contracts,
		Sudo: pallet_sudo,
		ImOnline: pallet_im_online,
		AuthorityDiscovery: pallet_authority_discovery,
		Offences: pallet_offences,
		Historical: pallet_session_historical::{Pallet},
		RandomnessCollectiveFlip: pallet_insecure_randomness_collective_flip,
		Identity: pallet_identity,
		Recovery: pallet_recovery,
		Vesting: pallet_vesting,
		Preimage: pallet_preimage,
		Scheduler: pallet_scheduler,
		Proxy: pallet_proxy,
		Multisig: pallet_multisig,
		Bounties: pallet_bounties,
		Tips: pallet_tips,
		VoterList: pallet_bags_list::<Instance1>,
		ChildBounties: pallet_child_bounties,
		NominationPools: pallet_nomination_pools,
		FastUnstake: pallet_fast_unstake,
		ChainBridge: pallet_chainbridge::{Pallet, Call, Storage, Event<T>},
		Erc721: pallet_erc721::{Pallet, Call, Storage, Event<T>},
		Erc20: pallet_erc20::{Pallet, Call, Storage, Event<T>},
		DdcStaking: pallet_ddc_staking,
		DdcCustomers: pallet_ddc_customers,
		DdcNodes: pallet_ddc_nodes,
		DdcClusters: pallet_ddc_clusters,
		DdcPayouts: pallet_ddc_payouts
	}
);

/// The address format for describing accounts.
pub type Address = sp_runtime::MultiAddress<AccountId, AccountIndex>;
/// Block header type as expected by this runtime.
pub type Header = generic::Header<BlockNumber, BlakeTwo256>;
/// Block type as expected by this runtime.
pub type Block = generic::Block<Header, UncheckedExtrinsic>;
/// A Block signed with a Justification
pub type SignedBlock = generic::SignedBlock<Block>;
/// BlockId type as expected by this runtime.
pub type BlockId = generic::BlockId<Block>;
/// The SignedExtension to the basic transaction logic.
///
/// When you change this, you **MUST** modify [`sign`] in `bin/node/testing/src/keyring.rs`!
///
/// [`sign`]: <../../testing/src/keyring.rs.html>
pub type SignedExtra = (
	frame_system::CheckNonZeroSender<Runtime>,
	frame_system::CheckSpecVersion<Runtime>,
	frame_system::CheckTxVersion<Runtime>,
	frame_system::CheckGenesis<Runtime>,
	frame_system::CheckEra<Runtime>,
	frame_system::CheckNonce<Runtime>,
	frame_system::CheckWeight<Runtime>,
	pallet_transaction_payment::ChargeTransactionPayment<Runtime>,
);

pub struct StakingMigrationV11OldPallet;
impl Get<&'static str> for StakingMigrationV11OldPallet {
	fn get() -> &'static str {
		"VoterList"
	}
}

/// Unchecked extrinsic type as expected by this runtime.
pub type UncheckedExtrinsic =
	generic::UncheckedExtrinsic<Address, RuntimeCall, Signature, SignedExtra>;
/// The payload being signed in transactions.
pub type SignedPayload = generic::SignedPayload<RuntimeCall, SignedExtra>;
/// Extrinsic type that has already been checked.
pub type CheckedExtrinsic = generic::CheckedExtrinsic<AccountId, RuntimeCall, SignedExtra>;

pub struct NominationPoolsMigrationV4OldPallet;
impl Get<Perbill> for NominationPoolsMigrationV4OldPallet {
	fn get() -> Perbill {
		Perbill::zero()
	}
}
/// Migrations that set `StorageVersion`s we missed to set.
pub struct SetStorageVersions;

impl OnRuntimeUpgrade for SetStorageVersions {
	fn on_runtime_upgrade() -> Weight {
		// Was missed as part of:
		// `runtime_common::session::migration::ClearOldSessionStorage<Runtime>`.
		let storage_version = Historical::on_chain_storage_version();
		if storage_version < 1 {
			StorageVersion::new(1).put::<Historical>();
		}

		RocksDbWeight::get().reads_writes(2, 2)
	}
}
/// Runtime migrations
<<<<<<< HEAD
type Migrations = (cere_runtime_common::migrations::RemoveSocietyPallet<Runtime>,);
=======
type Migrations = (
	pallet_im_online::migration::v1::Migration<Runtime>,
	pallet_democracy::migrations::v1::v1::Migration<Runtime>,
	pallet_fast_unstake::migrations::v1::MigrateToV1<Runtime>,
	pallet_multisig::migrations::v1::MigrateToV1<Runtime>,
	pallet_scheduler::migration::v3::MigrateToV4<Runtime>,
	pallet_scheduler::migration::v4::CleanupAgendas<Runtime>,
	pallet_staking::migrations::v10::MigrateToV10<Runtime>,
	pallet_staking::migrations::v13::MigrateToV13<Runtime>,
	pallet_society::migrations::MigrateToV2<Runtime, (), ()>,
	pallet_contracts::migration::Migration<Runtime>,
	pallet_ddc_customers::migration::MigrateToV1<Runtime>,
	SetStorageVersions,
);
>>>>>>> 59c8dfc8

/// Executive: handles dispatch to the various modules.
pub type Executive = frame_executive::Executive<
	Runtime,
	Block,
	frame_system::ChainContext<Runtime>,
	Runtime,
	AllPalletsWithSystem,
	Migrations,
>;

type EventRecord = frame_system::EventRecord<
	<Runtime as frame_system::Config>::RuntimeEvent,
	<Runtime as frame_system::Config>::Hash,
>;

mod custom_migration {
	use frame_support::{traits::OnRuntimeUpgrade, weights::Weight};
	use sp_io::{hashing::twox_128, storage::clear_prefix};

	pub struct Upgrade;
	impl OnRuntimeUpgrade for Upgrade {
		fn on_runtime_upgrade() -> Weight {
			clear_prefix(&twox_128(b"DdcValidator"), None);
			Weight::from_parts(0, 0)
		}
	}
}

#[cfg(feature = "runtime-benchmarks")]
#[macro_use]
extern crate frame_benchmarking;

#[cfg(feature = "runtime-benchmarks")]
mod benches {
	define_benchmarks!(
		[frame_benchmarking, BaselineBench::<Runtime>]
		[pallet_babe, Babe]
		[pallet_bags_list, VoterList]
		[pallet_balances, Balances]
		[pallet_bounties, Bounties]
		[pallet_child_bounties, ChildBounties]
		[pallet_collective, Council]
		[pallet_contracts, Contracts]
		[pallet_democracy, Democracy]
		[pallet_election_provider_multi_phase, ElectionProviderMultiPhase]
		[pallet_election_provider_support_benchmarking, EPSBench::<Runtime>]
		[pallet_elections_phragmen, Elections]
		[pallet_fast_unstake, FastUnstake]
		[pallet_grandpa, Grandpa]
		[pallet_identity, Identity]
		[pallet_im_online, ImOnline]
		[pallet_indices, Indices]
		[pallet_membership, TechnicalMembership]
		[pallet_multisig, Multisig]
		[pallet_nomination_pools, NominationPoolsBench::<Runtime>]
		[pallet_offences, OffencesBench::<Runtime>]
		[pallet_proxy, Proxy]
		[pallet_preimage, Preimage]
		[pallet_scheduler, Scheduler]
		[pallet_session, SessionBench::<Runtime>]
		[pallet_staking, Staking]
		[pallet_ddc_customers, DdcCustomers]
		[pallet_ddc_clusters, DdcClusters]
		[pallet_ddc_staking, DdcStaking]
		[pallet_ddc_nodes, DdcNodes]
		[pallet_ddc_payouts, DdcPayouts]
		[frame_system, SystemBench::<Runtime>]
		[pallet_timestamp, Timestamp]
		[pallet_tips, Tips]
		[pallet_treasury, Treasury]
		[pallet_utility, Utility]
		[pallet_vesting, Vesting]
	);
}

impl_runtime_apis! {
	impl sp_api::Core<Block> for Runtime {
		fn version() -> RuntimeVersion {
			VERSION
		}

		fn execute_block(block: Block) {
			Executive::execute_block(block);
		}

		fn initialize_block(header: &<Block as BlockT>::Header) {
			Executive::initialize_block(header)
		}
	}

	impl sp_api::Metadata<Block> for Runtime {
		fn metadata() -> OpaqueMetadata {
			OpaqueMetadata::new(Runtime::metadata().into())
		}

		fn metadata_at_version(version: u32) -> Option<OpaqueMetadata> {
			Runtime::metadata_at_version(version)
		}

		fn metadata_versions() -> sp_std::vec::Vec<u32> {
			Runtime::metadata_versions()
		}
	}

	impl sp_block_builder::BlockBuilder<Block> for Runtime {
		fn apply_extrinsic(extrinsic: <Block as BlockT>::Extrinsic) -> ApplyExtrinsicResult {
			Executive::apply_extrinsic(extrinsic)
		}

		fn finalize_block() -> <Block as BlockT>::Header {
			Executive::finalize_block()
		}

		fn inherent_extrinsics(data: InherentData) -> Vec<<Block as BlockT>::Extrinsic> {
			data.create_extrinsics()
		}

		fn check_inherents(block: Block, data: InherentData) -> CheckInherentsResult {
			data.check_extrinsics(&block)
		}
	}

	impl sp_transaction_pool::runtime_api::TaggedTransactionQueue<Block> for Runtime {
		fn validate_transaction(
			source: TransactionSource,
			tx: <Block as BlockT>::Extrinsic,
			block_hash: <Block as BlockT>::Hash,
		) -> TransactionValidity {
			Executive::validate_transaction(source, tx, block_hash)
		}
	}

	impl sp_offchain::OffchainWorkerApi<Block> for Runtime {
		fn offchain_worker(header: &<Block as BlockT>::Header) {
			Executive::offchain_worker(header)
		}
	}

	impl fg_primitives::GrandpaApi<Block> for Runtime {
		fn grandpa_authorities() -> GrandpaAuthorityList {
			Grandpa::grandpa_authorities()
		}

		fn current_set_id() -> fg_primitives::SetId {
			Grandpa::current_set_id()
		}

		fn submit_report_equivocation_unsigned_extrinsic(
			equivocation_proof: fg_primitives::EquivocationProof<
				<Block as BlockT>::Hash,
				NumberFor<Block>,
			>,
			key_owner_proof: fg_primitives::OpaqueKeyOwnershipProof,
		) -> Option<()> {
			let key_owner_proof = key_owner_proof.decode()?;

			Grandpa::submit_unsigned_equivocation_report(
				equivocation_proof,
				key_owner_proof,
			)
		}

		fn generate_key_ownership_proof(
			_set_id: fg_primitives::SetId,
			authority_id: GrandpaId,
		) -> Option<fg_primitives::OpaqueKeyOwnershipProof> {
			use codec::Encode;

			Historical::prove((fg_primitives::KEY_TYPE, authority_id))
				.map(|p| p.encode())
				.map(fg_primitives::OpaqueKeyOwnershipProof::new)
		}
	}

	impl sp_consensus_babe::BabeApi<Block> for Runtime {
		fn configuration() -> sp_consensus_babe::BabeConfiguration {
			let epoch_config = Babe::epoch_config().unwrap_or(BABE_GENESIS_EPOCH_CONFIG);
			sp_consensus_babe::BabeConfiguration {
				slot_duration: Babe::slot_duration(),
				epoch_length: EpochDuration::get(),
				c: epoch_config.c,
				authorities: Babe::authorities().to_vec(),
				randomness: Babe::randomness(),
				allowed_slots: epoch_config.allowed_slots,
			}
		}

		fn current_epoch_start() -> sp_consensus_babe::Slot {
			Babe::current_epoch_start()
		}

		fn current_epoch() -> sp_consensus_babe::Epoch {
			Babe::current_epoch()
		}

		fn next_epoch() -> sp_consensus_babe::Epoch {
			Babe::next_epoch()
		}

		fn generate_key_ownership_proof(
			_slot: sp_consensus_babe::Slot,
			authority_id: sp_consensus_babe::AuthorityId,
		) -> Option<sp_consensus_babe::OpaqueKeyOwnershipProof> {
			use codec::Encode;

			Historical::prove((sp_consensus_babe::KEY_TYPE, authority_id))
				.map(|p| p.encode())
				.map(sp_consensus_babe::OpaqueKeyOwnershipProof::new)
		}

		fn submit_report_equivocation_unsigned_extrinsic(
			equivocation_proof: sp_consensus_babe::EquivocationProof<<Block as BlockT>::Header>,
			key_owner_proof: sp_consensus_babe::OpaqueKeyOwnershipProof,
		) -> Option<()> {
			let key_owner_proof = key_owner_proof.decode()?;

			Babe::submit_unsigned_equivocation_report(
				equivocation_proof,
				key_owner_proof,
			)
		}
	}

	impl sp_authority_discovery::AuthorityDiscoveryApi<Block> for Runtime {
		fn authorities() -> Vec<AuthorityDiscoveryId> {
			AuthorityDiscovery::authorities()
		}
	}

	impl frame_system_rpc_runtime_api::AccountNonceApi<Block, AccountId, Nonce> for Runtime {
		fn account_nonce(account: AccountId) -> Nonce {
			System::account_nonce(account)
		}
	}


	impl pallet_contracts::ContractsApi<Block, AccountId, Balance, BlockNumber, Hash, EventRecord> for Runtime
	{
		fn call(
			origin: AccountId,
			dest: AccountId,
			value: Balance,
			gas_limit: Option<Weight>,
			storage_deposit_limit: Option<Balance>,
			input_data: Vec<u8>,
		) -> pallet_contracts_primitives::ContractExecResult<Balance, EventRecord> {
			let gas_limit = gas_limit.unwrap_or(RuntimeBlockWeights::get().max_block);
			Contracts::bare_call(
				origin,
				dest,
				value,
				gas_limit,
				storage_deposit_limit,
				input_data,
				pallet_contracts::DebugInfo::Skip,
				pallet_contracts::CollectEvents::Skip,
				pallet_contracts::Determinism::Enforced,
			)
		}

		fn instantiate(
			origin: AccountId,
			value: Balance,
			gas_limit: Option<Weight>,
			storage_deposit_limit: Option<Balance>,
			code: pallet_contracts_primitives::Code<Hash>,
			data: Vec<u8>,
			salt: Vec<u8>,
		) -> pallet_contracts_primitives::ContractInstantiateResult<AccountId, Balance, EventRecord>
		{
			let gas_limit = gas_limit.unwrap_or(RuntimeBlockWeights::get().max_block);
			Contracts::bare_instantiate(
				origin,
				value,
				gas_limit,
				storage_deposit_limit,
				code,
				data,
				salt,
				pallet_contracts::DebugInfo::Skip,
				pallet_contracts::CollectEvents::Skip
			)
		}

		fn upload_code(
			origin: AccountId,
			code: Vec<u8>,
			storage_deposit_limit: Option<Balance>,
			determinism: Determinism
		) -> pallet_contracts_primitives::CodeUploadResult<Hash, Balance>
		{
			Contracts::bare_upload_code(origin, code, storage_deposit_limit, determinism)
		}

		fn get_storage(
			address: AccountId,
			key: Vec<u8>,
		) -> pallet_contracts_primitives::GetStorageResult {
			Contracts::get_storage(address, key)
		}
	}

	impl pallet_transaction_payment_rpc_runtime_api::TransactionPaymentApi<
		Block,
		Balance,
	> for Runtime {
		fn query_info(uxt: <Block as BlockT>::Extrinsic, len: u32) -> RuntimeDispatchInfo<Balance> {
			TransactionPayment::query_info(uxt, len)
		}
		fn query_fee_details(uxt: <Block as BlockT>::Extrinsic, len: u32) -> FeeDetails<Balance> {
			TransactionPayment::query_fee_details(uxt, len)
		}
		fn query_weight_to_fee(weight: Weight) -> Balance {
			TransactionPayment::weight_to_fee(weight)
		}
		fn query_length_to_fee(length: u32) -> Balance {
			TransactionPayment::length_to_fee(length)
		}
	}

	impl pallet_transaction_payment_rpc_runtime_api::TransactionPaymentCallApi<Block, Balance, RuntimeCall>
		for Runtime
	{
		fn query_call_info(call: RuntimeCall, len: u32) -> RuntimeDispatchInfo<Balance> {
			TransactionPayment::query_call_info(call, len)
		}
		fn query_call_fee_details(call: RuntimeCall, len: u32) -> FeeDetails<Balance> {
			TransactionPayment::query_call_fee_details(call, len)
		}
		fn query_weight_to_fee(weight: Weight) -> Balance {
			TransactionPayment::weight_to_fee(weight)
		}
		fn query_length_to_fee(length: u32) -> Balance {
			TransactionPayment::length_to_fee(length)
		}
	}

	impl sp_session::SessionKeys<Block> for Runtime {
		fn generate_session_keys(seed: Option<Vec<u8>>) -> Vec<u8> {
			SessionKeys::generate(seed)
		}

		fn decode_session_keys(
			encoded: Vec<u8>,
		) -> Option<Vec<(Vec<u8>, KeyTypeId)>> {
			SessionKeys::decode_into_raw_public_keys(&encoded)
		}
	}

	impl pallet_nomination_pools_runtime_api::NominationPoolsApi<
		Block,
		AccountId,
		Balance,
	> for Runtime {
		fn pending_rewards(member: AccountId) -> Balance {
			NominationPools::api_pending_rewards(member).unwrap_or_default()
		}

		fn points_to_balance(pool_id: pallet_nomination_pools::PoolId, points: Balance) -> Balance {
			NominationPools::api_points_to_balance(pool_id, points)
		}

		fn balance_to_points(pool_id: pallet_nomination_pools::PoolId, new_funds: Balance) -> Balance {
			NominationPools::api_balance_to_points(pool_id, new_funds)
		}
	}

	#[cfg(feature = "try-runtime")]
	impl frame_try_runtime::TryRuntime<Block> for Runtime {
		fn on_runtime_upgrade(checks: frame_try_runtime::UpgradeCheckSelect) -> (Weight, Weight) {
			log::info!("try-runtime::on_runtime_upgrade cere.");
			let weight = Executive::try_runtime_upgrade(checks).unwrap();
			(weight, RuntimeBlockWeights::get().max_block)
		}

		fn execute_block(
			block: Block,
			state_root_check: bool,
			signature_check: bool,
			select: frame_try_runtime::TryStateSelect,
		) -> Weight {
			// NOTE: intentional unwrap: we don't want to propagate the error backwards, and want to
			// have a backtrace here.
			Executive::try_execute_block(block, state_root_check, signature_check, select).unwrap()
		}
	}

	#[cfg(feature = "runtime-benchmarks")]
	impl frame_benchmarking::Benchmark<Block> for Runtime {
		fn benchmark_metadata(extra: bool) -> (
			Vec<frame_benchmarking::BenchmarkList>,
			Vec<frame_support::traits::StorageInfo>,
		) {
			use frame_benchmarking::{baseline, Benchmarking, BenchmarkList};
			use frame_support::traits::StorageInfoTrait;

			// Trying to add benchmarks directly to the Session Pallet caused cyclic dependency
			// issues. To get around that, we separated the Session benchmarks into its own crate,
			// which is why we need these two lines below.
			use pallet_session_benchmarking::Pallet as SessionBench;
			use pallet_offences_benchmarking::Pallet as OffencesBench;
			use pallet_election_provider_support_benchmarking::Pallet as EPSBench;
			use pallet_nomination_pools_benchmarking::Pallet as NominationPoolsBench;
			use frame_system_benchmarking::Pallet as SystemBench;
			use baseline::Pallet as BaselineBench;

			let mut list = Vec::<BenchmarkList>::new();
			list_benchmarks!(list, extra);

			let storage_info = AllPalletsWithSystem::storage_info();

			(list, storage_info)
		}

		fn dispatch_benchmark(
			config: frame_benchmarking::BenchmarkConfig
		) -> Result<Vec<frame_benchmarking::BenchmarkBatch>, sp_runtime::RuntimeString> {
			use frame_benchmarking::{baseline, Benchmarking, BenchmarkBatch,  TrackedStorageKey};

			// Trying to add benchmarks directly to the Session Pallet caused cyclic dependency
			// issues. To get around that, we separated the Session benchmarks into its own crate,
			// which is why we need these two lines below.
			use pallet_session_benchmarking::Pallet as SessionBench;
			use pallet_offences_benchmarking::Pallet as OffencesBench;
			use pallet_election_provider_support_benchmarking::Pallet as EPSBench;
			use pallet_nomination_pools_benchmarking::Pallet as NominationPoolsBench;
			use frame_system_benchmarking::Pallet as SystemBench;
			use baseline::Pallet as BaselineBench;

			impl pallet_session_benchmarking::Config for Runtime {}
			impl pallet_offences_benchmarking::Config for Runtime {}
			impl pallet_election_provider_support_benchmarking::Config for Runtime {}
			impl frame_system_benchmarking::Config for Runtime {}
			impl baseline::Config for Runtime {}
			impl pallet_nomination_pools_benchmarking::Config for Runtime {}

			let whitelist: Vec<TrackedStorageKey> = vec![
				// Block Number
				hex_literal::hex!("26aa394eea5630e07c48ae0c9558cef702a5c1b19ab7a04f536c519aca4983ac").to_vec().into(),
				// Total Issuance
				hex_literal::hex!("c2261276cc9d1f8598ea4b6a74b15c2f57c875e4cff74148e4628f264b974c80").to_vec().into(),
				// Execution Phase
				hex_literal::hex!("26aa394eea5630e07c48ae0c9558cef7ff553b5a9862a516939d82b3d3d8661a").to_vec().into(),
				// Event Count
				hex_literal::hex!("26aa394eea5630e07c48ae0c9558cef70a98fdbe9ce6c55837576c60c7af3850").to_vec().into(),
				// System Events
				hex_literal::hex!("26aa394eea5630e07c48ae0c9558cef780d41e5e16056765bc8461851072c9d7").to_vec().into(),
				// System BlockWeight
				hex_literal::hex!("26aa394eea5630e07c48ae0c9558cef734abf5cb34d6244378cddbf18e849d96").to_vec().into(),
				// Treasury Account
				hex_literal::hex!("26aa394eea5630e07c48ae0c9558cef7b99d880ec681799c0cf30e8886371da95ecffd7b6c0f78751baa9d281e0bfa3a6d6f646c70792f74727372790000000000000000000000000000000000000000").to_vec().into(),
			];

			let mut batches = Vec::<BenchmarkBatch>::new();
			let params = (&config, &whitelist);
			add_benchmarks!(params, batches);

			Ok(batches)
		}
	}
}

#[cfg(test)]
mod tests {
	use frame_election_provider_support::NposSolution;
	use frame_system::offchain::CreateSignedTransaction;
	use sp_runtime::UpperOf;

	use super::*;

	#[test]
	fn validate_transaction_submitter_bounds() {
		fn is_submit_signed_transaction<T>()
		where
			T: CreateSignedTransaction<RuntimeCall>,
		{
		}

		is_submit_signed_transaction::<Runtime>();
	}

	#[test]
	fn perbill_as_onchain_accuracy() {
		type OnChainAccuracy =
		<<Runtime as pallet_election_provider_multi_phase::MinerConfig>::Solution as NposSolution>::Accuracy;
		let maximum_chain_accuracy: Vec<UpperOf<OnChainAccuracy>> = (0..MaxNominations::get())
			.map(|_| <UpperOf<OnChainAccuracy>>::from(OnChainAccuracy::one().deconstruct()))
			.collect();
		let _: UpperOf<OnChainAccuracy> =
			maximum_chain_accuracy.iter().fold(0, |acc, x| acc.checked_add(*x).unwrap());
	}

	#[test]
	fn call_size() {
		let size = core::mem::size_of::<RuntimeCall>();
		assert!(
			size <= 256,
			"size of RuntimeCall {} is more than 256 bytes: some calls have too big arguments, use Box to reduce the
			size of RuntimeCall.
			If the limit is too strong, maybe consider increase the limit to 300.",
			size,
		);
	}
}<|MERGE_RESOLUTION|>--- conflicted
+++ resolved
@@ -1192,40 +1192,6 @@
 }
 
 parameter_types! {
-<<<<<<< HEAD
-=======
-	pub const GraceStrikes: u32 = 10;
-	pub const SocietyVotingPeriod: BlockNumber = 80 * HOURS;
-	pub const ClaimPeriod: BlockNumber = 80 * HOURS;
-	pub const PeriodSpend: Balance = 500 * DOLLARS;
-	pub const MaxLockDuration: BlockNumber = 36 * 30 * DAYS;
-	pub const ChallengePeriod: BlockNumber = 7 * DAYS;
-	pub const MaxPayouts: u32 = 10;
-	pub const MaxBids: u32 = 10;
-	pub const SocietyPalletId: PalletId = PalletId(*b"py/socie");
-}
-
-impl pallet_society::Config for Runtime {
-	type RuntimeEvent = RuntimeEvent;
-	type PalletId = SocietyPalletId;
-	type Currency = Balances;
-	type Randomness = RandomnessCollectiveFlip;
-	type PeriodSpend = PeriodSpend;
-	type MaxLockDuration = MaxLockDuration;
-	type FounderSetOrigin =
-		pallet_collective::EnsureProportionMoreThan<AccountId, CouncilCollective, 1, 2>;
-	type ChallengePeriod = ChallengePeriod;
-
-	type GraceStrikes = GraceStrikes;
-	type VotingPeriod = VotingPeriod;
-	type ClaimPeriod = ClaimPeriod;
-	type MaxPayouts = MaxPayouts;
-	type MaxBids = MaxBids;
-	type WeightInfo = pallet_society::weights::SubstrateWeight<Runtime>;
-}
-
-parameter_types! {
->>>>>>> 59c8dfc8
 	pub const MinVestedTransfer: Balance = DOLLARS;
 	pub UnvestedFundsAllowedWithdrawReasons: WithdrawReasons =
 		WithdrawReasons::except(WithdrawReasons::TRANSFER | WithdrawReasons::RESERVE);
@@ -1511,9 +1477,6 @@
 	}
 }
 /// Runtime migrations
-<<<<<<< HEAD
-type Migrations = (cere_runtime_common::migrations::RemoveSocietyPallet<Runtime>,);
-=======
 type Migrations = (
 	pallet_im_online::migration::v1::Migration<Runtime>,
 	pallet_democracy::migrations::v1::v1::Migration<Runtime>,
@@ -1523,12 +1486,11 @@
 	pallet_scheduler::migration::v4::CleanupAgendas<Runtime>,
 	pallet_staking::migrations::v10::MigrateToV10<Runtime>,
 	pallet_staking::migrations::v13::MigrateToV13<Runtime>,
-	pallet_society::migrations::MigrateToV2<Runtime, (), ()>,
+	cere_runtime_common::migrations::RemoveSocietyPallet<Runtime>,
 	pallet_contracts::migration::Migration<Runtime>,
 	pallet_ddc_customers::migration::MigrateToV1<Runtime>,
 	SetStorageVersions,
 );
->>>>>>> 59c8dfc8
 
 /// Executive: handles dispatch to the various modules.
 pub type Executive = frame_executive::Executive<
