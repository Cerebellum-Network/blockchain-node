--- conflicted
+++ resolved
@@ -130,11 +130,8 @@
 	// and set impl_version to 0. If only runtime
 	// implementation changes and behavior does not, then leave spec_version as
 	// is and increment impl_version.
-<<<<<<< HEAD
 	spec_version: 48600,
-=======
 	spec_version: 48501,
->>>>>>> 7ae20213
 	impl_version: 0,
 	apis: RUNTIME_API_VERSIONS,
 	transaction_version: 11,
