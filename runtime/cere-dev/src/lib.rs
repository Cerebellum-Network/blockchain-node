--- conflicted
+++ resolved
@@ -83,11 +83,7 @@
 	curve::PiecewiseLinear,
 	generic, impl_opaque_keys,
 	traits::{
-<<<<<<< HEAD
-		self, AccountIdConversion, BlakeTwo256, Block as BlockT, ConvertInto, NumberFor,
-=======
 		self, AccountIdConversion, BlakeTwo256, Block as BlockT, Bounded, ConvertInto, NumberFor,
->>>>>>> 5a5478b8
 		OpaqueKeys, SaturatedConversion, StaticLookup,
 	},
 	transaction_validity::{TransactionPriority, TransactionSource, TransactionValidity},
