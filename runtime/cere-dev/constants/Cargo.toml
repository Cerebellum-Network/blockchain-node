--- conflicted
+++ resolved
@@ -1,21 +1,12 @@
 [package]
 name = "cere-dev-runtime-constants"
-<<<<<<< HEAD
-version = "4.8.3"
-=======
 version = "4.8.4"
->>>>>>> 6ad1d91a
 authors = ["Parity Technologies <admin@parity.io>"]
 edition = "2021"
 
 [dependencies]
-<<<<<<< HEAD
-node-primitives = { default-features = false, git = "https://github.com/paritytech/substrate.git", branch = "polkadot-v0.9.31" }
-sp-runtime = { git = "https://github.com/paritytech/substrate", default-features = false, branch = "polkadot-v0.9.31" }
-=======
 node-primitives = { default-features = false, git = "https://github.com/paritytech/substrate.git", branch = "polkadot-v0.9.33" }
 sp-runtime = { git = "https://github.com/paritytech/substrate", default-features = false, branch = "polkadot-v0.9.33" }
->>>>>>> 6ad1d91a
 
 [features]
 default = ["std"]
