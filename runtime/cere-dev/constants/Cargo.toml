--- conflicted
+++ resolved
@@ -1,20 +1,12 @@
 [package]
 name = "cere-dev-runtime-constants"
-<<<<<<< HEAD
-version = "4.8.1"
-=======
 version = "4.8.2"
->>>>>>> ebb68244
 authors = ["Parity Technologies <admin@parity.io>"]
 edition = "2021"
 
 [dependencies]
-<<<<<<< HEAD
-node-primitives = { default-features = false, git = "https://github.com/paritytech/substrate.git", branch = "polkadot-v0.9.30" }
-=======
 node-primitives = { default-features = false, git = "https://github.com/paritytech/substrate.git", branch = "polkadot-v0.9.31" }
 sp-runtime = { git = "https://github.com/paritytech/substrate", default-features = false, branch = "polkadot-v0.9.31" }
->>>>>>> ebb68244
 
 [features]
 default = ["std"]
