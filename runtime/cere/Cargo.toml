--- conflicted
+++ resolved
@@ -99,13 +99,7 @@
 # pallet-ddc-clusters-gov = { workspace = true } # TEMPORARILY DISABLED due to trait compatibility issues
 pallet-ddc-customers = { workspace = true }
 pallet-ddc-nodes = { workspace = true }
-<<<<<<< HEAD
-# pallet-ddc-payouts = { workspace = true }
 pallet-ddc-staking = { workspace = true }
-# pallet-ddc-verification = { workspace = true }
-=======
-pallet-ddc-staking = { workspace = true }
->>>>>>> 6127619b
 pallet-erc20 = { workspace = true }
 pallet-erc721 = { workspace = true }
 pallet-fee-handler = { workspace = true }
@@ -199,13 +193,7 @@
   "pallet-ddc-clusters/std",
   "pallet-ddc-customers/std",
   "pallet-ddc-nodes/std",
-<<<<<<< HEAD
-  # "pallet-ddc-payouts/std",
   "pallet-ddc-staking/std",
-  # "pallet-ddc-verification/std",
-=======
-  "pallet-ddc-staking/std",
->>>>>>> 6127619b
   "cere-runtime-common/std",
   "sp-arithmetic/std",
   "pallet-conviction-voting/std",
@@ -241,10 +229,6 @@
   "pallet-ddc-clusters/runtime-benchmarks",
   "pallet-ddc-nodes/runtime-benchmarks",
   "pallet-ddc-staking/runtime-benchmarks",
-<<<<<<< HEAD
-  # "pallet-ddc-payouts/runtime-benchmarks",
-=======
->>>>>>> 6127619b
   "pallet-democracy/runtime-benchmarks",
   "pallet-election-provider-multi-phase/runtime-benchmarks",
   "pallet-election-provider-support-benchmarking/runtime-benchmarks",
@@ -279,10 +263,6 @@
   "pallet-preimage/runtime-benchmarks",
   # "pallet-ddc-clusters-gov/runtime-benchmarks", # TEMPORARILY DISABLED due to trait compatibility issues
   "pallet-origins/runtime-benchmarks",
-<<<<<<< HEAD
-  # "pallet-ddc-verification/runtime-benchmarks",
-=======
->>>>>>> 6127619b
   "pallet-token-gateway/runtime-benchmarks",
   "pallet-migrations/runtime-benchmarks",
   "pallet-fee-handler/runtime-benchmarks",
@@ -332,10 +312,6 @@
   "pallet-ddc-clusters/try-runtime",
   "pallet-ddc-customers/try-runtime",
   "pallet-ddc-nodes/try-runtime",
-<<<<<<< HEAD
-  # "pallet-ddc-payouts/try-runtime",
-=======
->>>>>>> 6127619b
   "pallet-ddc-staking/try-runtime",
   "pallet-erc20/try-runtime",
   "pallet-erc721/try-runtime",
@@ -344,12 +320,7 @@
   "pallet-whitelist/try-runtime",
   "pallet-preimage/try-runtime",
   "pallet-origins/try-runtime",
-<<<<<<< HEAD
-  "pallet-ddc-clusters-gov/try-runtime",
-  # "pallet-ddc-verification/try-runtime",
-=======
   # "pallet-ddc-clusters-gov/try-runtime", # TEMPORARILY DISABLED due to trait compatibility issues
->>>>>>> 6127619b
   "pallet-ismp/try-runtime",
   "pallet-hyperbridge/try-runtime",
   "ismp-grandpa/try-runtime",
