--- conflicted
+++ resolved
@@ -1,14 +1,5 @@
 [package]
 name = "cere-runtime"
-<<<<<<< HEAD
-version = "4.8.8"
-authors = ["Parity Technologies <admin@parity.io>"]
-build = "build.rs"
-edition = "2021"
-homepage = "https://substrate.io"
-license = "Apache-2.0"
-repository = "https://github.com/paritytech/substrate/"
-=======
 version.workspace = true
 authors.workspace = true
 edition.workspace = true
@@ -16,7 +7,6 @@
 license.workspace = true
 readme.workspace = true
 repository.workspace = true
->>>>>>> 8efee72d
 
 [package.metadata.docs.rs]
 targets = ["x86_64-unknown-linux-gnu"]
@@ -85,11 +75,7 @@
 pallet-vesting = { workspace = true }
 sp-api = { workspace = true }
 sp-authority-discovery = { workspace = true }
-<<<<<<< HEAD
-sp-block-builder = { git = "https://github.com/paritytech/substrate.git", branch = "polkadot-v0.9.40", default-features = false, version = "4.0.0-dev" }
-=======
 sp-block-builder = { workspace = true }
->>>>>>> 8efee72d
 sp-consensus-babe = { workspace = true }
 sp-core = { workspace = true }
 sp-inherents = { workspace = true }
