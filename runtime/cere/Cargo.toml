--- conflicted
+++ resolved
@@ -37,7 +37,6 @@
 sp-version = { default-features = false, git = "https://github.com/paritytech/substrate.git", branch = "polkadot-v0.9.40" }
 
 # frame dependencies
-<<<<<<< HEAD
 frame-benchmarking = { default-features = false, git = "https://github.com/paritytech/substrate.git", branch = "polkadot-v0.9.40", optional = true }
 frame-election-provider-support = { default-features = false, git = "https://github.com/paritytech/substrate.git", branch = "polkadot-v0.9.40" }
 frame-executive = { default-features = false, git = "https://github.com/paritytech/substrate.git", branch = "polkadot-v0.9.40" }
@@ -52,7 +51,7 @@
 pallet-bags-list = { default-features = false, git = "https://github.com/paritytech/substrate.git", branch = "polkadot-v0.9.40" }
 pallet-balances = { default-features = false, git = "https://github.com/paritytech/substrate.git", branch = "polkadot-v0.9.40" }
 pallet-bounties = { default-features = false, git = "https://github.com/paritytech/substrate.git", branch = "polkadot-v0.9.40" }
-pallet-chainbridge = { version = "4.8.8", default-features = false, path = "../../pallets/chainbridge" }
+pallet-chainbridge = { version = "4.8.7", default-features = false, path = "../../pallets/chainbridge" }
 pallet-child-bounties = { default-features = false, git = "https://github.com/paritytech/substrate.git", branch = "polkadot-v0.9.40" }
 pallet-collective = { default-features = false, git = "https://github.com/paritytech/substrate.git", branch = "polkadot-v0.9.40" }
 pallet-contracts = { default-features = false, git = "https://github.com/paritytech/substrate.git", branch = "polkadot-v0.9.40" }
@@ -74,6 +73,7 @@
 pallet-nomination-pools-runtime-api = { git = "https://github.com/paritytech/substrate", default-features = false, branch = "polkadot-v0.9.40" }
 pallet-offences = { default-features = false, git = "https://github.com/paritytech/substrate.git", branch = "polkadot-v0.9.40" }
 pallet-offences-benchmarking = { git = "https://github.com/paritytech/substrate.git", branch = "polkadot-v0.9.40", default-features = false, optional = true }
+pallet-preimage = { default-features = false, git = "https://github.com/paritytech/substrate.git", branch = "polkadot-v0.9.40" }
 pallet-proxy = { default-features = false, git = "https://github.com/paritytech/substrate.git", branch = "polkadot-v0.9.40" }
 pallet-recovery = { default-features = false, git = "https://github.com/paritytech/substrate.git", branch = "polkadot-v0.9.40" }
 pallet-scheduler = { default-features = false, git = "https://github.com/paritytech/substrate.git", branch = "polkadot-v0.9.40" }
@@ -90,61 +90,6 @@
 pallet-treasury = { default-features = false, git = "https://github.com/paritytech/substrate.git", branch = "polkadot-v0.9.40" }
 pallet-utility = { default-features = false, git = "https://github.com/paritytech/substrate.git", branch = "polkadot-v0.9.40" }
 pallet-vesting = { default-features = false, git = "https://github.com/paritytech/substrate.git", branch = "polkadot-v0.9.40" }
-=======
-frame-benchmarking = { default-features = false, git = "https://github.com/paritytech/substrate.git", branch = "polkadot-v0.9.38", optional = true }
-frame-election-provider-support = { default-features = false, git = "https://github.com/paritytech/substrate.git", branch = "polkadot-v0.9.38" }
-frame-executive = { default-features = false, git = "https://github.com/paritytech/substrate.git", branch = "polkadot-v0.9.38" }
-frame-support = { default-features = false, git = "https://github.com/paritytech/substrate.git", branch = "polkadot-v0.9.38" }
-frame-system = { default-features = false, git = "https://github.com/paritytech/substrate.git", branch = "polkadot-v0.9.38" }
-frame-system-benchmarking = { default-features = false, git = "https://github.com/paritytech/substrate.git", branch = "polkadot-v0.9.38", optional = true }
-frame-system-rpc-runtime-api = { default-features = false, git = "https://github.com/paritytech/substrate.git", branch = "polkadot-v0.9.38" }
-frame-try-runtime = { default-features = false, git = "https://github.com/paritytech/substrate.git", branch = "polkadot-v0.9.38", optional = true }
-pallet-authority-discovery = { default-features = false, git = "https://github.com/paritytech/substrate.git", branch = "polkadot-v0.9.38" }
-pallet-authorship = { default-features = false, git = "https://github.com/paritytech/substrate.git", branch = "polkadot-v0.9.38" }
-pallet-babe = { default-features = false, git = "https://github.com/paritytech/substrate.git", branch = "polkadot-v0.9.38" }
-pallet-bags-list = { default-features = false, git = "https://github.com/paritytech/substrate.git", branch = "polkadot-v0.9.38" }
-pallet-balances = { default-features = false, git = "https://github.com/paritytech/substrate.git", branch = "polkadot-v0.9.38" }
-pallet-bounties = { default-features = false, git = "https://github.com/paritytech/substrate.git", branch = "polkadot-v0.9.38" }
-pallet-chainbridge = { version = "4.8.7", default-features = false, path = "../../pallets/chainbridge" }
-pallet-child-bounties = { default-features = false, git = "https://github.com/paritytech/substrate.git", branch = "polkadot-v0.9.38" }
-pallet-collective = { default-features = false, git = "https://github.com/paritytech/substrate.git", branch = "polkadot-v0.9.38" }
-pallet-contracts = { default-features = false, git = "https://github.com/paritytech/substrate.git", branch = "polkadot-v0.9.38" }
-pallet-contracts-primitives = { default-features = false, git = "https://github.com/paritytech/substrate.git", branch = "polkadot-v0.9.38" }
-pallet-democracy = { default-features = false, git = "https://github.com/paritytech/substrate.git", branch = "polkadot-v0.9.38" }
-pallet-election-provider-multi-phase = { default-features = false, git = "https://github.com/paritytech/substrate.git", branch = "polkadot-v0.9.38" }
-pallet-election-provider-support-benchmarking = { default-features = false, git = "https://github.com/paritytech/substrate.git", branch = "polkadot-v0.9.38", optional = true }
-pallet-elections-phragmen = { default-features = false, git = "https://github.com/paritytech/substrate.git", branch = "polkadot-v0.9.38" }
-pallet-fast-unstake = { git = "https://github.com/paritytech/substrate", default-features = false, branch = "polkadot-v0.9.38" }
-pallet-grandpa = { default-features = false, git = "https://github.com/paritytech/substrate.git", branch = "polkadot-v0.9.38" }
-pallet-identity = { default-features = false, git = "https://github.com/paritytech/substrate.git", branch = "polkadot-v0.9.38" }
-pallet-im-online = { default-features = false, git = "https://github.com/paritytech/substrate.git", branch = "polkadot-v0.9.38" }
-pallet-indices = { default-features = false, git = "https://github.com/paritytech/substrate.git", branch = "polkadot-v0.9.38" }
-pallet-membership = { default-features = false, git = "https://github.com/paritytech/substrate.git", branch = "polkadot-v0.9.38" }
-pallet-multisig = { default-features = false, git = "https://github.com/paritytech/substrate.git", branch = "polkadot-v0.9.38" }
-pallet-nomination-pools = { git = "https://github.com/paritytech/substrate", default-features = false, branch = "polkadot-v0.9.38" }
-pallet-nomination-pools-benchmarking = { git = "https://github.com/paritytech/substrate", default-features = false, optional = true, branch = "polkadot-v0.9.38" }
-pallet-nomination-pools-runtime-api = { git = "https://github.com/paritytech/substrate", default-features = false, branch = "polkadot-v0.9.38" }
-pallet-offences = { default-features = false, git = "https://github.com/paritytech/substrate.git", branch = "polkadot-v0.9.38" }
-pallet-offences-benchmarking = { git = "https://github.com/paritytech/substrate.git", branch = "polkadot-v0.9.38", default-features = false, optional = true }
-pallet-preimage = { default-features = false, git = "https://github.com/paritytech/substrate.git", branch = "polkadot-v0.9.38" }
-pallet-proxy = { default-features = false, git = "https://github.com/paritytech/substrate.git", branch = "polkadot-v0.9.38" }
-pallet-randomness-collective-flip = { default-features = false, git = "https://github.com/paritytech/substrate.git", branch = "polkadot-v0.9.38" }
-pallet-recovery = { default-features = false, git = "https://github.com/paritytech/substrate.git", branch = "polkadot-v0.9.38" }
-pallet-scheduler = { default-features = false, git = "https://github.com/paritytech/substrate.git", branch = "polkadot-v0.9.38" }
-pallet-session = { features = ["historical"], git = "https://github.com/paritytech/substrate.git", branch = "polkadot-v0.9.38", default-features = false }
-pallet-session-benchmarking = { git = "https://github.com/paritytech/substrate.git", branch = "polkadot-v0.9.38", default-features = false, optional = true }
-pallet-society = { default-features = false, git = "https://github.com/paritytech/substrate.git", branch = "polkadot-v0.9.38" }
-pallet-staking = { default-features = false, git = "https://github.com/paritytech/substrate.git", branch = "polkadot-v0.9.38" }
-pallet-staking-reward-curve = { default-features = false, git = "https://github.com/paritytech/substrate.git", branch = "polkadot-v0.9.38" }
-pallet-sudo = { default-features = false, git = "https://github.com/paritytech/substrate.git", branch = "polkadot-v0.9.38" }
-pallet-timestamp = { default-features = false, git = "https://github.com/paritytech/substrate.git", branch = "polkadot-v0.9.38" }
-pallet-tips = { default-features = false, git = "https://github.com/paritytech/substrate.git", branch = "polkadot-v0.9.38" }
-pallet-transaction-payment = { default-features = false, git = "https://github.com/paritytech/substrate.git", branch = "polkadot-v0.9.38" }
-pallet-transaction-payment-rpc-runtime-api = { default-features = false, git = "https://github.com/paritytech/substrate.git", branch = "polkadot-v0.9.38" }
-pallet-treasury = { default-features = false, git = "https://github.com/paritytech/substrate.git", branch = "polkadot-v0.9.38" }
-pallet-utility = { default-features = false, git = "https://github.com/paritytech/substrate.git", branch = "polkadot-v0.9.38" }
-pallet-vesting = { default-features = false, git = "https://github.com/paritytech/substrate.git", branch = "polkadot-v0.9.38" }
->>>>>>> 247bb02e
 
 # cere dependencies
 cere-runtime-common = { path = "../common", default-features = false }
