--- conflicted
+++ resolved
@@ -91,31 +91,11 @@
 sp-version.workspace = true
 
 # Cere dependencies
-<<<<<<< HEAD
-cere-runtime-common = { workspace = true }
-ddc-primitives = { workspace = true }
-pallet-chainbridge = { workspace = true }
-pallet-conviction-voting = { workspace = true }
-pallet-dac-registry = { workspace = true }
-pallet-ddc-clusters = { workspace = true }
-pallet-ddc-clusters-gov = { workspace = true }
-pallet-ddc-customers = { workspace = true }
-pallet-ddc-nodes = { workspace = true }
-pallet-ddc-payouts = { workspace = true }
-pallet-ddc-staking = { workspace = true }
-pallet-ddc-verification = { workspace = true }
-pallet-erc20 = { workspace = true }
-pallet-erc721 = { workspace = true }
-pallet-fee-handler = { workspace = true }
-pallet-origins = { workspace = true }
-pallet-pool-withdrawal-fix = { workspace = true }
-pallet-referenda = { workspace = true }
-pallet-whitelist = { workspace = true }
-=======
 cere-runtime-common.workspace = true
 ddc-primitives.workspace = true
 pallet-chainbridge.workspace = true
 pallet-conviction-voting.workspace = true
+pallet-dac-registry.workspace = true
 pallet-ddc-clusters.workspace = true
 pallet-ddc-clusters-gov.workspace = true
 pallet-ddc-customers.workspace = true
@@ -130,7 +110,6 @@
 pallet-pool-withdrawal-fix.workspace = true
 pallet-referenda.workspace = true
 pallet-whitelist.workspace = true
->>>>>>> d4dfbe18
 
 # Hyperbridge Depedencies
 anyhow.workspace = true
