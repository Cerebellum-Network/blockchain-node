[package]
name = "cere-runtime"
version = "4.8.1"
authors = ["Parity Technologies <admin@parity.io>"]
edition = "2021"
build = "build.rs"
license = "Apache-2.0"
homepage = "https://substrate.io"
repository = "https://github.com/paritytech/substrate/"

[package.metadata.docs.rs]
targets = ["x86_64-unknown-linux-gnu"]

[dependencies]

# third-party dependencies
codec = { package = "parity-scale-codec", version = "3.1.5", default-features = false, features = [
	"derive",
	"max-encoded-len",
] }
scale-info = { version = "2.1.2", default-features = false, features = ["derive"] }
static_assertions = "1.1.0"
hex-literal = { version = "0.3.4", optional = true }
log = { version = "0.4.16", default-features = false }

# primitives
sp-authority-discovery = { version = "4.0.0-dev", default-features = false, git = "https://github.com/paritytech/substrate.git", branch = "polkadot-v0.9.30" }
sp-consensus-babe = { version = "0.10.0-dev", default-features = false, git = "https://github.com/paritytech/substrate.git", branch = "polkadot-v0.9.30" }
sp-block-builder = { git = "https://github.com/paritytech/substrate.git", branch = "polkadot-v0.9.30", default-features = false, version = "4.0.0-dev" }
sp-inherents = { version = "4.0.0-dev", default-features = false, git = "https://github.com/paritytech/substrate.git", branch = "polkadot-v0.9.30" }
node-primitives = { version = "2.0.0", default-features = false, git = "https://github.com/paritytech/substrate.git", branch = "polkadot-v0.9.30" }
sp-offchain = { version = "4.0.0-dev", default-features = false, git = "https://github.com/paritytech/substrate.git", branch = "polkadot-v0.9.30" }
sp-core = { version = "6.0.0", default-features = false, git = "https://github.com/paritytech/substrate.git", branch = "polkadot-v0.9.30" }
sp-std = { version = "4.0.0", default-features = false, git = "https://github.com/paritytech/substrate.git", branch = "polkadot-v0.9.30" }
sp-api = { version = "4.0.0-dev", default-features = false, git = "https://github.com/paritytech/substrate.git", branch = "polkadot-v0.9.30" }
sp-runtime = { version = "6.0.0", default-features = false, git = "https://github.com/paritytech/substrate.git", branch = "polkadot-v0.9.30" }
sp-staking = { version = "4.0.0-dev", default-features = false, git = "https://github.com/paritytech/substrate.git", branch = "polkadot-v0.9.30" }
sp-session = { version = "4.0.0-dev", default-features = false, git = "https://github.com/paritytech/substrate.git", branch = "polkadot-v0.9.30" }
sp-transaction-pool = { version = "4.0.0-dev", default-features = false, git = "https://github.com/paritytech/substrate.git", branch = "polkadot-v0.9.30" }
sp-version = { version = "5.0.0", default-features = false, git = "https://github.com/paritytech/substrate.git", branch = "polkadot-v0.9.30" }
sp-io = { version = "6.0.0", default-features = false, git = "https://github.com/paritytech/substrate.git", branch = "polkadot-v0.9.30" }

# frame dependencies
frame-executive = { version = "4.0.0-dev", default-features = false, git = "https://github.com/paritytech/substrate.git", branch = "polkadot-v0.9.30" }
frame-benchmarking = { version = "4.0.0-dev", default-features = false, git = "https://github.com/paritytech/substrate.git", branch = "polkadot-v0.9.30", optional = true }
frame-support = { version = "4.0.0-dev", default-features = false, git = "https://github.com/paritytech/substrate.git", branch = "polkadot-v0.9.30" }
frame-system = { version = "4.0.0-dev", default-features = false, git = "https://github.com/paritytech/substrate.git", branch = "polkadot-v0.9.30" }
frame-system-benchmarking = { version = "4.0.0-dev", default-features = false, git = "https://github.com/paritytech/substrate.git", branch = "polkadot-v0.9.30", optional = true }
frame-election-provider-support = { version = "4.0.0-dev", default-features = false, git = "https://github.com/paritytech/substrate.git", branch = "polkadot-v0.9.30" }
frame-system-rpc-runtime-api = { version = "4.0.0-dev", default-features = false, git = "https://github.com/paritytech/substrate.git", branch = "polkadot-v0.9.30" }
frame-try-runtime = { version = "0.10.0-dev", default-features = false, git = "https://github.com/paritytech/substrate.git", branch = "polkadot-v0.9.30", optional = true }
pallet-authority-discovery = { version = "4.0.0-dev", default-features = false, git = "https://github.com/paritytech/substrate.git", branch = "polkadot-v0.9.30" }
pallet-authorship = { version = "4.0.0-dev", default-features = false, git = "https://github.com/paritytech/substrate.git", branch = "polkadot-v0.9.30" }
pallet-babe = { version = "4.0.0-dev", default-features = false, git = "https://github.com/paritytech/substrate.git", branch = "polkadot-v0.9.30" }
pallet-bags-list = { version = "4.0.0-dev", default-features = false, git = "https://github.com/paritytech/substrate.git", branch = "polkadot-v0.9.30" }
pallet-balances = { version = "4.0.0-dev", default-features = false, git = "https://github.com/paritytech/substrate.git", branch = "polkadot-v0.9.30" }
pallet-bounties = { version = "4.0.0-dev", default-features = false, git = "https://github.com/paritytech/substrate.git", branch = "polkadot-v0.9.30" }
pallet-child-bounties = { version = "4.0.0-dev", default-features = false, git = "https://github.com/paritytech/substrate.git", branch = "polkadot-v0.9.30" }
pallet-collective = { version = "4.0.0-dev", default-features = false, git = "https://github.com/paritytech/substrate.git", branch = "polkadot-v0.9.30" }
pallet-contracts = { version = "4.0.0-dev", default-features = false, git = "https://github.com/paritytech/substrate.git", branch = "polkadot-v0.9.30" }
pallet-contracts-primitives = { version = "6.0.0", default-features = false, git = "https://github.com/paritytech/substrate.git", branch = "polkadot-v0.9.30" }
pallet-contracts-rpc-runtime-api = { version = "4.0.0-dev", default-features = false, git = "https://github.com/paritytech/substrate.git", branch = "polkadot-v0.9.30" }
pallet-democracy = { version = "4.0.0-dev", default-features = false, git = "https://github.com/paritytech/substrate.git", branch = "polkadot-v0.9.30" }
pallet-election-provider-multi-phase = { version = "4.0.0-dev", default-features = false, git = "https://github.com/paritytech/substrate.git", branch = "polkadot-v0.9.30" }
pallet-election-provider-support-benchmarking = { version = "4.0.0-dev", default-features = false, git = "https://github.com/paritytech/substrate.git", branch = "polkadot-v0.9.30", optional = true }
pallet-elections-phragmen = { version = "5.0.0-dev", default-features = false, git = "https://github.com/paritytech/substrate.git", branch = "polkadot-v0.9.30" }
pallet-fast-unstake = { git = "https://github.com/paritytech/substrate", default-features = false , branch = "polkadot-v0.9.30" }
pallet-grandpa = { version = "4.0.0-dev", default-features = false, git = "https://github.com/paritytech/substrate.git", branch = "polkadot-v0.9.30" }
pallet-im-online = { version = "4.0.0-dev", default-features = false, git = "https://github.com/paritytech/substrate.git", branch = "polkadot-v0.9.30" }
pallet-indices = { version = "4.0.0-dev", default-features = false, git = "https://github.com/paritytech/substrate.git", branch = "polkadot-v0.9.30" }
pallet-identity = { version = "4.0.0-dev", default-features = false, git = "https://github.com/paritytech/substrate.git", branch = "polkadot-v0.9.30" }
pallet-membership = { version = "4.0.0-dev", default-features = false, git = "https://github.com/paritytech/substrate.git", branch = "polkadot-v0.9.30" }
pallet-multisig = { version = "4.0.0-dev", default-features = false, git = "https://github.com/paritytech/substrate.git", branch = "polkadot-v0.9.30" }
pallet-nomination-pools = { git = "https://github.com/paritytech/substrate", default-features = false , branch = "polkadot-v0.9.30" }
pallet-nomination-pools-runtime-api = { git = "https://github.com/paritytech/substrate", default-features = false , branch = "polkadot-v0.9.30" }
pallet-nomination-pools-benchmarking = { git = "https://github.com/paritytech/substrate", default-features = false, optional = true , branch = "polkadot-v0.9.30" }
pallet-offences = { version = "4.0.0-dev", default-features = false, git = "https://github.com/paritytech/substrate.git", branch = "polkadot-v0.9.30" }
pallet-offences-benchmarking = { version = "4.0.0-dev", git = "https://github.com/paritytech/substrate.git", branch = "polkadot-v0.9.30", default-features = false, optional = true }
pallet-proxy = { version = "4.0.0-dev", default-features = false, git = "https://github.com/paritytech/substrate.git", branch = "polkadot-v0.9.30" }
pallet-randomness-collective-flip = { version = "4.0.0-dev", default-features = false, git = "https://github.com/paritytech/substrate.git", branch = "polkadot-v0.9.30" }
pallet-recovery = { version = "4.0.0-dev", default-features = false, git = "https://github.com/paritytech/substrate.git", branch = "polkadot-v0.9.30" }
pallet-session = { version = "4.0.0-dev", features = [ "historical" ], git = "https://github.com/paritytech/substrate.git", branch = "polkadot-v0.9.30", default-features = false }
pallet-session-benchmarking = { version = "4.0.0-dev", git = "https://github.com/paritytech/substrate.git", branch = "polkadot-v0.9.30", default-features = false, optional = true }
pallet-staking = { version = "4.0.0-dev", default-features = false, git = "https://github.com/paritytech/substrate.git", branch = "polkadot-v0.9.30" }
pallet-staking-reward-curve = { version = "4.0.0-dev", default-features = false, git = "https://github.com/paritytech/substrate.git", branch = "polkadot-v0.9.30" }
pallet-scheduler = { version = "4.0.0-dev", default-features = false, git = "https://github.com/paritytech/substrate.git", branch = "polkadot-v0.9.30" }
pallet-society = { version = "4.0.0-dev", default-features = false, git = "https://github.com/paritytech/substrate.git", branch = "polkadot-v0.9.30" }
pallet-sudo = { version = "4.0.0-dev", default-features = false, git = "https://github.com/paritytech/substrate.git", branch = "polkadot-v0.9.30" }
pallet-timestamp = { version = "4.0.0-dev", default-features = false, git = "https://github.com/paritytech/substrate.git", branch = "polkadot-v0.9.30" }
pallet-tips = { version = "4.0.0-dev", default-features = false, git = "https://github.com/paritytech/substrate.git", branch = "polkadot-v0.9.30" }
pallet-treasury = { version = "4.0.0-dev", default-features = false, git = "https://github.com/paritytech/substrate.git", branch = "polkadot-v0.9.30" }
pallet-utility = { version = "4.0.0-dev", default-features = false, git = "https://github.com/paritytech/substrate.git", branch = "polkadot-v0.9.30" }
pallet-transaction-payment = { version = "4.0.0-dev", default-features = false, git = "https://github.com/paritytech/substrate.git", branch = "polkadot-v0.9.30" }
pallet-transaction-payment-rpc-runtime-api = { version = "4.0.0-dev", default-features = false, git = "https://github.com/paritytech/substrate.git", branch = "polkadot-v0.9.30" }
pallet-vesting = { version = "4.0.0-dev", default-features = false, git = "https://github.com/paritytech/substrate.git", branch = "polkadot-v0.9.30" }
cere-runtime-common = { path = "../common", default-features = false }
cere-runtime-constants = { path = "./constants", default-features = false }
<<<<<<< HEAD
pallet-chainbridge = { version = "4.8.0", default-features = false, path = "../../pallets/chainbridge" }
pallet-cere-ddc = { version = "4.8.0", default-features = false, path = "../../pallets/ddc" }
pallet-erc721 = { version = "4.8.0", default-features = false, path = "../../pallets/erc721" }
pallet-erc20 = { version = "4.8.0", default-features = false, path = "../../pallets/erc20" }
pallet-ddc-metrics-offchain-worker = { version = "4.8.0", default-features = false, path = "../../pallets/ddc-metrics-offchain-worker" }
pallet-ddc-staking = { version = "4.8.0", default-features = false, path = "../../pallets/ddc-staking" }
=======
pallet-chainbridge = { version = "4.8.1", default-features = false, path = "../../pallets/chainbridge" }
pallet-cere-ddc = { version = "4.8.1", default-features = false, path = "../../pallets/ddc" }
pallet-erc721 = { version = "4.8.1", default-features = false, path = "../../pallets/erc721" }
pallet-erc20 = { version = "4.8.1", default-features = false, path = "../../pallets/erc20" }
pallet-ddc-metrics-offchain-worker = { version = "4.8.1", default-features = false, path = "../../pallets/ddc-metrics-offchain-worker" }
>>>>>>> ef79f8a6

[build-dependencies]
substrate-wasm-builder = { version = "5.0.0-dev", git = "https://github.com/paritytech/substrate.git", branch = "polkadot-v0.9.30" }

[features]
default = ["std"]
with-tracing = ["frame-executive/with-tracing"]
std = [
	"sp-authority-discovery/std",
	"pallet-authority-discovery/std",
	"pallet-authorship/std",
	"sp-consensus-babe/std",
	"pallet-babe/std",
	"pallet-bags-list/std",
	"pallet-balances/std",
	"pallet-bounties/std",
	"sp-block-builder/std",
	"codec/std",
	"scale-info/std",
	"pallet-collective/std",
	"pallet-contracts/std",
	"pallet-contracts-primitives/std",
	"pallet-contracts-rpc-runtime-api/std",
	"pallet-democracy/std",
	"pallet-fast-unstake/std",
	"pallet-elections-phragmen/std",
	"frame-executive/std",
	"pallet-cere-ddc/std",
	"pallet-chainbridge/std",
	"pallet-erc721/std",
	"pallet-erc20/std",
	"pallet-grandpa/std",
	"pallet-im-online/std",
	"pallet-indices/std",
	"sp-inherents/std",
	"pallet-membership/std",
	"pallet-multisig/std",
	"pallet-nomination-pools/std",
	"pallet-nomination-pools-runtime-api/std",
	"pallet-identity/std",
	"pallet-scheduler/std",
	"node-primitives/std",
	"sp-offchain/std",
	"pallet-offences/std",
	"pallet-proxy/std",
	"sp-core/std",
	"pallet-randomness-collective-flip/std",
	"sp-std/std",
	"pallet-session/std",
	"sp-api/std",
	"sp-runtime/std",
	"sp-staking/std",
	"pallet-staking/std",
	"sp-session/std",
	"pallet-sudo/std",
	"frame-support/std",
	"frame-benchmarking/std",
	"frame-system-rpc-runtime-api/std",
	"frame-system/std",
	"pallet-election-provider-multi-phase/std",
	"pallet-timestamp/std",
	"pallet-tips/std",
	"pallet-transaction-payment-rpc-runtime-api/std",
	"pallet-transaction-payment/std",
	"pallet-treasury/std",
	"sp-transaction-pool/std",
	"pallet-utility/std",
	"sp-version/std",
	"pallet-society/std",
	"pallet-recovery/std",
	"pallet-vesting/std",
	"log/std",
	"frame-try-runtime/std",
	"sp-io/std",
	"pallet-child-bounties/std",
	"pallet-ddc-metrics-offchain-worker/std",
	"pallet-ddc-staking/std",
	"cere-runtime-common/std",
	"cere-runtime-constants/std"
]
runtime-benchmarks = [
	"frame-benchmarking/runtime-benchmarks",
	"frame-support/runtime-benchmarks",
	"frame-system/runtime-benchmarks",
	"sp-runtime/runtime-benchmarks",
	"pallet-babe/runtime-benchmarks",
	"pallet-bags-list/runtime-benchmarks",
	"pallet-balances/runtime-benchmarks",
	"pallet-bounties/runtime-benchmarks",
	"pallet-child-bounties/runtime-benchmarks",
	"pallet-collective/runtime-benchmarks",
	"pallet-contracts/runtime-benchmarks",
	"pallet-ddc-staking/runtime-benchmarks",
	"pallet-democracy/runtime-benchmarks",
	"pallet-election-provider-multi-phase/runtime-benchmarks",
	"pallet-election-provider-support-benchmarking/runtime-benchmarks",
	"pallet-elections-phragmen/runtime-benchmarks",
	"pallet-fast-unstake/runtime-benchmarks",
	"pallet-grandpa/runtime-benchmarks",
	"pallet-identity/runtime-benchmarks",
	"pallet-im-online/runtime-benchmarks",
	"pallet-indices/runtime-benchmarks",
	"pallet-membership/runtime-benchmarks",
	"pallet-multisig/runtime-benchmarks",
	"pallet-nomination-pools/runtime-benchmarks",
	"pallet-nomination-pools-benchmarking/runtime-benchmarks",
	"pallet-offences-benchmarking/runtime-benchmarks",
	"pallet-proxy/runtime-benchmarks",
	"pallet-scheduler/runtime-benchmarks",
	"pallet-session-benchmarking/runtime-benchmarks",
	"pallet-society/runtime-benchmarks",
	"pallet-staking/runtime-benchmarks",
	"pallet-timestamp/runtime-benchmarks",
	"pallet-tips/runtime-benchmarks",
	"pallet-treasury/runtime-benchmarks",
	"pallet-utility/runtime-benchmarks",
	"pallet-vesting/runtime-benchmarks",
	"frame-system-benchmarking/runtime-benchmarks",
	"hex-literal",
]
try-runtime = [
	"frame-executive/try-runtime",
	"frame-try-runtime",
	"frame-system/try-runtime",
	"pallet-authority-discovery/try-runtime",
	"pallet-authorship/try-runtime",
	"pallet-babe/try-runtime",
	"pallet-bags-list/try-runtime",
	"pallet-balances/try-runtime",
	"pallet-bounties/try-runtime",
	"pallet-child-bounties/try-runtime",
	"pallet-collective/try-runtime",
	"pallet-contracts/try-runtime",
	"pallet-democracy/try-runtime",
	"pallet-election-provider-multi-phase/try-runtime",
	"pallet-elections-phragmen/try-runtime",
	"pallet-fast-unstake/try-runtime",
	"pallet-grandpa/try-runtime",
	"pallet-identity/try-runtime",
	"pallet-im-online/try-runtime",
	"pallet-indices/try-runtime",
	"pallet-membership/try-runtime",
	"pallet-multisig/try-runtime",
	"pallet-nomination-pools/try-runtime",
	"pallet-offences/try-runtime",
	"pallet-proxy/try-runtime",
	"pallet-randomness-collective-flip/try-runtime",
	"pallet-recovery/try-runtime",
	"pallet-scheduler/try-runtime",
	"pallet-session/try-runtime",
	"pallet-society/try-runtime",
	"pallet-staking/try-runtime",
	"pallet-sudo/try-runtime",
	"pallet-timestamp/try-runtime",
	"pallet-tips/try-runtime",
	"pallet-transaction-payment/try-runtime",
	"pallet-treasury/try-runtime",
	"pallet-utility/try-runtime",
	"pallet-vesting/try-runtime",
]
<|MERGE_RESOLUTION|>--- conflicted
+++ resolved
@@ -95,20 +95,12 @@
 pallet-vesting = { version = "4.0.0-dev", default-features = false, git = "https://github.com/paritytech/substrate.git", branch = "polkadot-v0.9.30" }
 cere-runtime-common = { path = "../common", default-features = false }
 cere-runtime-constants = { path = "./constants", default-features = false }
-<<<<<<< HEAD
-pallet-chainbridge = { version = "4.8.0", default-features = false, path = "../../pallets/chainbridge" }
-pallet-cere-ddc = { version = "4.8.0", default-features = false, path = "../../pallets/ddc" }
-pallet-erc721 = { version = "4.8.0", default-features = false, path = "../../pallets/erc721" }
-pallet-erc20 = { version = "4.8.0", default-features = false, path = "../../pallets/erc20" }
-pallet-ddc-metrics-offchain-worker = { version = "4.8.0", default-features = false, path = "../../pallets/ddc-metrics-offchain-worker" }
-pallet-ddc-staking = { version = "4.8.0", default-features = false, path = "../../pallets/ddc-staking" }
-=======
 pallet-chainbridge = { version = "4.8.1", default-features = false, path = "../../pallets/chainbridge" }
 pallet-cere-ddc = { version = "4.8.1", default-features = false, path = "../../pallets/ddc" }
 pallet-erc721 = { version = "4.8.1", default-features = false, path = "../../pallets/erc721" }
 pallet-erc20 = { version = "4.8.1", default-features = false, path = "../../pallets/erc20" }
 pallet-ddc-metrics-offchain-worker = { version = "4.8.1", default-features = false, path = "../../pallets/ddc-metrics-offchain-worker" }
->>>>>>> ef79f8a6
+pallet-ddc-staking = { version = "4.8.1", default-features = false, path = "../../pallets/ddc-staking" }
 
 [build-dependencies]
 substrate-wasm-builder = { version = "5.0.0-dev", git = "https://github.com/paritytech/substrate.git", branch = "polkadot-v0.9.30" }
