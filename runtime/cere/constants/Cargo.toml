[package]
name = "cere-runtime-constants"
<<<<<<< HEAD
version = "4.8.3"
=======
version = "4.8.4"
>>>>>>> 93cb5983
authors = ["Parity Technologies <admin@parity.io>"]
edition = "2021"

[dependencies]
<<<<<<< HEAD
node-primitives = { default-features = false, git = "https://github.com/paritytech/substrate.git", branch = "polkadot-v0.9.31" }
=======
node-primitives = { default-features = false, git = "https://github.com/paritytech/substrate.git", branch = "polkadot-v0.9.33" }
>>>>>>> 93cb5983

[features]
default = ["std"]
std = [
  "node-primitives/std",
]<|MERGE_RESOLUTION|>--- conflicted
+++ resolved
@@ -1,19 +1,11 @@
 [package]
 name = "cere-runtime-constants"
-<<<<<<< HEAD
-version = "4.8.3"
-=======
 version = "4.8.4"
->>>>>>> 93cb5983
 authors = ["Parity Technologies <admin@parity.io>"]
 edition = "2021"
 
 [dependencies]
-<<<<<<< HEAD
-node-primitives = { default-features = false, git = "https://github.com/paritytech/substrate.git", branch = "polkadot-v0.9.31" }
-=======
 node-primitives = { default-features = false, git = "https://github.com/paritytech/substrate.git", branch = "polkadot-v0.9.33" }
->>>>>>> 93cb5983
 
 [features]
 default = ["std"]
