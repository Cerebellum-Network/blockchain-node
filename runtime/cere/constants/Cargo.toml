[package]
name = "cere-runtime-constants"
<<<<<<< HEAD
version = "4.8.1"
=======
version = "4.8.2"
>>>>>>> 10b5b217
authors = ["Parity Technologies <admin@parity.io>"]
edition = "2021"

[dependencies]
<<<<<<< HEAD
node-primitives = { default-features = false, git = "https://github.com/paritytech/substrate.git", branch = "polkadot-v0.9.30" }
=======
node-primitives = { default-features = false, git = "https://github.com/paritytech/substrate.git", branch = "polkadot-v0.9.31" }
>>>>>>> 10b5b217

[features]
default = ["std"]
std = [
  "node-primitives/std",
]<|MERGE_RESOLUTION|>--- conflicted
+++ resolved
@@ -1,19 +1,11 @@
 [package]
 name = "cere-runtime-constants"
-<<<<<<< HEAD
-version = "4.8.1"
-=======
 version = "4.8.2"
->>>>>>> 10b5b217
 authors = ["Parity Technologies <admin@parity.io>"]
 edition = "2021"
 
 [dependencies]
-<<<<<<< HEAD
-node-primitives = { default-features = false, git = "https://github.com/paritytech/substrate.git", branch = "polkadot-v0.9.30" }
-=======
 node-primitives = { default-features = false, git = "https://github.com/paritytech/substrate.git", branch = "polkadot-v0.9.31" }
->>>>>>> 10b5b217
 
 [features]
 default = ["std"]
