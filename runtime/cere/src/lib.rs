--- conflicted
+++ resolved
@@ -135,11 +135,7 @@
 	// and set impl_version to 0. If only runtime
 	// implementation changes and behavior does not, then leave spec_version as
 	// is and increment impl_version.
-<<<<<<< HEAD
-	spec_version: 53101,
-=======
 	spec_version: 53102,
->>>>>>> 560a726f
 	impl_version: 0,
 	apis: RUNTIME_API_VERSIONS,
 	transaction_version: 17,
