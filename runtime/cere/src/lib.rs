--- conflicted
+++ resolved
@@ -48,15 +48,9 @@
 			imbalance::ResolveTo, DepositConsequence, Fortitude, PayFromAccount, Preservation,
 			Provenance, UnityAssetBalanceConversion, WithdrawConsequence,
 		},
-<<<<<<< HEAD
-		ConstBool, ConstU128, ConstU16, ConstU32, Currency, EitherOf, EitherOfDiverse,
-		EqualPrivilegeOnly, ExistenceRequirement, Imbalance, InstanceFilter, KeyOwnerProofSystem,
-		LinearStoragePrice, Nothing, OnUnbalanced, VariantCountOf, WithdrawReasons,
-=======
 		ConstBool, ConstU128, ConstU16, ConstU32, ConstU64, Currency, EitherOf, EitherOfDiverse,
 		EqualPrivilegeOnly, Imbalance, InstanceFilter, KeyOwnerProofSystem, LinearStoragePrice,
 		Nothing, OnUnbalanced, VariantCountOf, WithdrawReasons,
->>>>>>> 902862d1
 	},
 	weights::{
 		constants::{
