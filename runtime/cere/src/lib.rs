// This file is part of Substrate.

// Copyright (C) 2018-2022 Parity Technologies (UK) Ltd.
// SPDX-License-Identifier: GPL-3.0-or-later WITH Classpath-exception-2.0

// This program is free software: you can redistribute it and/or modify
// it under the terms of the GNU General Public License as published by
// the Free Software Foundation, either version 3 of the License, or
// (at your option) any later version.

// This program is distributed in the hope that it will be useful,
// but WITHOUT ANY WARRANTY; without even the implied warranty of
// MERCHANTABILITY or FITNESS FOR A PARTICULAR PURPOSE. See the
// GNU General Public License for more details.

// You should have received a copy of the GNU General Public License
// along with this program. If not, see <https://www.gnu.org/licenses/>.

//! The Substrate runtime. This can be compiled with `#[no_std]`, ready for Wasm.

#![cfg_attr(not(feature = "std"), no_std)]
// `construct_runtime!` does a lot of recursion and requires us to increase the limit to 256.
#![recursion_limit = "256"]
use codec::{Decode, Encode, MaxEncodedLen};
use ddc_primitives::{
	traits::pallet::{GetDdcOrigin, PalletVisitor},
	MAX_PAYOUT_BATCH_COUNT, MAX_PAYOUT_BATCH_SIZE,
};
use frame_election_provider_support::{
	bounds::ElectionBoundsBuilder, onchain, BalancingConfig, SequentialPhragmen, VoteWeight,
};
use frame_support::{
	construct_runtime, derive_impl,
	dispatch::DispatchClass,
	pallet_prelude::Get,
	parameter_types,
	traits::{
		fungible::HoldConsideration,
		tokens::{PayFromAccount, UnityAssetBalanceConversion},
		ConstBool, ConstU128, ConstU16, ConstU32, Currency, EitherOf, EitherOfDiverse,
<<<<<<< HEAD
		EqualPrivilegeOnly, Imbalance, InstanceFilter, KeyOwnerProofSystem, LinearStoragePrice,
		Nothing, OnUnbalanced, WithdrawReasons,
=======
		EqualPrivilegeOnly, Everything, Imbalance, InstanceFilter, KeyOwnerProofSystem,
		LinearStoragePrice, Nothing, OnUnbalanced, WithdrawReasons,
>>>>>>> d4e234f2
	},
	weights::{
		constants::{
			BlockExecutionWeight, ExtrinsicBaseWeight, RocksDbWeight, WEIGHT_REF_TIME_PER_SECOND,
		},
		ConstantMultiplier, IdentityFee, Weight,
	},
	PalletId,
};
#[cfg(any(feature = "std", test))]
pub use frame_system::Call as SystemCall;
use frame_system::{
	limits::{BlockLength, BlockWeights},
	EnsureRoot,
};
pub use node_primitives::{AccountId, Signature};
use node_primitives::{AccountIndex, Balance, BlockNumber, Hash, Moment, Nonce};
#[cfg(any(feature = "std", test))]
pub use pallet_balances::Call as BalancesCall;
pub use pallet_chainbridge;
use pallet_contracts::Determinism;
use pallet_election_provider_multi_phase::SolutionAccuracyOf;
use pallet_grandpa::{
	fg_primitives, AuthorityId as GrandpaId, AuthorityList as GrandpaAuthorityList,
};
use pallet_im_online::sr25519::AuthorityId as ImOnlineId;
use pallet_session::historical::{self as pallet_session_historical};
#[cfg(any(feature = "std", test))]
pub use pallet_staking::StakerStatus;
#[cfg(any(feature = "std", test))]
pub use pallet_sudo::Call as SudoCall;
pub use pallet_transaction_payment::{CurrencyAdapter, Multiplier, TargetedFeeAdjustment};
use pallet_transaction_payment::{FeeDetails, RuntimeDispatchInfo};
use sp_api::impl_runtime_apis;
use sp_authority_discovery::AuthorityId as AuthorityDiscoveryId;
use sp_core::{
	crypto::{AccountId32, KeyTypeId},
	OpaqueMetadata,
};
use sp_inherents::{CheckInherentsResult, InherentData};
use sp_io::hashing::blake2_128;
#[cfg(any(feature = "std", test))]
pub use sp_runtime::BuildStorage;
use sp_runtime::{
	create_runtime_str,
	curve::PiecewiseLinear,
	generic, impl_opaque_keys,
	traits::{
		self, AccountIdConversion, BlakeTwo256, Block as BlockT, Bounded, Convert, ConvertInto,
		Identity as IdentityConvert, IdentityLookup, NumberFor, OpaqueKeys, SaturatedConversion,
<<<<<<< HEAD
		StaticLookup, Verify,
=======
		StaticLookup,
>>>>>>> d4e234f2
	},
	transaction_validity::{TransactionPriority, TransactionSource, TransactionValidity},
	ApplyExtrinsicResult, FixedPointNumber, FixedU128, Perbill, Percent, Permill, Perquintill,
	RuntimeDebug,
};
use sp_std::prelude::*;
#[cfg(any(feature = "std", test))]
use sp_version::NativeVersion;
use sp_version::RuntimeVersion;
use static_assertions::const_assert;

/// Implementations of some helper traits passed into runtime modules as associated types.
pub mod impls;
/// Constant values used within the runtime.
use cere_runtime_common::{
	constants::{currency::*, time::*},
	CurrencyToVote,
};
use impls::Author;
use pallet_identity::legacy::IdentityInfo;
use sp_runtime::generic::Era;
use sp_std::marker::PhantomData;

// Governance configurations.
pub mod governance;
use governance::{
	ClusterProtocolActivator, ClusterProtocolUpdater, GeneralAdmin, StakingAdmin, Treasurer,
	TreasurySpender,
};
/// Generated voter bag information.
mod voter_bags;

// Make the WASM binary available.
#[cfg(feature = "std")]
include!(concat!(env!("OUT_DIR"), "/wasm_binary.rs"));

/// Wasm binary unwrapped. If built with `SKIP_WASM_BUILD`, the function panics.
#[cfg(feature = "std")]
pub fn wasm_binary_unwrap() -> &'static [u8] {
	WASM_BINARY.expect(
		"Development wasm binary is not available. This means the client is built with \
		 `SKIP_WASM_BUILD` flag and it is only usable for production chains. Please rebuild with \
		 the flag disabled.",
	)
}

/// Runtime version.
#[sp_version::runtime_version]
pub const VERSION: RuntimeVersion = RuntimeVersion {
	spec_name: create_runtime_str!("node"),
	impl_name: create_runtime_str!("substrate-node"),
	authoring_version: 10,
	// Per convention: if the runtime behavior changes, increment spec_version
	// and set impl_version to 0. If only runtime
	// implementation changes and behavior does not, then leave spec_version as
	// is and increment impl_version.
<<<<<<< HEAD
	spec_version: 63002,
	impl_version: 0,
	apis: RUNTIME_API_VERSIONS,
	transaction_version: 23,
=======
	spec_version: 61010,
	impl_version: 0,
	apis: RUNTIME_API_VERSIONS,
	transaction_version: 24,
>>>>>>> d4e234f2
	state_version: 0,
};

/// The BABE epoch configuration at genesis.
pub const BABE_GENESIS_EPOCH_CONFIG: sp_consensus_babe::BabeEpochConfiguration =
	sp_consensus_babe::BabeEpochConfiguration {
		c: PRIMARY_PROBABILITY,
		allowed_slots: sp_consensus_babe::AllowedSlots::PrimaryAndSecondaryPlainSlots,
	};

/// Native version.
#[cfg(any(feature = "std", test))]
pub fn native_version() -> NativeVersion {
	NativeVersion { runtime_version: VERSION, can_author_with: Default::default() }
}

type NegativeImbalance = <Balances as Currency<AccountId>>::NegativeImbalance;

pub struct DealWithFees;
impl OnUnbalanced<NegativeImbalance> for DealWithFees {
	fn on_unbalanceds<B>(mut fees_then_tips: impl Iterator<Item = NegativeImbalance>) {
		if let Some(fees) = fees_then_tips.next() {
			// for fees, 50% to treasury, 50% to author
			let mut split = fees.ration(50, 50);
			if let Some(tips) = fees_then_tips.next() {
				// for tips, if any, 50% to treasury, 50% to author (though this can be anything)
				tips.ration_merge_into(50, 50, &mut split);
			}
			Treasury::on_unbalanced(split.0);
			Author::on_unbalanced(split.1);
		}
	}
}

/// We assume that ~10% of the block weight is consumed by `on_initialize` handlers.
/// This is used to limit the maximal weight of a single extrinsic.
const AVERAGE_ON_INITIALIZE_RATIO: Perbill = Perbill::from_percent(10);
/// We allow `Normal` extrinsics to fill up the block up to 75%, the rest can be used
/// by  Operational  extrinsics.
const NORMAL_DISPATCH_RATIO: Perbill = Perbill::from_percent(75);
/// We allow for 2 seconds of compute with a 6 second average block time, with maximum proof size.
const MAXIMUM_BLOCK_WEIGHT: Weight =
	Weight::from_parts(WEIGHT_REF_TIME_PER_SECOND.saturating_mul(2), u64::MAX);

parameter_types! {
	pub const BlockHashCount: BlockNumber = 2400;
	pub const Version: RuntimeVersion = VERSION;
	pub RuntimeBlockLength: BlockLength =
		BlockLength::max_with_normal_ratio(5 * 1024 * 1024, NORMAL_DISPATCH_RATIO);
	pub RuntimeBlockWeights: BlockWeights = BlockWeights::builder()
		.base_block(BlockExecutionWeight::get())
		.for_class(DispatchClass::all(), |weights| {
			weights.base_extrinsic = ExtrinsicBaseWeight::get();
		})
		.for_class(DispatchClass::Normal, |weights| {
			weights.max_total = Some(NORMAL_DISPATCH_RATIO * MAXIMUM_BLOCK_WEIGHT);
		})
		.for_class(DispatchClass::Operational, |weights| {
			weights.max_total = Some(MAXIMUM_BLOCK_WEIGHT);
			// Operational transactions have some extra reserved space, so that they
			// are included even if block reached `MAXIMUM_BLOCK_WEIGHT`.
			weights.reserved = Some(
				MAXIMUM_BLOCK_WEIGHT - NORMAL_DISPATCH_RATIO * MAXIMUM_BLOCK_WEIGHT
			);
		})
		.avg_block_initialization(AVERAGE_ON_INITIALIZE_RATIO)
		.build_or_panic();
	pub MaxCollectivesProposalWeight: Weight = Perbill::from_percent(50) * RuntimeBlockWeights::get().max_block;
}

const_assert!(NORMAL_DISPATCH_RATIO.deconstruct() >= AVERAGE_ON_INITIALIZE_RATIO.deconstruct());

#[derive_impl(frame_system::config_preludes::SolochainDefaultConfig as frame_system::DefaultConfig)]
impl frame_system::Config for Runtime {
	type BlockWeights = RuntimeBlockWeights;
	type BlockLength = RuntimeBlockLength;
	type DbWeight = RocksDbWeight;
	type RuntimeTask = RuntimeTask;
	type Nonce = Nonce;
	type Hash = Hash;
	type AccountId = AccountId;
	type Lookup = Indices;
	type Block = Block;
	type BlockHashCount = BlockHashCount;
	type Version = Version;
	type AccountData = pallet_balances::AccountData<Balance>;
	type SS58Prefix = ConstU16<54>;
	type MaxConsumers = ConstU32<16>;
}

impl pallet_insecure_randomness_collective_flip::Config for Runtime {}

impl pallet_utility::Config for Runtime {
	type RuntimeEvent = RuntimeEvent;
	type RuntimeCall = RuntimeCall;
	type PalletsOrigin = OriginCaller;
	type WeightInfo = pallet_utility::weights::SubstrateWeight<Runtime>;
}

parameter_types! {
	// One storage item; key size is 32; value is size 4+4+16+32 bytes = 56 bytes.
	pub const DepositBase: Balance = deposit(1, 88);
	// Additional storage item size of 32 bytes.
	pub const DepositFactor: Balance = deposit(0, 32);
	pub const MaxSignatories: u32 = 100;
}

impl pallet_multisig::Config for Runtime {
	type RuntimeEvent = RuntimeEvent;
	type RuntimeCall = RuntimeCall;
	type Currency = Balances;
	type DepositBase = DepositBase;
	type DepositFactor = DepositFactor;
	type MaxSignatories = MaxSignatories;
	type WeightInfo = pallet_multisig::weights::SubstrateWeight<Runtime>;
}

parameter_types! {
	// One storage item; key size 32, value size 8; .
	pub const ProxyDepositBase: Balance = deposit(1, 8);
	// Additional storage item size of 33 bytes.
	pub const ProxyDepositFactor: Balance = deposit(0, 33);
	pub const AnnouncementDepositBase: Balance = deposit(1, 8);
	pub const AnnouncementDepositFactor: Balance = deposit(0, 66);
}

/// The type used to represent the kinds of proxying allowed.
#[derive(
	Copy,
	Clone,
	Eq,
	PartialEq,
	Ord,
	PartialOrd,
	Encode,
	Decode,
	RuntimeDebug,
	MaxEncodedLen,
	scale_info::TypeInfo,
)]
pub enum ProxyType {
	Any,
	NonTransfer,
	Governance,
	Staking,
}
impl Default for ProxyType {
	fn default() -> Self {
		Self::Any
	}
}
impl InstanceFilter<RuntimeCall> for ProxyType {
	fn filter(&self, c: &RuntimeCall) -> bool {
		match self {
			ProxyType::Any => true,
			ProxyType::NonTransfer => !matches!(
				c,
				RuntimeCall::Balances(..) |
					RuntimeCall::Vesting(pallet_vesting::Call::vested_transfer { .. }) |
					RuntimeCall::Indices(pallet_indices::Call::transfer { .. }) |
					RuntimeCall::NominationPools(..) |
					RuntimeCall::ConvictionVoting(..) |
					RuntimeCall::Referenda(..) |
					RuntimeCall::Whitelist(..)
			),
			ProxyType::Governance => matches!(
				c,
				RuntimeCall::Treasury(..) |
					RuntimeCall::ConvictionVoting(..) |
					RuntimeCall::Referenda(..) |
					RuntimeCall::Whitelist(..)
			),
			ProxyType::Staking => matches!(c, RuntimeCall::Staking(..)),
		}
	}
	fn is_superset(&self, o: &Self) -> bool {
		match (self, o) {
			(x, y) if x == y => true,
			(ProxyType::Any, _) => true,
			(_, ProxyType::Any) => false,
			(ProxyType::NonTransfer, _) => true,
			_ => false,
		}
	}
}

impl pallet_proxy::Config for Runtime {
	type RuntimeEvent = RuntimeEvent;
	type RuntimeCall = RuntimeCall;
	type Currency = Balances;
	type ProxyType = ProxyType;
	type ProxyDepositBase = ProxyDepositBase;
	type ProxyDepositFactor = ProxyDepositFactor;
	type MaxProxies = ConstU32<32>;
	type WeightInfo = pallet_proxy::weights::SubstrateWeight<Runtime>;
	type MaxPending = ConstU32<32>;
	type CallHasher = BlakeTwo256;
	type AnnouncementDepositBase = AnnouncementDepositBase;
	type AnnouncementDepositFactor = AnnouncementDepositFactor;
}

parameter_types! {
	pub const PreimageMaxSize: u32 = 4096 * 1024;
	pub const PreimageBaseDeposit: Balance = deposit(2, 64);
	pub const PreimageByteDeposit: Balance = deposit(0, 1);
	pub const PreimageHoldReason: RuntimeHoldReason = RuntimeHoldReason::Preimage(pallet_preimage::HoldReason::Preimage);
}

impl pallet_preimage::Config for Runtime {
	type WeightInfo = pallet_preimage::weights::SubstrateWeight<Runtime>;
	type RuntimeEvent = RuntimeEvent;
	type Currency = Balances;
	type ManagerOrigin = EnsureRoot<AccountId>;
	type Consideration = HoldConsideration<
		AccountId,
		Balances,
		PreimageHoldReason,
		LinearStoragePrice<PreimageBaseDeposit, PreimageByteDeposit, Balance>,
	>;
}

parameter_types! {
	pub MaximumSchedulerWeight: Weight = Perbill::from_percent(80) *
		RuntimeBlockWeights::get().max_block;
}

impl pallet_scheduler::Config for Runtime {
	type RuntimeEvent = RuntimeEvent;
	type RuntimeOrigin = RuntimeOrigin;
	type PalletsOrigin = OriginCaller;
	type RuntimeCall = RuntimeCall;
	type MaximumWeight = MaximumSchedulerWeight;
	type ScheduleOrigin = EitherOf<EnsureRoot<AccountId>, Treasurer>;
	type MaxScheduledPerBlock = ConstU32<512>;
	type WeightInfo = pallet_scheduler::weights::SubstrateWeight<Runtime>;
	type OriginPrivilegeCmp = EqualPrivilegeOnly;
	type Preimages = Preimage;
}

parameter_types! {
	// NOTE: Currently it is not possible to change the epoch duration after the chain has started.
	//       Attempting to do so will brick block production.
	pub const EpochDuration: u64 = EPOCH_DURATION_IN_SLOTS;
	pub const ExpectedBlockTime: Moment = MILLISECS_PER_BLOCK;
	pub const ReportLongevity: u64 =
		BondingDuration::get() as u64 * SessionsPerEra::get() as u64 * EpochDuration::get();
}

impl pallet_babe::Config for Runtime {
	type EpochDuration = EpochDuration;
	type ExpectedBlockTime = ExpectedBlockTime;
	type EpochChangeTrigger = pallet_babe::ExternalTrigger;
	type DisabledValidators = Session;
	type MaxNominators = MaxNominatorRewardedPerValidator;

	type KeyOwnerProof =
		<Historical as KeyOwnerProofSystem<(KeyTypeId, pallet_babe::AuthorityId)>>::Proof;

	type EquivocationReportSystem =
		pallet_babe::EquivocationReportSystem<Self, Offences, Historical, ReportLongevity>;

	type WeightInfo = ();
	type MaxAuthorities = MaxAuthorities;
}

parameter_types! {
	pub const IndexDeposit: Balance = 10 * DOLLARS;
}

impl pallet_indices::Config for Runtime {
	type AccountIndex = AccountIndex;
	type Currency = Balances;
	type Deposit = IndexDeposit;
	type RuntimeEvent = RuntimeEvent;
	type WeightInfo = pallet_indices::weights::SubstrateWeight<Runtime>;
}

parameter_types! {
	pub const ExistentialDeposit: Balance = DOLLARS;
	// For weight estimation, we assume that the most locks on an individual account will be 50.
	// This number may need to be adjusted in the future if this assumption no longer holds true.
	pub const MaxLocks: u32 = 50;
	pub const MaxReserves: u32 = 50;
	pub const MaxHolds: u32 = 50;
}

impl pallet_balances::Config for Runtime {
	type MaxLocks = MaxLocks;
	type MaxReserves = MaxReserves;
	type ReserveIdentifier = [u8; 8];
	type Balance = Balance;
	type DustRemoval = ();
	type RuntimeEvent = RuntimeEvent;
	type ExistentialDeposit = ExistentialDeposit;
	type AccountStore = frame_system::Pallet<Runtime>;
	type WeightInfo = pallet_balances::weights::SubstrateWeight<Runtime>;
	type FreezeIdentifier = RuntimeFreezeReason;
	type RuntimeFreezeReason = RuntimeFreezeReason;
	type MaxFreezes = ConstU32<1>;
	type RuntimeHoldReason = RuntimeHoldReason;
	type MaxHolds = MaxHolds;
}

parameter_types! {
	pub const TransactionByteFee: Balance = 10 * MILLICENTS;
	pub const OperationalFeeMultiplier: u8 = 5;
	pub const TargetBlockFullness: Perquintill = Perquintill::from_percent(25);
	pub AdjustmentVariable: Multiplier = Multiplier::saturating_from_rational(1, 100_000);
	pub MinimumMultiplier: Multiplier = Multiplier::saturating_from_rational(1, 1_000_000_000u128);
	pub MaximumMultiplier: Multiplier = Bounded::max_value();
}

impl pallet_transaction_payment::Config for Runtime {
	type RuntimeEvent = RuntimeEvent;
	type OnChargeTransaction = CurrencyAdapter<Balances, DealWithFees>;
	type OperationalFeeMultiplier = OperationalFeeMultiplier;
	type WeightToFee = IdentityFee<Balance>;
	type LengthToFee = ConstantMultiplier<Balance, TransactionByteFee>;
	type FeeMultiplierUpdate = TargetedFeeAdjustment<
		Self,
		TargetBlockFullness,
		AdjustmentVariable,
		MinimumMultiplier,
		MaximumMultiplier,
	>;
}

parameter_types! {
	pub const MinimumPeriod: Moment = SLOT_DURATION / 2;
}

impl pallet_timestamp::Config for Runtime {
	type Moment = Moment;
	type OnTimestampSet = Babe;
	type MinimumPeriod = MinimumPeriod;
	type WeightInfo = pallet_timestamp::weights::SubstrateWeight<Runtime>;
}

impl pallet_authorship::Config for Runtime {
	type FindAuthor = pallet_session::FindAccountFromAuthorIndex<Self, Babe>;
	type EventHandler = (Staking, ImOnline);
}

impl_opaque_keys! {
	pub struct OldSessionKeys {
		pub grandpa: Grandpa,
		pub babe: Babe,
		pub im_online: ImOnline,
		pub authority_discovery: AuthorityDiscovery,
	}
}

impl_opaque_keys! {
	pub struct SessionKeys {
		pub grandpa: Grandpa,
		pub babe: Babe,
		pub im_online: ImOnline,
		pub authority_discovery: AuthorityDiscovery,
		pub ddc_verification: DdcVerification,
	}
}

fn transform_session_keys(v: AccountId, old: OldSessionKeys) -> SessionKeys {
	SessionKeys {
		grandpa: old.grandpa,
		babe: old.babe,
		im_online: old.im_online,
		authority_discovery: old.authority_discovery,
		ddc_verification: {
			let mut id: ddc_primitives::sr25519::AuthorityId =
				sp_core::sr25519::Public::from_raw([0u8; 32]).into();
			let id_raw: &mut [u8] = id.as_mut();
			id_raw[0..32].copy_from_slice(v.as_ref());
			id_raw[0..4].copy_from_slice(b"cer!");
			id
		},
	}
}

impl pallet_session::Config for Runtime {
	type RuntimeEvent = RuntimeEvent;
	type ValidatorId = <Self as frame_system::Config>::AccountId;
	type ValidatorIdOf = pallet_staking::StashOf<Self>;
	type ShouldEndSession = Babe;
	type NextSessionRotation = Babe;
	type SessionManager = pallet_session::historical::NoteHistoricalRoot<Self, Staking>;
	type SessionHandler = <SessionKeys as OpaqueKeys>::KeyTypeIdProviders;
	type Keys = SessionKeys;
	type WeightInfo = pallet_session::weights::SubstrateWeight<Runtime>;
}

impl pallet_session::historical::Config for Runtime {
	type FullIdentification = pallet_staking::Exposure<AccountId, Balance>;
	type FullIdentificationOf = pallet_staking::ExposureOf<Runtime>;
}

pallet_staking_reward_curve::build! {
	const REWARD_CURVE: PiecewiseLinear<'static> = curve!(
		min_inflation: 0_000_100,
		max_inflation: 0_050_000,
		ideal_stake: 0_200_000,
		falloff: 0_050_000,
		max_piece_count: 100,
		test_precision: 0_050_000,
	);
}

parameter_types! {
	pub const SessionsPerEra: sp_staking::SessionIndex = 6;
	pub const BondingDuration: sp_staking::EraIndex = 3;
	pub const SlashDeferDuration: sp_staking::EraIndex = 2;
	pub const RewardCurve: &'static PiecewiseLinear<'static> = &REWARD_CURVE;
	pub const MaxExposurePageSize: u32 = 512;
	pub const MaxNominatorRewardedPerValidator: u32 = 512;
	pub const OffendingValidatorsThreshold: Perbill = Perbill::from_percent(17);
	pub OffchainRepeat: BlockNumber = 5;
	pub HistoryDepth: u32 = 84;
	// 16
	pub const MaxNominations: u32 = <NposSolution16 as frame_election_provider_support::NposSolution>::LIMIT as u32;
	pub const MaxControllersInDeprecationBatch: u32 = 5900;

}

pub struct StakingBenchmarkingConfig;
impl pallet_staking::BenchmarkingConfig for StakingBenchmarkingConfig {
	type MaxNominators = ConstU32<1000>;
	type MaxValidators = ConstU32<1000>;
}

impl pallet_staking::Config for Runtime {
	type Currency = Balances;
	type CurrencyBalance = Balance;
	type UnixTime = Timestamp;
	type CurrencyToVote = CurrencyToVote;
	type RewardRemainder = Treasury;
	type RuntimeEvent = RuntimeEvent;
	type Slash = Treasury; // send the slashed funds to the treasury.
	type Reward = (); // rewards are minted from the void
	type SessionsPerEra = SessionsPerEra;
	type BondingDuration = BondingDuration;
	type SlashDeferDuration = SlashDeferDuration;
	type AdminOrigin = EitherOf<EnsureRoot<Self::AccountId>, StakingAdmin>;
	type SessionInterface = Self;
	type EraPayout = pallet_staking::ConvertCurve<RewardCurve>;
	type MaxExposurePageSize = MaxExposurePageSize;
	type NextNewSession = Session;
	type OffendingValidatorsThreshold = OffendingValidatorsThreshold;
	type ElectionProvider = ElectionProviderMultiPhase;
	type GenesisElectionProvider = onchain::OnChainExecution<OnChainSeqPhragmen>;
	type VoterList = VoterList;
	type TargetList = pallet_staking::UseValidatorsMap<Self>;
	type MaxUnlockingChunks = ConstU32<32>;
	type MaxControllersInDeprecationBatch = MaxControllersInDeprecationBatch;
	type HistoryDepth = HistoryDepth;
	type EventListeners = NominationPools;
	type WeightInfo = pallet_staking::weights::SubstrateWeight<Runtime>;
	type BenchmarkingConfig = StakingBenchmarkingConfig;
	type NominationsQuota = pallet_staking::FixedNominationsQuota<{ MaxNominations::get() }>;
}

impl pallet_fast_unstake::Config for Runtime {
	type RuntimeEvent = RuntimeEvent;
	type ControlOrigin = EnsureRoot<AccountId>;
	type Deposit = ConstU128<{ DOLLARS }>;
	type Currency = Balances;
	type BatchSize = frame_support::traits::ConstU32<64>;
	type Staking = Staking;
	type MaxErasToCheckPerBlock = ConstU32<1>;
	type WeightInfo = ();
}

parameter_types! {
	// phase durations. 1/4 of the last session for each.
	pub const SignedPhase: u32 = EPOCH_DURATION_IN_BLOCKS / 4;
	pub const UnsignedPhase: u32 = EPOCH_DURATION_IN_BLOCKS / 4;

	// signed config
	pub const SignedRewardBase: Balance = DOLLARS;
	pub const SignedDepositByte: Balance = CENTS;


	// miner configs
	pub const MultiPhaseUnsignedPriority: TransactionPriority = StakingUnsignedPriority::get() - 1u64;
	pub MinerMaxWeight: Weight = RuntimeBlockWeights::get()
		.get(DispatchClass::Normal)
		.max_extrinsic.expect("Normal extrinsics have a weight limit configured; qed")
		.saturating_sub(BlockExecutionWeight::get());
	// Solution can occupy 90% of normal block size
	pub MinerMaxLength: u32 = Perbill::from_rational(9u32, 10) *
		*RuntimeBlockLength::get()
		.max
		.get(DispatchClass::Normal);

	/// We take the top 10000 nominators as electing voters..
	pub const MaxElectingVoters: u32 = 10_000;
	/// ... and all of the validators as electable targets. Whilst this is the case, we cannot and
	/// shall not increase the size of the validator intentions.
	pub const MaxElectableTargets: u16 = u16::MAX;
	/// Setup election pallet to support maximum winners upto 1200. This will mean Staking Pallet
	/// cannot have active validators higher than this count.
	pub const MaxActiveValidators: u32 = 1200;
	/// We take the top 22500 nominators as electing voters and all of the validators as electable
	/// targets. Whilst this is the case, we cannot and shall not increase the size of the
	/// validator intentions.
	pub ElectionBounds: frame_election_provider_support::bounds::ElectionBounds =
		ElectionBoundsBuilder::default().voters_count(MaxElectingVoters::get().into()).build();
}

frame_election_provider_support::generate_solution_type!(
	#[compact]
	pub struct NposSolution16::<
		VoterIndex = u32,
		TargetIndex = u16,
		Accuracy = sp_runtime::PerU16,
		MaxVoters = MaxElectingVoters,
	>(16)
);

/// The numbers configured here could always be more than the the maximum limits of staking pallet
/// to ensure election snapshot will not run out of memory. For now, we set them to smaller values
/// since the staking is bounded and the weight pipeline takes hours for this single pallet.
pub struct ElectionProviderBenchmarkConfig;
impl pallet_election_provider_multi_phase::BenchmarkingConfig for ElectionProviderBenchmarkConfig {
	const VOTERS: [u32; 2] = [1000, 2000];
	const TARGETS: [u32; 2] = [500, 1000];
	const ACTIVE_VOTERS: [u32; 2] = [500, 800];
	const DESIRED_TARGETS: [u32; 2] = [200, 400];
	const SNAPSHOT_MAXIMUM_VOTERS: u32 = 1000;
	const MINER_MAXIMUM_VOTERS: u32 = 1000;
	const MAXIMUM_TARGETS: u32 = 300;
}

/// Maximum number of iterations for balancing that will be executed in the embedded OCW
/// miner of election provider multi phase.
pub const MINER_MAX_ITERATIONS: u32 = 10;

/// A source of random balance for NposSolver, which is meant to be run by the OCW election miner.
pub struct OffchainRandomBalancing;
impl Get<Option<BalancingConfig>> for OffchainRandomBalancing {
	fn get() -> Option<BalancingConfig> {
		use sp_runtime::traits::TrailingZeroInput;
		let iterations = match MINER_MAX_ITERATIONS {
			0 => 0,
			max => {
				let seed = sp_io::offchain::random_seed();
				let random = <u32>::decode(&mut TrailingZeroInput::new(&seed))
					.expect("input is padded with zeroes; qed") %
					max.saturating_add(1);
				random as usize
			},
		};

		let config = BalancingConfig { iterations, tolerance: 0 };
		Some(config)
	}
}
pub struct OnChainSeqPhragmen;
impl onchain::Config for OnChainSeqPhragmen {
	type System = Runtime;
	type Solver = SequentialPhragmen<
		AccountId,
		pallet_election_provider_multi_phase::SolutionAccuracyOf<Runtime>,
	>;
	type DataProvider = <Runtime as pallet_election_provider_multi_phase::Config>::DataProvider;
	type MaxWinners = MaxActiveValidators;
	type Bounds = ElectionBounds;
	type WeightInfo = frame_election_provider_support::weights::SubstrateWeight<Runtime>;
}

impl pallet_election_provider_multi_phase::MinerConfig for Runtime {
	type AccountId = AccountId;
	type MaxLength = MinerMaxLength;
	type MaxWeight = MinerMaxWeight;
	type Solution = NposSolution16;
	type MaxVotesPerVoter = <
	<Self as pallet_election_provider_multi_phase::Config>::DataProvider
	as
	frame_election_provider_support::ElectionDataProvider
	>::MaxVotesPerVoter;
	type MaxWinners = MaxActiveValidators;

	// The unsigned submissions have to respect the weight of the submit_unsigned call, thus their
	// weight estimate function is wired to this call's weight.
	fn solution_weight(v: u32, t: u32, a: u32, d: u32) -> Weight {
		<
		<Self as pallet_election_provider_multi_phase::Config>::WeightInfo
		as
		pallet_election_provider_multi_phase::WeightInfo
		>::submit_unsigned(v, t, a, d)
	}
}

/// Returning a fixed value to respect the initial logic.
/// This could depend on the length of the solution.
pub struct FixedSignedDepositBase;
impl Convert<usize, u128> for FixedSignedDepositBase {
	fn convert(_: usize) -> u128 {
		DOLLARS
	}
}

impl pallet_election_provider_multi_phase::Config for Runtime {
	type RuntimeEvent = RuntimeEvent;
	type Currency = Balances;
	type EstimateCallFee = TransactionPayment;
	type SignedPhase = SignedPhase;
	type UnsignedPhase = UnsignedPhase;
	type BetterSignedThreshold = ();
	type OffchainRepeat = OffchainRepeat;
	type MinerTxPriority = MultiPhaseUnsignedPriority;
	type SignedMaxWeight =
		<Self::MinerConfig as pallet_election_provider_multi_phase::MinerConfig>::MaxWeight;
	type MinerConfig = Self;
	type SignedMaxSubmissions = ConstU32<10>;
	type SignedRewardBase = SignedRewardBase;
	type SignedDepositBase = FixedSignedDepositBase;
	type SignedDepositByte = SignedDepositByte;
	type SignedMaxRefunds = ConstU32<3>;
	type SignedDepositWeight = ();
	type SlashHandler = (); // burn slashes
	type RewardHandler = (); // nothing to do upon rewards
	type DataProvider = Staking;
	type Fallback = frame_election_provider_support::NoElection<(
		AccountId,
		BlockNumber,
		Staking,
		MaxActiveValidators,
	)>;
	type GovernanceFallback = onchain::OnChainExecution<OnChainSeqPhragmen>;
	type Solver = SequentialPhragmen<AccountId, SolutionAccuracyOf<Self>, OffchainRandomBalancing>;
	type ForceOrigin = EitherOf<EnsureRoot<Self::AccountId>, StakingAdmin>;
	type BenchmarkingConfig = ElectionProviderBenchmarkConfig;
	type WeightInfo = pallet_election_provider_multi_phase::weights::SubstrateWeight<Self>;
	type MaxWinners = MaxActiveValidators;
	type ElectionBounds = ElectionBounds;
}

parameter_types! {
	pub const BagThresholds: &'static [u64] = &voter_bags::THRESHOLDS;
}

type VoterBagsListInstance = pallet_bags_list::Instance1;
impl pallet_bags_list::Config<VoterBagsListInstance> for Runtime {
	type RuntimeEvent = RuntimeEvent;
	type ScoreProvider = Staking;
	type WeightInfo = pallet_bags_list::weights::SubstrateWeight<Runtime>;
	type BagThresholds = BagThresholds;
	type Score = VoteWeight;
}

parameter_types! {
	pub const ProposalBond: Permill = Permill::from_percent(5);
	pub const ProposalBondMinimum: Balance = 50_000 * DOLLARS;
	pub const SpendPeriod: BlockNumber = DAYS;
	pub const Burn: Permill = Permill::from_parts(25000);
	pub const TipCountdown: BlockNumber = DAYS;
	pub const TipFindersFee: Percent = Percent::from_percent(20);
	pub const TipReportDepositBase: Balance = 50_000 * DOLLARS;
	pub const DataDepositPerByte: Balance = DOLLARS;
	pub const TreasuryPalletId: PalletId = PalletId(*b"py/trsry");
	pub const MaximumReasonLength: u32 = 16384;
	pub const MaxApprovals: u32 = 100;
}

parameter_types! {
	pub TreasuryAccount: AccountId = Treasury::account_id();
}

impl pallet_treasury::Config for Runtime {
	type PalletId = TreasuryPalletId;
	type Currency = Balances;
	type ApproveOrigin = EitherOfDiverse<EnsureRoot<AccountId>, Treasurer>;
	type RejectOrigin = EitherOfDiverse<EnsureRoot<AccountId>, Treasurer>;
	type RuntimeEvent = RuntimeEvent;
	type OnSlash = ();
	type ProposalBond = ProposalBond;
	type ProposalBondMinimum = ProposalBondMinimum;
	type ProposalBondMaximum = ();
	type SpendPeriod = SpendPeriod;
	type Burn = Burn;
	type BurnDestination = ();
	type SpendFunds = Bounties;
	type WeightInfo = pallet_treasury::weights::SubstrateWeight<Runtime>;
	type MaxApprovals = MaxApprovals;
	type SpendOrigin = TreasurySpender;
	type AssetKind = ();
	type Beneficiary = Self::AccountId;
	type BeneficiaryLookup = IdentityLookup<Self::Beneficiary>;
	type Paymaster = PayFromAccount<Balances, TreasuryAccount>;
	type BalanceConverter = UnityAssetBalanceConversion;
	type PayoutPeriod = ConstU32<10>;
	#[cfg(feature = "runtime-benchmarks")]
	type BenchmarkHelper = ();
}

parameter_types! {
	pub const BountyCuratorDeposit: Permill = Permill::from_percent(50);
	pub const BountyValueMinimum: Balance = 10 * DOLLARS;
	pub const BountyDepositBase: Balance = 50_000 * DOLLARS;
	pub const CuratorDepositMultiplier: Permill = Permill::from_percent(50);
	pub const CuratorDepositMin: Balance = DOLLARS;
	pub const CuratorDepositMax: Balance = 100 * DOLLARS;
	pub const BountyDepositPayoutDelay: BlockNumber = 8 * DAYS;
	pub const BountyUpdatePeriod: BlockNumber = 90 * DAYS;
}

impl pallet_bounties::Config for Runtime {
	type RuntimeEvent = RuntimeEvent;
	type BountyDepositBase = BountyDepositBase;
	type BountyDepositPayoutDelay = BountyDepositPayoutDelay;
	type BountyUpdatePeriod = BountyUpdatePeriod;
	type CuratorDepositMultiplier = CuratorDepositMultiplier;
	type CuratorDepositMin = CuratorDepositMin;
	type CuratorDepositMax = CuratorDepositMax;
	type BountyValueMinimum = BountyValueMinimum;
	type DataDepositPerByte = DataDepositPerByte;
	type MaximumReasonLength = MaximumReasonLength;
	type WeightInfo = pallet_bounties::weights::SubstrateWeight<Runtime>;
	type ChildBountyManager = ChildBounties;
}

parameter_types! {
	pub const ChildBountyValueMinimum: Balance = DOLLARS;
}

impl pallet_child_bounties::Config for Runtime {
	type RuntimeEvent = RuntimeEvent;
	type MaxActiveChildBountyCount = ConstU32<5>;
	type ChildBountyValueMinimum = ChildBountyValueMinimum;
	type WeightInfo = pallet_child_bounties::weights::SubstrateWeight<Runtime>;
}

parameter_types! {
	pub const DepositPerItem: Balance = deposit(1, 0);
	pub const DepositPerByte: Balance = deposit(0, 1);
	pub const DefaultDepositLimit: Balance = deposit(1024, 1024 * 1024);
	pub const MaxValueSize: u32 = 16 * 1024;
	// The lazy deletion runs inside on_initialize.
	pub DeletionWeightLimit: Weight = RuntimeBlockWeights::get()
		.per_class
		.get(DispatchClass::Normal)
		.max_total
		.unwrap_or(RuntimeBlockWeights::get().max_block);
	pub Schedule: pallet_contracts::Schedule<Runtime> = Default::default();
	pub UnsafeUnstableInterface: bool = false;
	pub const CodeHashLockupDepositPercent: Perbill = Perbill::from_percent(0);
	pub const MaxDelegateDependencies: u32 = 32;
}

impl pallet_contracts::Config for Runtime {
	type Time = Timestamp;
	type Randomness = RandomnessCollectiveFlip;
	type Currency = Balances;
	type RuntimeEvent = RuntimeEvent;
	type RuntimeCall = RuntimeCall;
	/// The safest default is to allow no calls at all.
	///
	/// Runtimes should whitelist dispatchables that are allowed to be called from contracts
	/// and make sure they are stable. Dispatchables exposed to contracts are not allowed to
	/// change because that would break already deployed contracts. The `Call` structure itself
	/// is not allowed to change the indices of existing pallets, too.
	type CallFilter = Nothing;
	type DepositPerItem = DepositPerItem;
	type DepositPerByte = DepositPerByte;
	type DefaultDepositLimit = DefaultDepositLimit;
	type CallStack = [pallet_contracts::Frame<Self>; 5];
	type WeightPrice = pallet_transaction_payment::Pallet<Self>;
	type WeightInfo = pallet_contracts::weights::SubstrateWeight<Self>;
	type ChainExtension = ();
	type Schedule = Schedule;
	type AddressGenerator = pallet_contracts::DefaultAddressGenerator;
	type MaxCodeLen = ConstU32<{ 123 * 1024 }>;
	type MaxStorageKeyLen = ConstU32<128>;
	type UnsafeUnstableInterface = ConstBool<false>;
	type MaxDebugBufferLen = ConstU32<{ 2 * 1024 * 1024 }>;
	type CodeHashLockupDepositPercent = CodeHashLockupDepositPercent;
	type MaxDelegateDependencies = MaxDelegateDependencies;
	type RuntimeHoldReason = RuntimeHoldReason;
	type Debug = ();
	type Environment = ();
	type Migrations = ();
	type Xcm = ();
}

impl pallet_sudo::Config for Runtime {
	type RuntimeEvent = RuntimeEvent;
	type RuntimeCall = RuntimeCall;
	type WeightInfo = pallet_sudo::weights::SubstrateWeight<Runtime>;
}

parameter_types! {
	pub const ImOnlineUnsignedPriority: TransactionPriority = TransactionPriority::MAX;
	/// We prioritize im-online heartbeats over election solution submission.
	pub const StakingUnsignedPriority: TransactionPriority = TransactionPriority::MAX / 2;
	pub const MaxAuthorities: u32 = 100;
	pub const MaxKeys: u32 = 10_000;
	pub const MaxPeerInHeartbeats: u32 = 10_000;
}

impl<LocalCall> frame_system::offchain::CreateSignedTransaction<LocalCall> for Runtime
where
	RuntimeCall: From<LocalCall>,
{
	fn create_transaction<C: frame_system::offchain::AppCrypto<Self::Public, Self::Signature>>(
		call: RuntimeCall,
		public: <Signature as traits::Verify>::Signer,
		account: AccountId,
		nonce: Nonce,
	) -> Option<(RuntimeCall, <UncheckedExtrinsic as traits::Extrinsic>::SignaturePayload)> {
		let tip = 0;
		// take the biggest period possible.
		let period =
			BlockHashCount::get().checked_next_power_of_two().map(|c| c / 2).unwrap_or(2) as u64;
		let current_block = System::block_number()
			.saturated_into::<u64>()
			// The `System::block_number` is initialized with `n+1`,
			// so the actual block number is `n`.
			.saturating_sub(1);
		let era = Era::mortal(period, current_block);
		let extra = (
			frame_system::CheckNonZeroSender::<Runtime>::new(),
			frame_system::CheckSpecVersion::<Runtime>::new(),
			frame_system::CheckTxVersion::<Runtime>::new(),
			frame_system::CheckGenesis::<Runtime>::new(),
			frame_system::CheckEra::<Runtime>::from(era),
			frame_system::CheckNonce::<Runtime>::from(nonce),
			frame_system::CheckWeight::<Runtime>::new(),
			pallet_transaction_payment::ChargeTransactionPayment::<Runtime>::from(tip),
		);
		let raw_payload = SignedPayload::new(call, extra)
			.map_err(|e| {
				log::warn!("Unable to create signed payload: {:?}", e);
			})
			.ok()?;
		let signature = raw_payload.using_encoded(|payload| C::sign(payload, public))?;
		let address = Indices::unlookup(account);
		let (call, extra, _) = raw_payload.deconstruct();
		Some((call, (address, signature, extra)))
	}
}

impl frame_system::offchain::SigningTypes for Runtime {
	type Public = <Signature as traits::Verify>::Signer;
	type Signature = Signature;
}

impl<C> frame_system::offchain::SendTransactionTypes<C> for Runtime
where
	RuntimeCall: From<C>,
{
	type Extrinsic = UncheckedExtrinsic;
	type OverarchingCall = RuntimeCall;
}

impl pallet_im_online::Config for Runtime {
	type AuthorityId = ImOnlineId;
	type RuntimeEvent = RuntimeEvent;
	type NextSessionRotation = Babe;
	type ValidatorSet = Historical;
	type ReportUnresponsiveness = Offences;
	type UnsignedPriority = ImOnlineUnsignedPriority;
	type WeightInfo = pallet_im_online::weights::SubstrateWeight<Runtime>;
	type MaxKeys = MaxKeys;
	type MaxPeerInHeartbeats = MaxPeerInHeartbeats;
}

impl pallet_offences::Config for Runtime {
	type RuntimeEvent = RuntimeEvent;
	type IdentificationTuple = pallet_session::historical::IdentificationTuple<Self>;
	type OnOffenceHandler = Staking;
}

impl pallet_authority_discovery::Config for Runtime {
	type MaxAuthorities = MaxAuthorities;
}

parameter_types! {
	pub MaxSetIdSessionEntries: u32 = BondingDuration::get() * SessionsPerEra::get();
}

impl pallet_grandpa::Config for Runtime {
	type RuntimeEvent = RuntimeEvent;

	type KeyOwnerProof = <Historical as KeyOwnerProofSystem<(KeyTypeId, GrandpaId)>>::Proof;

	type EquivocationReportSystem =
		pallet_grandpa::EquivocationReportSystem<Self, Offences, Historical, ReportLongevity>;

	type WeightInfo = ();
	type MaxAuthorities = MaxAuthorities;
	type MaxSetIdSessionEntries = MaxSetIdSessionEntries;
	type MaxNominators = MaxNominatorRewardedPerValidator;
}

parameter_types! {
	pub const BasicDeposit: Balance = 10 * DOLLARS;       // 258 bytes on-chain
	pub const ByteDeposit: Balance = deposit(0, 1);
	pub const SubAccountDeposit: Balance = 2 * DOLLARS;   // 53 bytes on-chain
	pub const MaxSubAccounts: u32 = 100;
	pub const MaxAdditionalFields: u32 = 100;
	pub const MaxRegistrars: u32 = 20;
}

impl pallet_identity::Config for Runtime {
	type RuntimeEvent = RuntimeEvent;
	type Currency = Balances;
	type BasicDeposit = BasicDeposit;
	type ByteDeposit = ByteDeposit;
	type SubAccountDeposit = SubAccountDeposit;
	type MaxSubAccounts = MaxSubAccounts;
	type IdentityInformation = IdentityInfo<MaxAdditionalFields>;
	type MaxRegistrars = MaxRegistrars;
	type Slashed = Treasury;
	type ForceOrigin = EitherOf<EnsureRoot<Self::AccountId>, GeneralAdmin>;
	type RegistrarOrigin = EitherOf<EnsureRoot<Self::AccountId>, GeneralAdmin>;
	type OffchainSignature = Signature;
	type SigningPublicKey = <Signature as Verify>::Signer;
	type UsernameAuthorityOrigin = EitherOf<EnsureRoot<Self::AccountId>, GeneralAdmin>;
	type PendingUsernameExpiration = ConstU32<{ 7 * DAYS }>;
	type MaxSuffixLength = ConstU32<7>;
	type MaxUsernameLength = ConstU32<32>;
	type WeightInfo = pallet_identity::weights::SubstrateWeight<Runtime>;
}

parameter_types! {
	pub const ConfigDepositBase: Balance = 5 * DOLLARS;
	pub const FriendDepositFactor: Balance = 50 * CENTS;
	pub const MaxFriends: u16 = 9;
	pub const RecoveryDeposit: Balance = 5 * DOLLARS;
}

impl pallet_recovery::Config for Runtime {
	type RuntimeEvent = RuntimeEvent;
	type WeightInfo = pallet_recovery::weights::SubstrateWeight<Runtime>;
	type RuntimeCall = RuntimeCall;
	type Currency = Balances;
	type ConfigDepositBase = ConfigDepositBase;
	type FriendDepositFactor = FriendDepositFactor;
	type MaxFriends = MaxFriends;
	type RecoveryDeposit = RecoveryDeposit;
}

parameter_types! {
	pub const MinVestedTransfer: Balance = DOLLARS;
	pub UnvestedFundsAllowedWithdrawReasons: WithdrawReasons =
		WithdrawReasons::except(WithdrawReasons::TRANSFER | WithdrawReasons::RESERVE);
}

impl pallet_vesting::Config for Runtime {
	type RuntimeEvent = RuntimeEvent;
	type Currency = Balances;
	type BlockNumberToBalance = ConvertInto;
	type MinVestedTransfer = MinVestedTransfer;
	type WeightInfo = pallet_vesting::weights::SubstrateWeight<Runtime>;
	type UnvestedFundsAllowedWithdrawReasons = UnvestedFundsAllowedWithdrawReasons;
	type BlockNumberProvider = System;
	// `VestingInfo` encode length is 36bytes. 28 schedules gets encoded as 1009 bytes, which is the
	// highest number of schedules that encodes less than 2^10.
	const MAX_VESTING_SCHEDULES: u32 = 28;
}

parameter_types! {
	pub const ChainId: u8 = 1;
	pub const ProposalLifetime: BlockNumber = 1000;
	pub BridgeAccountId: AccountId = AccountIdConversion::<AccountId>::into_account_truncating(&pallet_chainbridge::MODULE_ID);
}

/// Configure the send data pallet
impl pallet_chainbridge::Config for Runtime {
	type RuntimeEvent = RuntimeEvent;
	type AdminOrigin = frame_system::EnsureRoot<Self::AccountId>;
	type Proposal = RuntimeCall;
	type ChainIdentity = ChainId;
	type ProposalLifetime = ProposalLifetime;
	type BridgeAccountId = BridgeAccountId;
	type WeightInfo = pallet_chainbridge::weights::SubstrateWeight<Runtime>;
}

parameter_types! {
	pub HashId: pallet_chainbridge::ResourceId = pallet_chainbridge::derive_resource_id(1, &blake2_128(b"hash"));
	// Note: Chain ID is 0 indicating this is native to another chain
	pub NativeTokenId: pallet_chainbridge::ResourceId = pallet_chainbridge::derive_resource_id(0, &blake2_128(b"DAV"));

	pub NFTTokenId: pallet_chainbridge::ResourceId = pallet_chainbridge::derive_resource_id(1, &blake2_128(b"NFT"));
}

impl pallet_erc721::Config for Runtime {
	type RuntimeEvent = RuntimeEvent;
	type Identifier = NFTTokenId;
	type WeightInfo = pallet_erc721::weights::SubstrateWeight<Runtime>;
}

impl pallet_erc20::Config for Runtime {
	type RuntimeEvent = RuntimeEvent;
	type BridgeOrigin = pallet_chainbridge::EnsureBridge<Runtime>;
	type Currency = pallet_balances::Pallet<Runtime>;
	type HashId = HashId;
	type NativeTokenId = NativeTokenId;
	type Erc721Id = NFTTokenId;
	type WeightInfo = pallet_erc20::weights::SubstrateWeight<Runtime>;
}

parameter_types! {
	pub const PoolsPalletId: PalletId = PalletId(*b"py/nopls");
	// Allow pools that got slashed up to 90% to remain operational.
	pub const MaxPointsToBalance: u8 = 10;
}

impl pallet_nomination_pools::Config for Runtime {
	type RuntimeEvent = RuntimeEvent;
	type Currency = Balances;
	type RuntimeFreezeReason = RuntimeFreezeReason;
	type RewardCounter = FixedU128;
	type BalanceToU256 = cere_runtime_common::BalanceToU256;
	type U256ToBalance = cere_runtime_common::U256ToBalance;
	type Staking = Staking;
	type PostUnbondingPoolsWindow = frame_support::traits::ConstU32<4>;
	type MaxMetadataLen = frame_support::traits::ConstU32<256>;
	// we use the same number of allowed unlocking chunks as with staking.
	type MaxUnbonding = <Self as pallet_staking::Config>::MaxUnlockingChunks;
	type PalletId = PoolsPalletId;
	type MaxPointsToBalance = MaxPointsToBalance;
	type WeightInfo = ();
}

parameter_types! {
	pub const DdcCustomersPalletId: PalletId = PalletId(*b"accounts"); // DDC maintainer's stake
	pub const UnlockingDelay: BlockNumber = 100800_u32; // 1 hour * 24 * 7 = 7 days; (1 hour is 600 blocks)
}

impl pallet_ddc_customers::Config for Runtime {
	type UnlockingDelay = UnlockingDelay;
	type Currency = Balances;
	type PalletId = DdcCustomersPalletId;
	type RuntimeEvent = RuntimeEvent;
	type ClusterProtocol = pallet_ddc_clusters::Pallet<Runtime>;
	type ClusterCreator = pallet_ddc_clusters::Pallet<Runtime>;
	type WeightInfo = pallet_ddc_customers::weights::SubstrateWeight<Runtime>;
}

impl pallet_ddc_clusters::Config for Runtime {
	type RuntimeEvent = RuntimeEvent;
	type NodeRepository = pallet_ddc_nodes::Pallet<Runtime>;
	type StakingVisitor = pallet_ddc_staking::Pallet<Runtime>;
	type StakerCreator = pallet_ddc_staking::Pallet<Runtime>;
	type Currency = Balances;
	type WeightInfo = pallet_ddc_clusters::weights::SubstrateWeight<Runtime>;
	type MinErasureCodingRequiredLimit = ConstU32<4>;
	type MinErasureCodingTotalLimit = ConstU32<6>;
	type MinReplicationTotalLimit = ConstU32<3>;
}

impl pallet_ddc_nodes::Config for Runtime {
	type RuntimeEvent = RuntimeEvent;
	type StakingVisitor = pallet_ddc_staking::Pallet<Runtime>;
	type WeightInfo = pallet_ddc_nodes::weights::SubstrateWeight<Runtime>;
}

parameter_types! {
	pub const PayoutsPalletId: PalletId = PalletId(*b"payouts_");
}

pub struct TreasuryWrapper;
impl<T: frame_system::Config> PalletVisitor<T> for TreasuryWrapper {
	fn get_account_id() -> T::AccountId {
		TreasuryPalletId::get().into_account_truncating()
	}
}

impl pallet_ddc_payouts::Config for Runtime {
	type RuntimeEvent = RuntimeEvent;
	type PalletId = PayoutsPalletId;
	type Currency = Balances;
	type CustomerCharger = DdcCustomers;
	type BucketManager = DdcCustomers;
	type ClusterProtocol = DdcClusters;
	type TreasuryVisitor = TreasuryWrapper;
	type NominatorsAndValidatorsList = pallet_staking::UseNominatorsAndValidatorsMap<Self>;
	type VoteScoreToU64 = IdentityConvert;
	type ValidatorVisitor = pallet_ddc_verification::Pallet<Runtime>;
	type NodeManager = pallet_ddc_nodes::Pallet<Runtime>;
	type AccountIdConverter = AccountId32;
	type Hasher = BlakeTwo256;
	type ClusterValidator = pallet_ddc_clusters::Pallet<Runtime>;
	type ValidatorsQuorum = MajorityOfValidators;
}

parameter_types! {
	pub const ClusterBondingAmount: Balance = 100 * GRAND;
	pub const ClusterUnboningDelay: BlockNumber = 28 * DAYS;
}

impl pallet_ddc_staking::Config for Runtime {
	type Currency = Balances;
	type RuntimeEvent = RuntimeEvent;
	type WeightInfo = pallet_ddc_staking::weights::SubstrateWeight<Runtime>;
	type ClusterProtocol = pallet_ddc_clusters::Pallet<Runtime>;
	type ClusterCreator = pallet_ddc_clusters::Pallet<Runtime>;
	type ClusterManager = pallet_ddc_clusters::Pallet<Runtime>;
	type NodeManager = pallet_ddc_nodes::Pallet<Runtime>;
	type ClusterBondingAmount = ClusterBondingAmount;
	type ClusterUnboningDelay = ClusterUnboningDelay;
}

parameter_types! {
	pub const TechnicalMotionDuration: BlockNumber = 5 * DAYS;
	pub const TechnicalMaxProposals: u32 = 100;
	pub const TechnicalMaxMembers: u32 = 100;
}

type TechCommCollective = pallet_collective::Instance3;
impl pallet_collective::Config<TechCommCollective> for Runtime {
	type RuntimeOrigin = RuntimeOrigin;
	type Proposal = RuntimeCall;
	type RuntimeEvent = RuntimeEvent;
	type MotionDuration = TechnicalMotionDuration;
	type MaxProposals = TechnicalMaxProposals;
	type MaxMembers = TechnicalMaxMembers;
	type SetMembersOrigin = EnsureRoot<AccountId>;
	type DefaultVote = pallet_collective::PrimeDefaultVote;
	type WeightInfo = pallet_collective::weights::SubstrateWeight<Runtime>;
	type MaxProposalWeight = MaxCollectivesProposalWeight;
}

parameter_types! {
	pub const ClustersGovPalletId: PalletId = PalletId(*b"clustgov");
	pub const ClusterProposalDuration: BlockNumber = 7 * DAYS;
	pub const MinValidatedNodesCount: u16 = 3;
	pub ClusterProtocolActivatorTrackOrigin: RuntimeOrigin = pallet_origins::Origin::ClusterProtocolActivator.into();
	pub ClusterProtocolUpdaterTrackOrigin: RuntimeOrigin = pallet_origins::Origin::ClusterProtocolUpdater.into();
	pub const ReferendumEnactmentDuration: BlockNumber = 1;
}

impl pallet_ddc_clusters_gov::Config for Runtime {
	type RuntimeEvent = RuntimeEvent;
	type PalletId = ClustersGovPalletId;
	type Currency = Balances;
	type WeightInfo = pallet_ddc_clusters_gov::weights::SubstrateWeight<Runtime>;
	type OpenGovActivatorTrackOrigin = DdcOriginAsNative<ClusterProtocolActivatorTrackOrigin, Self>;
	type OpenGovActivatorOrigin = EitherOf<EnsureRoot<Self::AccountId>, ClusterProtocolActivator>;
	type OpenGovUpdaterTrackOrigin = DdcOriginAsNative<ClusterProtocolUpdaterTrackOrigin, Self>;
	type OpenGovUpdaterOrigin = EitherOf<EnsureRoot<Self::AccountId>, ClusterProtocolUpdater>;
	type ClusterProposalCall = RuntimeCall;
	type ClusterProposalDuration = ClusterProposalDuration;
	type ClusterManager = pallet_ddc_clusters::Pallet<Runtime>;
	type ClusterCreator = pallet_ddc_clusters::Pallet<Runtime>;
	type ClusterProtocol = pallet_ddc_clusters::Pallet<Runtime>;
	type NodeManager = pallet_ddc_nodes::Pallet<Runtime>;
	type SeatsConsensus = pallet_ddc_clusters_gov::Unanimous;
	type DefaultVote = pallet_ddc_clusters_gov::NayAsDefaultVote;
	type MinValidatedNodesCount = MinValidatedNodesCount;
	type ReferendumEnactmentDuration = ReferendumEnactmentDuration;
	#[cfg(feature = "runtime-benchmarks")]
	type StakerCreator = pallet_ddc_staking::Pallet<Runtime>;
}

pub struct ClustersGovWrapper;
impl<T: frame_system::Config> PalletVisitor<T> for ClustersGovWrapper {
	fn get_account_id() -> T::AccountId {
		ClustersGovPalletId::get().into_account_truncating()
	}
}

pub struct DdcOriginAsNative<DdcOrigin, RuntimeOrigin>(PhantomData<(DdcOrigin, RuntimeOrigin)>);
impl<DdcOrigin: Get<T::RuntimeOrigin>, T: frame_system::Config> GetDdcOrigin<T>
	for DdcOriginAsNative<DdcOrigin, T>
{
	fn get() -> T::RuntimeOrigin {
		DdcOrigin::get()
	}
}

parameter_types! {
	pub const VerificationPalletId: PalletId = PalletId(*b"verifypa");
	pub const MajorityOfAggregators: Percent = Percent::from_percent(67);
	pub const MajorityOfValidators: Percent = Percent::from_percent(67);
}

impl pallet_ddc_verification::Config for Runtime {
	type RuntimeEvent = RuntimeEvent;
	type PalletId = VerificationPalletId;
	type WeightInfo = pallet_ddc_verification::weights::SubstrateWeight<Runtime>;
	type ClusterManager = pallet_ddc_clusters::Pallet<Runtime>;
	type ClusterValidator = pallet_ddc_clusters::Pallet<Runtime>;
	type NodeManager = pallet_ddc_nodes::Pallet<Runtime>;
	type PayoutProcessor = pallet_ddc_payouts::Pallet<Runtime>;
	type AuthorityId = ddc_primitives::sr25519::AuthorityId;
	type OffchainIdentifierId = ddc_primitives::crypto::OffchainIdentifierId;
<<<<<<< HEAD
	type ActivityHasher = BlakeTwo256;
	const MAJORITY: u8 = 67;
=======
	type Hasher = BlakeTwo256;
>>>>>>> d4e234f2
	const BLOCK_TO_START: u16 = 1; // every block
	const DAC_REDUNDANCY_FACTOR: u16 = 3;
	type AggregatorsQuorum = MajorityOfAggregators;
	type ValidatorsQuorum = MajorityOfValidators;
	const MAX_PAYOUT_BATCH_SIZE: u16 = MAX_PAYOUT_BATCH_SIZE;
	const MAX_PAYOUT_BATCH_COUNT: u16 = MAX_PAYOUT_BATCH_COUNT;
<<<<<<< HEAD
	type ActivityHash = H256;
=======
>>>>>>> d4e234f2
	type ValidatorStaking = pallet_staking::Pallet<Runtime>;
	type AccountIdConverter = AccountId32;
	type CustomerVisitor = pallet_ddc_customers::Pallet<Runtime>;
	const MAX_MERKLE_NODE_IDENTIFIER: u16 = 3;
	type Currency = Balances;
<<<<<<< HEAD
=======
	const VERIFY_AGGREGATOR_RESPONSE_SIGNATURE: bool = true;
	type BucketsStorageUsageProvider = DdcCustomers;
	type NodesStorageUsageProvider = DdcNodes;
>>>>>>> d4e234f2
	#[cfg(feature = "runtime-benchmarks")]
	type CustomerDepositor = DdcCustomers;
	#[cfg(feature = "runtime-benchmarks")]
	type ClusterCreator = DdcClusters;
	#[cfg(feature = "runtime-benchmarks")]
	type BucketManager = DdcCustomers;
}

construct_runtime!(
	pub struct Runtime
	{
		System: frame_system,
		Utility: pallet_utility,
		Babe: pallet_babe,
		Timestamp: pallet_timestamp,
		// Authorship must be before session in order to note author in the correct session and era
		// for im-online and staking.
		Authorship: pallet_authorship,
		Indices: pallet_indices,
		Balances: pallet_balances,
		TransactionPayment: pallet_transaction_payment,
		ElectionProviderMultiPhase: pallet_election_provider_multi_phase,
		Staking: pallet_staking,
		Session: pallet_session,
		Grandpa: pallet_grandpa,
		Treasury: pallet_treasury,
		Contracts: pallet_contracts,
		Sudo: pallet_sudo,
		ImOnline: pallet_im_online,
		AuthorityDiscovery: pallet_authority_discovery,
		Offences: pallet_offences,
		Historical: pallet_session_historical::{Pallet},
		RandomnessCollectiveFlip: pallet_insecure_randomness_collective_flip,
		Identity: pallet_identity,
		Recovery: pallet_recovery,
		Vesting: pallet_vesting,
		Preimage: pallet_preimage,
		Scheduler: pallet_scheduler,
		Proxy: pallet_proxy,
		Multisig: pallet_multisig,
		Bounties: pallet_bounties,
		VoterList: pallet_bags_list::<Instance1>,
		ChildBounties: pallet_child_bounties,
		NominationPools: pallet_nomination_pools,
		FastUnstake: pallet_fast_unstake,
		ChainBridge: pallet_chainbridge::{Pallet, Call, Storage, Event<T>},
		Erc721: pallet_erc721::{Pallet, Call, Storage, Event<T>},
		Erc20: pallet_erc20::{Pallet, Call, Storage, Event<T>},
		DdcStaking: pallet_ddc_staking,
		DdcCustomers: pallet_ddc_customers,
		DdcNodes: pallet_ddc_nodes,
		DdcClusters: pallet_ddc_clusters,
		DdcPayouts: pallet_ddc_payouts,
		// Start OpenGov.
		ConvictionVoting: pallet_conviction_voting::{Pallet, Call, Storage, Event<T>},
		Referenda: pallet_referenda::{Pallet, Call, Storage, Event<T>},
		Origins: pallet_origins::{Origin},
		Whitelist: pallet_whitelist::{Pallet, Call, Storage, Event<T>},
		// End OpenGov.
		TechComm: pallet_collective::<Instance3>,
		DdcClustersGov: pallet_ddc_clusters_gov,
		DdcVerification: pallet_ddc_verification,
	}
);

/// The address format for describing accounts.
pub type Address = sp_runtime::MultiAddress<AccountId, AccountIndex>;
/// Block header type as expected by this runtime.
pub type Header = generic::Header<BlockNumber, BlakeTwo256>;
/// Block type as expected by this runtime.
pub type Block = generic::Block<Header, UncheckedExtrinsic>;
/// A Block signed with a Justification
pub type SignedBlock = generic::SignedBlock<Block>;
/// BlockId type as expected by this runtime.
pub type BlockId = generic::BlockId<Block>;
/// The SignedExtension to the basic transaction logic.
///
/// When you change this, you **MUST** modify [`sign`] in `bin/node/testing/src/keyring.rs`!
///
/// [`sign`]: <../../testing/src/keyring.rs.html>
pub type SignedExtra = (
	frame_system::CheckNonZeroSender<Runtime>,
	frame_system::CheckSpecVersion<Runtime>,
	frame_system::CheckTxVersion<Runtime>,
	frame_system::CheckGenesis<Runtime>,
	frame_system::CheckEra<Runtime>,
	frame_system::CheckNonce<Runtime>,
	frame_system::CheckWeight<Runtime>,
	pallet_transaction_payment::ChargeTransactionPayment<Runtime>,
);

/// Unchecked extrinsic type as expected by this runtime.
pub type UncheckedExtrinsic =
	generic::UncheckedExtrinsic<Address, RuntimeCall, Signature, SignedExtra>;
/// The payload being signed in transactions.
pub type SignedPayload = generic::SignedPayload<RuntimeCall, SignedExtra>;
/// Extrinsic type that has already been checked.
pub type CheckedExtrinsic = generic::CheckedExtrinsic<AccountId, RuntimeCall, SignedExtra>;
// const IDENTITY_MIGRATION_KEY_LIMIT: u64 = u64::MAX; // for `pallet_identity` migration below

/// Runtime migrations
type Migrations = (
<<<<<<< HEAD
	// pallet_nomination_pools::migration::versioned::V5toV6<Runtime>,
	// pallet_nomination_pools::migration::versioned::V6ToV7<Runtime>,
	// pallet_nomination_pools::migration::versioned::V7ToV8<Runtime>,
	// pallet_staking::migrations::v14::MigrateToV14<Runtime>,
	// pallet_grandpa::migrations::MigrateV4ToV5<Runtime>,
	//migrations::Unreleased,
	// pallet_identity::migration::versioned::V0ToV1<Runtime, IDENTITY_MIGRATION_KEY_LIMIT>,
	pallet_ddc_verification::migrations::v1::MigrateToV1<Runtime>,
	pallet_ddc_payouts::migrations::v1::MigrateToV1<Runtime>,
=======
	pallet_nomination_pools::migration::versioned_migrations::V5toV6<Runtime>,
	pallet_nomination_pools::migration::versioned_migrations::V6ToV7<Runtime>,
	pallet_staking::migrations::v14::MigrateToV14<Runtime>,
	pallet_grandpa::migrations::MigrateV4ToV5<Runtime>,
	// The 'Unreleased' migration enables DAC Verification, that atm. is enabled at QANET only.
	// Uncomment this line when DAC is ready for TESTNET and MAINNET migrations::Unreleased,
>>>>>>> d4e234f2
);

pub mod migrations {
	use super::*;

	/// When this is removed, should also remove `OldSessionKeys`.
	pub struct UpgradeSessionKeys;
	impl frame_support::traits::OnRuntimeUpgrade for UpgradeSessionKeys {
		fn on_runtime_upgrade() -> Weight {
			Session::upgrade_keys::<OldSessionKeys, _>(transform_session_keys);
			Perbill::from_percent(50) * RuntimeBlockWeights::get().max_block
		}
	}

	/// Unreleased migrations. Add new ones here:
	pub type Unreleased = (
		pallet_ddc_customers::migration::v2::MigrateToV2<Runtime>,
		pallet_ddc_clusters::migrations::v3::MigrateToV3<Runtime>,
		pallet_ddc_nodes::migrations::v1::MigrateToV1<Runtime>,
<<<<<<< HEAD
=======
		UpgradeSessionKeys,
		pallet_ddc_verification::migrations::v1::MigrateToV1<Runtime>,
		pallet_ddc_payouts::migrations::v1::MigrateToV1<Runtime>,
		pallet_ddc_payouts::migrations::v2::MigrateToV2<Runtime>,
>>>>>>> d4e234f2
	);
}

/// Executive: handles dispatch to the various modules.
pub type Executive = frame_executive::Executive<
	Runtime,
	Block,
	frame_system::ChainContext<Runtime>,
	Runtime,
	AllPalletsWithSystem,
	Migrations,
>;

type EventRecord = frame_system::EventRecord<
	<Runtime as frame_system::Config>::RuntimeEvent,
	<Runtime as frame_system::Config>::Hash,
>;

#[cfg(feature = "runtime-benchmarks")]
#[macro_use]
extern crate frame_benchmarking;

#[cfg(feature = "runtime-benchmarks")]
mod benches {
	define_benchmarks!(
		[frame_benchmarking, BaselineBench::<Runtime>]
		[pallet_babe, Babe]
		[pallet_bags_list, VoterList]
		[pallet_balances, Balances]
		[pallet_bounties, Bounties]
		[pallet_child_bounties, ChildBounties]
		[pallet_contracts, Contracts]
		[pallet_ddc_customers, DdcCustomers]
		[pallet_ddc_clusters, DdcClusters]
		[pallet_ddc_staking, DdcStaking]
		[pallet_ddc_nodes, DdcNodes]
		[pallet_election_provider_multi_phase, ElectionProviderMultiPhase]
		[pallet_election_provider_support_benchmarking, EPSBench::<Runtime>]
		[pallet_fast_unstake, FastUnstake]
		[pallet_grandpa, Grandpa]
		[pallet_identity, Identity]
		[pallet_im_online, ImOnline]
		[pallet_indices, Indices]
		[pallet_multisig, Multisig]
		[pallet_nomination_pools, NominationPoolsBench::<Runtime>]
		[pallet_offences, OffencesBench::<Runtime>]
		[pallet_proxy, Proxy]
		[pallet_preimage, Preimage]
		[pallet_scheduler, Scheduler]
		[pallet_session, SessionBench::<Runtime>]
		[pallet_staking, Staking]
		[frame_system, SystemBench::<Runtime>]
		[pallet_timestamp, Timestamp]
		[pallet_treasury, Treasury]
		[pallet_utility, Utility]
		[pallet_vesting, Vesting]
		[pallet_conviction_voting, ConvictionVoting]
		[pallet_referenda, Referenda]
		[pallet_whitelist, Whitelist]
		[pallet_collective, TechComm]
		[pallet_ddc_clusters_gov, DdcClustersGov]
		[pallet_ddc_verification, DdcVerification]
	);
}

impl_runtime_apis! {
	impl sp_api::Core<Block> for Runtime {
		fn version() -> RuntimeVersion {
			VERSION
		}

		fn execute_block(block: Block) {
			Executive::execute_block(block);
		}

		fn initialize_block(header: &<Block as BlockT>::Header) {
			Executive::initialize_block(header)
		}
	}

	impl sp_api::Metadata<Block> for Runtime {
		fn metadata() -> OpaqueMetadata {
			OpaqueMetadata::new(Runtime::metadata().into())
		}

		fn metadata_at_version(version: u32) -> Option<OpaqueMetadata> {
			Runtime::metadata_at_version(version)
		}

		fn metadata_versions() -> sp_std::vec::Vec<u32> {
			Runtime::metadata_versions()
		}
	}

	impl sp_block_builder::BlockBuilder<Block> for Runtime {
		fn apply_extrinsic(extrinsic: <Block as BlockT>::Extrinsic) -> ApplyExtrinsicResult {
			Executive::apply_extrinsic(extrinsic)
		}

		fn finalize_block() -> <Block as BlockT>::Header {
			Executive::finalize_block()
		}

		fn inherent_extrinsics(data: InherentData) -> Vec<<Block as BlockT>::Extrinsic> {
			data.create_extrinsics()
		}

		fn check_inherents(block: Block, data: InherentData) -> CheckInherentsResult {
			data.check_extrinsics(&block)
		}
	}

	impl sp_transaction_pool::runtime_api::TaggedTransactionQueue<Block> for Runtime {
		fn validate_transaction(
			source: TransactionSource,
			tx: <Block as BlockT>::Extrinsic,
			block_hash: <Block as BlockT>::Hash,
		) -> TransactionValidity {
			Executive::validate_transaction(source, tx, block_hash)
		}
	}

	impl sp_offchain::OffchainWorkerApi<Block> for Runtime {
		fn offchain_worker(header: &<Block as BlockT>::Header) {
			Executive::offchain_worker(header)
		}
	}

	impl fg_primitives::GrandpaApi<Block> for Runtime {
		fn grandpa_authorities() -> GrandpaAuthorityList {
			Grandpa::grandpa_authorities()
		}

		fn current_set_id() -> fg_primitives::SetId {
			Grandpa::current_set_id()
		}

		fn submit_report_equivocation_unsigned_extrinsic(
			equivocation_proof: fg_primitives::EquivocationProof<
				<Block as BlockT>::Hash,
				NumberFor<Block>,
			>,
			key_owner_proof: fg_primitives::OpaqueKeyOwnershipProof,
		) -> Option<()> {
			let key_owner_proof = key_owner_proof.decode()?;

			Grandpa::submit_unsigned_equivocation_report(
				equivocation_proof,
				key_owner_proof,
			)
		}

		fn generate_key_ownership_proof(
			_set_id: fg_primitives::SetId,
			authority_id: GrandpaId,
		) -> Option<fg_primitives::OpaqueKeyOwnershipProof> {
			use codec::Encode;

			Historical::prove((fg_primitives::KEY_TYPE, authority_id))
				.map(|p| p.encode())
				.map(fg_primitives::OpaqueKeyOwnershipProof::new)
		}
	}

	impl sp_consensus_babe::BabeApi<Block> for Runtime {
		fn configuration() -> sp_consensus_babe::BabeConfiguration {
			let epoch_config = Babe::epoch_config().unwrap_or(BABE_GENESIS_EPOCH_CONFIG);
			sp_consensus_babe::BabeConfiguration {
				slot_duration: Babe::slot_duration(),
				epoch_length: EpochDuration::get(),
				c: epoch_config.c,
				authorities: Babe::authorities().to_vec(),
				randomness: Babe::randomness(),
				allowed_slots: epoch_config.allowed_slots,
			}
		}

		fn current_epoch_start() -> sp_consensus_babe::Slot {
			Babe::current_epoch_start()
		}

		fn current_epoch() -> sp_consensus_babe::Epoch {
			Babe::current_epoch()
		}

		fn next_epoch() -> sp_consensus_babe::Epoch {
			Babe::next_epoch()
		}

		fn generate_key_ownership_proof(
			_slot: sp_consensus_babe::Slot,
			authority_id: sp_consensus_babe::AuthorityId,
		) -> Option<sp_consensus_babe::OpaqueKeyOwnershipProof> {
			use codec::Encode;

			Historical::prove((sp_consensus_babe::KEY_TYPE, authority_id))
				.map(|p| p.encode())
				.map(sp_consensus_babe::OpaqueKeyOwnershipProof::new)
		}

		fn submit_report_equivocation_unsigned_extrinsic(
			equivocation_proof: sp_consensus_babe::EquivocationProof<<Block as BlockT>::Header>,
			key_owner_proof: sp_consensus_babe::OpaqueKeyOwnershipProof,
		) -> Option<()> {
			let key_owner_proof = key_owner_proof.decode()?;

			Babe::submit_unsigned_equivocation_report(
				equivocation_proof,
				key_owner_proof,
			)
		}
	}

	impl sp_authority_discovery::AuthorityDiscoveryApi<Block> for Runtime {
		fn authorities() -> Vec<AuthorityDiscoveryId> {
			AuthorityDiscovery::authorities()
		}
	}

	impl frame_system_rpc_runtime_api::AccountNonceApi<Block, AccountId, Nonce> for Runtime {
		fn account_nonce(account: AccountId) -> Nonce {
			System::account_nonce(account)
		}
	}

	impl pallet_contracts::ContractsApi<Block, AccountId, Balance, BlockNumber, Hash, EventRecord> for Runtime
	{
		fn call(
			origin: AccountId,
			dest: AccountId,
			value: Balance,
			gas_limit: Option<Weight>,
			storage_deposit_limit: Option<Balance>,
			input_data: Vec<u8>,
		) -> pallet_contracts::ContractExecResult<Balance, EventRecord> {
			let gas_limit = gas_limit.unwrap_or(RuntimeBlockWeights::get().max_block);
			Contracts::bare_call(
				origin,
				dest,
				value,
				gas_limit,
				storage_deposit_limit,
				input_data,
				pallet_contracts::DebugInfo::Skip,
				pallet_contracts::CollectEvents::Skip,
				pallet_contracts::Determinism::Enforced,
			)
		}

		fn instantiate(
			origin: AccountId,
			value: Balance,
			gas_limit: Option<Weight>,
			storage_deposit_limit: Option<Balance>,
			code: pallet_contracts::Code<Hash>,
			data: Vec<u8>,
			salt: Vec<u8>,
		) -> pallet_contracts::ContractInstantiateResult<AccountId, Balance, EventRecord>
		{
			let gas_limit = gas_limit.unwrap_or(RuntimeBlockWeights::get().max_block);
			Contracts::bare_instantiate(
				origin,
				value,
				gas_limit,
				storage_deposit_limit,
				code,
				data,
				salt,
				pallet_contracts::DebugInfo::Skip,
				pallet_contracts::CollectEvents::Skip
			)
		}

		fn upload_code(
			origin: AccountId,
			code: Vec<u8>,
			storage_deposit_limit: Option<Balance>,
			determinism: Determinism
		) -> pallet_contracts::CodeUploadResult<Hash, Balance>
		{
			Contracts::bare_upload_code(origin, code, storage_deposit_limit, determinism)
		}

		fn get_storage(
			address: AccountId,
			key: Vec<u8>,
		) -> pallet_contracts::GetStorageResult {
			Contracts::get_storage(address, key)
		}
	}

	impl pallet_transaction_payment_rpc_runtime_api::TransactionPaymentApi<
		Block,
		Balance,
	> for Runtime {
		fn query_info(uxt: <Block as BlockT>::Extrinsic, len: u32) -> RuntimeDispatchInfo<Balance> {
			TransactionPayment::query_info(uxt, len)
		}
		fn query_fee_details(uxt: <Block as BlockT>::Extrinsic, len: u32) -> FeeDetails<Balance> {
			TransactionPayment::query_fee_details(uxt, len)
		}
		fn query_weight_to_fee(weight: Weight) -> Balance {
			TransactionPayment::weight_to_fee(weight)
		}
		fn query_length_to_fee(length: u32) -> Balance {
			TransactionPayment::length_to_fee(length)
		}
	}

	impl pallet_transaction_payment_rpc_runtime_api::TransactionPaymentCallApi<Block, Balance, RuntimeCall>
		for Runtime
	{
		fn query_call_info(call: RuntimeCall, len: u32) -> RuntimeDispatchInfo<Balance> {
			TransactionPayment::query_call_info(call, len)
		}
		fn query_call_fee_details(call: RuntimeCall, len: u32) -> FeeDetails<Balance> {
			TransactionPayment::query_call_fee_details(call, len)
		}
		fn query_weight_to_fee(weight: Weight) -> Balance {
			TransactionPayment::weight_to_fee(weight)
		}
		fn query_length_to_fee(length: u32) -> Balance {
			TransactionPayment::length_to_fee(length)
		}
	}

	impl sp_session::SessionKeys<Block> for Runtime {
		fn generate_session_keys(seed: Option<Vec<u8>>) -> Vec<u8> {
			SessionKeys::generate(seed)
		}

		fn decode_session_keys(
			encoded: Vec<u8>,
		) -> Option<Vec<(Vec<u8>, KeyTypeId)>> {
			SessionKeys::decode_into_raw_public_keys(&encoded)
		}
	}

	impl pallet_nomination_pools_runtime_api::NominationPoolsApi<
		Block,
		AccountId,
		Balance,
	> for Runtime {
		fn pending_rewards(member: AccountId) -> Balance {
			NominationPools::api_pending_rewards(member).unwrap_or_default()
		}

		fn points_to_balance(pool_id: pallet_nomination_pools::PoolId, points: Balance) -> Balance {
			NominationPools::api_points_to_balance(pool_id, points)
		}

		fn balance_to_points(pool_id: pallet_nomination_pools::PoolId, new_funds: Balance) -> Balance {
			NominationPools::api_balance_to_points(pool_id, new_funds)
		}
	}

	#[cfg(feature = "try-runtime")]
	impl frame_try_runtime::TryRuntime<Block> for Runtime {
		fn on_runtime_upgrade(checks: frame_try_runtime::UpgradeCheckSelect) -> (Weight, Weight) {
			log::info!("try-runtime::on_runtime_upgrade cere.");
			let weight = Executive::try_runtime_upgrade(checks).unwrap();
			(weight, RuntimeBlockWeights::get().max_block)
		}

		fn execute_block(
			block: Block,
			state_root_check: bool,
			signature_check: bool,
			select: frame_try_runtime::TryStateSelect,
		) -> Weight {
			// NOTE: intentional unwrap: we don't want to propagate the error backwards, and want to
			// have a backtrace here.
			Executive::try_execute_block(block, state_root_check, signature_check, select).unwrap()
		}
	}

	#[cfg(feature = "runtime-benchmarks")]
	impl frame_benchmarking::Benchmark<Block> for Runtime {
		fn benchmark_metadata(extra: bool) -> (
			Vec<frame_benchmarking::BenchmarkList>,
			Vec<frame_support::traits::StorageInfo>,
		) {
			use frame_benchmarking::{baseline, Benchmarking, BenchmarkList};
			use frame_support::traits::StorageInfoTrait;

			// Trying to add benchmarks directly to the Session Pallet caused cyclic dependency
			// issues. To get around that, we separated the Session benchmarks into its own crate,
			// which is why we need these two lines below.
			use pallet_session_benchmarking::Pallet as SessionBench;
			use pallet_offences_benchmarking::Pallet as OffencesBench;
			use pallet_election_provider_support_benchmarking::Pallet as EPSBench;
			use pallet_nomination_pools_benchmarking::Pallet as NominationPoolsBench;
			use frame_system_benchmarking::Pallet as SystemBench;
			use baseline::Pallet as BaselineBench;

			let mut list = Vec::<BenchmarkList>::new();
			list_benchmarks!(list, extra);

			let storage_info = AllPalletsWithSystem::storage_info();

			(list, storage_info)
		}

		fn dispatch_benchmark(
			config: frame_benchmarking::BenchmarkConfig
		) -> Result<Vec<frame_benchmarking::BenchmarkBatch>, sp_runtime::RuntimeString> {
			use frame_benchmarking::{baseline, Benchmarking, BenchmarkBatch};
			use sp_storage::TrackedStorageKey;

			// Trying to add benchmarks directly to the Session Pallet caused cyclic dependency
			// issues. To get around that, we separated the Session benchmarks into its own crate,
			// which is why we need these two lines below.
			use pallet_session_benchmarking::Pallet as SessionBench;
			use pallet_offences_benchmarking::Pallet as OffencesBench;
			use pallet_election_provider_support_benchmarking::Pallet as EPSBench;
			use pallet_nomination_pools_benchmarking::Pallet as NominationPoolsBench;
			use frame_system_benchmarking::Pallet as SystemBench;
			use baseline::Pallet as BaselineBench;

			impl pallet_session_benchmarking::Config for Runtime {}
			impl pallet_offences_benchmarking::Config for Runtime {}
			impl pallet_election_provider_support_benchmarking::Config for Runtime {}
			impl frame_system_benchmarking::Config for Runtime {}
			impl baseline::Config for Runtime {}
			impl pallet_nomination_pools_benchmarking::Config for Runtime {}

			let whitelist: Vec<TrackedStorageKey> = vec![
				// Block Number
				hex_literal::hex!("26aa394eea5630e07c48ae0c9558cef702a5c1b19ab7a04f536c519aca4983ac").to_vec().into(),
				// Total Issuance
				hex_literal::hex!("c2261276cc9d1f8598ea4b6a74b15c2f57c875e4cff74148e4628f264b974c80").to_vec().into(),
				// Execution Phase
				hex_literal::hex!("26aa394eea5630e07c48ae0c9558cef7ff553b5a9862a516939d82b3d3d8661a").to_vec().into(),
				// Event Count
				hex_literal::hex!("26aa394eea5630e07c48ae0c9558cef70a98fdbe9ce6c55837576c60c7af3850").to_vec().into(),
				// System Events
				hex_literal::hex!("26aa394eea5630e07c48ae0c9558cef780d41e5e16056765bc8461851072c9d7").to_vec().into(),
				// System BlockWeight
				hex_literal::hex!("26aa394eea5630e07c48ae0c9558cef734abf5cb34d6244378cddbf18e849d96").to_vec().into(),
				// Treasury Account
				hex_literal::hex!("26aa394eea5630e07c48ae0c9558cef7b99d880ec681799c0cf30e8886371da95ecffd7b6c0f78751baa9d281e0bfa3a6d6f646c70792f74727372790000000000000000000000000000000000000000").to_vec().into(),
			];

			let mut batches = Vec::<BenchmarkBatch>::new();
			let params = (&config, &whitelist);
			add_benchmarks!(params, batches);

			Ok(batches)
		}
	}
}

#[cfg(test)]
mod tests {
	use frame_election_provider_support::NposSolution;
	use frame_system::offchain::CreateSignedTransaction;
	use sp_runtime::UpperOf;

	use super::*;

	#[test]
	fn validate_transaction_submitter_bounds() {
		fn is_submit_signed_transaction<T>()
		where
			T: CreateSignedTransaction<RuntimeCall>,
		{
		}

		is_submit_signed_transaction::<Runtime>();
	}

	#[test]
	fn perbill_as_onchain_accuracy() {
		type OnChainAccuracy =
		<<Runtime as pallet_election_provider_multi_phase::MinerConfig>::Solution as NposSolution>::Accuracy;
		let maximum_chain_accuracy: Vec<UpperOf<OnChainAccuracy>> = (0..MaxNominations::get())
			.map(|_| <UpperOf<OnChainAccuracy>>::from(OnChainAccuracy::one().deconstruct()))
			.collect();
		let _: UpperOf<OnChainAccuracy> =
			maximum_chain_accuracy.iter().fold(0, |acc, x| acc.checked_add(*x).unwrap());
	}

	#[test]
	fn call_size() {
		let size = core::mem::size_of::<RuntimeCall>();
		assert!(
			size <= 256,
			"size of RuntimeCall {} is more than 256 bytes: some calls have too big arguments, use Box to reduce the
			size of RuntimeCall.
			If the limit is too strong, maybe consider increase the limit to 300.",
			size,
		);
	}
}<|MERGE_RESOLUTION|>--- conflicted
+++ resolved
@@ -38,13 +38,8 @@
 		fungible::HoldConsideration,
 		tokens::{PayFromAccount, UnityAssetBalanceConversion},
 		ConstBool, ConstU128, ConstU16, ConstU32, Currency, EitherOf, EitherOfDiverse,
-<<<<<<< HEAD
 		EqualPrivilegeOnly, Imbalance, InstanceFilter, KeyOwnerProofSystem, LinearStoragePrice,
 		Nothing, OnUnbalanced, WithdrawReasons,
-=======
-		EqualPrivilegeOnly, Everything, Imbalance, InstanceFilter, KeyOwnerProofSystem,
-		LinearStoragePrice, Nothing, OnUnbalanced, WithdrawReasons,
->>>>>>> d4e234f2
 	},
 	weights::{
 		constants::{
@@ -95,11 +90,7 @@
 	traits::{
 		self, AccountIdConversion, BlakeTwo256, Block as BlockT, Bounded, Convert, ConvertInto,
 		Identity as IdentityConvert, IdentityLookup, NumberFor, OpaqueKeys, SaturatedConversion,
-<<<<<<< HEAD
 		StaticLookup, Verify,
-=======
-		StaticLookup,
->>>>>>> d4e234f2
 	},
 	transaction_validity::{TransactionPriority, TransactionSource, TransactionValidity},
 	ApplyExtrinsicResult, FixedPointNumber, FixedU128, Perbill, Percent, Permill, Perquintill,
@@ -110,7 +101,6 @@
 use sp_version::NativeVersion;
 use sp_version::RuntimeVersion;
 use static_assertions::const_assert;
-
 /// Implementations of some helper traits passed into runtime modules as associated types.
 pub mod impls;
 /// Constant values used within the runtime.
@@ -156,17 +146,10 @@
 	// and set impl_version to 0. If only runtime
 	// implementation changes and behavior does not, then leave spec_version as
 	// is and increment impl_version.
-<<<<<<< HEAD
-	spec_version: 63002,
-	impl_version: 0,
-	apis: RUNTIME_API_VERSIONS,
-	transaction_version: 23,
-=======
 	spec_version: 61010,
 	impl_version: 0,
 	apis: RUNTIME_API_VERSIONS,
 	transaction_version: 24,
->>>>>>> d4e234f2
 	state_version: 0,
 };
 
@@ -324,20 +307,20 @@
 			ProxyType::Any => true,
 			ProxyType::NonTransfer => !matches!(
 				c,
-				RuntimeCall::Balances(..) |
-					RuntimeCall::Vesting(pallet_vesting::Call::vested_transfer { .. }) |
-					RuntimeCall::Indices(pallet_indices::Call::transfer { .. }) |
-					RuntimeCall::NominationPools(..) |
-					RuntimeCall::ConvictionVoting(..) |
-					RuntimeCall::Referenda(..) |
-					RuntimeCall::Whitelist(..)
+				RuntimeCall::Balances(..)
+					| RuntimeCall::Vesting(pallet_vesting::Call::vested_transfer { .. })
+					| RuntimeCall::Indices(pallet_indices::Call::transfer { .. })
+					| RuntimeCall::NominationPools(..)
+					| RuntimeCall::ConvictionVoting(..)
+					| RuntimeCall::Referenda(..)
+					| RuntimeCall::Whitelist(..)
 			),
 			ProxyType::Governance => matches!(
 				c,
-				RuntimeCall::Treasury(..) |
-					RuntimeCall::ConvictionVoting(..) |
-					RuntimeCall::Referenda(..) |
-					RuntimeCall::Whitelist(..)
+				RuntimeCall::Treasury(..)
+					| RuntimeCall::ConvictionVoting(..)
+					| RuntimeCall::Referenda(..)
+					| RuntimeCall::Whitelist(..)
 			),
 			ProxyType::Staking => matches!(c, RuntimeCall::Staking(..)),
 		}
@@ -713,8 +696,8 @@
 			max => {
 				let seed = sp_io::offchain::random_seed();
 				let random = <u32>::decode(&mut TrailingZeroInput::new(&seed))
-					.expect("input is padded with zeroes; qed") %
-					max.saturating_add(1);
+					.expect("input is padded with zeroes; qed")
+					% max.saturating_add(1);
 				random as usize
 			},
 		};
@@ -1355,33 +1338,21 @@
 	type PayoutProcessor = pallet_ddc_payouts::Pallet<Runtime>;
 	type AuthorityId = ddc_primitives::sr25519::AuthorityId;
 	type OffchainIdentifierId = ddc_primitives::crypto::OffchainIdentifierId;
-<<<<<<< HEAD
-	type ActivityHasher = BlakeTwo256;
-	const MAJORITY: u8 = 67;
-=======
 	type Hasher = BlakeTwo256;
->>>>>>> d4e234f2
 	const BLOCK_TO_START: u16 = 1; // every block
 	const DAC_REDUNDANCY_FACTOR: u16 = 3;
 	type AggregatorsQuorum = MajorityOfAggregators;
 	type ValidatorsQuorum = MajorityOfValidators;
 	const MAX_PAYOUT_BATCH_SIZE: u16 = MAX_PAYOUT_BATCH_SIZE;
 	const MAX_PAYOUT_BATCH_COUNT: u16 = MAX_PAYOUT_BATCH_COUNT;
-<<<<<<< HEAD
-	type ActivityHash = H256;
-=======
->>>>>>> d4e234f2
 	type ValidatorStaking = pallet_staking::Pallet<Runtime>;
 	type AccountIdConverter = AccountId32;
 	type CustomerVisitor = pallet_ddc_customers::Pallet<Runtime>;
 	const MAX_MERKLE_NODE_IDENTIFIER: u16 = 3;
 	type Currency = Balances;
-<<<<<<< HEAD
-=======
 	const VERIFY_AGGREGATOR_RESPONSE_SIGNATURE: bool = true;
 	type BucketsStorageUsageProvider = DdcCustomers;
 	type NodesStorageUsageProvider = DdcNodes;
->>>>>>> d4e234f2
 	#[cfg(feature = "runtime-benchmarks")]
 	type CustomerDepositor = DdcCustomers;
 	#[cfg(feature = "runtime-benchmarks")]
@@ -1484,24 +1455,20 @@
 
 /// Runtime migrations
 type Migrations = (
-<<<<<<< HEAD
+	// Migrations related to substrate version upgrades
 	// pallet_nomination_pools::migration::versioned::V5toV6<Runtime>,
 	// pallet_nomination_pools::migration::versioned::V6ToV7<Runtime>,
 	// pallet_nomination_pools::migration::versioned::V7ToV8<Runtime>,
 	// pallet_staking::migrations::v14::MigrateToV14<Runtime>,
 	// pallet_grandpa::migrations::MigrateV4ToV5<Runtime>,
-	//migrations::Unreleased,
 	// pallet_identity::migration::versioned::V0ToV1<Runtime, IDENTITY_MIGRATION_KEY_LIMIT>,
-	pallet_ddc_verification::migrations::v1::MigrateToV1<Runtime>,
-	pallet_ddc_payouts::migrations::v1::MigrateToV1<Runtime>,
-=======
-	pallet_nomination_pools::migration::versioned_migrations::V5toV6<Runtime>,
-	pallet_nomination_pools::migration::versioned_migrations::V6ToV7<Runtime>,
-	pallet_staking::migrations::v14::MigrateToV14<Runtime>,
-	pallet_grandpa::migrations::MigrateV4ToV5<Runtime>,
+
 	// The 'Unreleased' migration enables DAC Verification, that atm. is enabled at QANET only.
 	// Uncomment this line when DAC is ready for TESTNET and MAINNET migrations::Unreleased,
->>>>>>> d4e234f2
+	// migrations::Unreleased,
+
+	// Migrations for DAC and Payouts on QANET
+	pallet_ddc_payouts::migrations::v2::MigrateToV2<Runtime>,
 );
 
 pub mod migrations {
@@ -1516,18 +1483,15 @@
 		}
 	}
 
-	/// Unreleased migrations. Add new ones here:
+	/// Migrations, unreleased to TESTNET or MAINNET
 	pub type Unreleased = (
 		pallet_ddc_customers::migration::v2::MigrateToV2<Runtime>,
 		pallet_ddc_clusters::migrations::v3::MigrateToV3<Runtime>,
 		pallet_ddc_nodes::migrations::v1::MigrateToV1<Runtime>,
-<<<<<<< HEAD
-=======
 		UpgradeSessionKeys,
 		pallet_ddc_verification::migrations::v1::MigrateToV1<Runtime>,
 		pallet_ddc_payouts::migrations::v1::MigrateToV1<Runtime>,
 		pallet_ddc_payouts::migrations::v2::MigrateToV2<Runtime>,
->>>>>>> d4e234f2
 	);
 }
 
