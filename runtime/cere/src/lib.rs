--- conflicted
+++ resolved
@@ -125,14 +125,10 @@
 	// and set impl_version to 0. If only runtime
 	// implementation changes and behavior does not, then leave spec_version as
 	// is and increment impl_version.
-<<<<<<< HEAD
-	spec_version: 48500,
-=======
-	spec_version: 48400,
->>>>>>> 672761d3
+	spec_version: 48600,
 	impl_version: 0,
 	apis: RUNTIME_API_VERSIONS,
-	transaction_version: 10,
+	transaction_version: 11,
 	state_version: 0,
 };
 
@@ -1476,25 +1472,8 @@
 pub type SignedPayload = generic::SignedPayload<RuntimeCall, SignedExtra>;
 /// Extrinsic type that has already been checked.
 pub type CheckedExtrinsic = generic::CheckedExtrinsic<AccountId, RuntimeCall, SignedExtra>;
-
-<<<<<<< HEAD
 /// Runtime migrations
-type Migrations = (
-	pallet_balances::migration::ResetInactive<Runtime>,
-	pallet_scheduler::migration::v4::CleanupAgendas<Runtime>,
-	pallet_staking::migrations::v13::MigrateToV13<Runtime>,
-);
-=======
-// TODO Remove me after 0.9.36 upgrade
-parameter_types! {
-	pub const DummyPalletId: PalletId = PalletId(*b"piddummy");
-	pub DummyPalletAccountId: AccountId = DummyPalletId::get().into_account_truncating();
-}
-/// Runtime migrations
-type Migrations =
-	(pallet_balances::migration::MigrateToTrackInactive<Runtime, DummyPalletAccountId>,);
->>>>>>> 672761d3
-
+type Migrations = ();
 /// Executive: handles dispatch to the various modules.
 pub type Executive = frame_executive::Executive<
 	Runtime,
