// This file is part of Substrate.

// Copyright (C) 2018-2022 Parity Technologies (UK) Ltd.
// SPDX-License-Identifier: GPL-3.0-or-later WITH Classpath-exception-2.0

// This program is free software: you can redistribute it and/or modify
// it under the terms of the GNU General Public License as published by
// the Free Software Foundation, either version 3 of the License, or
// (at your option) any later version.

// This program is distributed in the hope that it will be useful,
// but WITHOUT ANY WARRANTY; without even the implied warranty of
// MERCHANTABILITY or FITNESS FOR A PARTICULAR PURPOSE. See the
// GNU General Public License for more details.

// You should have received a copy of the GNU General Public License
// along with this program. If not, see <https://www.gnu.org/licenses/>.

//! The Substrate runtime. This can be compiled with `#[no_std]`, ready for Wasm.

#![cfg_attr(not(feature = "std"), no_std)]
// `construct_runtime!` does a lot of recursion and requires us to increase the limit to 256.
#![recursion_limit = "256"]

use cere_runtime_common::{BalanceToU256, U256ToBalance};
use codec::{Decode, Encode, MaxEncodedLen};
use frame_election_provider_support::{
	onchain, BalancingConfig, ExtendedBalance, SequentialPhragmen, VoteWeight,
};
use frame_support::{
	construct_runtime,
	pallet_prelude::Get,
	parameter_types,
	traits::{
		ConstU128, ConstU16, ConstU32, Currency, EitherOfDiverse, EqualPrivilegeOnly, Everything,
		Imbalance, InstanceFilter, KeyOwnerProofSystem, LockIdentifier, Nothing, OnUnbalanced,
		U128CurrencyToVote, WithdrawReasons,
	},
	weights::{
		constants::{BlockExecutionWeight, ExtrinsicBaseWeight, RocksDbWeight, WEIGHT_PER_SECOND},
		ConstantMultiplier, DispatchClass, IdentityFee, Weight,
	},
	PalletId, RuntimeDebug,
};
use frame_system::{
	limits::{BlockLength, BlockWeights},
	EnsureRoot,
};
pub use node_primitives::{AccountId, Signature};
use node_primitives::{AccountIndex, Balance, BlockNumber, Hash, Index, Moment};
pub use pallet_cere_ddc;
pub use pallet_chainbridge;
use pallet_contracts::weights::WeightInfo;
pub use pallet_ddc_metrics_offchain_worker;
use pallet_election_provider_multi_phase::SolutionAccuracyOf;
use pallet_grandpa::{
	fg_primitives, AuthorityId as GrandpaId, AuthorityList as GrandpaAuthorityList,
};
use pallet_im_online::sr25519::AuthorityId as ImOnlineId;
use pallet_session::historical::{self as pallet_session_historical};
pub use pallet_transaction_payment::{CurrencyAdapter, Multiplier, TargetedFeeAdjustment};
use pallet_transaction_payment::{FeeDetails, RuntimeDispatchInfo};
use sp_api::impl_runtime_apis;
use sp_authority_discovery::AuthorityId as AuthorityDiscoveryId;
use sp_core::{crypto::KeyTypeId, OpaqueMetadata};
use sp_inherents::{CheckInherentsResult, InherentData};
use sp_io::hashing::blake2_128;
use sp_runtime::{
	create_runtime_str,
	curve::PiecewiseLinear,
	generic, impl_opaque_keys,
	traits::{
		self, BlakeTwo256, Block as BlockT, Bounded, ConvertInto, NumberFor, OpaqueKeys,
		SaturatedConversion, StaticLookup,
	},
	transaction_validity::{TransactionPriority, TransactionSource, TransactionValidity},
	ApplyExtrinsicResult, FixedPointNumber, FixedU128, Perbill, Percent, Permill, Perquintill,
};
use sp_std::prelude::*;
#[cfg(any(feature = "std", test))]
use sp_version::NativeVersion;
use sp_version::RuntimeVersion;
use static_assertions::const_assert;

#[cfg(any(feature = "std", test))]
pub use frame_system::Call as SystemCall;
#[cfg(any(feature = "std", test))]
pub use pallet_balances::Call as BalancesCall;
#[cfg(any(feature = "std", test))]
pub use pallet_staking::StakerStatus;
#[cfg(any(feature = "std", test))]
pub use pallet_sudo::Call as SudoCall;
#[cfg(any(feature = "std", test))]
pub use sp_runtime::BuildStorage;

/// Implementations of some helper traits passed into runtime modules as associated types.
pub mod impls;
use impls::Author;

/// Constant values used within the runtime.
use cere_runtime_constants::{currency::*, time::*};
use sp_runtime::generic::Era;

/// Generated voter bag information.
mod voter_bags;

// Make the WASM binary available.
#[cfg(feature = "std")]
include!(concat!(env!("OUT_DIR"), "/wasm_binary.rs"));

/// Wasm binary unwrapped. If built with `SKIP_WASM_BUILD`, the function panics.
#[cfg(feature = "std")]
pub fn wasm_binary_unwrap() -> &'static [u8] {
	WASM_BINARY.expect(
		"Development wasm binary is not available. This means the client is built with \
		 `SKIP_WASM_BUILD` flag and it is only usable for production chains. Please rebuild with \
		 the flag disabled.",
	)
}

/// Runtime version.
#[sp_version::runtime_version]
pub const VERSION: RuntimeVersion = RuntimeVersion {
	spec_name: create_runtime_str!("node"),
	impl_name: create_runtime_str!("substrate-node"),
	authoring_version: 10,
	// Per convention: if the runtime behavior changes, increment spec_version
	// and set impl_version to 0. If only runtime
	// implementation changes and behavior does not, then leave spec_version as
	// is and increment impl_version.
	spec_version: 48001,
	impl_version: 0,
	apis: RUNTIME_API_VERSIONS,
	transaction_version: 6,
	state_version: 0,
};

/// The BABE epoch configuration at genesis.
pub const BABE_GENESIS_EPOCH_CONFIG: sp_consensus_babe::BabeEpochConfiguration =
	sp_consensus_babe::BabeEpochConfiguration {
		c: PRIMARY_PROBABILITY,
		allowed_slots: sp_consensus_babe::AllowedSlots::PrimaryAndSecondaryPlainSlots,
	};

/// Native version.
#[cfg(any(feature = "std", test))]
pub fn native_version() -> NativeVersion {
	NativeVersion { runtime_version: VERSION, can_author_with: Default::default() }
}

type NegativeImbalance = <Balances as Currency<AccountId>>::NegativeImbalance;

pub struct DealWithFees;
impl OnUnbalanced<NegativeImbalance> for DealWithFees {
	fn on_unbalanceds<B>(mut fees_then_tips: impl Iterator<Item = NegativeImbalance>) {
		if let Some(fees) = fees_then_tips.next() {
			// for fees, 50% to treasury, 50% to author
			let mut split = fees.ration(50, 50);
			if let Some(tips) = fees_then_tips.next() {
				// for tips, if any, 50% to treasury, 50% to author (though this can be anything)
				tips.ration_merge_into(50, 50, &mut split);
			}
			Treasury::on_unbalanced(split.0);
			Author::on_unbalanced(split.1);
		}
	}
}

/// We assume that ~10% of the block weight is consumed by `on_initialize` handlers.
/// This is used to limit the maximal weight of a single extrinsic.
const AVERAGE_ON_INITIALIZE_RATIO: Perbill = Perbill::from_percent(10);
/// We allow `Normal` extrinsics to fill up the block up to 75%, the rest can be used
/// by  Operational  extrinsics.
const NORMAL_DISPATCH_RATIO: Perbill = Perbill::from_percent(75);
/// We allow for 2 seconds of compute with a 6 second average block time, with maximum proof size.
const MAXIMUM_BLOCK_WEIGHT: Weight = WEIGHT_PER_SECOND.saturating_mul(2).set_proof_size(u64::MAX);

parameter_types! {
	pub const BlockHashCount: BlockNumber = 2400;
	pub const Version: RuntimeVersion = VERSION;
	pub RuntimeBlockLength: BlockLength =
		BlockLength::max_with_normal_ratio(5 * 1024 * 1024, NORMAL_DISPATCH_RATIO);
	pub RuntimeBlockWeights: BlockWeights = BlockWeights::builder()
		.base_block(BlockExecutionWeight::get())
		.for_class(DispatchClass::all(), |weights| {
			weights.base_extrinsic = ExtrinsicBaseWeight::get();
		})
		.for_class(DispatchClass::Normal, |weights| {
			weights.max_total = Some(NORMAL_DISPATCH_RATIO * MAXIMUM_BLOCK_WEIGHT);
		})
		.for_class(DispatchClass::Operational, |weights| {
			weights.max_total = Some(MAXIMUM_BLOCK_WEIGHT);
			// Operational transactions have some extra reserved space, so that they
			// are included even if block reached `MAXIMUM_BLOCK_WEIGHT`.
			weights.reserved = Some(
				MAXIMUM_BLOCK_WEIGHT - NORMAL_DISPATCH_RATIO * MAXIMUM_BLOCK_WEIGHT
			);
		})
		.avg_block_initialization(AVERAGE_ON_INITIALIZE_RATIO)
		.build_or_panic();
}

const_assert!(NORMAL_DISPATCH_RATIO.deconstruct() >= AVERAGE_ON_INITIALIZE_RATIO.deconstruct());

impl frame_system::Config for Runtime {
	type BaseCallFilter = Everything;
	type BlockWeights = RuntimeBlockWeights;
	type BlockLength = RuntimeBlockLength;
	type DbWeight = RocksDbWeight;
	type RuntimeOrigin = RuntimeOrigin;
	type RuntimeCall = RuntimeCall;
	type Index = Index;
	type BlockNumber = BlockNumber;
	type Hash = Hash;
	type Hashing = BlakeTwo256;
	type AccountId = AccountId;
	type Lookup = Indices;
	type Header = generic::Header<BlockNumber, BlakeTwo256>;
	type RuntimeEvent = RuntimeEvent;
	type BlockHashCount = BlockHashCount;
	type Version = Version;
	type PalletInfo = PalletInfo;
	type AccountData = pallet_balances::AccountData<Balance>;
	type OnNewAccount = ();
	type OnKilledAccount = ();
	type SystemWeightInfo = frame_system::weights::SubstrateWeight<Runtime>;
	type SS58Prefix = ConstU16<54>;
	type OnSetCode = ();
	type MaxConsumers = ConstU32<16>;
}

impl pallet_randomness_collective_flip::Config for Runtime {}

impl pallet_utility::Config for Runtime {
	type RuntimeEvent = RuntimeEvent;
	type RuntimeCall = RuntimeCall;
	type PalletsOrigin = OriginCaller;
	type WeightInfo = pallet_utility::weights::SubstrateWeight<Runtime>;
}

parameter_types! {
	// One storage item; key size is 32; value is size 4+4+16+32 bytes = 56 bytes.
	pub const DepositBase: Balance = deposit(1, 88);
	// Additional storage item size of 32 bytes.
	pub const DepositFactor: Balance = deposit(0, 32);
}

impl pallet_multisig::Config for Runtime {
	type RuntimeEvent = RuntimeEvent;
	type RuntimeCall = RuntimeCall;
	type Currency = Balances;
	type DepositBase = DepositBase;
	type DepositFactor = DepositFactor;
	type MaxSignatories = ConstU16<100>;
	type WeightInfo = pallet_multisig::weights::SubstrateWeight<Runtime>;
}

parameter_types! {
	// One storage item; key size 32, value size 8; .
	pub const ProxyDepositBase: Balance = deposit(1, 8);
	// Additional storage item size of 33 bytes.
	pub const ProxyDepositFactor: Balance = deposit(0, 33);
	pub const AnnouncementDepositBase: Balance = deposit(1, 8);
	pub const AnnouncementDepositFactor: Balance = deposit(0, 66);
}

/// The type used to represent the kinds of proxying allowed.
#[derive(
	Copy,
	Clone,
	Eq,
	PartialEq,
	Ord,
	PartialOrd,
	Encode,
	Decode,
	RuntimeDebug,
	MaxEncodedLen,
	scale_info::TypeInfo,
)]
pub enum ProxyType {
	Any,
	NonTransfer,
	Governance,
	Staking,
}
impl Default for ProxyType {
	fn default() -> Self {
		Self::Any
	}
}
impl InstanceFilter<RuntimeCall> for ProxyType {
	fn filter(&self, c: &RuntimeCall) -> bool {
		match self {
			ProxyType::Any => true,
			ProxyType::NonTransfer => !matches!(
				c,
				RuntimeCall::Balances(..) |
					RuntimeCall::Vesting(pallet_vesting::Call::vested_transfer { .. }) |
					RuntimeCall::Indices(pallet_indices::Call::transfer { .. }) |
					RuntimeCall::NominationPools(..)
			),
			ProxyType::Governance => matches!(
				c,
				RuntimeCall::Democracy(..) |
					RuntimeCall::Council(..) |
					RuntimeCall::Society(..) |
					RuntimeCall::TechnicalCommittee(..) |
					RuntimeCall::Elections(..) |
					RuntimeCall::Treasury(..)
			),
			ProxyType::Staking => matches!(c, RuntimeCall::Staking(..)),
		}
	}
	fn is_superset(&self, o: &Self) -> bool {
		match (self, o) {
			(x, y) if x == y => true,
			(ProxyType::Any, _) => true,
			(_, ProxyType::Any) => false,
			(ProxyType::NonTransfer, _) => true,
			_ => false,
		}
	}
}

impl pallet_proxy::Config for Runtime {
	type RuntimeEvent = RuntimeEvent;
	type RuntimeCall = RuntimeCall;
	type Currency = Balances;
	type ProxyType = ProxyType;
	type ProxyDepositBase = ProxyDepositBase;
	type ProxyDepositFactor = ProxyDepositFactor;
	type MaxProxies = ConstU32<32>;
	type WeightInfo = pallet_proxy::weights::SubstrateWeight<Runtime>;
	type MaxPending = ConstU32<32>;
	type CallHasher = BlakeTwo256;
	type AnnouncementDepositBase = AnnouncementDepositBase;
	type AnnouncementDepositFactor = AnnouncementDepositFactor;
}

parameter_types! {
	pub MaximumSchedulerWeight: Weight = Perbill::from_percent(80) *
		RuntimeBlockWeights::get().max_block;
}

impl pallet_scheduler::Config for Runtime {
	type RuntimeEvent = RuntimeEvent;
	type RuntimeOrigin = RuntimeOrigin;
	type PalletsOrigin = OriginCaller;
	type RuntimeCall = RuntimeCall;
	type MaximumWeight = MaximumSchedulerWeight;
	type ScheduleOrigin = EnsureRoot<AccountId>;
	type MaxScheduledPerBlock = ConstU32<512>;
	type WeightInfo = pallet_scheduler::weights::SubstrateWeight<Runtime>;
	type OriginPrivilegeCmp = EqualPrivilegeOnly;
	type Preimages = ();
}

parameter_types! {
	// NOTE: Currently it is not possible to change the epoch duration after the chain has started.
	//       Attempting to do so will brick block production.
	pub const EpochDuration: u64 = EPOCH_DURATION_IN_SLOTS;
	pub const ExpectedBlockTime: Moment = MILLISECS_PER_BLOCK;
	pub const ReportLongevity: u64 =
		BondingDuration::get() as u64 * SessionsPerEra::get() as u64 * EpochDuration::get();
}

impl pallet_babe::Config for Runtime {
	type EpochDuration = EpochDuration;
	type ExpectedBlockTime = ExpectedBlockTime;
	type EpochChangeTrigger = pallet_babe::ExternalTrigger;
	type DisabledValidators = Session;

	type KeyOwnerProofSystem = Historical;

	type KeyOwnerProof = <Self::KeyOwnerProofSystem as KeyOwnerProofSystem<(
		KeyTypeId,
		pallet_babe::AuthorityId,
	)>>::Proof;

	type KeyOwnerIdentification = <Self::KeyOwnerProofSystem as KeyOwnerProofSystem<(
		KeyTypeId,
		pallet_babe::AuthorityId,
	)>>::IdentificationTuple;

	type HandleEquivocation =
		pallet_babe::EquivocationHandler<Self::KeyOwnerIdentification, Offences, ReportLongevity>;

	type WeightInfo = ();
	type MaxAuthorities = MaxAuthorities;
}

parameter_types! {
	pub const IndexDeposit: Balance = 10 * DOLLARS;
}

impl pallet_indices::Config for Runtime {
	type AccountIndex = AccountIndex;
	type Currency = Balances;
	type Deposit = IndexDeposit;
	type RuntimeEvent = RuntimeEvent;
	type WeightInfo = pallet_indices::weights::SubstrateWeight<Runtime>;
}

parameter_types! {
	pub const ExistentialDeposit: Balance = 1 * DOLLARS;
	// For weight estimation, we assume that the most locks on an individual account will be 50.
	// This number may need to be adjusted in the future if this assumption no longer holds true.
	pub const MaxLocks: u32 = 50;
	pub const MaxReserves: u32 = 50;
}

impl pallet_balances::Config for Runtime {
	type MaxLocks = MaxLocks;
	type MaxReserves = MaxReserves;
	type ReserveIdentifier = [u8; 8];
	type Balance = Balance;
	type DustRemoval = ();
	type RuntimeEvent = RuntimeEvent;
	type ExistentialDeposit = ExistentialDeposit;
	type AccountStore = frame_system::Pallet<Runtime>;
	type WeightInfo = pallet_balances::weights::SubstrateWeight<Runtime>;
}

parameter_types! {
	pub const TransactionByteFee: Balance = 10 * MILLICENTS;
	pub const OperationalFeeMultiplier: u8 = 5;
	pub const TargetBlockFullness: Perquintill = Perquintill::from_percent(25);
	pub AdjustmentVariable: Multiplier = Multiplier::saturating_from_rational(1, 100_000);
	pub MinimumMultiplier: Multiplier = Multiplier::saturating_from_rational(1, 1_000_000_000u128);
	pub MaximumMultiplier: Multiplier = Bounded::max_value();
}

impl pallet_transaction_payment::Config for Runtime {
	type RuntimeEvent = RuntimeEvent;
	type OnChargeTransaction = CurrencyAdapter<Balances, DealWithFees>;
	type OperationalFeeMultiplier = OperationalFeeMultiplier;
	type WeightToFee = IdentityFee<Balance>;
	type LengthToFee = ConstantMultiplier<Balance, TransactionByteFee>;
	type FeeMultiplierUpdate = TargetedFeeAdjustment<
		Self,
		TargetBlockFullness,
		AdjustmentVariable,
		MinimumMultiplier,
		MaximumMultiplier,
	>;
}

parameter_types! {
	pub const MinimumPeriod: Moment = SLOT_DURATION / 2;
}

impl pallet_timestamp::Config for Runtime {
	type Moment = Moment;
	type OnTimestampSet = Babe;
	type MinimumPeriod = MinimumPeriod;
	type WeightInfo = pallet_timestamp::weights::SubstrateWeight<Runtime>;
}

parameter_types! {
	pub const UncleGenerations: BlockNumber = 0;
}

impl pallet_authorship::Config for Runtime {
	type FindAuthor = pallet_session::FindAccountFromAuthorIndex<Self, Babe>;
	type UncleGenerations = UncleGenerations;
	type FilterUncle = ();
	type EventHandler = (Staking, ImOnline);
}

impl_opaque_keys! {
	pub struct SessionKeys {
		pub grandpa: Grandpa,
		pub babe: Babe,
		pub im_online: ImOnline,
		pub authority_discovery: AuthorityDiscovery,
	}
}

impl pallet_session::Config for Runtime {
	type RuntimeEvent = RuntimeEvent;
	type ValidatorId = <Self as frame_system::Config>::AccountId;
	type ValidatorIdOf = pallet_staking::StashOf<Self>;
	type ShouldEndSession = Babe;
	type NextSessionRotation = Babe;
	type SessionManager = pallet_session::historical::NoteHistoricalRoot<Self, Staking>;
	type SessionHandler = <SessionKeys as OpaqueKeys>::KeyTypeIdProviders;
	type Keys = SessionKeys;
	type WeightInfo = pallet_session::weights::SubstrateWeight<Runtime>;
}

impl pallet_session::historical::Config for Runtime {
	type FullIdentification = pallet_staking::Exposure<AccountId, Balance>;
	type FullIdentificationOf = pallet_staking::ExposureOf<Runtime>;
}

pallet_staking_reward_curve::build! {
	const REWARD_CURVE: PiecewiseLinear<'static> = curve!(
		min_inflation: 0_000_100,
		max_inflation: 0_050_000,
		ideal_stake: 0_200_000,
		falloff: 0_050_000,
		max_piece_count: 100,
		test_precision: 0_050_000,
	);
}

parameter_types! {
	pub const SessionsPerEra: sp_staking::SessionIndex = 6;
	pub const BondingDuration: sp_staking::EraIndex = 3;
	pub const SlashDeferDuration: sp_staking::EraIndex = 2;
	pub const RewardCurve: &'static PiecewiseLinear<'static> = &REWARD_CURVE;
	pub const MaxNominatorRewardedPerValidator: u32 = 256;
	pub const OffendingValidatorsThreshold: Perbill = Perbill::from_percent(17);
	pub OffchainRepeat: BlockNumber = 5;
	pub HistoryDepth: u32 = 84;
}

pub struct StakingBenchmarkingConfig;
impl pallet_staking::BenchmarkingConfig for StakingBenchmarkingConfig {
	type MaxNominators = ConstU32<1000>;
	type MaxValidators = ConstU32<1000>;
}

impl pallet_staking::Config for Runtime {
	type MaxNominations = MaxNominations;
	type Currency = Balances;
	type CurrencyBalance = Balance;
	type UnixTime = Timestamp;
	type CurrencyToVote = U128CurrencyToVote;
	type RewardRemainder = Treasury;
	type RuntimeEvent = RuntimeEvent;
	type Slash = Treasury; // send the slashed funds to the treasury.
	type Reward = (); // rewards are minted from the void
	type SessionsPerEra = SessionsPerEra;
	type BondingDuration = BondingDuration;
	type SlashDeferDuration = SlashDeferDuration;
	/// A super-majority of the council can cancel the slash.
	type SlashCancelOrigin = EitherOfDiverse<
		EnsureRoot<AccountId>,
		pallet_collective::EnsureProportionAtLeast<AccountId, CouncilCollective, 3, 4>,
	>;
	type SessionInterface = Self;
	type EraPayout = pallet_staking::ConvertCurve<RewardCurve>;
	type NextNewSession = Session;
	type MaxNominatorRewardedPerValidator = MaxNominatorRewardedPerValidator;
	type OffendingValidatorsThreshold = OffendingValidatorsThreshold;
	type ElectionProvider = ElectionProviderMultiPhase;
	type GenesisElectionProvider = onchain::UnboundedExecution<OnChainSeqPhragmen>;
	type VoterList = VoterList;
	type TargetList = pallet_staking::UseValidatorsMap<Self>;
	type MaxUnlockingChunks = ConstU32<32>;
	type HistoryDepth = HistoryDepth;
	type OnStakerSlash = NominationPools;
	type WeightInfo = pallet_staking::weights::SubstrateWeight<Runtime>;
	type BenchmarkingConfig = StakingBenchmarkingConfig;
}

impl pallet_fast_unstake::Config for Runtime {
	type RuntimeEvent = RuntimeEvent;
	type ControlOrigin = frame_system::EnsureRoot<AccountId>;
	type Deposit = ConstU128<{ DOLLARS }>;
	type DepositCurrency = Balances;
	type WeightInfo = ();
}

parameter_types! {
	// phase durations. 1/4 of the last session for each.
	pub const SignedPhase: u32 = EPOCH_DURATION_IN_BLOCKS / 4;
	pub const UnsignedPhase: u32 = EPOCH_DURATION_IN_BLOCKS / 4;

	// signed config
	pub const SignedRewardBase: Balance = 1 * DOLLARS;
	pub const SignedDepositBase: Balance = 1 * DOLLARS;
	pub const SignedDepositByte: Balance = 1 * CENTS;

	pub BetterUnsignedThreshold: Perbill = Perbill::from_rational(1u32, 10_000);

	// miner configs
	pub const MultiPhaseUnsignedPriority: TransactionPriority = StakingUnsignedPriority::get() - 1u64;
	pub MinerMaxWeight: Weight = RuntimeBlockWeights::get()
		.get(DispatchClass::Normal)
		.max_extrinsic.expect("Normal extrinsics have a weight limit configured; qed")
		.saturating_sub(BlockExecutionWeight::get());
	// Solution can occupy 90% of normal block size
	pub MinerMaxLength: u32 = Perbill::from_rational(9u32, 10) *
		*RuntimeBlockLength::get()
		.max
		.get(DispatchClass::Normal);
}

frame_election_provider_support::generate_solution_type!(
	#[compact]
	pub struct NposSolution16::<
		VoterIndex = u32,
		TargetIndex = u16,
		Accuracy = sp_runtime::PerU16,
		MaxVoters = MaxElectingVoters,
	>(16)
);

parameter_types! {
	pub MaxNominations: u32 = <NposSolution16 as frame_election_provider_support::NposSolution>::LIMIT as u32;
	pub MaxElectingVoters: u32 = 10_000;
}

/// The numbers configured here could always be more than the the maximum limits of staking pallet
/// to ensure election snapshot will not run out of memory. For now, we set them to smaller values
/// since the staking is bounded and the weight pipeline takes hours for this single pallet.
pub struct ElectionProviderBenchmarkConfig;
impl pallet_election_provider_multi_phase::BenchmarkingConfig for ElectionProviderBenchmarkConfig {
	const VOTERS: [u32; 2] = [1000, 2000];
	const TARGETS: [u32; 2] = [500, 1000];
	const ACTIVE_VOTERS: [u32; 2] = [500, 800];
	const DESIRED_TARGETS: [u32; 2] = [200, 400];
	const SNAPSHOT_MAXIMUM_VOTERS: u32 = 1000;
	const MINER_MAXIMUM_VOTERS: u32 = 1000;
	const MAXIMUM_TARGETS: u32 = 300;
}

/// Maximum number of iterations for balancing that will be executed in the embedded OCW
/// miner of election provider multi phase.
pub const MINER_MAX_ITERATIONS: u32 = 10;

/// A source of random balance for NposSolver, which is meant to be run by the OCW election miner.
pub struct OffchainRandomBalancing;
impl Get<Option<BalancingConfig>> for OffchainRandomBalancing {
	fn get() -> Option<BalancingConfig> {
		use sp_runtime::traits::TrailingZeroInput;
		let iterations = match MINER_MAX_ITERATIONS {
			0 => 0,
			max => {
				let seed = sp_io::offchain::random_seed();
				let random = <u32>::decode(&mut TrailingZeroInput::new(&seed))
					.expect("input is padded with zeroes; qed") %
					max.saturating_add(1);
				random as usize
			},
		};

		let config = BalancingConfig { iterations, tolerance: 0 };
		Some(config)
	}
}

pub struct OnChainSeqPhragmen;
impl onchain::Config for OnChainSeqPhragmen {
	type System = Runtime;
	type Solver = SequentialPhragmen<
		AccountId,
		pallet_election_provider_multi_phase::SolutionAccuracyOf<Runtime>,
	>;
	type DataProvider = <Runtime as pallet_election_provider_multi_phase::Config>::DataProvider;
	type WeightInfo = frame_election_provider_support::weights::SubstrateWeight<Runtime>;
}

impl onchain::BoundedConfig for OnChainSeqPhragmen {
	type VotersBound = MaxElectingVoters;
	type TargetsBound = ConstU32<2_000>;
}

impl pallet_election_provider_multi_phase::MinerConfig for Runtime {
	type AccountId = AccountId;
	type MaxLength = MinerMaxLength;
	type MaxWeight = MinerMaxWeight;
	type Solution = NposSolution16;
	type MaxVotesPerVoter = <
	<Self as pallet_election_provider_multi_phase::Config>::DataProvider
	as
	frame_election_provider_support::ElectionDataProvider
	>::MaxVotesPerVoter;

	// The unsigned submissions have to respect the weight of the submit_unsigned call, thus their
	// weight estimate function is wired to this call's weight.
	fn solution_weight(v: u32, t: u32, a: u32, d: u32) -> Weight {
		<
		<Self as pallet_election_provider_multi_phase::Config>::WeightInfo
		as
		pallet_election_provider_multi_phase::WeightInfo
		>::submit_unsigned(v, t, a, d)
	}
}

impl pallet_election_provider_multi_phase::Config for Runtime {
	type RuntimeEvent = RuntimeEvent;
	type Currency = Balances;
	type EstimateCallFee = TransactionPayment;
	type SignedPhase = SignedPhase;
	type UnsignedPhase = UnsignedPhase;
	type BetterUnsignedThreshold = BetterUnsignedThreshold;
	type BetterSignedThreshold = ();
	type OffchainRepeat = OffchainRepeat;
	type MinerTxPriority = MultiPhaseUnsignedPriority;
	type SignedMaxWeight =
		<Self::MinerConfig as pallet_election_provider_multi_phase::MinerConfig>::MaxWeight;
	type MinerConfig = Self;
	type SignedMaxSubmissions = ConstU32<10>;
	type SignedRewardBase = SignedRewardBase;
	type SignedDepositBase = SignedDepositBase;
	type SignedDepositByte = SignedDepositByte;
	type SignedMaxRefunds = ConstU32<3>;
	type SignedDepositWeight = ();
	type SlashHandler = (); // burn slashes
	type RewardHandler = (); // nothing to do upon rewards
	type DataProvider = Staking;
	type Fallback = onchain::BoundedExecution<OnChainSeqPhragmen>;
	type GovernanceFallback = onchain::BoundedExecution<OnChainSeqPhragmen>;
	type Solver = SequentialPhragmen<AccountId, SolutionAccuracyOf<Self>, OffchainRandomBalancing>;
	type ForceOrigin = EnsureRootOrHalfCouncil;
	type MaxElectableTargets = ConstU16<{ u16::MAX }>;
	type MaxElectingVoters = MaxElectingVoters;
	type BenchmarkingConfig = ElectionProviderBenchmarkConfig;
	type WeightInfo = pallet_election_provider_multi_phase::weights::SubstrateWeight<Self>;
}

parameter_types! {
	pub const BagThresholds: &'static [u64] = &voter_bags::THRESHOLDS;
}

type VoterBagsListInstance = pallet_bags_list::Instance1;
impl pallet_bags_list::Config<VoterBagsListInstance> for Runtime {
	type RuntimeEvent = RuntimeEvent;
	type ScoreProvider = Staking;
	type WeightInfo = pallet_bags_list::weights::SubstrateWeight<Runtime>;
	type BagThresholds = BagThresholds;
	type Score = VoteWeight;
}

parameter_types! {
	pub const LaunchPeriod: BlockNumber = 1 * 24 * 60 * MINUTES;
	pub const VotingPeriod: BlockNumber = 1 * 24 * 60 * MINUTES;
	pub const FastTrackVotingPeriod: BlockNumber = 3 * 60 * MINUTES;
	pub const MinimumDeposit: Balance = 5000 * DOLLARS;
	pub const EnactmentPeriod: BlockNumber = 1 * 24 * 60 * MINUTES;
	pub const CooloffPeriod: BlockNumber = 7 * 24 * 60 * MINUTES;
	pub const MaxProposals: u32 = 100;
}

impl pallet_democracy::Config for Runtime {
	type RuntimeEvent = RuntimeEvent;
	type Currency = Balances;
	type EnactmentPeriod = EnactmentPeriod;
	type LaunchPeriod = LaunchPeriod;
	type VotingPeriod = VotingPeriod;
	type VoteLockingPeriod = EnactmentPeriod; // Same as EnactmentPeriod
	type MinimumDeposit = MinimumDeposit;
	/// A straight majority of the council can decide what their next motion is.
	type ExternalOrigin =
		pallet_collective::EnsureProportionAtLeast<AccountId, CouncilCollective, 1, 2>;
	/// A super-majority can have the next scheduled referendum be a straight majority-carries vote.
	type ExternalMajorityOrigin =
		pallet_collective::EnsureProportionAtLeast<AccountId, CouncilCollective, 3, 4>;
	/// A unanimous council can have the next scheduled referendum be a straight default-carries
	/// (NTB) vote.
	type ExternalDefaultOrigin =
		pallet_collective::EnsureProportionAtLeast<AccountId, CouncilCollective, 1, 1>;
	/// Two thirds of the technical committee can have an ExternalMajority/ExternalDefault vote
	/// be tabled immediately and with a shorter voting/enactment period.
	type FastTrackOrigin =
		pallet_collective::EnsureProportionAtLeast<AccountId, TechnicalCollective, 2, 3>;
	type InstantOrigin =
		pallet_collective::EnsureProportionAtLeast<AccountId, TechnicalCollective, 1, 1>;
	type InstantAllowed = frame_support::traits::ConstBool<true>;
	type FastTrackVotingPeriod = FastTrackVotingPeriod;
	// To cancel a proposal which has been passed, 2/3 of the council must agree to it.
	type CancellationOrigin =
		pallet_collective::EnsureProportionAtLeast<AccountId, CouncilCollective, 2, 3>;
	// To cancel a proposal before it has been passed, the technical committee must be unanimous or
	// Root must agree.
	type CancelProposalOrigin = EitherOfDiverse<
		EnsureRoot<AccountId>,
		pallet_collective::EnsureProportionAtLeast<AccountId, TechnicalCollective, 1, 1>,
	>;
	type BlacklistOrigin = EnsureRoot<AccountId>;
	// Any single technical committee member may veto a coming council proposal, however they can
	// only do it once and it lasts only for the cool-off period.
	type VetoOrigin = pallet_collective::EnsureMember<AccountId, TechnicalCollective>;
	type CooloffPeriod = CooloffPeriod;
	type Slash = Treasury;
	type Scheduler = Scheduler;
	type PalletsOrigin = OriginCaller;
	type MaxVotes = ConstU32<100>;
	type WeightInfo = pallet_democracy::weights::SubstrateWeight<Runtime>;
	type MaxProposals = MaxProposals;
	type Preimages = ();
	type MaxDeposits = ConstU32<100>;
	type MaxBlacklisted = ConstU32<100>;
}

parameter_types! {
	pub const CouncilMotionDuration: BlockNumber = 7 * DAYS;
	pub const CouncilMaxProposals: u32 = 100;
	pub const CouncilMaxMembers: u32 = 100;
}

type CouncilCollective = pallet_collective::Instance1;
impl pallet_collective::Config<CouncilCollective> for Runtime {
	type RuntimeOrigin = RuntimeOrigin;
	type Proposal = RuntimeCall;
	type RuntimeEvent = RuntimeEvent;
	type MotionDuration = CouncilMotionDuration;
	type MaxProposals = CouncilMaxProposals;
	type MaxMembers = CouncilMaxMembers;
	type DefaultVote = pallet_collective::PrimeDefaultVote;
	type WeightInfo = pallet_collective::weights::SubstrateWeight<Runtime>;
}

parameter_types! {
	pub const CandidacyBond: Balance = 100 * DOLLARS;
	// 1 storage item created, key size is 32 bytes, value size is 16+16.
	pub const VotingBondBase: Balance = deposit(1, 64);
	pub const VotingBondFactor: Balance = 1 * DOLLARS;
	pub const TermDuration: BlockNumber = 7 * DAYS;
	pub const DesiredMembers: u32 = 13;
	pub const DesiredRunnersUp: u32 = 20;
	pub const ElectionsPhragmenPalletId: LockIdentifier = *b"phrelect";
	pub const MaxVoters: u32 = 10 * 1000;
	pub const MaxCandidates: u32 = 1000;
}

// Make sure that there are no more than `MaxMembers` members elected via elections-phragmen.
const_assert!(DesiredMembers::get() <= CouncilMaxMembers::get());

impl pallet_elections_phragmen::Config for Runtime {
	type RuntimeEvent = RuntimeEvent;
	type PalletId = ElectionsPhragmenPalletId;
	type Currency = Balances;
	type ChangeMembers = Council;
	// NOTE: this implies that council's genesis members cannot be set directly and must come from
	// this module.
	type InitializeMembers = Council;
	type CurrencyToVote = U128CurrencyToVote;
	type CandidacyBond = CandidacyBond;
	type VotingBondBase = VotingBondBase;
	type VotingBondFactor = VotingBondFactor;
	type LoserCandidate = ();
	type KickedMember = ();
	type DesiredMembers = DesiredMembers;
	type DesiredRunnersUp = DesiredRunnersUp;
	type TermDuration = TermDuration;
	type WeightInfo = pallet_elections_phragmen::weights::SubstrateWeight<Runtime>;
	type MaxVoters = MaxVoters;
	type MaxCandidates = MaxCandidates;
}

parameter_types! {
	pub const TechnicalMotionDuration: BlockNumber = 5 * DAYS;
	pub const TechnicalMaxProposals: u32 = 100;
	pub const TechnicalMaxMembers: u32 = 100;
}

type TechnicalCollective = pallet_collective::Instance2;
impl pallet_collective::Config<TechnicalCollective> for Runtime {
	type RuntimeOrigin = RuntimeOrigin;
	type Proposal = RuntimeCall;
	type RuntimeEvent = RuntimeEvent;
	type MotionDuration = TechnicalMotionDuration;
	type MaxProposals = TechnicalMaxProposals;
	type MaxMembers = TechnicalMaxMembers;
	type DefaultVote = pallet_collective::PrimeDefaultVote;
	type WeightInfo = pallet_collective::weights::SubstrateWeight<Runtime>;
}

type EnsureRootOrHalfCouncil = EitherOfDiverse<
	EnsureRoot<AccountId>,
	pallet_collective::EnsureProportionMoreThan<AccountId, CouncilCollective, 1, 2>,
>;
impl pallet_membership::Config<pallet_membership::Instance1> for Runtime {
	type RuntimeEvent = RuntimeEvent;
	type AddOrigin = EnsureRootOrHalfCouncil;
	type RemoveOrigin = EnsureRootOrHalfCouncil;
	type SwapOrigin = EnsureRootOrHalfCouncil;
	type ResetOrigin = EnsureRootOrHalfCouncil;
	type PrimeOrigin = EnsureRootOrHalfCouncil;
	type MembershipInitialized = TechnicalCommittee;
	type MembershipChanged = TechnicalCommittee;
	type MaxMembers = TechnicalMaxMembers;
	type WeightInfo = pallet_membership::weights::SubstrateWeight<Runtime>;
}

parameter_types! {
	pub const ProposalBond: Permill = Permill::from_percent(5);
	pub const ProposalBondMinimum: Balance = 100 * DOLLARS;
	pub const SpendPeriod: BlockNumber = 1 * DAYS;
	pub const Burn: Permill = Permill::from_percent(0);
	pub const TipCountdown: BlockNumber = 1 * DAYS;
	pub const TipFindersFee: Percent = Percent::from_percent(20);
	pub const TipReportDepositBase: Balance = 1 * DOLLARS;
	pub const DataDepositPerByte: Balance = 1 * CENTS;
	pub const TreasuryPalletId: PalletId = PalletId(*b"py/trsry");
	pub const MaximumReasonLength: u32 = 16384;
	pub const MaxApprovals: u32 = 100;
}

impl pallet_treasury::Config for Runtime {
	type PalletId = TreasuryPalletId;
	type Currency = Balances;
	type ApproveOrigin = EitherOfDiverse<
		EnsureRoot<AccountId>,
		pallet_collective::EnsureProportionAtLeast<AccountId, CouncilCollective, 3, 5>,
	>;
	type RejectOrigin = EitherOfDiverse<
		EnsureRoot<AccountId>,
		pallet_collective::EnsureProportionMoreThan<AccountId, CouncilCollective, 1, 2>,
	>;
	type RuntimeEvent = RuntimeEvent;
	type OnSlash = ();
	type ProposalBond = ProposalBond;
	type ProposalBondMinimum = ProposalBondMinimum;
	type ProposalBondMaximum = ();
	type SpendPeriod = SpendPeriod;
	type Burn = Burn;
	type BurnDestination = ();
	type SpendFunds = Bounties;
	type WeightInfo = pallet_treasury::weights::SubstrateWeight<Runtime>;
	type MaxApprovals = MaxApprovals;
	type SpendOrigin = frame_support::traits::NeverEnsureOrigin<Balance>;
}

parameter_types! {
	pub const BountyCuratorDeposit: Permill = Permill::from_percent(50);
	pub const BountyValueMinimum: Balance = 10 * DOLLARS;
	pub const BountyDepositBase: Balance = 1 * DOLLARS;
	pub const CuratorDepositMultiplier: Permill = Permill::from_percent(50);
	pub const CuratorDepositMin: Balance = 1 * DOLLARS;
	pub const CuratorDepositMax: Balance = 100 * DOLLARS;
	pub const BountyDepositPayoutDelay: BlockNumber = 8 * DAYS;
	pub const BountyUpdatePeriod: BlockNumber = 90 * DAYS;
}

impl pallet_bounties::Config for Runtime {
	type RuntimeEvent = RuntimeEvent;
	type BountyDepositBase = BountyDepositBase;
	type BountyDepositPayoutDelay = BountyDepositPayoutDelay;
	type BountyUpdatePeriod = BountyUpdatePeriod;
	type CuratorDepositMultiplier = CuratorDepositMultiplier;
	type CuratorDepositMin = CuratorDepositMin;
	type CuratorDepositMax = CuratorDepositMax;
	type BountyValueMinimum = BountyValueMinimum;
	type DataDepositPerByte = DataDepositPerByte;
	type MaximumReasonLength = MaximumReasonLength;
	type WeightInfo = pallet_bounties::weights::SubstrateWeight<Runtime>;
	type ChildBountyManager = ChildBounties;
}

parameter_types! {
	pub const ChildBountyValueMinimum: Balance = 1 * DOLLARS;
}

impl pallet_child_bounties::Config for Runtime {
	type RuntimeEvent = RuntimeEvent;
	type MaxActiveChildBountyCount = ConstU32<5>;
	type ChildBountyValueMinimum = ChildBountyValueMinimum;
	type WeightInfo = pallet_child_bounties::weights::SubstrateWeight<Runtime>;
}

impl pallet_tips::Config for Runtime {
	type RuntimeEvent = RuntimeEvent;
	type DataDepositPerByte = DataDepositPerByte;
	type MaximumReasonLength = MaximumReasonLength;
	type Tippers = Elections;
	type TipCountdown = TipCountdown;
	type TipFindersFee = TipFindersFee;
	type TipReportDepositBase = TipReportDepositBase;
	type WeightInfo = pallet_tips::weights::SubstrateWeight<Runtime>;
}

parameter_types! {
	pub const DepositPerItem: Balance = deposit(1, 0);
	pub const DepositPerByte: Balance = deposit(0, 1);
	pub const MaxValueSize: u32 = 16 * 1024;
	// The lazy deletion runs inside on_initialize.
	pub DeletionWeightLimit: Weight = RuntimeBlockWeights::get()
		.per_class
		.get(DispatchClass::Normal)
		.max_total
		.unwrap_or(RuntimeBlockWeights::get().max_block);
	pub DeletionQueueDepth: u32 = 128;
	pub Schedule: pallet_contracts::Schedule<Runtime> = Default::default();
}

impl pallet_contracts::Config for Runtime {
	type Time = Timestamp;
	type Randomness = RandomnessCollectiveFlip;
	type Currency = Balances;
	type RuntimeEvent = RuntimeEvent;
	type RuntimeCall = RuntimeCall;
	/// The safest default is to allow no calls at all.
	///
	/// Runtimes should whitelist dispatchables that are allowed to be called from contracts
	/// and make sure they are stable. Dispatchables exposed to contracts are not allowed to
	/// change because that would break already deployed contracts. The `Call` structure itself
	/// is not allowed to change the indices of existing pallets, too.
	type CallFilter = Nothing;
	type DepositPerItem = DepositPerItem;
	type DepositPerByte = DepositPerByte;
	type CallStack = [pallet_contracts::Frame<Self>; 31];
	type WeightPrice = pallet_transaction_payment::Pallet<Self>;
	type WeightInfo = pallet_contracts::weights::SubstrateWeight<Self>;
	type ChainExtension = ();
	type DeletionQueueDepth = DeletionQueueDepth;
	type DeletionWeightLimit = DeletionWeightLimit;
	type Schedule = Schedule;
	type AddressGenerator = pallet_contracts::DefaultAddressGenerator;
	type MaxCodeLen = ConstU32<{ 128 * 1024 }>;
	type MaxStorageKeyLen = ConstU32<128>;
}

impl pallet_sudo::Config for Runtime {
	type RuntimeEvent = RuntimeEvent;
	type RuntimeCall = RuntimeCall;
}

parameter_types! {
	pub const ImOnlineUnsignedPriority: TransactionPriority = TransactionPriority::max_value();
	/// We prioritize im-online heartbeats over election solution submission.
	pub const StakingUnsignedPriority: TransactionPriority = TransactionPriority::max_value() / 2;
	pub const MaxAuthorities: u32 = 100;
	pub const MaxKeys: u32 = 10_000;
	pub const MaxPeerInHeartbeats: u32 = 10_000;
	pub const MaxPeerDataEncodingSize: u32 = 1_000;
}

impl<LocalCall> frame_system::offchain::CreateSignedTransaction<LocalCall> for Runtime
where
	RuntimeCall: From<LocalCall>,
{
	fn create_transaction<C: frame_system::offchain::AppCrypto<Self::Public, Self::Signature>>(
		call: RuntimeCall,
		public: <Signature as traits::Verify>::Signer,
		account: AccountId,
		nonce: Index,
	) -> Option<(RuntimeCall, <UncheckedExtrinsic as traits::Extrinsic>::SignaturePayload)> {
		let tip = 0;
		// take the biggest period possible.
		let period =
			BlockHashCount::get().checked_next_power_of_two().map(|c| c / 2).unwrap_or(2) as u64;
		let current_block = System::block_number()
			.saturated_into::<u64>()
			// The `System::block_number` is initialized with `n+1`,
			// so the actual block number is `n`.
			.saturating_sub(1);
		let era = Era::mortal(period, current_block);
		let extra = (
			frame_system::CheckNonZeroSender::<Runtime>::new(),
			frame_system::CheckSpecVersion::<Runtime>::new(),
			frame_system::CheckTxVersion::<Runtime>::new(),
			frame_system::CheckGenesis::<Runtime>::new(),
			frame_system::CheckEra::<Runtime>::from(era),
			frame_system::CheckNonce::<Runtime>::from(nonce),
			frame_system::CheckWeight::<Runtime>::new(),
			pallet_transaction_payment::ChargeTransactionPayment::<Runtime>::from(tip),
		);
		let raw_payload = SignedPayload::new(call, extra)
			.map_err(|e| {
				log::warn!("Unable to create signed payload: {:?}", e);
			})
			.ok()?;
		let signature = raw_payload.using_encoded(|payload| C::sign(payload, public))?;
		let address = Indices::unlookup(account);
		let (call, extra, _) = raw_payload.deconstruct();
		Some((call, (address, signature, extra)))
	}
}

impl frame_system::offchain::SigningTypes for Runtime {
	type Public = <Signature as traits::Verify>::Signer;
	type Signature = Signature;
}

impl<C> frame_system::offchain::SendTransactionTypes<C> for Runtime
where
	RuntimeCall: From<C>,
{
	type Extrinsic = UncheckedExtrinsic;
	type OverarchingCall = RuntimeCall;
}

impl pallet_im_online::Config for Runtime {
	type AuthorityId = ImOnlineId;
	type RuntimeEvent = RuntimeEvent;
	type NextSessionRotation = Babe;
	type ValidatorSet = Historical;
	type ReportUnresponsiveness = Offences;
	type UnsignedPriority = ImOnlineUnsignedPriority;
	type WeightInfo = pallet_im_online::weights::SubstrateWeight<Runtime>;
	type MaxKeys = MaxKeys;
	type MaxPeerInHeartbeats = MaxPeerInHeartbeats;
	type MaxPeerDataEncodingSize = MaxPeerDataEncodingSize;
}

impl pallet_offences::Config for Runtime {
	type RuntimeEvent = RuntimeEvent;
	type IdentificationTuple = pallet_session::historical::IdentificationTuple<Self>;
	type OnOffenceHandler = Staking;
}

impl pallet_authority_discovery::Config for Runtime {
	type MaxAuthorities = MaxAuthorities;
}

impl pallet_grandpa::Config for Runtime {
	type RuntimeEvent = RuntimeEvent;

	type KeyOwnerProofSystem = Historical;

	type KeyOwnerProof =
		<Self::KeyOwnerProofSystem as KeyOwnerProofSystem<(KeyTypeId, GrandpaId)>>::Proof;

	type KeyOwnerIdentification = <Self::KeyOwnerProofSystem as KeyOwnerProofSystem<(
		KeyTypeId,
		GrandpaId,
	)>>::IdentificationTuple;

	type HandleEquivocation = pallet_grandpa::EquivocationHandler<
		Self::KeyOwnerIdentification,
		Offences,
		ReportLongevity,
	>;

	type WeightInfo = ();
	type MaxAuthorities = MaxAuthorities;
}

parameter_types! {
	pub const BasicDeposit: Balance = 10 * DOLLARS;       // 258 bytes on-chain
	pub const FieldDeposit: Balance = 250 * CENTS;        // 66 bytes on-chain
	pub const SubAccountDeposit: Balance = 2 * DOLLARS;   // 53 bytes on-chain
	pub const MaxSubAccounts: u32 = 100;
	pub const MaxAdditionalFields: u32 = 100;
	pub const MaxRegistrars: u32 = 20;
}

impl pallet_identity::Config for Runtime {
	type RuntimeEvent = RuntimeEvent;
	type Currency = Balances;
	type BasicDeposit = BasicDeposit;
	type FieldDeposit = FieldDeposit;
	type SubAccountDeposit = SubAccountDeposit;
	type MaxSubAccounts = MaxSubAccounts;
	type MaxAdditionalFields = MaxAdditionalFields;
	type MaxRegistrars = MaxRegistrars;
	type Slashed = Treasury;
	type ForceOrigin = EnsureRootOrHalfCouncil;
	type RegistrarOrigin = EnsureRootOrHalfCouncil;
	type WeightInfo = pallet_identity::weights::SubstrateWeight<Runtime>;
}

parameter_types! {
	pub const ConfigDepositBase: Balance = 5 * DOLLARS;
	pub const FriendDepositFactor: Balance = 50 * CENTS;
	pub const MaxFriends: u16 = 9;
	pub const RecoveryDeposit: Balance = 5 * DOLLARS;
}

impl pallet_recovery::Config for Runtime {
	type RuntimeEvent = RuntimeEvent;
	type WeightInfo = pallet_recovery::weights::SubstrateWeight<Runtime>;
	type RuntimeCall = RuntimeCall;
	type Currency = Balances;
	type ConfigDepositBase = ConfigDepositBase;
	type FriendDepositFactor = FriendDepositFactor;
	type MaxFriends = MaxFriends;
	type RecoveryDeposit = RecoveryDeposit;
}

parameter_types! {
	pub const CandidateDeposit: Balance = 10 * DOLLARS;
	pub const WrongSideDeduction: Balance = 2 * DOLLARS;
	pub const MaxStrikes: u32 = 10;
	pub const RotationPeriod: BlockNumber = 80 * HOURS;
	pub const PeriodSpend: Balance = 500 * DOLLARS;
	pub const MaxLockDuration: BlockNumber = 36 * 30 * DAYS;
	pub const ChallengePeriod: BlockNumber = 7 * DAYS;
	pub const MaxCandidateIntake: u32 = 10;
	pub const SocietyPalletId: PalletId = PalletId(*b"py/socie");
}

impl pallet_society::Config for Runtime {
	type RuntimeEvent = RuntimeEvent;
	type PalletId = SocietyPalletId;
	type Currency = Balances;
	type Randomness = RandomnessCollectiveFlip;
	type CandidateDeposit = CandidateDeposit;
	type WrongSideDeduction = WrongSideDeduction;
	type MaxStrikes = MaxStrikes;
	type PeriodSpend = PeriodSpend;
	type MembershipChanged = ();
	type RotationPeriod = RotationPeriod;
	type MaxLockDuration = MaxLockDuration;
	type FounderSetOrigin =
		pallet_collective::EnsureProportionMoreThan<AccountId, CouncilCollective, 1, 2>;
	type SuspensionJudgementOrigin = pallet_society::EnsureFounder<Runtime>;
	type MaxCandidateIntake = MaxCandidateIntake;
	type ChallengePeriod = ChallengePeriod;
}

parameter_types! {
	pub const MinVestedTransfer: Balance = 1 * DOLLARS;
	pub UnvestedFundsAllowedWithdrawReasons: WithdrawReasons =
		WithdrawReasons::except(WithdrawReasons::TRANSFER | WithdrawReasons::RESERVE);
}

impl pallet_vesting::Config for Runtime {
	type RuntimeEvent = RuntimeEvent;
	type Currency = Balances;
	type BlockNumberToBalance = ConvertInto;
	type MinVestedTransfer = MinVestedTransfer;
	type WeightInfo = pallet_vesting::weights::SubstrateWeight<Runtime>;
	type UnvestedFundsAllowedWithdrawReasons = UnvestedFundsAllowedWithdrawReasons;
	// `VestingInfo` encode length is 36bytes. 28 schedules gets encoded as 1009 bytes, which is the
	// highest number of schedules that encodes less than 2^10.
	const MAX_VESTING_SCHEDULES: u32 = 28;
}

parameter_types! {
	// Minimum bounds on storage are important to secure your chain.
	pub const MinDataLength: usize = 1;
	// Maximum bounds on storage are important to secure your chain.
	pub const MaxDataLength: usize = usize::MAX;
}

/// Configure the send data pallet
impl pallet_cere_ddc::Config for Runtime {
	type MinLength = MinDataLength;
	type MaxLength = MaxDataLength;
	// The ubiquitous event type.
	type RuntimeEvent = RuntimeEvent;
}

parameter_types! {
	pub const ChainId: u8 = 1;
	pub const ProposalLifetime: BlockNumber = 1000;
}

/// Configure the send data pallet
impl pallet_chainbridge::Config for Runtime {
	type RuntimeEvent = RuntimeEvent;
	type AdminOrigin = frame_system::EnsureRoot<Self::AccountId>;
	type Proposal = RuntimeCall;
	type ChainId = ChainId;
	type ProposalLifetime = ProposalLifetime;
}

parameter_types! {
	pub HashId: pallet_chainbridge::ResourceId = pallet_chainbridge::derive_resource_id(1, &blake2_128(b"hash"));
	// Note: Chain ID is 0 indicating this is native to another chain
	pub NativeTokenId: pallet_chainbridge::ResourceId = pallet_chainbridge::derive_resource_id(0, &blake2_128(b"DAV"));

	pub NFTTokenId: pallet_chainbridge::ResourceId = pallet_chainbridge::derive_resource_id(1, &blake2_128(b"NFT"));
}

impl pallet_erc721::Config for Runtime {
	type RuntimeEvent = RuntimeEvent;
	type Identifier = NFTTokenId;
}

impl pallet_erc20::Config for Runtime {
	type RuntimeEvent = RuntimeEvent;
	type BridgeOrigin = pallet_chainbridge::EnsureBridge<Runtime>;
	type Currency = pallet_balances::Pallet<Runtime>;
	type HashId = HashId;
	type NativeTokenId = NativeTokenId;
	type Erc721Id = NFTTokenId;
}

parameter_types! {
	pub const OcwBlockInterval: u32 = pallet_ddc_metrics_offchain_worker::BLOCK_INTERVAL;
}

parameter_types! {
	pub const PoolsPalletId: PalletId = PalletId(*b"py/nopls");
	// Allow pools that got slashed up to 90% to remain operational.
	pub const MaxPointsToBalance: u8 = 10;
}

impl pallet_nomination_pools::Config for Runtime {
	type RuntimeEvent = RuntimeEvent;
	type Currency = Balances;
	type CurrencyBalance = Balance;
	type RewardCounter = FixedU128;
	type BalanceToU256 = cere_runtime_common::BalanceToU256;
	type U256ToBalance = cere_runtime_common::U256ToBalance;
	type StakingInterface = Staking;
	type PostUnbondingPoolsWindow = frame_support::traits::ConstU32<4>;
	type MaxMetadataLen = frame_support::traits::ConstU32<256>;
	// we use the same number of allowed unlocking chunks as with staking.
	type MaxUnbonding = <Self as pallet_staking::Config>::MaxUnlockingChunks;
	type PalletId = PoolsPalletId;
	type MaxPointsToBalance = MaxPointsToBalance;
	type WeightInfo = ();
}

pub struct InitiateNominationPools;
impl frame_support::traits::OnRuntimeUpgrade for InitiateNominationPools {
	fn on_runtime_upgrade() -> frame_support::weights::Weight {
		// we use one as an indicator if this has already been set.
		if pallet_nomination_pools::MaxPools::<Runtime>::get().is_none() {
			pallet_nomination_pools::MinJoinBond::<Runtime>::put(250 * DOLLARS);
			pallet_nomination_pools::MinCreateBond::<Runtime>::put(5000 * DOLLARS);

			// Initialize with limits for now.
			pallet_nomination_pools::MaxPools::<Runtime>::put(0);
			pallet_nomination_pools::MaxPoolMembersPerPool::<Runtime>::put(0);
			pallet_nomination_pools::MaxPoolMembers::<Runtime>::put(0);

			log::info!(target: "runtime::cere", "pools config initiated 🎉");
			<Runtime as frame_system::Config>::DbWeight::get().reads_writes(1, 5)
		} else {
			log::info!(target: "runtime::cere", "pools config already initiated 😏");
			<Runtime as frame_system::Config>::DbWeight::get().reads(1)
		}
	}
}

impl pallet_ddc_metrics_offchain_worker::Config for Runtime {
	type BlockInterval = OcwBlockInterval;

	type AuthorityId = pallet_ddc_metrics_offchain_worker::crypto::TestAuthId;

	type RuntimeEvent = RuntimeEvent;
	type RuntimeCall = RuntimeCall;
}

construct_runtime!(
	pub enum Runtime where
		Block = Block,
		NodeBlock = node_primitives::Block,
		UncheckedExtrinsic = UncheckedExtrinsic
	{
		System: frame_system,
		Utility: pallet_utility,
		Babe: pallet_babe,
		Timestamp: pallet_timestamp,
		// Authorship must be before session in order to note author in the correct session and era
		// for im-online and staking.
		Authorship: pallet_authorship,
		Indices: pallet_indices,
		Balances: pallet_balances,
		TransactionPayment: pallet_transaction_payment,
		ElectionProviderMultiPhase: pallet_election_provider_multi_phase,
		Staking: pallet_staking,
		Session: pallet_session,
		Democracy: pallet_democracy,
		Council: pallet_collective::<Instance1>,
		TechnicalCommittee: pallet_collective::<Instance2>,
		Elections: pallet_elections_phragmen,
		TechnicalMembership: pallet_membership::<Instance1>,
		Grandpa: pallet_grandpa,
		Treasury: pallet_treasury,
		Contracts: pallet_contracts,
		Sudo: pallet_sudo,
		ImOnline: pallet_im_online,
		AuthorityDiscovery: pallet_authority_discovery,
		Offences: pallet_offences,
		Historical: pallet_session_historical::{Pallet},
		RandomnessCollectiveFlip: pallet_randomness_collective_flip,
		Identity: pallet_identity,
		Society: pallet_society,
		Recovery: pallet_recovery,
		Vesting: pallet_vesting,
		Scheduler: pallet_scheduler,
		Proxy: pallet_proxy,
		Multisig: pallet_multisig,
		Bounties: pallet_bounties,
		Tips: pallet_tips,
		VoterList: pallet_bags_list::<Instance1>,
		ChildBounties: pallet_child_bounties,
		NominationPools: pallet_nomination_pools,
		FastUnstake: pallet_fast_unstake,
		CereDDCModule: pallet_cere_ddc::{Pallet, Call, Storage, Event<T>},
		ChainBridge: pallet_chainbridge::{Pallet, Call, Storage, Event<T>},
		Erc721: pallet_erc721::{Pallet, Call, Storage, Event<T>},
		Erc20: pallet_erc20::{Pallet, Call, Storage, Event<T>},
		DdcMetricsOffchainWorker: pallet_ddc_metrics_offchain_worker::{Pallet, Call, Storage, Event<T>},
	}
);

/// The address format for describing accounts.
pub type Address = sp_runtime::MultiAddress<AccountId, AccountIndex>;
/// Block header type as expected by this runtime.
pub type Header = generic::Header<BlockNumber, BlakeTwo256>;
/// Block type as expected by this runtime.
pub type Block = generic::Block<Header, UncheckedExtrinsic>;
/// A Block signed with a Justification
pub type SignedBlock = generic::SignedBlock<Block>;
/// BlockId type as expected by this runtime.
pub type BlockId = generic::BlockId<Block>;
/// The SignedExtension to the basic transaction logic.
///
/// When you change this, you **MUST** modify [`sign`] in `bin/node/testing/src/keyring.rs`!
///
/// [`sign`]: <../../testing/src/keyring.rs.html>
pub type SignedExtra = (
	frame_system::CheckNonZeroSender<Runtime>,
	frame_system::CheckSpecVersion<Runtime>,
	frame_system::CheckTxVersion<Runtime>,
	frame_system::CheckGenesis<Runtime>,
	frame_system::CheckEra<Runtime>,
	frame_system::CheckNonce<Runtime>,
	frame_system::CheckWeight<Runtime>,
	pallet_transaction_payment::ChargeTransactionPayment<Runtime>,
);

pub struct StakingMigrationV11OldPallet;
impl Get<&'static str> for StakingMigrationV11OldPallet {
	fn get() -> &'static str {
		"VoterList"
	}
}

/// Unchecked extrinsic type as expected by this runtime.
pub type UncheckedExtrinsic =
	generic::UncheckedExtrinsic<Address, RuntimeCall, Signature, SignedExtra>;
/// The payload being signed in transactions.
pub type SignedPayload = generic::SignedPayload<RuntimeCall, SignedExtra>;
/// Extrinsic type that has already been checked.
pub type CheckedExtrinsic = generic::CheckedExtrinsic<AccountId, RuntimeCall, SignedExtra>;
/// Executive: handles dispatch to the various modules.
pub type Executive = frame_executive::Executive<
	Runtime,
	Block,
	frame_system::ChainContext<Runtime>,
	Runtime,
	AllPalletsWithSystem,
	(
<<<<<<< HEAD
		pallet_scheduler::migration::v3::MigrateToV4<Runtime>,
		pallet_democracy::migrations::v1::Migration<Runtime>,
		pallet_multisig::migrations::v1::MigrateToV1<Runtime>,
=======
		pallet_staking::migrations::v11::MigrateToV11<
			Runtime,
			VoterList,
			StakingMigrationV11OldPallet,
		>,
		pallet_staking::migrations::v12::MigrateToV12<Runtime>,
		pallet_contracts::Migration<Runtime>,
>>>>>>> 59776ad7
	),
>;

#[cfg(feature = "runtime-benchmarks")]
#[macro_use]
extern crate frame_benchmarking;

#[cfg(feature = "runtime-benchmarks")]
mod benches {
	define_benchmarks!(
		[frame_benchmarking, BaselineBench::<Runtime>]
		[pallet_babe, Babe]
		[pallet_bags_list, VoterList]
		[pallet_balances, Balances]
		[pallet_bounties, Bounties]
		[pallet_child_bounties, ChildBounties]
		[pallet_collective, Council]
		[pallet_contracts, Contracts]
		[pallet_democracy, Democracy]
		[pallet_election_provider_multi_phase, ElectionProviderMultiPhase]
		[pallet_election_provider_support_benchmarking, EPSBench::<Runtime>]
		[pallet_elections_phragmen, Elections]
		[pallet_fast_unstake, FastUnstake]
		[pallet_grandpa, Grandpa]
		[pallet_identity, Identity]
		[pallet_im_online, ImOnline]
		[pallet_indices, Indices]
		[pallet_membership, TechnicalMembership]
		[pallet_multisig, Multisig]
		[pallet_nomination_pools, NominationPoolsBench::<Runtime>]
		[pallet_offences, OffencesBench::<Runtime>]
		[pallet_proxy, Proxy]
		[pallet_scheduler, Scheduler]
		[pallet_session, SessionBench::<Runtime>]
		[pallet_staking, Staking]
		[frame_system, SystemBench::<Runtime>]
		[pallet_timestamp, Timestamp]
		[pallet_tips, Tips]
		[pallet_treasury, Treasury]
		[pallet_utility, Utility]
		[pallet_vesting, Vesting]
	);
}

impl_runtime_apis! {
	impl sp_api::Core<Block> for Runtime {
		fn version() -> RuntimeVersion {
			VERSION
		}

		fn execute_block(block: Block) {
			Executive::execute_block(block);
		}

		fn initialize_block(header: &<Block as BlockT>::Header) {
			Executive::initialize_block(header)
		}
	}

	impl sp_api::Metadata<Block> for Runtime {
		fn metadata() -> OpaqueMetadata {
			OpaqueMetadata::new(Runtime::metadata().into())
		}
	}

	impl sp_block_builder::BlockBuilder<Block> for Runtime {
		fn apply_extrinsic(extrinsic: <Block as BlockT>::Extrinsic) -> ApplyExtrinsicResult {
			Executive::apply_extrinsic(extrinsic)
		}

		fn finalize_block() -> <Block as BlockT>::Header {
			Executive::finalize_block()
		}

		fn inherent_extrinsics(data: InherentData) -> Vec<<Block as BlockT>::Extrinsic> {
			data.create_extrinsics()
		}

		fn check_inherents(block: Block, data: InherentData) -> CheckInherentsResult {
			data.check_extrinsics(&block)
		}
	}

	impl sp_transaction_pool::runtime_api::TaggedTransactionQueue<Block> for Runtime {
		fn validate_transaction(
			source: TransactionSource,
			tx: <Block as BlockT>::Extrinsic,
			block_hash: <Block as BlockT>::Hash,
		) -> TransactionValidity {
			Executive::validate_transaction(source, tx, block_hash)
		}
	}

	impl sp_offchain::OffchainWorkerApi<Block> for Runtime {
		fn offchain_worker(header: &<Block as BlockT>::Header) {
			Executive::offchain_worker(header)
		}
	}

	impl fg_primitives::GrandpaApi<Block> for Runtime {
		fn grandpa_authorities() -> GrandpaAuthorityList {
			Grandpa::grandpa_authorities()
		}

		fn current_set_id() -> fg_primitives::SetId {
			Grandpa::current_set_id()
		}

		fn submit_report_equivocation_unsigned_extrinsic(
			equivocation_proof: fg_primitives::EquivocationProof<
				<Block as BlockT>::Hash,
				NumberFor<Block>,
			>,
			key_owner_proof: fg_primitives::OpaqueKeyOwnershipProof,
		) -> Option<()> {
			let key_owner_proof = key_owner_proof.decode()?;

			Grandpa::submit_unsigned_equivocation_report(
				equivocation_proof,
				key_owner_proof,
			)
		}

		fn generate_key_ownership_proof(
			_set_id: fg_primitives::SetId,
			authority_id: GrandpaId,
		) -> Option<fg_primitives::OpaqueKeyOwnershipProof> {
			use codec::Encode;

			Historical::prove((fg_primitives::KEY_TYPE, authority_id))
				.map(|p| p.encode())
				.map(fg_primitives::OpaqueKeyOwnershipProof::new)
		}
	}

	impl sp_consensus_babe::BabeApi<Block> for Runtime {
		fn configuration() -> sp_consensus_babe::BabeConfiguration {
			let epoch_config = Babe::epoch_config().unwrap_or(BABE_GENESIS_EPOCH_CONFIG);
			sp_consensus_babe::BabeConfiguration {
				slot_duration: Babe::slot_duration(),
				epoch_length: EpochDuration::get(),
				c: epoch_config.c,
				authorities: Babe::authorities().to_vec(),
				randomness: Babe::randomness(),
				allowed_slots: epoch_config.allowed_slots,
			}
		}

		fn current_epoch_start() -> sp_consensus_babe::Slot {
			Babe::current_epoch_start()
		}

		fn current_epoch() -> sp_consensus_babe::Epoch {
			Babe::current_epoch()
		}

		fn next_epoch() -> sp_consensus_babe::Epoch {
			Babe::next_epoch()
		}

		fn generate_key_ownership_proof(
			_slot: sp_consensus_babe::Slot,
			authority_id: sp_consensus_babe::AuthorityId,
		) -> Option<sp_consensus_babe::OpaqueKeyOwnershipProof> {
			use codec::Encode;

			Historical::prove((sp_consensus_babe::KEY_TYPE, authority_id))
				.map(|p| p.encode())
				.map(sp_consensus_babe::OpaqueKeyOwnershipProof::new)
		}

		fn submit_report_equivocation_unsigned_extrinsic(
			equivocation_proof: sp_consensus_babe::EquivocationProof<<Block as BlockT>::Header>,
			key_owner_proof: sp_consensus_babe::OpaqueKeyOwnershipProof,
		) -> Option<()> {
			let key_owner_proof = key_owner_proof.decode()?;

			Babe::submit_unsigned_equivocation_report(
				equivocation_proof,
				key_owner_proof,
			)
		}
	}

	impl sp_authority_discovery::AuthorityDiscoveryApi<Block> for Runtime {
		fn authorities() -> Vec<AuthorityDiscoveryId> {
			AuthorityDiscovery::authorities()
		}
	}

	impl frame_system_rpc_runtime_api::AccountNonceApi<Block, AccountId, Index> for Runtime {
		fn account_nonce(account: AccountId) -> Index {
			System::account_nonce(account)
		}
	}

	impl pallet_contracts::ContractsApi<Block, AccountId, Balance, BlockNumber, Hash> for Runtime
	{
		fn call(
			origin: AccountId,
			dest: AccountId,
			value: Balance,
			gas_limit: Option<Weight>,
			storage_deposit_limit: Option<Balance>,
			input_data: Vec<u8>,
		) -> pallet_contracts_primitives::ContractExecResult<Balance> {
			let gas_limit = gas_limit.unwrap_or(RuntimeBlockWeights::get().max_block);
			Contracts::bare_call(origin, dest, value, gas_limit, storage_deposit_limit, input_data, true)
		}

		fn instantiate(
			origin: AccountId,
			value: Balance,
			gas_limit: Option<Weight>,
			storage_deposit_limit: Option<Balance>,
			code: pallet_contracts_primitives::Code<Hash>,
			data: Vec<u8>,
			salt: Vec<u8>,
		) -> pallet_contracts_primitives::ContractInstantiateResult<AccountId, Balance>
		{
			let gas_limit = gas_limit.unwrap_or(RuntimeBlockWeights::get().max_block);
			Contracts::bare_instantiate(origin, value, gas_limit, storage_deposit_limit, code, data, salt, true)
		}

		fn upload_code(
			origin: AccountId,
			code: Vec<u8>,
			storage_deposit_limit: Option<Balance>,
		) -> pallet_contracts_primitives::CodeUploadResult<Hash, Balance>
		{
			Contracts::bare_upload_code(origin, code, storage_deposit_limit)
		}

		fn get_storage(
			address: AccountId,
			key: Vec<u8>,
		) -> pallet_contracts_primitives::GetStorageResult {
			Contracts::get_storage(address, key)
		}
	}

	impl pallet_transaction_payment_rpc_runtime_api::TransactionPaymentApi<
		Block,
		Balance,
	> for Runtime {
		fn query_info(uxt: <Block as BlockT>::Extrinsic, len: u32) -> RuntimeDispatchInfo<Balance> {
			TransactionPayment::query_info(uxt, len)
		}
		fn query_fee_details(uxt: <Block as BlockT>::Extrinsic, len: u32) -> FeeDetails<Balance> {
			TransactionPayment::query_fee_details(uxt, len)
		}
	}

	impl pallet_transaction_payment_rpc_runtime_api::TransactionPaymentCallApi<Block, Balance, RuntimeCall>
		for Runtime
	{
		fn query_call_info(call: RuntimeCall, len: u32) -> RuntimeDispatchInfo<Balance> {
			TransactionPayment::query_call_info(call, len)
		}
		fn query_call_fee_details(call: RuntimeCall, len: u32) -> FeeDetails<Balance> {
			TransactionPayment::query_call_fee_details(call, len)
		}
	}

	impl sp_session::SessionKeys<Block> for Runtime {
		fn generate_session_keys(seed: Option<Vec<u8>>) -> Vec<u8> {
			SessionKeys::generate(seed)
		}

		fn decode_session_keys(
			encoded: Vec<u8>,
		) -> Option<Vec<(Vec<u8>, KeyTypeId)>> {
			SessionKeys::decode_into_raw_public_keys(&encoded)
		}
	}

	impl pallet_nomination_pools_runtime_api::NominationPoolsApi<
		Block,
		AccountId,
		Balance,
	> for Runtime {
		fn pending_rewards(member: AccountId) -> Balance {
			NominationPools::pending_rewards(member).unwrap_or_default()
		}
	}

	#[cfg(feature = "try-runtime")]
	impl frame_try_runtime::TryRuntime<Block> for Runtime {
		fn on_runtime_upgrade() -> (Weight, Weight) {
			// NOTE: intentional unwrap: we don't want to propagate the error backwards, and want to
			// have a backtrace here. If any of the pre/post migration checks fail, we shall stop
			// right here and right now.
			let weight = Executive::try_runtime_upgrade().unwrap();
			(weight, RuntimeBlockWeights::get().max_block)
		}

		fn execute_block(
			block: Block,
			state_root_check: bool,
			select: frame_try_runtime::TryStateSelect
		) -> Weight {
			log::info!(
				target: "node-runtime",
				"try-runtime: executing block {:?} / root checks: {:?} / try-state-select: {:?}",
				block.header.hash(),
				state_root_check,
				select,
			);
			// NOTE: intentional unwrap: we don't want to propagate the error backwards, and want to
			// have a backtrace here.
			Executive::try_execute_block(block, state_root_check, select).unwrap()
		}
	}

	#[cfg(feature = "runtime-benchmarks")]
	impl frame_benchmarking::Benchmark<Block> for Runtime {
		fn benchmark_metadata(extra: bool) -> (
			Vec<frame_benchmarking::BenchmarkList>,
			Vec<frame_support::traits::StorageInfo>,
		) {
			use frame_benchmarking::{baseline, Benchmarking, BenchmarkList};
			use frame_support::traits::StorageInfoTrait;

			// Trying to add benchmarks directly to the Session Pallet caused cyclic dependency
			// issues. To get around that, we separated the Session benchmarks into its own crate,
			// which is why we need these two lines below.
			use pallet_session_benchmarking::Pallet as SessionBench;
			use pallet_offences_benchmarking::Pallet as OffencesBench;
			use pallet_election_provider_support_benchmarking::Pallet as EPSBench;
			use pallet_nomination_pools_benchmarking::Pallet as NominationPoolsBench;
			use frame_system_benchmarking::Pallet as SystemBench;
			use baseline::Pallet as BaselineBench;

			let mut list = Vec::<BenchmarkList>::new();
			list_benchmarks!(list, extra);

			let storage_info = AllPalletsWithSystem::storage_info();

			(list, storage_info)
		}

		fn dispatch_benchmark(
			config: frame_benchmarking::BenchmarkConfig
		) -> Result<Vec<frame_benchmarking::BenchmarkBatch>, sp_runtime::RuntimeString> {
			use frame_benchmarking::{baseline, Benchmarking, BenchmarkBatch,  TrackedStorageKey};

			// Trying to add benchmarks directly to the Session Pallet caused cyclic dependency
			// issues. To get around that, we separated the Session benchmarks into its own crate,
			// which is why we need these two lines below.
			use pallet_session_benchmarking::Pallet as SessionBench;
			use pallet_offences_benchmarking::Pallet as OffencesBench;
			use pallet_election_provider_support_benchmarking::Pallet as EPSBench;
			use pallet_nomination_pools_benchmarking::Pallet as NominationPoolsBench;
			use frame_system_benchmarking::Pallet as SystemBench;
			use baseline::Pallet as BaselineBench;

			impl pallet_session_benchmarking::Config for Runtime {}
			impl pallet_offences_benchmarking::Config for Runtime {}
			impl pallet_election_provider_support_benchmarking::Config for Runtime {}
			impl frame_system_benchmarking::Config for Runtime {}
			impl baseline::Config for Runtime {}
			impl pallet_nomination_pools_benchmarking::Config for Runtime {}

			let whitelist: Vec<TrackedStorageKey> = vec![
				// Block Number
				hex_literal::hex!("26aa394eea5630e07c48ae0c9558cef702a5c1b19ab7a04f536c519aca4983ac").to_vec().into(),
				// Total Issuance
				hex_literal::hex!("c2261276cc9d1f8598ea4b6a74b15c2f57c875e4cff74148e4628f264b974c80").to_vec().into(),
				// Execution Phase
				hex_literal::hex!("26aa394eea5630e07c48ae0c9558cef7ff553b5a9862a516939d82b3d3d8661a").to_vec().into(),
				// Event Count
				hex_literal::hex!("26aa394eea5630e07c48ae0c9558cef70a98fdbe9ce6c55837576c60c7af3850").to_vec().into(),
				// System Events
				hex_literal::hex!("26aa394eea5630e07c48ae0c9558cef780d41e5e16056765bc8461851072c9d7").to_vec().into(),
				// System BlockWeight
				hex_literal::hex!("26aa394eea5630e07c48ae0c9558cef734abf5cb34d6244378cddbf18e849d96").to_vec().into(),
				// Treasury Account
				hex_literal::hex!("26aa394eea5630e07c48ae0c9558cef7b99d880ec681799c0cf30e8886371da95ecffd7b6c0f78751baa9d281e0bfa3a6d6f646c70792f74727372790000000000000000000000000000000000000000").to_vec().into(),
			];

			let mut batches = Vec::<BenchmarkBatch>::new();
			let params = (&config, &whitelist);
			add_benchmarks!(params, batches);

			Ok(batches)
		}
	}
}

#[cfg(test)]
mod tests {
	use super::*;
	use frame_election_provider_support::NposSolution;
	use frame_system::offchain::CreateSignedTransaction;
	use sp_runtime::UpperOf;

	#[test]
	fn validate_transaction_submitter_bounds() {
		fn is_submit_signed_transaction<T>()
		where
			T: CreateSignedTransaction<RuntimeCall>,
		{
		}

		is_submit_signed_transaction::<Runtime>();
	}

	#[test]
	fn perbill_as_onchain_accuracy() {
		type OnChainAccuracy =
		<<Runtime as pallet_election_provider_multi_phase::MinerConfig>::Solution as NposSolution>::Accuracy;
		let maximum_chain_accuracy: Vec<UpperOf<OnChainAccuracy>> = (0..MaxNominations::get())
			.map(|_| <UpperOf<OnChainAccuracy>>::from(OnChainAccuracy::one().deconstruct()))
			.collect();
		let _: UpperOf<OnChainAccuracy> =
			maximum_chain_accuracy.iter().fold(0, |acc, x| acc.checked_add(*x).unwrap());
	}

	#[test]
	fn call_size() {
		let size = core::mem::size_of::<RuntimeCall>();
		assert!(
			size <= 208,
			"size of RuntimeCall {} is more than 208 bytes: some calls have too big arguments, use Box to reduce the
			size of RuntimeCall.
			If the limit is too strong, maybe consider increase the limit to 300.",
			size,
		);
	}
}<|MERGE_RESOLUTION|>--- conflicted
+++ resolved
@@ -1424,19 +1424,10 @@
 	Runtime,
 	AllPalletsWithSystem,
 	(
-<<<<<<< HEAD
 		pallet_scheduler::migration::v3::MigrateToV4<Runtime>,
 		pallet_democracy::migrations::v1::Migration<Runtime>,
 		pallet_multisig::migrations::v1::MigrateToV1<Runtime>,
-=======
-		pallet_staking::migrations::v11::MigrateToV11<
-			Runtime,
-			VoterList,
-			StakingMigrationV11OldPallet,
-		>,
-		pallet_staking::migrations::v12::MigrateToV12<Runtime>,
 		pallet_contracts::Migration<Runtime>,
->>>>>>> 59776ad7
 	),
 >;
 
