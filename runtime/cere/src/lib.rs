--- conflicted
+++ resolved
@@ -125,11 +125,7 @@
 	// and set impl_version to 0. If only runtime
 	// implementation changes and behavior does not, then leave spec_version as
 	// is and increment impl_version.
-<<<<<<< HEAD
-	spec_version: 48800,
-=======
 	spec_version: 48900,
->>>>>>> bd824aaa
 	impl_version: 0,
 	apis: RUNTIME_API_VERSIONS,
 	transaction_version: 14,
@@ -1501,19 +1497,8 @@
 
 /// Runtime migrations
 type Migrations = (
-<<<<<<< HEAD
-	// 0.9.40
-	pallet_nomination_pools::migration::v4::MigrateV3ToV5<
-		Runtime,
-		NominationPoolsMigrationV4OldPallet,
-	>,
-	// this release they will be properly pruned after the bonding duration has
-	// elapsed)
-	pallet_grandpa::migrations::CleanupSetIdSessionMap<Runtime>,
-=======
 	pallet_offences::migration::v1::MigrateToV1<Runtime>,
 	cere_runtime_common::session::migration::ClearOldSessionStorage<Runtime>,
->>>>>>> bd824aaa
 );
 
 /// Executive: handles dispatch to the various modules.
