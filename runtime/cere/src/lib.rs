--- conflicted
+++ resolved
@@ -401,7 +401,7 @@
 }
 
 parameter_types! {
-	pub const ExistentialDeposit: Balance = DOLLARS;
+	pub const ExistentialDeposit: Balance = 1 * DOLLARS;
 	// For weight estimation, we assume that the most locks on an individual account will be 50.
 	// This number may need to be adjusted in the future if this assumption no longer holds true.
 	pub const MaxLocks: u32 = 50;
@@ -562,9 +562,9 @@
 	pub const UnsignedPhase: u32 = EPOCH_DURATION_IN_BLOCKS / 4;
 
 	// signed config
-	pub const SignedRewardBase: Balance = DOLLARS;
-	pub const SignedDepositBase: Balance = DOLLARS;
-	pub const SignedDepositByte: Balance = CENTS;
+	pub const SignedRewardBase: Balance = 1 * DOLLARS;
+	pub const SignedDepositBase: Balance = 1 * DOLLARS;
+	pub const SignedDepositByte: Balance = 1 * CENTS;
 
 	pub BetterUnsignedThreshold: Perbill = Perbill::from_rational(1u32, 10_000);
 
@@ -719,16 +719,11 @@
 }
 
 parameter_types! {
-	pub const LaunchPeriod: BlockNumber = 24 * 60 * MINUTES;
-	pub const VotingPeriod: BlockNumber = 24 * 60 * MINUTES;
+	pub const LaunchPeriod: BlockNumber = 1 * 24 * 60 * MINUTES;
+	pub const VotingPeriod: BlockNumber = 1 * 24 * 60 * MINUTES;
 	pub const FastTrackVotingPeriod: BlockNumber = 3 * 60 * MINUTES;
-<<<<<<< HEAD
-	pub const MinimumDeposit: Balance = 5_000_000 * DOLLARS;
-	pub const EnactmentPeriod: BlockNumber = 24 * 60 * MINUTES;
-=======
 	pub const MinimumDeposit: Balance = 50_000 * DOLLARS;
 	pub const EnactmentPeriod: BlockNumber = 1 * 24 * 60 * MINUTES;
->>>>>>> 958aff11
 	pub const CooloffPeriod: BlockNumber = 7 * 24 * 60 * MINUTES;
 	pub const MaxProposals: u32 = 100;
 }
@@ -806,7 +801,7 @@
 	pub const CandidacyBond: Balance = 5_000_000 * DOLLARS;
 	// 1 storage item created, key size is 32 bytes, value size is 16+16.
 	pub const VotingBondBase: Balance = deposit(1, 64);
-	pub const VotingBondFactor: Balance = DOLLARS;
+	pub const VotingBondFactor: Balance = 1 * DOLLARS;
 	pub const TermDuration: BlockNumber = 182 * DAYS;
 	pub const DesiredMembers: u32 = 13;
 	pub const DesiredRunnersUp: u32 = 20;
@@ -877,23 +872,13 @@
 
 parameter_types! {
 	pub const ProposalBond: Permill = Permill::from_percent(5);
-<<<<<<< HEAD
-	pub const ProposalBondMinimum: Balance = 5_000_000 * DOLLARS;
-	pub const SpendPeriod: BlockNumber = DAYS;
-=======
 	pub const ProposalBondMinimum: Balance = 50_000 * DOLLARS;
 	pub const SpendPeriod: BlockNumber = 1 * DAYS;
->>>>>>> 958aff11
 	pub const Burn: Permill = Permill::from_percent(0);
-	pub const TipCountdown: BlockNumber = DAYS;
+	pub const TipCountdown: BlockNumber = 1 * DAYS;
 	pub const TipFindersFee: Percent = Percent::from_percent(20);
-<<<<<<< HEAD
-	pub const TipReportDepositBase: Balance = 5_000_000 * DOLLARS;
-	pub const DataDepositPerByte: Balance = DOLLARS;
-=======
 	pub const TipReportDepositBase: Balance = 50_000 * DOLLARS;
 	pub const DataDepositPerByte: Balance = 1 * DOLLARS;
->>>>>>> 958aff11
 	pub const TreasuryPalletId: PalletId = PalletId(*b"py/trsry");
 	pub const MaximumReasonLength: u32 = 16384;
 	pub const MaxApprovals: u32 = 100;
@@ -929,7 +914,7 @@
 	pub const BountyValueMinimum: Balance = 10 * DOLLARS;
 	pub const BountyDepositBase: Balance = 50_000 * DOLLARS;
 	pub const CuratorDepositMultiplier: Permill = Permill::from_percent(50);
-	pub const CuratorDepositMin: Balance = DOLLARS;
+	pub const CuratorDepositMin: Balance = 1 * DOLLARS;
 	pub const CuratorDepositMax: Balance = 100 * DOLLARS;
 	pub const BountyDepositPayoutDelay: BlockNumber = 8 * DAYS;
 	pub const BountyUpdatePeriod: BlockNumber = 90 * DAYS;
@@ -951,7 +936,7 @@
 }
 
 parameter_types! {
-	pub const ChildBountyValueMinimum: Balance = DOLLARS;
+	pub const ChildBountyValueMinimum: Balance = 1 * DOLLARS;
 }
 
 impl pallet_child_bounties::Config for Runtime {
@@ -1204,7 +1189,7 @@
 }
 
 parameter_types! {
-	pub const MinVestedTransfer: Balance = DOLLARS;
+	pub const MinVestedTransfer: Balance = 1 * DOLLARS;
 }
 
 impl pallet_vesting::Config for Runtime {
