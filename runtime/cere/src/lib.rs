// This file is part of Substrate.

// Copyright (C) 2018-2022 Parity Technologies (UK) Ltd.
// SPDX-License-Identifier: GPL-3.0-or-later WITH Classpath-exception-2.0

// This program is free software: you can redistribute it and/or modify
// it under the terms of the GNU General Public License as published by
// the Free Software Foundation, either version 3 of the License, or
// (at your option) any later version.

// This program is distributed in the hope that it will be useful,
// but WITHOUT ANY WARRANTY; without even the implied warranty of
// MERCHANTABILITY or FITNESS FOR A PARTICULAR PURPOSE. See the
// GNU General Public License for more details.

// You should have received a copy of the GNU General Public License
// along with this program. If not, see <https://www.gnu.org/licenses/>.

//! The Substrate runtime. This can be compiled with `#[no_std]`, ready for Wasm.

#![cfg_attr(not(feature = "std"), no_std)]
// `construct_runtime!` does a lot of recursion and requires us to increase the limit to 256.
#![recursion_limit = "256"]

use codec::{Decode, Encode, MaxEncodedLen};
use ddc_traits::pallet::PalletVisitor;
use frame_election_provider_support::{onchain, BalancingConfig, SequentialPhragmen, VoteWeight};
use frame_support::{
	construct_runtime,
	dispatch::DispatchClass,
	pallet_prelude::Get,
	parameter_types,
	traits::{
		ConstU128, ConstU16, ConstU32, Currency, EitherOfDiverse, EqualPrivilegeOnly, Everything,
		Imbalance, InstanceFilter, KeyOwnerProofSystem, LockIdentifier, Nothing, OnUnbalanced,
<<<<<<< HEAD
		U128CurrencyToVote,
=======
		U128CurrencyToVote, WithdrawReasons,
>>>>>>> ebb68244
	},
	weights::{
		constants::{BlockExecutionWeight, ExtrinsicBaseWeight, RocksDbWeight, WEIGHT_PER_SECOND},
		ConstantMultiplier, IdentityFee, Weight,
	},
	PalletId, RuntimeDebug,
};
#[cfg(any(feature = "std", test))]
pub use frame_system::Call as SystemCall;
use frame_system::{
	limits::{BlockLength, BlockWeights},
	EnsureRoot,
};
pub use node_primitives::{AccountId, Signature};
use node_primitives::{AccountIndex, Balance, BlockNumber, Hash, Index, Moment};
#[cfg(any(feature = "std", test))]
pub use pallet_balances::Call as BalancesCall;
pub use pallet_chainbridge;
<<<<<<< HEAD
pub use pallet_ddc_metrics_offchain_worker;
=======
>>>>>>> ebb68244
use pallet_election_provider_multi_phase::SolutionAccuracyOf;
use pallet_grandpa::{
	fg_primitives, AuthorityId as GrandpaId, AuthorityList as GrandpaAuthorityList,
};
use pallet_im_online::sr25519::AuthorityId as ImOnlineId;
use pallet_session::historical::{self as pallet_session_historical};
#[cfg(any(feature = "std", test))]
pub use pallet_staking::StakerStatus;
#[cfg(any(feature = "std", test))]
pub use pallet_sudo::Call as SudoCall;
pub use pallet_transaction_payment::{CurrencyAdapter, Multiplier, TargetedFeeAdjustment};
use pallet_transaction_payment::{FeeDetails, RuntimeDispatchInfo};
use sp_api::impl_runtime_apis;
use sp_authority_discovery::AuthorityId as AuthorityDiscoveryId;
use sp_core::{crypto::KeyTypeId, OpaqueMetadata};
use sp_inherents::{CheckInherentsResult, InherentData};
use sp_io::hashing::blake2_128;
#[cfg(any(feature = "std", test))]
pub use sp_runtime::BuildStorage;
use sp_runtime::{
	create_runtime_str,
	curve::PiecewiseLinear,
	generic, impl_opaque_keys,
	traits::{
<<<<<<< HEAD
		self, AccountIdConversion, BlakeTwo256, Block as BlockT, ConvertInto,
=======
		self, AccountIdConversion, BlakeTwo256, Block as BlockT, Bounded, ConvertInto,
>>>>>>> ebb68244
		Identity as IdentityConvert, NumberFor, OpaqueKeys, SaturatedConversion, StaticLookup,
	},
	transaction_validity::{TransactionPriority, TransactionSource, TransactionValidity},
	ApplyExtrinsicResult, FixedPointNumber, FixedU128, Perbill, Percent, Permill, Perquintill,
};
use sp_std::prelude::*;
#[cfg(any(feature = "std", test))]
use sp_version::NativeVersion;
use sp_version::RuntimeVersion;
use static_assertions::const_assert;
<<<<<<< HEAD

#[cfg(any(feature = "std", test))]
pub use frame_system::Call as SystemCall;
#[cfg(any(feature = "std", test))]
pub use pallet_balances::Call as BalancesCall;
#[cfg(any(feature = "std", test))]
pub use pallet_staking::StakerStatus;
#[cfg(any(feature = "std", test))]
pub use pallet_sudo::Call as SudoCall;
#[cfg(any(feature = "std", test))]
pub use sp_runtime::BuildStorage;
=======
>>>>>>> ebb68244

/// Implementations of some helper traits passed into runtime modules as associated types.
pub mod impls;
/// Constant values used within the runtime.
use cere_runtime_constants::{currency::*, time::*};
use impls::Author;
use sp_runtime::generic::Era;

/// Generated voter bag information.
mod voter_bags;

// Make the WASM binary available.
#[cfg(feature = "std")]
include!(concat!(env!("OUT_DIR"), "/wasm_binary.rs"));

/// Wasm binary unwrapped. If built with `SKIP_WASM_BUILD`, the function panics.
#[cfg(feature = "std")]
pub fn wasm_binary_unwrap() -> &'static [u8] {
	WASM_BINARY.expect(
		"Development wasm binary is not available. This means the client is built with \
		 `SKIP_WASM_BUILD` flag and it is only usable for production chains. Please rebuild with \
		 the flag disabled.",
	)
}

/// Runtime version.
#[sp_version::runtime_version]
pub const VERSION: RuntimeVersion = RuntimeVersion {
	spec_name: create_runtime_str!("node"),
	impl_name: create_runtime_str!("substrate-node"),
	authoring_version: 10,
	// Per convention: if the runtime behavior changes, increment spec_version
	// and set impl_version to 0. If only runtime
	// implementation changes and behavior does not, then leave spec_version as
	// is and increment impl_version.
<<<<<<< HEAD
	spec_version: 48202,
=======
	spec_version: 48010,
>>>>>>> ebb68244
	impl_version: 0,
	apis: RUNTIME_API_VERSIONS,
	transaction_version: 7,
	state_version: 0,
};

/// The BABE epoch configuration at genesis.
pub const BABE_GENESIS_EPOCH_CONFIG: sp_consensus_babe::BabeEpochConfiguration =
	sp_consensus_babe::BabeEpochConfiguration {
		c: PRIMARY_PROBABILITY,
		allowed_slots: sp_consensus_babe::AllowedSlots::PrimaryAndSecondaryPlainSlots,
	};

/// Native version.
#[cfg(any(feature = "std", test))]
pub fn native_version() -> NativeVersion {
	NativeVersion { runtime_version: VERSION, can_author_with: Default::default() }
}

type NegativeImbalance = <Balances as Currency<AccountId>>::NegativeImbalance;

pub struct DealWithFees;
impl OnUnbalanced<NegativeImbalance> for DealWithFees {
	fn on_unbalanceds<B>(mut fees_then_tips: impl Iterator<Item = NegativeImbalance>) {
		if let Some(fees) = fees_then_tips.next() {
			// for fees, 50% to treasury, 50% to author
			let mut split = fees.ration(50, 50);
			if let Some(tips) = fees_then_tips.next() {
				// for tips, if any, 50% to treasury, 50% to author (though this can be anything)
				tips.ration_merge_into(50, 50, &mut split);
			}
			Treasury::on_unbalanced(split.0);
			Author::on_unbalanced(split.1);
		}
	}
}

/// We assume that ~10% of the block weight is consumed by `on_initialize` handlers.
/// This is used to limit the maximal weight of a single extrinsic.
const AVERAGE_ON_INITIALIZE_RATIO: Perbill = Perbill::from_percent(10);
/// We allow `Normal` extrinsics to fill up the block up to 75%, the rest can be used
/// by  Operational  extrinsics.
const NORMAL_DISPATCH_RATIO: Perbill = Perbill::from_percent(75);
/// We allow for 2 seconds of compute with a 6 second average block time, with maximum proof size.
const MAXIMUM_BLOCK_WEIGHT: Weight = WEIGHT_PER_SECOND.saturating_mul(2).set_proof_size(u64::MAX);

parameter_types! {
	pub const BlockHashCount: BlockNumber = 2400;
	pub const Version: RuntimeVersion = VERSION;
	pub RuntimeBlockLength: BlockLength =
		BlockLength::max_with_normal_ratio(5 * 1024 * 1024, NORMAL_DISPATCH_RATIO);
	pub RuntimeBlockWeights: BlockWeights = BlockWeights::builder()
		.base_block(BlockExecutionWeight::get())
		.for_class(DispatchClass::all(), |weights| {
			weights.base_extrinsic = ExtrinsicBaseWeight::get();
		})
		.for_class(DispatchClass::Normal, |weights| {
			weights.max_total = Some(NORMAL_DISPATCH_RATIO * MAXIMUM_BLOCK_WEIGHT);
		})
		.for_class(DispatchClass::Operational, |weights| {
			weights.max_total = Some(MAXIMUM_BLOCK_WEIGHT);
			// Operational transactions have some extra reserved space, so that they
			// are included even if block reached `MAXIMUM_BLOCK_WEIGHT`.
			weights.reserved = Some(
				MAXIMUM_BLOCK_WEIGHT - NORMAL_DISPATCH_RATIO * MAXIMUM_BLOCK_WEIGHT
			);
		})
		.avg_block_initialization(AVERAGE_ON_INITIALIZE_RATIO)
		.build_or_panic();
}

const_assert!(NORMAL_DISPATCH_RATIO.deconstruct() >= AVERAGE_ON_INITIALIZE_RATIO.deconstruct());

impl frame_system::Config for Runtime {
	type BaseCallFilter = Everything;
	type BlockWeights = RuntimeBlockWeights;
	type BlockLength = RuntimeBlockLength;
	type DbWeight = RocksDbWeight;
	type RuntimeOrigin = RuntimeOrigin;
	type RuntimeCall = RuntimeCall;
	type Index = Index;
	type BlockNumber = BlockNumber;
	type Hash = Hash;
	type Hashing = BlakeTwo256;
	type AccountId = AccountId;
	type Lookup = Indices;
	type Header = generic::Header<BlockNumber, BlakeTwo256>;
	type RuntimeEvent = RuntimeEvent;
	type BlockHashCount = BlockHashCount;
	type Version = Version;
	type PalletInfo = PalletInfo;
	type AccountData = pallet_balances::AccountData<Balance>;
	type OnNewAccount = ();
	type OnKilledAccount = ();
	type SystemWeightInfo = frame_system::weights::SubstrateWeight<Runtime>;
	type SS58Prefix = ConstU16<54>;
	type OnSetCode = ();
	type MaxConsumers = ConstU32<16>;
}

impl pallet_randomness_collective_flip::Config for Runtime {}

impl pallet_utility::Config for Runtime {
	type RuntimeEvent = RuntimeEvent;
	type RuntimeCall = RuntimeCall;
	type PalletsOrigin = OriginCaller;
	type WeightInfo = pallet_utility::weights::SubstrateWeight<Runtime>;
}

parameter_types! {
	// One storage item; key size is 32; value is size 4+4+16+32 bytes = 56 bytes.
	pub const DepositBase: Balance = deposit(1, 88);
	// Additional storage item size of 32 bytes.
	pub const DepositFactor: Balance = deposit(0, 32);
}

impl pallet_multisig::Config for Runtime {
	type RuntimeEvent = RuntimeEvent;
	type RuntimeCall = RuntimeCall;
	type Currency = Balances;
	type DepositBase = DepositBase;
	type DepositFactor = DepositFactor;
	type MaxSignatories = ConstU16<100>;
	type WeightInfo = pallet_multisig::weights::SubstrateWeight<Runtime>;
}

parameter_types! {
	// One storage item; key size 32, value size 8; .
	pub const ProxyDepositBase: Balance = deposit(1, 8);
	// Additional storage item size of 33 bytes.
	pub const ProxyDepositFactor: Balance = deposit(0, 33);
	pub const AnnouncementDepositBase: Balance = deposit(1, 8);
	pub const AnnouncementDepositFactor: Balance = deposit(0, 66);
}

/// The type used to represent the kinds of proxying allowed.
#[derive(
	Copy,
	Clone,
	Eq,
	PartialEq,
	Ord,
	PartialOrd,
	Encode,
	Decode,
	RuntimeDebug,
	MaxEncodedLen,
	scale_info::TypeInfo,
)]
pub enum ProxyType {
	Any,
	NonTransfer,
	Governance,
	Staking,
}
impl Default for ProxyType {
	fn default() -> Self {
		Self::Any
	}
}
impl InstanceFilter<RuntimeCall> for ProxyType {
	fn filter(&self, c: &RuntimeCall) -> bool {
		match self {
			ProxyType::Any => true,
			ProxyType::NonTransfer => !matches!(
				c,
				RuntimeCall::Balances(..) |
					RuntimeCall::Vesting(pallet_vesting::Call::vested_transfer { .. }) |
					RuntimeCall::Indices(pallet_indices::Call::transfer { .. }) |
					RuntimeCall::NominationPools(..)
			),
			ProxyType::Governance => matches!(
				c,
				RuntimeCall::Democracy(..) |
					RuntimeCall::Council(..) |
					RuntimeCall::Society(..) |
					RuntimeCall::TechnicalCommittee(..) |
					RuntimeCall::Elections(..) |
					RuntimeCall::Treasury(..)
			),
			ProxyType::Staking => matches!(c, RuntimeCall::Staking(..)),
		}
	}
	fn is_superset(&self, o: &Self) -> bool {
		match (self, o) {
			(x, y) if x == y => true,
			(ProxyType::Any, _) => true,
			(_, ProxyType::Any) => false,
			(ProxyType::NonTransfer, _) => true,
			_ => false,
		}
	}
}

impl pallet_proxy::Config for Runtime {
	type RuntimeEvent = RuntimeEvent;
	type RuntimeCall = RuntimeCall;
	type Currency = Balances;
	type ProxyType = ProxyType;
	type ProxyDepositBase = ProxyDepositBase;
	type ProxyDepositFactor = ProxyDepositFactor;
	type MaxProxies = ConstU32<32>;
	type WeightInfo = pallet_proxy::weights::SubstrateWeight<Runtime>;
	type MaxPending = ConstU32<32>;
	type CallHasher = BlakeTwo256;
	type AnnouncementDepositBase = AnnouncementDepositBase;
	type AnnouncementDepositFactor = AnnouncementDepositFactor;
}

parameter_types! {
	pub MaximumSchedulerWeight: Weight = Perbill::from_percent(80) *
		RuntimeBlockWeights::get().max_block;
}

impl pallet_scheduler::Config for Runtime {
	type RuntimeEvent = RuntimeEvent;
	type RuntimeOrigin = RuntimeOrigin;
	type PalletsOrigin = OriginCaller;
	type RuntimeCall = RuntimeCall;
	type MaximumWeight = MaximumSchedulerWeight;
	type ScheduleOrigin = EnsureRoot<AccountId>;
	type MaxScheduledPerBlock = ConstU32<512>;
	type WeightInfo = pallet_scheduler::weights::SubstrateWeight<Runtime>;
	type OriginPrivilegeCmp = EqualPrivilegeOnly;
	type Preimages = ();
}

parameter_types! {
	// NOTE: Currently it is not possible to change the epoch duration after the chain has started.
	//       Attempting to do so will brick block production.
	pub const EpochDuration: u64 = EPOCH_DURATION_IN_SLOTS;
	pub const ExpectedBlockTime: Moment = MILLISECS_PER_BLOCK;
	pub const ReportLongevity: u64 =
		BondingDuration::get() as u64 * SessionsPerEra::get() as u64 * EpochDuration::get();
}

impl pallet_babe::Config for Runtime {
	type EpochDuration = EpochDuration;
	type ExpectedBlockTime = ExpectedBlockTime;
	type EpochChangeTrigger = pallet_babe::ExternalTrigger;
	type DisabledValidators = Session;

	type KeyOwnerProofSystem = Historical;

	type KeyOwnerProof = <Self::KeyOwnerProofSystem as KeyOwnerProofSystem<(
		KeyTypeId,
		pallet_babe::AuthorityId,
	)>>::Proof;

	type KeyOwnerIdentification = <Self::KeyOwnerProofSystem as KeyOwnerProofSystem<(
		KeyTypeId,
		pallet_babe::AuthorityId,
	)>>::IdentificationTuple;

	type HandleEquivocation =
		pallet_babe::EquivocationHandler<Self::KeyOwnerIdentification, Offences, ReportLongevity>;

	type WeightInfo = ();
	type MaxAuthorities = MaxAuthorities;
}

parameter_types! {
	pub const IndexDeposit: Balance = 10 * DOLLARS;
}

impl pallet_indices::Config for Runtime {
	type AccountIndex = AccountIndex;
	type Currency = Balances;
	type Deposit = IndexDeposit;
	type RuntimeEvent = RuntimeEvent;
	type WeightInfo = pallet_indices::weights::SubstrateWeight<Runtime>;
}

parameter_types! {
	pub const ExistentialDeposit: Balance = DOLLARS;
	// For weight estimation, we assume that the most locks on an individual account will be 50.
	// This number may need to be adjusted in the future if this assumption no longer holds true.
	pub const MaxLocks: u32 = 50;
	pub const MaxReserves: u32 = 50;
}

impl pallet_balances::Config for Runtime {
	type MaxLocks = MaxLocks;
	type MaxReserves = MaxReserves;
	type ReserveIdentifier = [u8; 8];
	type Balance = Balance;
	type DustRemoval = ();
	type RuntimeEvent = RuntimeEvent;
	type ExistentialDeposit = ExistentialDeposit;
	type AccountStore = frame_system::Pallet<Runtime>;
	type WeightInfo = pallet_balances::weights::SubstrateWeight<Runtime>;
}

parameter_types! {
	pub const TransactionByteFee: Balance = 10 * MILLICENTS;
	pub const OperationalFeeMultiplier: u8 = 5;
	pub const TargetBlockFullness: Perquintill = Perquintill::from_percent(25);
	pub AdjustmentVariable: Multiplier = Multiplier::saturating_from_rational(1, 100_000);
	pub MinimumMultiplier: Multiplier = Multiplier::saturating_from_rational(1, 1_000_000_000u128);
	pub MaximumMultiplier: Multiplier = Bounded::max_value();
}

impl pallet_transaction_payment::Config for Runtime {
	type RuntimeEvent = RuntimeEvent;
	type OnChargeTransaction = CurrencyAdapter<Balances, DealWithFees>;
	type OperationalFeeMultiplier = OperationalFeeMultiplier;
	type WeightToFee = IdentityFee<Balance>;
	type LengthToFee = ConstantMultiplier<Balance, TransactionByteFee>;
	type FeeMultiplierUpdate = TargetedFeeAdjustment<
		Self,
		TargetBlockFullness,
		AdjustmentVariable,
		MinimumMultiplier,
		MaximumMultiplier,
	>;
}

parameter_types! {
	pub const MinimumPeriod: Moment = SLOT_DURATION / 2;
}

impl pallet_timestamp::Config for Runtime {
	type Moment = Moment;
	type OnTimestampSet = Babe;
	type MinimumPeriod = MinimumPeriod;
	type WeightInfo = pallet_timestamp::weights::SubstrateWeight<Runtime>;
}

parameter_types! {
	pub const UncleGenerations: BlockNumber = 0;
}

impl pallet_authorship::Config for Runtime {
	type FindAuthor = pallet_session::FindAccountFromAuthorIndex<Self, Babe>;
	type UncleGenerations = UncleGenerations;
	type FilterUncle = ();
	type EventHandler = (Staking, ImOnline);
}

impl_opaque_keys! {
	pub struct SessionKeys {
		pub grandpa: Grandpa,
		pub babe: Babe,
		pub im_online: ImOnline,
		pub authority_discovery: AuthorityDiscovery,
	}
}

impl pallet_session::Config for Runtime {
	type RuntimeEvent = RuntimeEvent;
	type ValidatorId = <Self as frame_system::Config>::AccountId;
	type ValidatorIdOf = pallet_staking::StashOf<Self>;
	type ShouldEndSession = Babe;
	type NextSessionRotation = Babe;
	type SessionManager = pallet_session::historical::NoteHistoricalRoot<Self, Staking>;
	type SessionHandler = <SessionKeys as OpaqueKeys>::KeyTypeIdProviders;
	type Keys = SessionKeys;
	type WeightInfo = pallet_session::weights::SubstrateWeight<Runtime>;
}

impl pallet_session::historical::Config for Runtime {
	type FullIdentification = pallet_staking::Exposure<AccountId, Balance>;
	type FullIdentificationOf = pallet_staking::ExposureOf<Runtime>;
}

pallet_staking_reward_curve::build! {
	const REWARD_CURVE: PiecewiseLinear<'static> = curve!(
		min_inflation: 0_000_100,
		max_inflation: 0_050_000,
		ideal_stake: 0_200_000,
		falloff: 0_050_000,
		max_piece_count: 100,
		test_precision: 0_050_000,
	);
}

parameter_types! {
	pub const SessionsPerEra: sp_staking::SessionIndex = 6;
	pub const BondingDuration: sp_staking::EraIndex = 3;
	pub const SlashDeferDuration: sp_staking::EraIndex = 2;
	pub const RewardCurve: &'static PiecewiseLinear<'static> = &REWARD_CURVE;
	pub const MaxNominatorRewardedPerValidator: u32 = 256;
	pub const OffendingValidatorsThreshold: Perbill = Perbill::from_percent(17);
	pub OffchainRepeat: BlockNumber = 5;
	pub HistoryDepth: u32 = 84;
}

pub struct StakingBenchmarkingConfig;
impl pallet_staking::BenchmarkingConfig for StakingBenchmarkingConfig {
	type MaxNominators = ConstU32<1000>;
	type MaxValidators = ConstU32<1000>;
}

impl pallet_staking::Config for Runtime {
	type MaxNominations = MaxNominations;
	type Currency = Balances;
	type CurrencyBalance = Balance;
	type UnixTime = Timestamp;
	type CurrencyToVote = U128CurrencyToVote;
	type RewardRemainder = Treasury;
	type RuntimeEvent = RuntimeEvent;
	type Slash = Treasury; // send the slashed funds to the treasury.
	type Reward = (); // rewards are minted from the void
	type SessionsPerEra = SessionsPerEra;
	type BondingDuration = BondingDuration;
	type SlashDeferDuration = SlashDeferDuration;
	/// A super-majority of the council can cancel the slash.
	type SlashCancelOrigin = EitherOfDiverse<
		EnsureRoot<AccountId>,
		pallet_collective::EnsureProportionAtLeast<AccountId, CouncilCollective, 3, 4>,
	>;
	type SessionInterface = Self;
	type EraPayout = pallet_staking::ConvertCurve<RewardCurve>;
	type NextNewSession = Session;
	type MaxNominatorRewardedPerValidator = MaxNominatorRewardedPerValidator;
	type OffendingValidatorsThreshold = OffendingValidatorsThreshold;
	type ElectionProvider = ElectionProviderMultiPhase;
	type GenesisElectionProvider = onchain::UnboundedExecution<OnChainSeqPhragmen>;
	type VoterList = VoterList;
	type TargetList = pallet_staking::UseValidatorsMap<Self>;
	type MaxUnlockingChunks = ConstU32<32>;
	type HistoryDepth = HistoryDepth;
	type OnStakerSlash = NominationPools;
	type WeightInfo = pallet_staking::weights::SubstrateWeight<Runtime>;
	type BenchmarkingConfig = StakingBenchmarkingConfig;
}

impl pallet_fast_unstake::Config for Runtime {
	type RuntimeEvent = RuntimeEvent;
	type ControlOrigin = frame_system::EnsureRoot<AccountId>;
	type Deposit = ConstU128<{ DOLLARS }>;
	type DepositCurrency = Balances;
	type WeightInfo = ();
}

parameter_types! {
	// phase durations. 1/4 of the last session for each.
	pub const SignedPhase: u32 = EPOCH_DURATION_IN_BLOCKS / 4;
	pub const UnsignedPhase: u32 = EPOCH_DURATION_IN_BLOCKS / 4;

	// signed config
	pub const SignedRewardBase: Balance = DOLLARS;
	pub const SignedDepositBase: Balance = DOLLARS;
	pub const SignedDepositByte: Balance = CENTS;

	pub BetterUnsignedThreshold: Perbill = Perbill::from_rational(1u32, 10_000);

	// miner configs
	pub const MultiPhaseUnsignedPriority: TransactionPriority = StakingUnsignedPriority::get() - 1u64;
	pub MinerMaxWeight: Weight = RuntimeBlockWeights::get()
		.get(DispatchClass::Normal)
		.max_extrinsic.expect("Normal extrinsics have a weight limit configured; qed")
		.saturating_sub(BlockExecutionWeight::get());
	// Solution can occupy 90% of normal block size
	pub MinerMaxLength: u32 = Perbill::from_rational(9u32, 10) *
		*RuntimeBlockLength::get()
		.max
		.get(DispatchClass::Normal);
}

frame_election_provider_support::generate_solution_type!(
	#[compact]
	pub struct NposSolution16::<
		VoterIndex = u32,
		TargetIndex = u16,
		Accuracy = sp_runtime::PerU16,
		MaxVoters = MaxElectingVoters,
	>(16)
);

parameter_types! {
	pub MaxNominations: u32 = <NposSolution16 as frame_election_provider_support::NposSolution>::LIMIT as u32;
	pub MaxElectingVoters: u32 = 10_000;
}

/// The numbers configured here could always be more than the the maximum limits of staking pallet
/// to ensure election snapshot will not run out of memory. For now, we set them to smaller values
/// since the staking is bounded and the weight pipeline takes hours for this single pallet.
pub struct ElectionProviderBenchmarkConfig;
impl pallet_election_provider_multi_phase::BenchmarkingConfig for ElectionProviderBenchmarkConfig {
	const VOTERS: [u32; 2] = [1000, 2000];
	const TARGETS: [u32; 2] = [500, 1000];
	const ACTIVE_VOTERS: [u32; 2] = [500, 800];
	const DESIRED_TARGETS: [u32; 2] = [200, 400];
	const SNAPSHOT_MAXIMUM_VOTERS: u32 = 1000;
	const MINER_MAXIMUM_VOTERS: u32 = 1000;
	const MAXIMUM_TARGETS: u32 = 300;
}

/// Maximum number of iterations for balancing that will be executed in the embedded OCW
/// miner of election provider multi phase.
pub const MINER_MAX_ITERATIONS: u32 = 10;

/// A source of random balance for NposSolver, which is meant to be run by the OCW election miner.
pub struct OffchainRandomBalancing;
impl Get<Option<BalancingConfig>> for OffchainRandomBalancing {
	fn get() -> Option<BalancingConfig> {
		use sp_runtime::traits::TrailingZeroInput;
		let iterations = match MINER_MAX_ITERATIONS {
			0 => 0,
			max => {
				let seed = sp_io::offchain::random_seed();
				let random = <u32>::decode(&mut TrailingZeroInput::new(&seed))
					.expect("input is padded with zeroes; qed") %
					max.saturating_add(1);
				random as usize
			},
		};

		let config = BalancingConfig { iterations, tolerance: 0 };
		Some(config)
	}
}

pub struct OnChainSeqPhragmen;
impl onchain::Config for OnChainSeqPhragmen {
	type System = Runtime;
	type Solver = SequentialPhragmen<
		AccountId,
		pallet_election_provider_multi_phase::SolutionAccuracyOf<Runtime>,
	>;
	type DataProvider = <Runtime as pallet_election_provider_multi_phase::Config>::DataProvider;
	type WeightInfo = frame_election_provider_support::weights::SubstrateWeight<Runtime>;
}

impl onchain::BoundedConfig for OnChainSeqPhragmen {
	type VotersBound = MaxElectingVoters;
	type TargetsBound = ConstU32<2_000>;
}

impl pallet_election_provider_multi_phase::MinerConfig for Runtime {
	type AccountId = AccountId;
	type MaxLength = MinerMaxLength;
	type MaxWeight = MinerMaxWeight;
	type Solution = NposSolution16;
	type MaxVotesPerVoter = <
	<Self as pallet_election_provider_multi_phase::Config>::DataProvider
	as
	frame_election_provider_support::ElectionDataProvider
	>::MaxVotesPerVoter;

	// The unsigned submissions have to respect the weight of the submit_unsigned call, thus their
	// weight estimate function is wired to this call's weight.
	fn solution_weight(v: u32, t: u32, a: u32, d: u32) -> Weight {
		<
		<Self as pallet_election_provider_multi_phase::Config>::WeightInfo
		as
		pallet_election_provider_multi_phase::WeightInfo
		>::submit_unsigned(v, t, a, d)
	}
}

impl pallet_election_provider_multi_phase::Config for Runtime {
	type RuntimeEvent = RuntimeEvent;
	type Currency = Balances;
	type EstimateCallFee = TransactionPayment;
	type SignedPhase = SignedPhase;
	type UnsignedPhase = UnsignedPhase;
	type BetterUnsignedThreshold = BetterUnsignedThreshold;
	type BetterSignedThreshold = ();
	type OffchainRepeat = OffchainRepeat;
	type MinerTxPriority = MultiPhaseUnsignedPriority;
	type SignedMaxWeight =
		<Self::MinerConfig as pallet_election_provider_multi_phase::MinerConfig>::MaxWeight;
	type MinerConfig = Self;
	type SignedMaxSubmissions = ConstU32<10>;
	type SignedRewardBase = SignedRewardBase;
	type SignedDepositBase = SignedDepositBase;
	type SignedDepositByte = SignedDepositByte;
	type SignedMaxRefunds = ConstU32<3>;
	type SignedDepositWeight = ();
	type SlashHandler = (); // burn slashes
	type RewardHandler = (); // nothing to do upon rewards
	type DataProvider = Staking;
	type Fallback = onchain::BoundedExecution<OnChainSeqPhragmen>;
	type GovernanceFallback = onchain::BoundedExecution<OnChainSeqPhragmen>;
	type Solver = SequentialPhragmen<AccountId, SolutionAccuracyOf<Self>, OffchainRandomBalancing>;
	type ForceOrigin = EnsureRootOrHalfCouncil;
	type MaxElectableTargets = ConstU16<{ u16::MAX }>;
	type MaxElectingVoters = MaxElectingVoters;
	type BenchmarkingConfig = ElectionProviderBenchmarkConfig;
	type WeightInfo = pallet_election_provider_multi_phase::weights::SubstrateWeight<Self>;
}

parameter_types! {
	pub const BagThresholds: &'static [u64] = &voter_bags::THRESHOLDS;
}

type VoterBagsListInstance = pallet_bags_list::Instance1;
impl pallet_bags_list::Config<VoterBagsListInstance> for Runtime {
	type RuntimeEvent = RuntimeEvent;
	type ScoreProvider = Staking;
	type WeightInfo = pallet_bags_list::weights::SubstrateWeight<Runtime>;
	type BagThresholds = BagThresholds;
	type Score = VoteWeight;
}

parameter_types! {
	pub const LaunchPeriod: BlockNumber = 24 * 60 * MINUTES;
	pub const VotingPeriod: BlockNumber = 24 * 60 * MINUTES;
	pub const FastTrackVotingPeriod: BlockNumber = 3 * 60 * MINUTES;
	pub const MinimumDeposit: Balance = 50_000 * DOLLARS;
	pub const EnactmentPeriod: BlockNumber = 24 * 60 * MINUTES;
	pub const CooloffPeriod: BlockNumber = 7 * 24 * 60 * MINUTES;
	pub const MaxProposals: u32 = 100;
}

impl pallet_democracy::Config for Runtime {
<<<<<<< HEAD
	type Proposal = RuntimeCall;
=======
>>>>>>> ebb68244
	type RuntimeEvent = RuntimeEvent;
	type Currency = Balances;
	type EnactmentPeriod = EnactmentPeriod;
	type LaunchPeriod = LaunchPeriod;
	type VotingPeriod = VotingPeriod;
	type VoteLockingPeriod = EnactmentPeriod; // Same as EnactmentPeriod
	type MinimumDeposit = MinimumDeposit;
	/// A straight majority of the council can decide what their next motion is.
	type ExternalOrigin =
		pallet_collective::EnsureProportionAtLeast<AccountId, CouncilCollective, 1, 2>;
	/// A super-majority can have the next scheduled referendum be a straight majority-carries vote.
	type ExternalMajorityOrigin =
		pallet_collective::EnsureProportionAtLeast<AccountId, CouncilCollective, 3, 4>;
	/// A unanimous council can have the next scheduled referendum be a straight default-carries
	/// (NTB) vote.
	type ExternalDefaultOrigin =
		pallet_collective::EnsureProportionAtLeast<AccountId, CouncilCollective, 1, 1>;
	/// Two thirds of the technical committee can have an ExternalMajority/ExternalDefault vote
	/// be tabled immediately and with a shorter voting/enactment period.
	type FastTrackOrigin =
		pallet_collective::EnsureProportionAtLeast<AccountId, TechnicalCollective, 2, 3>;
	type InstantOrigin =
		pallet_collective::EnsureProportionAtLeast<AccountId, TechnicalCollective, 1, 1>;
	type InstantAllowed = frame_support::traits::ConstBool<true>;
	type FastTrackVotingPeriod = FastTrackVotingPeriod;
	// To cancel a proposal which has been passed, 2/3 of the council must agree to it.
	type CancellationOrigin =
		pallet_collective::EnsureProportionAtLeast<AccountId, CouncilCollective, 2, 3>;
	// To cancel a proposal before it has been passed, the technical committee must be unanimous or
	// Root must agree.
	type CancelProposalOrigin = EitherOfDiverse<
		EnsureRoot<AccountId>,
		pallet_collective::EnsureProportionAtLeast<AccountId, TechnicalCollective, 1, 1>,
	>;
	type BlacklistOrigin = EnsureRoot<AccountId>;
	// Any single technical committee member may veto a coming council proposal, however they can
	// only do it once and it lasts only for the cool-off period.
	type VetoOrigin = pallet_collective::EnsureMember<AccountId, TechnicalCollective>;
	type CooloffPeriod = CooloffPeriod;
	type Slash = Treasury;
	type Scheduler = Scheduler;
	type PalletsOrigin = OriginCaller;
	type MaxVotes = ConstU32<100>;
	type WeightInfo = pallet_democracy::weights::SubstrateWeight<Runtime>;
	type MaxProposals = MaxProposals;
	type Preimages = ();
	type MaxDeposits = ConstU32<100>;
	type MaxBlacklisted = ConstU32<100>;
}

parameter_types! {
	pub const CouncilMotionDuration: BlockNumber = 7 * DAYS;
	pub const CouncilMaxProposals: u32 = 100;
	pub const CouncilMaxMembers: u32 = 100;
}

type CouncilCollective = pallet_collective::Instance1;
impl pallet_collective::Config<CouncilCollective> for Runtime {
	type RuntimeOrigin = RuntimeOrigin;
	type Proposal = RuntimeCall;
	type RuntimeEvent = RuntimeEvent;
	type MotionDuration = CouncilMotionDuration;
	type MaxProposals = CouncilMaxProposals;
	type MaxMembers = CouncilMaxMembers;
	type DefaultVote = pallet_collective::PrimeDefaultVote;
	type WeightInfo = pallet_collective::weights::SubstrateWeight<Runtime>;
}

parameter_types! {
	pub const CandidacyBond: Balance = 5_000_000 * DOLLARS;
	// 1 storage item created, key size is 32 bytes, value size is 16+16.
	pub const VotingBondBase: Balance = deposit(1, 64);
	pub const VotingBondFactor: Balance = DOLLARS;
	pub const TermDuration: BlockNumber = 182 * DAYS;
	pub const DesiredMembers: u32 = 13;
	pub const DesiredRunnersUp: u32 = 20;
	pub const ElectionsPhragmenPalletId: LockIdentifier = *b"phrelect";
	pub const MaxVoters: u32 = 10 * 1000;
	pub const MaxCandidates: u32 = 1000;
}

// Make sure that there are no more than `MaxMembers` members elected via elections-phragmen.
const_assert!(DesiredMembers::get() <= CouncilMaxMembers::get());

impl pallet_elections_phragmen::Config for Runtime {
	type RuntimeEvent = RuntimeEvent;
	type PalletId = ElectionsPhragmenPalletId;
	type Currency = Balances;
	type ChangeMembers = Council;
	// NOTE: this implies that council's genesis members cannot be set directly and must come from
	// this module.
	type InitializeMembers = Council;
	type CurrencyToVote = U128CurrencyToVote;
	type CandidacyBond = CandidacyBond;
	type VotingBondBase = VotingBondBase;
	type VotingBondFactor = VotingBondFactor;
	type LoserCandidate = ();
	type KickedMember = ();
	type DesiredMembers = DesiredMembers;
	type DesiredRunnersUp = DesiredRunnersUp;
	type TermDuration = TermDuration;
	type WeightInfo = pallet_elections_phragmen::weights::SubstrateWeight<Runtime>;
	type MaxVoters = MaxVoters;
	type MaxCandidates = MaxCandidates;
}

parameter_types! {
	pub const TechnicalMotionDuration: BlockNumber = 5 * DAYS;
	pub const TechnicalMaxProposals: u32 = 100;
	pub const TechnicalMaxMembers: u32 = 100;
}

type TechnicalCollective = pallet_collective::Instance2;
impl pallet_collective::Config<TechnicalCollective> for Runtime {
	type RuntimeOrigin = RuntimeOrigin;
	type Proposal = RuntimeCall;
	type RuntimeEvent = RuntimeEvent;
	type MotionDuration = TechnicalMotionDuration;
	type MaxProposals = TechnicalMaxProposals;
	type MaxMembers = TechnicalMaxMembers;
	type DefaultVote = pallet_collective::PrimeDefaultVote;
	type WeightInfo = pallet_collective::weights::SubstrateWeight<Runtime>;
}

type EnsureRootOrHalfCouncil = EitherOfDiverse<
	EnsureRoot<AccountId>,
	pallet_collective::EnsureProportionMoreThan<AccountId, CouncilCollective, 1, 2>,
>;
impl pallet_membership::Config<pallet_membership::Instance1> for Runtime {
	type RuntimeEvent = RuntimeEvent;
	type AddOrigin = EnsureRootOrHalfCouncil;
	type RemoveOrigin = EnsureRootOrHalfCouncil;
	type SwapOrigin = EnsureRootOrHalfCouncil;
	type ResetOrigin = EnsureRootOrHalfCouncil;
	type PrimeOrigin = EnsureRootOrHalfCouncil;
	type MembershipInitialized = TechnicalCommittee;
	type MembershipChanged = TechnicalCommittee;
	type MaxMembers = TechnicalMaxMembers;
	type WeightInfo = pallet_membership::weights::SubstrateWeight<Runtime>;
}

parameter_types! {
	pub const ProposalBond: Permill = Permill::from_percent(5);
	pub const ProposalBondMinimum: Balance = 50_000 * DOLLARS;
	pub const SpendPeriod: BlockNumber = DAYS;
	pub const Burn: Permill = Permill::from_percent(0);
	pub const TipCountdown: BlockNumber = DAYS;
	pub const TipFindersFee: Percent = Percent::from_percent(20);
	pub const TipReportDepositBase: Balance = 50_000 * DOLLARS;
	pub const DataDepositPerByte: Balance = DOLLARS;
	pub const TreasuryPalletId: PalletId = PalletId(*b"py/trsry");
	pub const MaximumReasonLength: u32 = 16384;
	pub const MaxApprovals: u32 = 100;
}

impl pallet_treasury::Config for Runtime {
	type PalletId = TreasuryPalletId;
	type Currency = Balances;
	type ApproveOrigin = EitherOfDiverse<
		EnsureRoot<AccountId>,
		pallet_collective::EnsureProportionAtLeast<AccountId, CouncilCollective, 3, 5>,
	>;
	type RejectOrigin = EitherOfDiverse<
		EnsureRoot<AccountId>,
		pallet_collective::EnsureProportionMoreThan<AccountId, CouncilCollective, 1, 2>,
	>;
	type RuntimeEvent = RuntimeEvent;
	type OnSlash = ();
	type ProposalBond = ProposalBond;
	type ProposalBondMinimum = ProposalBondMinimum;
	type ProposalBondMaximum = ();
	type SpendPeriod = SpendPeriod;
	type Burn = Burn;
	type BurnDestination = ();
	type SpendFunds = Bounties;
	type WeightInfo = pallet_treasury::weights::SubstrateWeight<Runtime>;
	type MaxApprovals = MaxApprovals;
	type SpendOrigin = frame_support::traits::NeverEnsureOrigin<Balance>;
}

parameter_types! {
	pub const BountyCuratorDeposit: Permill = Permill::from_percent(50);
	pub const BountyValueMinimum: Balance = 10 * DOLLARS;
	pub const BountyDepositBase: Balance = 50_000 * DOLLARS;
	pub const CuratorDepositMultiplier: Permill = Permill::from_percent(50);
	pub const CuratorDepositMin: Balance = DOLLARS;
	pub const CuratorDepositMax: Balance = 100 * DOLLARS;
	pub const BountyDepositPayoutDelay: BlockNumber = 8 * DAYS;
	pub const BountyUpdatePeriod: BlockNumber = 90 * DAYS;
}

impl pallet_bounties::Config for Runtime {
	type RuntimeEvent = RuntimeEvent;
	type BountyDepositBase = BountyDepositBase;
	type BountyDepositPayoutDelay = BountyDepositPayoutDelay;
	type BountyUpdatePeriod = BountyUpdatePeriod;
	type CuratorDepositMultiplier = CuratorDepositMultiplier;
	type CuratorDepositMin = CuratorDepositMin;
	type CuratorDepositMax = CuratorDepositMax;
	type BountyValueMinimum = BountyValueMinimum;
	type DataDepositPerByte = DataDepositPerByte;
	type MaximumReasonLength = MaximumReasonLength;
	type WeightInfo = pallet_bounties::weights::SubstrateWeight<Runtime>;
	type ChildBountyManager = ChildBounties;
}

parameter_types! {
	pub const ChildBountyValueMinimum: Balance = DOLLARS;
}

impl pallet_child_bounties::Config for Runtime {
	type RuntimeEvent = RuntimeEvent;
	type MaxActiveChildBountyCount = ConstU32<5>;
	type ChildBountyValueMinimum = ChildBountyValueMinimum;
	type WeightInfo = pallet_child_bounties::weights::SubstrateWeight<Runtime>;
}

impl pallet_tips::Config for Runtime {
	type RuntimeEvent = RuntimeEvent;
	type DataDepositPerByte = DataDepositPerByte;
	type MaximumReasonLength = MaximumReasonLength;
	type Tippers = Elections;
	type TipCountdown = TipCountdown;
	type TipFindersFee = TipFindersFee;
	type TipReportDepositBase = TipReportDepositBase;
	type WeightInfo = pallet_tips::weights::SubstrateWeight<Runtime>;
}

parameter_types! {
	pub const DepositPerItem: Balance = deposit(1, 0);
	pub const DepositPerByte: Balance = deposit(0, 1);
	pub const MaxValueSize: u32 = 16 * 1024;
	// The lazy deletion runs inside on_initialize.
	pub DeletionWeightLimit: Weight = RuntimeBlockWeights::get()
		.per_class
		.get(DispatchClass::Normal)
		.max_total
		.unwrap_or(RuntimeBlockWeights::get().max_block);
	pub DeletionQueueDepth: u32 = 128;
	pub Schedule: pallet_contracts::Schedule<Runtime> = Default::default();
}

impl pallet_contracts::Config for Runtime {
	type Time = Timestamp;
	type Randomness = RandomnessCollectiveFlip;
	type Currency = Balances;
	type RuntimeEvent = RuntimeEvent;
	type RuntimeCall = RuntimeCall;
	/// The safest default is to allow no calls at all.
	///
	/// Runtimes should whitelist dispatchables that are allowed to be called from contracts
	/// and make sure they are stable. Dispatchables exposed to contracts are not allowed to
	/// change because that would break already deployed contracts. The `Call` structure itself
	/// is not allowed to change the indices of existing pallets, too.
	type CallFilter = Nothing;
	type DepositPerItem = DepositPerItem;
	type DepositPerByte = DepositPerByte;
	type CallStack = [pallet_contracts::Frame<Self>; 31];
	type WeightPrice = pallet_transaction_payment::Pallet<Self>;
	type WeightInfo = pallet_contracts::weights::SubstrateWeight<Self>;
	type ChainExtension = ();
	type DeletionQueueDepth = DeletionQueueDepth;
	type DeletionWeightLimit = DeletionWeightLimit;
	type Schedule = Schedule;
	type AddressGenerator = pallet_contracts::DefaultAddressGenerator;
	type MaxCodeLen = ConstU32<{ 128 * 1024 }>;
	type MaxStorageKeyLen = ConstU32<128>;
}

impl pallet_sudo::Config for Runtime {
	type RuntimeEvent = RuntimeEvent;
	type RuntimeCall = RuntimeCall;
}

parameter_types! {
	pub const ImOnlineUnsignedPriority: TransactionPriority = TransactionPriority::max_value();
	/// We prioritize im-online heartbeats over election solution submission.
	pub const StakingUnsignedPriority: TransactionPriority = TransactionPriority::max_value() / 2;
	pub const MaxAuthorities: u32 = 100;
	pub const MaxKeys: u32 = 10_000;
	pub const MaxPeerInHeartbeats: u32 = 10_000;
	pub const MaxPeerDataEncodingSize: u32 = 1_000;
}

impl<LocalCall> frame_system::offchain::CreateSignedTransaction<LocalCall> for Runtime
where
	RuntimeCall: From<LocalCall>,
{
	fn create_transaction<C: frame_system::offchain::AppCrypto<Self::Public, Self::Signature>>(
		call: RuntimeCall,
		public: <Signature as traits::Verify>::Signer,
		account: AccountId,
		nonce: Index,
	) -> Option<(RuntimeCall, <UncheckedExtrinsic as traits::Extrinsic>::SignaturePayload)> {
		let tip = 0;
		// take the biggest period possible.
		let period =
			BlockHashCount::get().checked_next_power_of_two().map(|c| c / 2).unwrap_or(2) as u64;
		let current_block = System::block_number()
			.saturated_into::<u64>()
			// The `System::block_number` is initialized with `n+1`,
			// so the actual block number is `n`.
			.saturating_sub(1);
		let era = Era::mortal(period, current_block);
		let extra = (
			frame_system::CheckNonZeroSender::<Runtime>::new(),
			frame_system::CheckSpecVersion::<Runtime>::new(),
			frame_system::CheckTxVersion::<Runtime>::new(),
			frame_system::CheckGenesis::<Runtime>::new(),
			frame_system::CheckEra::<Runtime>::from(era),
			frame_system::CheckNonce::<Runtime>::from(nonce),
			frame_system::CheckWeight::<Runtime>::new(),
			pallet_transaction_payment::ChargeTransactionPayment::<Runtime>::from(tip),
		);
		let raw_payload = SignedPayload::new(call, extra)
			.map_err(|e| {
				log::warn!("Unable to create signed payload: {:?}", e);
			})
			.ok()?;
		let signature = raw_payload.using_encoded(|payload| C::sign(payload, public))?;
		let address = Indices::unlookup(account);
		let (call, extra, _) = raw_payload.deconstruct();
		Some((call, (address, signature, extra)))
	}
}

impl frame_system::offchain::SigningTypes for Runtime {
	type Public = <Signature as traits::Verify>::Signer;
	type Signature = Signature;
}

impl<C> frame_system::offchain::SendTransactionTypes<C> for Runtime
where
	RuntimeCall: From<C>,
{
	type Extrinsic = UncheckedExtrinsic;
	type OverarchingCall = RuntimeCall;
}

impl pallet_im_online::Config for Runtime {
	type AuthorityId = ImOnlineId;
	type RuntimeEvent = RuntimeEvent;
	type NextSessionRotation = Babe;
	type ValidatorSet = Historical;
	type ReportUnresponsiveness = Offences;
	type UnsignedPriority = ImOnlineUnsignedPriority;
	type WeightInfo = pallet_im_online::weights::SubstrateWeight<Runtime>;
	type MaxKeys = MaxKeys;
	type MaxPeerInHeartbeats = MaxPeerInHeartbeats;
	type MaxPeerDataEncodingSize = MaxPeerDataEncodingSize;
}

impl pallet_offences::Config for Runtime {
	type RuntimeEvent = RuntimeEvent;
	type IdentificationTuple = pallet_session::historical::IdentificationTuple<Self>;
	type OnOffenceHandler = Staking;
}

impl pallet_authority_discovery::Config for Runtime {
	type MaxAuthorities = MaxAuthorities;
}

impl pallet_grandpa::Config for Runtime {
	type RuntimeEvent = RuntimeEvent;

	type KeyOwnerProofSystem = Historical;

	type KeyOwnerProof =
		<Self::KeyOwnerProofSystem as KeyOwnerProofSystem<(KeyTypeId, GrandpaId)>>::Proof;

	type KeyOwnerIdentification = <Self::KeyOwnerProofSystem as KeyOwnerProofSystem<(
		KeyTypeId,
		GrandpaId,
	)>>::IdentificationTuple;

	type HandleEquivocation = pallet_grandpa::EquivocationHandler<
		Self::KeyOwnerIdentification,
		Offences,
		ReportLongevity,
	>;

	type WeightInfo = ();
	type MaxAuthorities = MaxAuthorities;
}

parameter_types! {
	pub const BasicDeposit: Balance = 10 * DOLLARS;       // 258 bytes on-chain
	pub const FieldDeposit: Balance = 250 * CENTS;        // 66 bytes on-chain
	pub const SubAccountDeposit: Balance = 2 * DOLLARS;   // 53 bytes on-chain
	pub const MaxSubAccounts: u32 = 100;
	pub const MaxAdditionalFields: u32 = 100;
	pub const MaxRegistrars: u32 = 20;
}

impl pallet_identity::Config for Runtime {
	type RuntimeEvent = RuntimeEvent;
	type Currency = Balances;
	type BasicDeposit = BasicDeposit;
	type FieldDeposit = FieldDeposit;
	type SubAccountDeposit = SubAccountDeposit;
	type MaxSubAccounts = MaxSubAccounts;
	type MaxAdditionalFields = MaxAdditionalFields;
	type MaxRegistrars = MaxRegistrars;
	type Slashed = Treasury;
	type ForceOrigin = EnsureRootOrHalfCouncil;
	type RegistrarOrigin = EnsureRootOrHalfCouncil;
	type WeightInfo = pallet_identity::weights::SubstrateWeight<Runtime>;
}

parameter_types! {
	pub const ConfigDepositBase: Balance = 5 * DOLLARS;
	pub const FriendDepositFactor: Balance = 50 * CENTS;
	pub const MaxFriends: u16 = 9;
	pub const RecoveryDeposit: Balance = 5 * DOLLARS;
}

impl pallet_recovery::Config for Runtime {
	type RuntimeEvent = RuntimeEvent;
	type WeightInfo = pallet_recovery::weights::SubstrateWeight<Runtime>;
	type RuntimeCall = RuntimeCall;
	type Currency = Balances;
	type ConfigDepositBase = ConfigDepositBase;
	type FriendDepositFactor = FriendDepositFactor;
	type MaxFriends = MaxFriends;
	type RecoveryDeposit = RecoveryDeposit;
}

parameter_types! {
	pub const CandidateDeposit: Balance = 10 * DOLLARS;
	pub const WrongSideDeduction: Balance = 2 * DOLLARS;
	pub const MaxStrikes: u32 = 10;
	pub const RotationPeriod: BlockNumber = 80 * HOURS;
	pub const PeriodSpend: Balance = 500 * DOLLARS;
	pub const MaxLockDuration: BlockNumber = 36 * 30 * DAYS;
	pub const ChallengePeriod: BlockNumber = 7 * DAYS;
	pub const MaxCandidateIntake: u32 = 10;
	pub const SocietyPalletId: PalletId = PalletId(*b"py/socie");
}

impl pallet_society::Config for Runtime {
	type RuntimeEvent = RuntimeEvent;
	type PalletId = SocietyPalletId;
	type Currency = Balances;
	type Randomness = RandomnessCollectiveFlip;
	type CandidateDeposit = CandidateDeposit;
	type WrongSideDeduction = WrongSideDeduction;
	type MaxStrikes = MaxStrikes;
	type PeriodSpend = PeriodSpend;
	type MembershipChanged = ();
	type RotationPeriod = RotationPeriod;
	type MaxLockDuration = MaxLockDuration;
	type FounderSetOrigin =
		pallet_collective::EnsureProportionMoreThan<AccountId, CouncilCollective, 1, 2>;
	type SuspensionJudgementOrigin = pallet_society::EnsureFounder<Runtime>;
	type MaxCandidateIntake = MaxCandidateIntake;
	type ChallengePeriod = ChallengePeriod;
}

parameter_types! {
	pub const MinVestedTransfer: Balance = DOLLARS;
<<<<<<< HEAD
=======
	pub UnvestedFundsAllowedWithdrawReasons: WithdrawReasons =
		WithdrawReasons::except(WithdrawReasons::TRANSFER | WithdrawReasons::RESERVE);
>>>>>>> ebb68244
}

impl pallet_vesting::Config for Runtime {
	type RuntimeEvent = RuntimeEvent;
	type Currency = Balances;
	type BlockNumberToBalance = ConvertInto;
	type MinVestedTransfer = MinVestedTransfer;
	type WeightInfo = pallet_vesting::weights::SubstrateWeight<Runtime>;
	type UnvestedFundsAllowedWithdrawReasons = UnvestedFundsAllowedWithdrawReasons;
	// `VestingInfo` encode length is 36bytes. 28 schedules gets encoded as 1009 bytes, which is the
	// highest number of schedules that encodes less than 2^10.
	const MAX_VESTING_SCHEDULES: u32 = 28;
}

parameter_types! {
<<<<<<< HEAD
	// Minimum bounds on storage are important to secure your chain.
	pub const MinDataLength: usize = 1;
	// Maximum bounds on storage are important to secure your chain.
	pub const MaxDataLength: usize = usize::MAX;
}

/// Configure the send data pallet
impl pallet_cere_ddc::Config for Runtime {
	type MinLength = MinDataLength;
	type MaxLength = MaxDataLength;
	// The ubiquitous event type.
	type RuntimeEvent = RuntimeEvent;
}

parameter_types! {
=======
>>>>>>> ebb68244
	pub const ChainId: u8 = 1;
	pub const ProposalLifetime: BlockNumber = 1000;
}

/// Configure the send data pallet
impl pallet_chainbridge::Config for Runtime {
	type RuntimeEvent = RuntimeEvent;
	type AdminOrigin = frame_system::EnsureRoot<Self::AccountId>;
	type Proposal = RuntimeCall;
	type ChainId = ChainId;
	type ProposalLifetime = ProposalLifetime;
}

parameter_types! {
	pub HashId: pallet_chainbridge::ResourceId = pallet_chainbridge::derive_resource_id(1, &blake2_128(b"hash"));
	// Note: Chain ID is 0 indicating this is native to another chain
	pub NativeTokenId: pallet_chainbridge::ResourceId = pallet_chainbridge::derive_resource_id(0, &blake2_128(b"DAV"));

	pub NFTTokenId: pallet_chainbridge::ResourceId = pallet_chainbridge::derive_resource_id(1, &blake2_128(b"NFT"));
}

impl pallet_erc721::Config for Runtime {
	type RuntimeEvent = RuntimeEvent;
	type Identifier = NFTTokenId;
}

impl pallet_erc20::Config for Runtime {
	type RuntimeEvent = RuntimeEvent;
	type BridgeOrigin = pallet_chainbridge::EnsureBridge<Runtime>;
	type Currency = pallet_balances::Pallet<Runtime>;
	type HashId = HashId;
	type NativeTokenId = NativeTokenId;
	type Erc721Id = NFTTokenId;
}

parameter_types! {
	pub const PoolsPalletId: PalletId = PalletId(*b"py/nopls");
	// Allow pools that got slashed up to 90% to remain operational.
	pub const MaxPointsToBalance: u8 = 10;
}

impl pallet_nomination_pools::Config for Runtime {
	type RuntimeEvent = RuntimeEvent;
	type Currency = Balances;
	type CurrencyBalance = Balance;
	type RewardCounter = FixedU128;
	type BalanceToU256 = cere_runtime_common::BalanceToU256;
	type U256ToBalance = cere_runtime_common::U256ToBalance;
	type StakingInterface = Staking;
	type PostUnbondingPoolsWindow = frame_support::traits::ConstU32<4>;
	type MaxMetadataLen = frame_support::traits::ConstU32<256>;
	// we use the same number of allowed unlocking chunks as with staking.
	type MaxUnbonding = <Self as pallet_staking::Config>::MaxUnlockingChunks;
	type PalletId = PoolsPalletId;
	type MaxPointsToBalance = MaxPointsToBalance;
	type WeightInfo = ();
}

pub struct InitiateNominationPools;
impl frame_support::traits::OnRuntimeUpgrade for InitiateNominationPools {
	fn on_runtime_upgrade() -> frame_support::weights::Weight {
		// we use one as an indicator if this has already been set.
		if pallet_nomination_pools::MaxPools::<Runtime>::get().is_none() {
			pallet_nomination_pools::MinJoinBond::<Runtime>::put(250 * DOLLARS);
			pallet_nomination_pools::MinCreateBond::<Runtime>::put(5000 * DOLLARS);

			// Initialize with limits for now.
			pallet_nomination_pools::MaxPools::<Runtime>::put(0);
			pallet_nomination_pools::MaxPoolMembersPerPool::<Runtime>::put(0);
			pallet_nomination_pools::MaxPoolMembers::<Runtime>::put(0);

			log::info!(target: "runtime::cere", "pools config initiated 🎉");
			<Runtime as frame_system::Config>::DbWeight::get().reads_writes(1, 5)
		} else {
			log::info!(target: "runtime::cere", "pools config already initiated 😏");
			<Runtime as frame_system::Config>::DbWeight::get().reads(1)
		}
	}
}

parameter_types! {
	pub const DdcCustomersPalletId: PalletId = PalletId(*b"accounts"); // DDC maintainer's stake
	pub const UnlockingDelay: BlockNumber = 100800_u32; // 1 hour * 24 * 7 = 7 days; (1 hour is 600 blocks)
}

impl pallet_ddc_customers::Config for Runtime {
	type UnlockingDelay = UnlockingDelay;
	type Currency = Balances;
	type PalletId = DdcCustomersPalletId;
	type RuntimeEvent = RuntimeEvent;
	type ClusterVisitor = pallet_ddc_clusters::Pallet<Runtime>;
	type ClusterCreator = pallet_ddc_clusters::Pallet<Runtime>;
	type WeightInfo = pallet_ddc_customers::weights::SubstrateWeight<Runtime>;
}

impl pallet_ddc_clusters::Config for Runtime {
	type RuntimeEvent = RuntimeEvent;
	type NodeRepository = pallet_ddc_nodes::Pallet<Runtime>;
	type StakingVisitor = pallet_ddc_staking::Pallet<Runtime>;
	type StakerCreator = pallet_ddc_staking::Pallet<Runtime>;
	type Currency = Balances;
	type WeightInfo = pallet_ddc_clusters::weights::SubstrateWeight<Runtime>;
}

impl pallet_ddc_nodes::Config for Runtime {
	type RuntimeEvent = RuntimeEvent;
	type StakingVisitor = pallet_ddc_staking::Pallet<Runtime>;
	type WeightInfo = pallet_ddc_nodes::weights::SubstrateWeight<Runtime>;
}

<<<<<<< HEAD
	type RuntimeEvent = RuntimeEvent;
	type RuntimeCall = RuntimeCall;
}

parameter_types! {
	pub const DdcCustomersPalletId: PalletId = PalletId(*b"accounts"); // DDC maintainer's stake
	pub const UnlockingDelay: BlockNumber = 100800_u32; // 1 hour * 24 * 7 = 7 days; (1 hour is 600 blocks)
}

impl pallet_ddc_customers::Config for Runtime {
	type UnlockingDelay = UnlockingDelay;
	type Currency = Balances;
	type PalletId = DdcCustomersPalletId;
	type RuntimeEvent = RuntimeEvent;
	type ClusterVisitor = pallet_ddc_clusters::Pallet<Runtime>;
	type ClusterCreator = pallet_ddc_clusters::Pallet<Runtime>;
	type WeightInfo = pallet_ddc_customers::weights::SubstrateWeight<Runtime>;
}

impl pallet_ddc_clusters::Config for Runtime {
	type RuntimeEvent = RuntimeEvent;
	type NodeRepository = pallet_ddc_nodes::Pallet<Runtime>;
	type StakingVisitor = pallet_ddc_staking::Pallet<Runtime>;
	type StakerCreator = pallet_ddc_staking::Pallet<Runtime>;
	type Currency = Balances;
	type WeightInfo = pallet_ddc_clusters::weights::SubstrateWeight<Runtime>;
}

impl pallet_ddc_nodes::Config for Runtime {
	type RuntimeEvent = RuntimeEvent;
	type StakingVisitor = pallet_ddc_staking::Pallet<Runtime>;
	type WeightInfo = pallet_ddc_nodes::weights::SubstrateWeight<Runtime>;
}

=======
>>>>>>> ebb68244
parameter_types! {
	pub const PayoutsPalletId: PalletId = PalletId(*b"payouts_");
}

pub struct TreasuryWrapper;
impl<T: frame_system::Config> PalletVisitor<T> for TreasuryWrapper {
	fn get_account_id() -> T::AccountId {
		TreasuryPalletId::get().into_account_truncating()
	}
}

impl pallet_ddc_payouts::Config for Runtime {
	type RuntimeEvent = RuntimeEvent;
	type PalletId = PayoutsPalletId;
	type Currency = Balances;
	type CustomerCharger = DdcCustomers;
	type CustomerDepositor = DdcCustomers;
	type ClusterVisitor = DdcClusters;
	type TreasuryVisitor = TreasuryWrapper;
	type NominatorsAndValidatorsList = pallet_staking::UseNominatorsAndValidatorsMap<Self>;
	type ClusterCreator = DdcClusters;
	type WeightInfo = pallet_ddc_payouts::weights::SubstrateWeight<Runtime>;
	type VoteScoreToU64 = IdentityConvert; // used for UseNominatorsAndValidatorsMap
}

impl pallet_ddc_staking::Config for Runtime {
	type Currency = Balances;
	type RuntimeEvent = RuntimeEvent;
	type WeightInfo = pallet_ddc_staking::weights::SubstrateWeight<Runtime>;
	type ClusterVisitor = pallet_ddc_clusters::Pallet<Runtime>;
	type ClusterCreator = pallet_ddc_clusters::Pallet<Runtime>;
	type ClusterManager = pallet_ddc_clusters::Pallet<Runtime>;
	type NodeVisitor = pallet_ddc_nodes::Pallet<Runtime>;
	type NodeCreator = pallet_ddc_nodes::Pallet<Runtime>;
}

construct_runtime!(
	pub enum Runtime where
		Block = Block,
		NodeBlock = node_primitives::Block,
		UncheckedExtrinsic = UncheckedExtrinsic
	{
		System: frame_system,
		Utility: pallet_utility,
		Babe: pallet_babe,
		Timestamp: pallet_timestamp,
		// Authorship must be before session in order to note author in the correct session and era
		// for im-online and staking.
		Authorship: pallet_authorship,
		Indices: pallet_indices,
		Balances: pallet_balances,
		TransactionPayment: pallet_transaction_payment,
		ElectionProviderMultiPhase: pallet_election_provider_multi_phase,
		Staking: pallet_staking,
		Session: pallet_session,
		Democracy: pallet_democracy,
		Council: pallet_collective::<Instance1>,
		TechnicalCommittee: pallet_collective::<Instance2>,
		Elections: pallet_elections_phragmen,
		TechnicalMembership: pallet_membership::<Instance1>,
		Grandpa: pallet_grandpa,
		Treasury: pallet_treasury,
		Contracts: pallet_contracts,
		Sudo: pallet_sudo,
		ImOnline: pallet_im_online,
		AuthorityDiscovery: pallet_authority_discovery,
		Offences: pallet_offences,
		Historical: pallet_session_historical::{Pallet},
		RandomnessCollectiveFlip: pallet_randomness_collective_flip,
		Identity: pallet_identity,
		Society: pallet_society,
		Recovery: pallet_recovery,
		Vesting: pallet_vesting,
		Scheduler: pallet_scheduler,
		Proxy: pallet_proxy,
		Multisig: pallet_multisig,
		Bounties: pallet_bounties,
		Tips: pallet_tips,
		VoterList: pallet_bags_list::<Instance1>,
		ChildBounties: pallet_child_bounties,
		NominationPools: pallet_nomination_pools,
		FastUnstake: pallet_fast_unstake,
<<<<<<< HEAD
		CereDDCModule: pallet_cere_ddc::{Pallet, Call, Storage, Event<T>},
		ChainBridge: pallet_chainbridge::{Pallet, Call, Storage, Event<T>},
		Erc721: pallet_erc721::{Pallet, Call, Storage, Event<T>},
		Erc20: pallet_erc20::{Pallet, Call, Storage, Event<T>},
		DdcMetricsOffchainWorker: pallet_ddc_metrics_offchain_worker::{Pallet, Call, Storage, Event<T>},
=======
		ChainBridge: pallet_chainbridge::{Pallet, Call, Storage, Event<T>},
		Erc721: pallet_erc721::{Pallet, Call, Storage, Event<T>},
		Erc20: pallet_erc20::{Pallet, Call, Storage, Event<T>},
>>>>>>> ebb68244
		DdcStaking: pallet_ddc_staking,
		DdcCustomers: pallet_ddc_customers,
		DdcNodes: pallet_ddc_nodes,
		DdcClusters: pallet_ddc_clusters,
		DdcPayouts: pallet_ddc_payouts
	}
);

/// The address format for describing accounts.
pub type Address = sp_runtime::MultiAddress<AccountId, AccountIndex>;
/// Block header type as expected by this runtime.
pub type Header = generic::Header<BlockNumber, BlakeTwo256>;
/// Block type as expected by this runtime.
pub type Block = generic::Block<Header, UncheckedExtrinsic>;
/// A Block signed with a Justification
pub type SignedBlock = generic::SignedBlock<Block>;
/// BlockId type as expected by this runtime.
pub type BlockId = generic::BlockId<Block>;
/// The SignedExtension to the basic transaction logic.
///
/// When you change this, you **MUST** modify [`sign`] in `bin/node/testing/src/keyring.rs`!
///
/// [`sign`]: <../../testing/src/keyring.rs.html>
pub type SignedExtra = (
	frame_system::CheckNonZeroSender<Runtime>,
	frame_system::CheckSpecVersion<Runtime>,
	frame_system::CheckTxVersion<Runtime>,
	frame_system::CheckGenesis<Runtime>,
	frame_system::CheckEra<Runtime>,
	frame_system::CheckNonce<Runtime>,
	frame_system::CheckWeight<Runtime>,
	pallet_transaction_payment::ChargeTransactionPayment<Runtime>,
);

pub struct StakingMigrationV11OldPallet;
impl Get<&'static str> for StakingMigrationV11OldPallet {
	fn get() -> &'static str {
		"VoterList"
	}
}

/// Unchecked extrinsic type as expected by this runtime.
pub type UncheckedExtrinsic =
	generic::UncheckedExtrinsic<Address, RuntimeCall, Signature, SignedExtra>;
/// The payload being signed in transactions.
pub type SignedPayload = generic::SignedPayload<RuntimeCall, SignedExtra>;
/// Extrinsic type that has already been checked.
pub type CheckedExtrinsic = generic::CheckedExtrinsic<AccountId, RuntimeCall, SignedExtra>;
/// Executive: handles dispatch to the various modules.
pub type Executive = frame_executive::Executive<
	Runtime,
	Block,
	frame_system::ChainContext<Runtime>,
	Runtime,
	AllPalletsWithSystem,
	(
<<<<<<< HEAD
		pallet_staking::migrations::v11::MigrateToV11<
			Runtime,
			VoterList,
			StakingMigrationV11OldPallet,
		>,
		pallet_staking::migrations::v12::MigrateToV12<Runtime>,
=======
		pallet_scheduler::migration::v3::MigrateToV4<Runtime>,
		pallet_democracy::migrations::v1::Migration<Runtime>,
		pallet_multisig::migrations::v1::MigrateToV1<Runtime>,
>>>>>>> ebb68244
		pallet_contracts::Migration<Runtime>,
	),
>;

#[cfg(feature = "runtime-benchmarks")]
#[macro_use]
extern crate frame_benchmarking;

#[cfg(feature = "runtime-benchmarks")]
mod benches {
	define_benchmarks!(
		[frame_benchmarking, BaselineBench::<Runtime>]
		[pallet_babe, Babe]
		[pallet_bags_list, VoterList]
		[pallet_balances, Balances]
		[pallet_bounties, Bounties]
		[pallet_child_bounties, ChildBounties]
		[pallet_collective, Council]
		[pallet_contracts, Contracts]
		[pallet_ddc_customers, DdcCustomers]
		[pallet_ddc_clusters, DdcClusters]
		[pallet_ddc_staking, DdcStaking]
		[pallet_ddc_nodes, DdcNodes]
		[pallet_ddc_payouts, DdcPayouts]
		[pallet_democracy, Democracy]
		[pallet_election_provider_multi_phase, ElectionProviderMultiPhase]
		[pallet_election_provider_support_benchmarking, EPSBench::<Runtime>]
		[pallet_elections_phragmen, Elections]
		[pallet_fast_unstake, FastUnstake]
		[pallet_grandpa, Grandpa]
		[pallet_identity, Identity]
		[pallet_im_online, ImOnline]
		[pallet_indices, Indices]
		[pallet_membership, TechnicalMembership]
		[pallet_multisig, Multisig]
		[pallet_nomination_pools, NominationPoolsBench::<Runtime>]
		[pallet_offences, OffencesBench::<Runtime>]
		[pallet_proxy, Proxy]
		[pallet_scheduler, Scheduler]
		[pallet_session, SessionBench::<Runtime>]
		[pallet_staking, Staking]
		[frame_system, SystemBench::<Runtime>]
		[pallet_timestamp, Timestamp]
		[pallet_tips, Tips]
		[pallet_treasury, Treasury]
		[pallet_utility, Utility]
		[pallet_vesting, Vesting]
	);
}

impl_runtime_apis! {
	impl sp_api::Core<Block> for Runtime {
		fn version() -> RuntimeVersion {
			VERSION
		}

		fn execute_block(block: Block) {
			Executive::execute_block(block);
		}

		fn initialize_block(header: &<Block as BlockT>::Header) {
			Executive::initialize_block(header)
		}
	}

	impl sp_api::Metadata<Block> for Runtime {
		fn metadata() -> OpaqueMetadata {
			OpaqueMetadata::new(Runtime::metadata().into())
		}
	}

	impl sp_block_builder::BlockBuilder<Block> for Runtime {
		fn apply_extrinsic(extrinsic: <Block as BlockT>::Extrinsic) -> ApplyExtrinsicResult {
			Executive::apply_extrinsic(extrinsic)
		}

		fn finalize_block() -> <Block as BlockT>::Header {
			Executive::finalize_block()
		}

		fn inherent_extrinsics(data: InherentData) -> Vec<<Block as BlockT>::Extrinsic> {
			data.create_extrinsics()
		}

		fn check_inherents(block: Block, data: InherentData) -> CheckInherentsResult {
			data.check_extrinsics(&block)
		}
	}

	impl sp_transaction_pool::runtime_api::TaggedTransactionQueue<Block> for Runtime {
		fn validate_transaction(
			source: TransactionSource,
			tx: <Block as BlockT>::Extrinsic,
			block_hash: <Block as BlockT>::Hash,
		) -> TransactionValidity {
			Executive::validate_transaction(source, tx, block_hash)
		}
	}

	impl sp_offchain::OffchainWorkerApi<Block> for Runtime {
		fn offchain_worker(header: &<Block as BlockT>::Header) {
			Executive::offchain_worker(header)
		}
	}

	impl fg_primitives::GrandpaApi<Block> for Runtime {
		fn grandpa_authorities() -> GrandpaAuthorityList {
			Grandpa::grandpa_authorities()
		}

		fn current_set_id() -> fg_primitives::SetId {
			Grandpa::current_set_id()
		}

		fn submit_report_equivocation_unsigned_extrinsic(
			equivocation_proof: fg_primitives::EquivocationProof<
				<Block as BlockT>::Hash,
				NumberFor<Block>,
			>,
			key_owner_proof: fg_primitives::OpaqueKeyOwnershipProof,
		) -> Option<()> {
			let key_owner_proof = key_owner_proof.decode()?;

			Grandpa::submit_unsigned_equivocation_report(
				equivocation_proof,
				key_owner_proof,
			)
		}

		fn generate_key_ownership_proof(
			_set_id: fg_primitives::SetId,
			authority_id: GrandpaId,
		) -> Option<fg_primitives::OpaqueKeyOwnershipProof> {
			use codec::Encode;

			Historical::prove((fg_primitives::KEY_TYPE, authority_id))
				.map(|p| p.encode())
				.map(fg_primitives::OpaqueKeyOwnershipProof::new)
		}
	}

	impl sp_consensus_babe::BabeApi<Block> for Runtime {
		fn configuration() -> sp_consensus_babe::BabeConfiguration {
			let epoch_config = Babe::epoch_config().unwrap_or(BABE_GENESIS_EPOCH_CONFIG);
			sp_consensus_babe::BabeConfiguration {
				slot_duration: Babe::slot_duration(),
				epoch_length: EpochDuration::get(),
				c: epoch_config.c,
				authorities: Babe::authorities().to_vec(),
				randomness: Babe::randomness(),
				allowed_slots: epoch_config.allowed_slots,
			}
		}

		fn current_epoch_start() -> sp_consensus_babe::Slot {
			Babe::current_epoch_start()
		}

		fn current_epoch() -> sp_consensus_babe::Epoch {
			Babe::current_epoch()
		}

		fn next_epoch() -> sp_consensus_babe::Epoch {
			Babe::next_epoch()
		}

		fn generate_key_ownership_proof(
			_slot: sp_consensus_babe::Slot,
			authority_id: sp_consensus_babe::AuthorityId,
		) -> Option<sp_consensus_babe::OpaqueKeyOwnershipProof> {
			use codec::Encode;

			Historical::prove((sp_consensus_babe::KEY_TYPE, authority_id))
				.map(|p| p.encode())
				.map(sp_consensus_babe::OpaqueKeyOwnershipProof::new)
		}

		fn submit_report_equivocation_unsigned_extrinsic(
			equivocation_proof: sp_consensus_babe::EquivocationProof<<Block as BlockT>::Header>,
			key_owner_proof: sp_consensus_babe::OpaqueKeyOwnershipProof,
		) -> Option<()> {
			let key_owner_proof = key_owner_proof.decode()?;

			Babe::submit_unsigned_equivocation_report(
				equivocation_proof,
				key_owner_proof,
			)
		}
	}

	impl sp_authority_discovery::AuthorityDiscoveryApi<Block> for Runtime {
		fn authorities() -> Vec<AuthorityDiscoveryId> {
			AuthorityDiscovery::authorities()
		}
	}

	impl frame_system_rpc_runtime_api::AccountNonceApi<Block, AccountId, Index> for Runtime {
		fn account_nonce(account: AccountId) -> Index {
			System::account_nonce(account)
		}
	}

	impl pallet_contracts::ContractsApi<Block, AccountId, Balance, BlockNumber, Hash> for Runtime
	{
		fn call(
			origin: AccountId,
			dest: AccountId,
			value: Balance,
			gas_limit: Option<Weight>,
			storage_deposit_limit: Option<Balance>,
			input_data: Vec<u8>,
		) -> pallet_contracts_primitives::ContractExecResult<Balance> {
			let gas_limit = gas_limit.unwrap_or(RuntimeBlockWeights::get().max_block);
			Contracts::bare_call(origin, dest, value, gas_limit, storage_deposit_limit, input_data, true)
		}

		fn instantiate(
			origin: AccountId,
			value: Balance,
			gas_limit: Option<Weight>,
			storage_deposit_limit: Option<Balance>,
			code: pallet_contracts_primitives::Code<Hash>,
			data: Vec<u8>,
			salt: Vec<u8>,
		) -> pallet_contracts_primitives::ContractInstantiateResult<AccountId, Balance>
		{
			let gas_limit = gas_limit.unwrap_or(RuntimeBlockWeights::get().max_block);
			Contracts::bare_instantiate(origin, value, gas_limit, storage_deposit_limit, code, data, salt, true)
		}

		fn upload_code(
			origin: AccountId,
			code: Vec<u8>,
			storage_deposit_limit: Option<Balance>,
		) -> pallet_contracts_primitives::CodeUploadResult<Hash, Balance>
		{
			Contracts::bare_upload_code(origin, code, storage_deposit_limit)
		}

		fn get_storage(
			address: AccountId,
			key: Vec<u8>,
		) -> pallet_contracts_primitives::GetStorageResult {
			Contracts::get_storage(address, key)
		}
	}

	impl pallet_transaction_payment_rpc_runtime_api::TransactionPaymentApi<
		Block,
		Balance,
	> for Runtime {
		fn query_info(uxt: <Block as BlockT>::Extrinsic, len: u32) -> RuntimeDispatchInfo<Balance> {
			TransactionPayment::query_info(uxt, len)
		}
		fn query_fee_details(uxt: <Block as BlockT>::Extrinsic, len: u32) -> FeeDetails<Balance> {
			TransactionPayment::query_fee_details(uxt, len)
		}
	}

	impl pallet_transaction_payment_rpc_runtime_api::TransactionPaymentCallApi<Block, Balance, RuntimeCall>
		for Runtime
	{
		fn query_call_info(call: RuntimeCall, len: u32) -> RuntimeDispatchInfo<Balance> {
			TransactionPayment::query_call_info(call, len)
		}
		fn query_call_fee_details(call: RuntimeCall, len: u32) -> FeeDetails<Balance> {
			TransactionPayment::query_call_fee_details(call, len)
		}
	}

	impl sp_session::SessionKeys<Block> for Runtime {
		fn generate_session_keys(seed: Option<Vec<u8>>) -> Vec<u8> {
			SessionKeys::generate(seed)
		}

		fn decode_session_keys(
			encoded: Vec<u8>,
		) -> Option<Vec<(Vec<u8>, KeyTypeId)>> {
			SessionKeys::decode_into_raw_public_keys(&encoded)
		}
	}

	impl pallet_nomination_pools_runtime_api::NominationPoolsApi<
		Block,
		AccountId,
		Balance,
	> for Runtime {
		fn pending_rewards(member: AccountId) -> Balance {
			NominationPools::pending_rewards(member).unwrap_or_default()
		}
	}

	#[cfg(feature = "try-runtime")]
	impl frame_try_runtime::TryRuntime<Block> for Runtime {
		fn on_runtime_upgrade() -> (Weight, Weight) {
			// NOTE: intentional unwrap: we don't want to propagate the error backwards, and want to
			// have a backtrace here. If any of the pre/post migration checks fail, we shall stop
			// right here and right now.
			let weight = Executive::try_runtime_upgrade().unwrap();
			(weight, RuntimeBlockWeights::get().max_block)
		}

		fn execute_block(
			block: Block,
			state_root_check: bool,
			select: frame_try_runtime::TryStateSelect
		) -> Weight {
			log::info!(
				target: "node-runtime",
				"try-runtime: executing block {:?} / root checks: {:?} / try-state-select: {:?}",
				block.header.hash(),
				state_root_check,
				select,
			);
			// NOTE: intentional unwrap: we don't want to propagate the error backwards, and want to
			// have a backtrace here.
			Executive::try_execute_block(block, state_root_check, select).unwrap()
		}
	}

	#[cfg(feature = "runtime-benchmarks")]
	impl frame_benchmarking::Benchmark<Block> for Runtime {
		fn benchmark_metadata(extra: bool) -> (
			Vec<frame_benchmarking::BenchmarkList>,
			Vec<frame_support::traits::StorageInfo>,
		) {
			use frame_benchmarking::{baseline, Benchmarking, BenchmarkList};
			use frame_support::traits::StorageInfoTrait;

			// Trying to add benchmarks directly to the Session Pallet caused cyclic dependency
			// issues. To get around that, we separated the Session benchmarks into its own crate,
			// which is why we need these two lines below.
			use pallet_session_benchmarking::Pallet as SessionBench;
			use pallet_offences_benchmarking::Pallet as OffencesBench;
			use pallet_election_provider_support_benchmarking::Pallet as EPSBench;
			use pallet_nomination_pools_benchmarking::Pallet as NominationPoolsBench;
			use frame_system_benchmarking::Pallet as SystemBench;
			use baseline::Pallet as BaselineBench;

			let mut list = Vec::<BenchmarkList>::new();
			list_benchmarks!(list, extra);

			let storage_info = AllPalletsWithSystem::storage_info();

			(list, storage_info)
		}

		fn dispatch_benchmark(
			config: frame_benchmarking::BenchmarkConfig
		) -> Result<Vec<frame_benchmarking::BenchmarkBatch>, sp_runtime::RuntimeString> {
			use frame_benchmarking::{baseline, Benchmarking, BenchmarkBatch,  TrackedStorageKey};

			// Trying to add benchmarks directly to the Session Pallet caused cyclic dependency
			// issues. To get around that, we separated the Session benchmarks into its own crate,
			// which is why we need these two lines below.
			use pallet_session_benchmarking::Pallet as SessionBench;
			use pallet_offences_benchmarking::Pallet as OffencesBench;
			use pallet_election_provider_support_benchmarking::Pallet as EPSBench;
			use pallet_nomination_pools_benchmarking::Pallet as NominationPoolsBench;
			use frame_system_benchmarking::Pallet as SystemBench;
			use baseline::Pallet as BaselineBench;

			impl pallet_session_benchmarking::Config for Runtime {}
			impl pallet_offences_benchmarking::Config for Runtime {}
			impl pallet_election_provider_support_benchmarking::Config for Runtime {}
			impl frame_system_benchmarking::Config for Runtime {}
			impl baseline::Config for Runtime {}
			impl pallet_nomination_pools_benchmarking::Config for Runtime {}

			let whitelist: Vec<TrackedStorageKey> = vec![
				// Block Number
				hex_literal::hex!("26aa394eea5630e07c48ae0c9558cef702a5c1b19ab7a04f536c519aca4983ac").to_vec().into(),
				// Total Issuance
				hex_literal::hex!("c2261276cc9d1f8598ea4b6a74b15c2f57c875e4cff74148e4628f264b974c80").to_vec().into(),
				// Execution Phase
				hex_literal::hex!("26aa394eea5630e07c48ae0c9558cef7ff553b5a9862a516939d82b3d3d8661a").to_vec().into(),
				// Event Count
				hex_literal::hex!("26aa394eea5630e07c48ae0c9558cef70a98fdbe9ce6c55837576c60c7af3850").to_vec().into(),
				// System Events
				hex_literal::hex!("26aa394eea5630e07c48ae0c9558cef780d41e5e16056765bc8461851072c9d7").to_vec().into(),
				// System BlockWeight
				hex_literal::hex!("26aa394eea5630e07c48ae0c9558cef734abf5cb34d6244378cddbf18e849d96").to_vec().into(),
				// Treasury Account
				hex_literal::hex!("26aa394eea5630e07c48ae0c9558cef7b99d880ec681799c0cf30e8886371da95ecffd7b6c0f78751baa9d281e0bfa3a6d6f646c70792f74727372790000000000000000000000000000000000000000").to_vec().into(),
			];

			let mut batches = Vec::<BenchmarkBatch>::new();
			let params = (&config, &whitelist);
			add_benchmarks!(params, batches);

			Ok(batches)
		}
	}
}

#[cfg(test)]
mod tests {
	use frame_election_provider_support::NposSolution;
	use frame_system::offchain::CreateSignedTransaction;
	use sp_runtime::UpperOf;

	use super::*;

	#[test]
	fn validate_transaction_submitter_bounds() {
		fn is_submit_signed_transaction<T>()
		where
			T: CreateSignedTransaction<RuntimeCall>,
		{
		}

		is_submit_signed_transaction::<Runtime>();
	}

	#[test]
	fn perbill_as_onchain_accuracy() {
		type OnChainAccuracy =
		<<Runtime as pallet_election_provider_multi_phase::MinerConfig>::Solution as NposSolution>::Accuracy;
		let maximum_chain_accuracy: Vec<UpperOf<OnChainAccuracy>> = (0..MaxNominations::get())
			.map(|_| <UpperOf<OnChainAccuracy>>::from(OnChainAccuracy::one().deconstruct()))
			.collect();
		let _: UpperOf<OnChainAccuracy> =
			maximum_chain_accuracy.iter().fold(0, |acc, x| acc.checked_add(*x).unwrap());
	}

	#[test]
	fn call_size() {
		let size = core::mem::size_of::<RuntimeCall>();
		assert!(
			size <= 256,
			"size of RuntimeCall {} is more than 256 bytes: some calls have too big arguments, use Box to reduce the
			size of RuntimeCall.
			If the limit is too strong, maybe consider increase the limit to 300.",
			size,
		);
	}
}<|MERGE_RESOLUTION|>--- conflicted
+++ resolved
@@ -33,11 +33,7 @@
 	traits::{
 		ConstU128, ConstU16, ConstU32, Currency, EitherOfDiverse, EqualPrivilegeOnly, Everything,
 		Imbalance, InstanceFilter, KeyOwnerProofSystem, LockIdentifier, Nothing, OnUnbalanced,
-<<<<<<< HEAD
-		U128CurrencyToVote,
-=======
 		U128CurrencyToVote, WithdrawReasons,
->>>>>>> ebb68244
 	},
 	weights::{
 		constants::{BlockExecutionWeight, ExtrinsicBaseWeight, RocksDbWeight, WEIGHT_PER_SECOND},
@@ -56,10 +52,6 @@
 #[cfg(any(feature = "std", test))]
 pub use pallet_balances::Call as BalancesCall;
 pub use pallet_chainbridge;
-<<<<<<< HEAD
-pub use pallet_ddc_metrics_offchain_worker;
-=======
->>>>>>> ebb68244
 use pallet_election_provider_multi_phase::SolutionAccuracyOf;
 use pallet_grandpa::{
 	fg_primitives, AuthorityId as GrandpaId, AuthorityList as GrandpaAuthorityList,
@@ -84,11 +76,7 @@
 	curve::PiecewiseLinear,
 	generic, impl_opaque_keys,
 	traits::{
-<<<<<<< HEAD
-		self, AccountIdConversion, BlakeTwo256, Block as BlockT, ConvertInto,
-=======
 		self, AccountIdConversion, BlakeTwo256, Block as BlockT, Bounded, ConvertInto,
->>>>>>> ebb68244
 		Identity as IdentityConvert, NumberFor, OpaqueKeys, SaturatedConversion, StaticLookup,
 	},
 	transaction_validity::{TransactionPriority, TransactionSource, TransactionValidity},
@@ -99,20 +87,6 @@
 use sp_version::NativeVersion;
 use sp_version::RuntimeVersion;
 use static_assertions::const_assert;
-<<<<<<< HEAD
-
-#[cfg(any(feature = "std", test))]
-pub use frame_system::Call as SystemCall;
-#[cfg(any(feature = "std", test))]
-pub use pallet_balances::Call as BalancesCall;
-#[cfg(any(feature = "std", test))]
-pub use pallet_staking::StakerStatus;
-#[cfg(any(feature = "std", test))]
-pub use pallet_sudo::Call as SudoCall;
-#[cfg(any(feature = "std", test))]
-pub use sp_runtime::BuildStorage;
-=======
->>>>>>> ebb68244
 
 /// Implementations of some helper traits passed into runtime modules as associated types.
 pub mod impls;
@@ -148,11 +122,7 @@
 	// and set impl_version to 0. If only runtime
 	// implementation changes and behavior does not, then leave spec_version as
 	// is and increment impl_version.
-<<<<<<< HEAD
-	spec_version: 48202,
-=======
 	spec_version: 48010,
->>>>>>> ebb68244
 	impl_version: 0,
 	apis: RUNTIME_API_VERSIONS,
 	transaction_version: 7,
@@ -761,10 +731,6 @@
 }
 
 impl pallet_democracy::Config for Runtime {
-<<<<<<< HEAD
-	type Proposal = RuntimeCall;
-=======
->>>>>>> ebb68244
 	type RuntimeEvent = RuntimeEvent;
 	type Currency = Balances;
 	type EnactmentPeriod = EnactmentPeriod;
@@ -1225,11 +1191,8 @@
 
 parameter_types! {
 	pub const MinVestedTransfer: Balance = DOLLARS;
-<<<<<<< HEAD
-=======
 	pub UnvestedFundsAllowedWithdrawReasons: WithdrawReasons =
 		WithdrawReasons::except(WithdrawReasons::TRANSFER | WithdrawReasons::RESERVE);
->>>>>>> ebb68244
 }
 
 impl pallet_vesting::Config for Runtime {
@@ -1245,24 +1208,6 @@
 }
 
 parameter_types! {
-<<<<<<< HEAD
-	// Minimum bounds on storage are important to secure your chain.
-	pub const MinDataLength: usize = 1;
-	// Maximum bounds on storage are important to secure your chain.
-	pub const MaxDataLength: usize = usize::MAX;
-}
-
-/// Configure the send data pallet
-impl pallet_cere_ddc::Config for Runtime {
-	type MinLength = MinDataLength;
-	type MaxLength = MaxDataLength;
-	// The ubiquitous event type.
-	type RuntimeEvent = RuntimeEvent;
-}
-
-parameter_types! {
-=======
->>>>>>> ebb68244
 	pub const ChainId: u8 = 1;
 	pub const ProposalLifetime: BlockNumber = 1000;
 }
@@ -1373,43 +1318,6 @@
 	type WeightInfo = pallet_ddc_nodes::weights::SubstrateWeight<Runtime>;
 }
 
-<<<<<<< HEAD
-	type RuntimeEvent = RuntimeEvent;
-	type RuntimeCall = RuntimeCall;
-}
-
-parameter_types! {
-	pub const DdcCustomersPalletId: PalletId = PalletId(*b"accounts"); // DDC maintainer's stake
-	pub const UnlockingDelay: BlockNumber = 100800_u32; // 1 hour * 24 * 7 = 7 days; (1 hour is 600 blocks)
-}
-
-impl pallet_ddc_customers::Config for Runtime {
-	type UnlockingDelay = UnlockingDelay;
-	type Currency = Balances;
-	type PalletId = DdcCustomersPalletId;
-	type RuntimeEvent = RuntimeEvent;
-	type ClusterVisitor = pallet_ddc_clusters::Pallet<Runtime>;
-	type ClusterCreator = pallet_ddc_clusters::Pallet<Runtime>;
-	type WeightInfo = pallet_ddc_customers::weights::SubstrateWeight<Runtime>;
-}
-
-impl pallet_ddc_clusters::Config for Runtime {
-	type RuntimeEvent = RuntimeEvent;
-	type NodeRepository = pallet_ddc_nodes::Pallet<Runtime>;
-	type StakingVisitor = pallet_ddc_staking::Pallet<Runtime>;
-	type StakerCreator = pallet_ddc_staking::Pallet<Runtime>;
-	type Currency = Balances;
-	type WeightInfo = pallet_ddc_clusters::weights::SubstrateWeight<Runtime>;
-}
-
-impl pallet_ddc_nodes::Config for Runtime {
-	type RuntimeEvent = RuntimeEvent;
-	type StakingVisitor = pallet_ddc_staking::Pallet<Runtime>;
-	type WeightInfo = pallet_ddc_nodes::weights::SubstrateWeight<Runtime>;
-}
-
-=======
->>>>>>> ebb68244
 parameter_types! {
 	pub const PayoutsPalletId: PalletId = PalletId(*b"payouts_");
 }
@@ -1492,17 +1400,9 @@
 		ChildBounties: pallet_child_bounties,
 		NominationPools: pallet_nomination_pools,
 		FastUnstake: pallet_fast_unstake,
-<<<<<<< HEAD
-		CereDDCModule: pallet_cere_ddc::{Pallet, Call, Storage, Event<T>},
 		ChainBridge: pallet_chainbridge::{Pallet, Call, Storage, Event<T>},
 		Erc721: pallet_erc721::{Pallet, Call, Storage, Event<T>},
 		Erc20: pallet_erc20::{Pallet, Call, Storage, Event<T>},
-		DdcMetricsOffchainWorker: pallet_ddc_metrics_offchain_worker::{Pallet, Call, Storage, Event<T>},
-=======
-		ChainBridge: pallet_chainbridge::{Pallet, Call, Storage, Event<T>},
-		Erc721: pallet_erc721::{Pallet, Call, Storage, Event<T>},
-		Erc20: pallet_erc20::{Pallet, Call, Storage, Event<T>},
->>>>>>> ebb68244
 		DdcStaking: pallet_ddc_staking,
 		DdcCustomers: pallet_ddc_customers,
 		DdcNodes: pallet_ddc_nodes,
@@ -1559,18 +1459,9 @@
 	Runtime,
 	AllPalletsWithSystem,
 	(
-<<<<<<< HEAD
-		pallet_staking::migrations::v11::MigrateToV11<
-			Runtime,
-			VoterList,
-			StakingMigrationV11OldPallet,
-		>,
-		pallet_staking::migrations::v12::MigrateToV12<Runtime>,
-=======
 		pallet_scheduler::migration::v3::MigrateToV4<Runtime>,
 		pallet_democracy::migrations::v1::Migration<Runtime>,
 		pallet_multisig::migrations::v1::MigrateToV1<Runtime>,
->>>>>>> ebb68244
 		pallet_contracts::Migration<Runtime>,
 	),
 >;
