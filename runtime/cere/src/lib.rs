// This file is part of Substrate.

// Copyright (C) 2018-2022 Parity Technologies (UK) Ltd.
// SPDX-License-Identifier: GPL-3.0-or-later WITH Classpath-exception-2.0

// This program is free software: you can redistribute it and/or modify
// it under the terms of the GNU General Public License as published by
// the Free Software Foundation, either version 3 of the License, or
// (at your option) any later version.

// This program is distributed in the hope that it will be useful,
// but WITHOUT ANY WARRANTY; without even the implied warranty of
// MERCHANTABILITY or FITNESS FOR A PARTICULAR PURPOSE. See the
// GNU General Public License for more details.

// You should have received a copy of the GNU General Public License
// along with this program. If not, see <https://www.gnu.org/licenses/>.

//! The Substrate runtime. This can be compiled with `#[no_std]`, ready for Wasm.

#![cfg_attr(not(feature = "std"), no_std)]
// `construct_runtime!` does a lot of recursion and requires us to increase the limit to 256.
#![recursion_limit = "512"]
use codec::{Decode, Encode, MaxEncodedLen};
use ddc_primitives::{
	traits::pallet::{GetDdcOrigin, PalletVisitor},
	AccountIndex, Balance, BlockNumber, Hash, Moment, Nonce, MAX_PAYOUT_BATCH_COUNT,
	MAX_PAYOUT_BATCH_SIZE,
};
pub use ddc_primitives::{AccountId, Signature};
use frame_election_provider_support::{
	bounds::ElectionBoundsBuilder, onchain, BalancingConfig, SequentialPhragmen, VoteWeight,
};
use frame_support::{
	derive_impl,
	dispatch::DispatchClass,
	genesis_builder_helper::{build_state, get_preset},
	pallet_prelude::Get,
	parameter_types,
	traits::{
		fungible::HoldConsideration,
		fungibles,
		fungibles::{Dust, Inspect, Unbalanced},
		tokens::{
			DepositConsequence, Fortitude, PayFromAccount, Preservation, Provenance,
			UnityAssetBalanceConversion, WithdrawConsequence,
		},
		ConstBool, ConstU128, ConstU16, ConstU32, Currency, EitherOf, EitherOfDiverse,
		EqualPrivilegeOnly, Imbalance, InstanceFilter, KeyOwnerProofSystem, LinearStoragePrice,
		Nothing, OnUnbalanced, VariantCountOf, WithdrawReasons,
	},
	weights::{
		constants::{
			BlockExecutionWeight, ExtrinsicBaseWeight, RocksDbWeight, WEIGHT_REF_TIME_PER_SECOND,
		},
		ConstantMultiplier, IdentityFee, Weight,
	},
	PalletId,
};
#[cfg(any(feature = "std", test))]
pub use frame_system::Call as SystemCall;
use frame_system::{
	limits::{BlockLength, BlockWeights},
	EnsureRoot, EnsureSigned,
};
#[cfg(any(feature = "std", test))]
pub use pallet_balances::Call as BalancesCall;
pub use pallet_chainbridge;
use pallet_contracts::Determinism;
use pallet_election_provider_multi_phase::SolutionAccuracyOf;
use pallet_grandpa::{
	fg_primitives, AuthorityId as GrandpaId, AuthorityList as GrandpaAuthorityList,
};
use pallet_im_online::sr25519::AuthorityId as ImOnlineId;
use pallet_session::historical::{self as pallet_session_historical};
#[cfg(any(feature = "std", test))]
pub use pallet_staking::StakerStatus;
#[cfg(any(feature = "std", test))]
pub use pallet_sudo::Call as SudoCall;
#[allow(deprecated)]
pub use pallet_transaction_payment::{CurrencyAdapter, Multiplier, TargetedFeeAdjustment};
use pallet_transaction_payment::{FeeDetails, RuntimeDispatchInfo};
use sp_api::impl_runtime_apis;
use sp_authority_discovery::AuthorityId as AuthorityDiscoveryId;
use sp_core::{
	crypto::{AccountId32, KeyTypeId},
	OpaqueMetadata,
};
use sp_inherents::{CheckInherentsResult, InherentData};
use sp_io::hashing::blake2_128;
#[cfg(any(feature = "std", test))]
pub use sp_runtime::BuildStorage;
use sp_runtime::{
	create_runtime_str,
	curve::PiecewiseLinear,
	generic, impl_opaque_keys,
	traits::{
		self, AccountIdConversion, BlakeTwo256, Block as BlockT, Bounded, Convert, ConvertInto,
		Identity as IdentityConvert, IdentityLookup, NumberFor, OpaqueKeys, SaturatedConversion,
		StaticLookup, Verify,
	},
	transaction_validity::{TransactionPriority, TransactionSource, TransactionValidity},
	ApplyExtrinsicResult, DispatchError, DispatchResult, FixedPointNumber, FixedU128, Perbill,
	Percent, Permill, Perquintill, RuntimeDebug,
};
use sp_std::prelude::*;
#[cfg(any(feature = "std", test))]
use sp_version::NativeVersion;
use sp_version::RuntimeVersion;
use static_assertions::const_assert;
/// Implementations of some helper traits passed into runtime modules as associated types.
pub mod impls;
/// Constant values used within the runtime.
use cere_runtime_common::{
	constants::{currency::*, time::*},
	CurrencyToVote,
};
use impls::Author;
use pallet_identity::legacy::IdentityInfo;
use sp_runtime::generic::Era;
use sp_std::marker::PhantomData;

// Governance configurations.
pub mod governance;
use governance::{
	ClusterProtocolActivator, ClusterProtocolUpdater, GeneralAdmin, StakingAdmin, Treasurer,
	TreasurySpender,
};
/// Generated voter bag information.
mod voter_bags;
use ismp::{
	consensus::{ConsensusClientId, StateMachineHeight, StateMachineId},
	host::StateMachine,
	router::{Request, Response},
};
use sp_core::H256;
mod hyperbridge_ismp;
mod weights;

// Make the WASM binary available.
#[cfg(feature = "std")]
include!(concat!(env!("OUT_DIR"), "/wasm_binary.rs"));

/// Wasm binary unwrapped. If built with `SKIP_WASM_BUILD`, the function panics.
#[cfg(feature = "std")]
pub fn wasm_binary_unwrap() -> &'static [u8] {
	WASM_BINARY.expect(
		"Development wasm binary is not available. This means the client is built with \
		 `SKIP_WASM_BUILD` flag and it is only usable for production chains. Please rebuild with \
		 the flag disabled.",
	)
}

/// Runtime version.
#[sp_version::runtime_version]
pub const VERSION: RuntimeVersion = RuntimeVersion {
	spec_name: create_runtime_str!("node"),
	impl_name: create_runtime_str!("substrate-node"),
	authoring_version: 10,
	// Per convention: if the runtime behavior changes, increment spec_version
	// and set impl_version to 0. If only runtime
	// implementation changes and behavior does not, then leave spec_version as
	// is and increment impl_version.
<<<<<<< HEAD
	spec_version: 73013,
=======
	spec_version: 73014,
>>>>>>> 44bfbd36
	impl_version: 0,
	apis: RUNTIME_API_VERSIONS,
	transaction_version: 25,
	state_version: 0,
};

/// The BABE epoch configuration at genesis.
pub const BABE_GENESIS_EPOCH_CONFIG: sp_consensus_babe::BabeEpochConfiguration =
	sp_consensus_babe::BabeEpochConfiguration {
		c: PRIMARY_PROBABILITY,
		allowed_slots: sp_consensus_babe::AllowedSlots::PrimaryAndSecondaryPlainSlots,
	};

/// Native version.
#[cfg(any(feature = "std", test))]
pub fn native_version() -> NativeVersion {
	NativeVersion { runtime_version: VERSION, can_author_with: Default::default() }
}

type NegativeImbalance = <Balances as Currency<AccountId>>::NegativeImbalance;

pub struct DealWithFees;
impl OnUnbalanced<NegativeImbalance> for DealWithFees {
	fn on_unbalanceds(mut fees_then_tips: impl Iterator<Item = NegativeImbalance>) {
		if let Some(fees) = fees_then_tips.next() {
			// for fees, 50% to treasury, 50% to author
			let mut split = fees.ration(50, 50);
			if let Some(tips) = fees_then_tips.next() {
				// for tips, if any, 50% to treasury, 50% to author (though this can be anything)
				tips.ration_merge_into(50, 50, &mut split);
			}
			Treasury::on_unbalanced(split.0);
			Author::on_unbalanced(split.1);
		}
	}
}

/// We assume that ~10% of the block weight is consumed by `on_initialize` handlers.
/// This is used to limit the maximal weight of a single extrinsic.
const AVERAGE_ON_INITIALIZE_RATIO: Perbill = Perbill::from_percent(10);
/// We allow `Normal` extrinsics to fill up the block up to 75%, the rest can be used
/// by  Operational  extrinsics.
const NORMAL_DISPATCH_RATIO: Perbill = Perbill::from_percent(85);
/// We allow for 2 seconds of compute with a 6 second average block time, with maximum proof size.
const MAXIMUM_BLOCK_WEIGHT: Weight =
	Weight::from_parts(WEIGHT_REF_TIME_PER_SECOND.saturating_mul(2), u64::MAX);

parameter_types! {
	pub const BlockHashCount: BlockNumber = 2400;
	pub const Version: RuntimeVersion = VERSION;
	pub RuntimeBlockLength: BlockLength =
		BlockLength::max_with_normal_ratio(8 * 1024 * 1024, NORMAL_DISPATCH_RATIO);
	pub RuntimeBlockWeights: BlockWeights = BlockWeights::builder()
		.base_block(BlockExecutionWeight::get())
		.for_class(DispatchClass::all(), |weights| {
			weights.base_extrinsic = ExtrinsicBaseWeight::get();
		})
		.for_class(DispatchClass::Normal, |weights| {
			weights.max_total = Some(NORMAL_DISPATCH_RATIO * MAXIMUM_BLOCK_WEIGHT);
		})
		.for_class(DispatchClass::Operational, |weights| {
			weights.max_total = Some(MAXIMUM_BLOCK_WEIGHT);
			// Operational transactions have some extra reserved space, so that they
			// are included even if block reached `MAXIMUM_BLOCK_WEIGHT`.
			weights.reserved = Some(
				MAXIMUM_BLOCK_WEIGHT - NORMAL_DISPATCH_RATIO * MAXIMUM_BLOCK_WEIGHT
			);
		})
		.avg_block_initialization(AVERAGE_ON_INITIALIZE_RATIO)
		.build_or_panic();
	pub MaxCollectivesProposalWeight: Weight = Perbill::from_percent(50) * RuntimeBlockWeights::get().max_block;
}

const_assert!(NORMAL_DISPATCH_RATIO.deconstruct() >= AVERAGE_ON_INITIALIZE_RATIO.deconstruct());

#[derive_impl(frame_system::config_preludes::SolochainDefaultConfig)]
impl frame_system::Config for Runtime {
	type BlockWeights = RuntimeBlockWeights;
	type BlockLength = RuntimeBlockLength;
	type DbWeight = RocksDbWeight;
	type RuntimeTask = RuntimeTask;
	type Nonce = Nonce;
	type Hash = Hash;
	type AccountId = AccountId;
	type Lookup = Indices;
	type Block = Block;
	type BlockHashCount = BlockHashCount;
	type Version = Version;
	type AccountData = pallet_balances::AccountData<Balance>;
	type SS58Prefix = ConstU16<54>;
	type MaxConsumers = ConstU32<16>;
}

impl pallet_insecure_randomness_collective_flip::Config for Runtime {}

impl pallet_utility::Config for Runtime {
	type RuntimeEvent = RuntimeEvent;
	type RuntimeCall = RuntimeCall;
	type PalletsOrigin = OriginCaller;
	type WeightInfo = pallet_utility::weights::SubstrateWeight<Runtime>;
}

parameter_types! {
	// One storage item; key size is 32; value is size 4+4+16+32 bytes = 56 bytes.
	pub const DepositBase: Balance = deposit(1, 88);
	// Additional storage item size of 32 bytes.
	pub const DepositFactor: Balance = deposit(0, 32);
	pub const MaxSignatories: u32 = 100;
}

impl pallet_multisig::Config for Runtime {
	type RuntimeEvent = RuntimeEvent;
	type RuntimeCall = RuntimeCall;
	type Currency = Balances;
	type DepositBase = DepositBase;
	type DepositFactor = DepositFactor;
	type MaxSignatories = MaxSignatories;
	type WeightInfo = pallet_multisig::weights::SubstrateWeight<Runtime>;
}

parameter_types! {
	// One storage item; key size 32, value size 8; .
	pub const ProxyDepositBase: Balance = deposit(1, 8);
	// Additional storage item size of 33 bytes.
	pub const ProxyDepositFactor: Balance = deposit(0, 33);
	pub const AnnouncementDepositBase: Balance = deposit(1, 8);
	pub const AnnouncementDepositFactor: Balance = deposit(0, 66);
}

/// The type used to represent the kinds of proxying allowed.
#[derive(
	Copy,
	Clone,
	Eq,
	PartialEq,
	Ord,
	PartialOrd,
	Encode,
	Decode,
	RuntimeDebug,
	MaxEncodedLen,
	scale_info::TypeInfo,
)]
pub enum ProxyType {
	Any,
	NonTransfer,
	Governance,
	Staking,
}
impl Default for ProxyType {
	fn default() -> Self {
		Self::Any
	}
}
impl InstanceFilter<RuntimeCall> for ProxyType {
	fn filter(&self, c: &RuntimeCall) -> bool {
		match self {
			ProxyType::Any => true,
			ProxyType::NonTransfer => !matches!(
				c,
				RuntimeCall::Balances(..) |
					RuntimeCall::Vesting(pallet_vesting::Call::vested_transfer { .. }) |
					RuntimeCall::Indices(pallet_indices::Call::transfer { .. }) |
					RuntimeCall::NominationPools(..) |
					RuntimeCall::ConvictionVoting(..) |
					RuntimeCall::Referenda(..) |
					RuntimeCall::Whitelist(..)
			),
			ProxyType::Governance => matches!(
				c,
				RuntimeCall::Treasury(..) |
					RuntimeCall::ConvictionVoting(..) |
					RuntimeCall::Referenda(..) |
					RuntimeCall::Whitelist(..)
			),
			ProxyType::Staking => matches!(c, RuntimeCall::Staking(..)),
		}
	}
	fn is_superset(&self, o: &Self) -> bool {
		match (self, o) {
			(x, y) if x == y => true,
			(ProxyType::Any, _) => true,
			(_, ProxyType::Any) => false,
			(ProxyType::NonTransfer, _) => true,
			_ => false,
		}
	}
}

impl pallet_proxy::Config for Runtime {
	type RuntimeEvent = RuntimeEvent;
	type RuntimeCall = RuntimeCall;
	type Currency = Balances;
	type ProxyType = ProxyType;
	type ProxyDepositBase = ProxyDepositBase;
	type ProxyDepositFactor = ProxyDepositFactor;
	type MaxProxies = ConstU32<32>;
	type WeightInfo = pallet_proxy::weights::SubstrateWeight<Runtime>;
	type MaxPending = ConstU32<32>;
	type CallHasher = BlakeTwo256;
	type AnnouncementDepositBase = AnnouncementDepositBase;
	type AnnouncementDepositFactor = AnnouncementDepositFactor;
}

parameter_types! {
	pub const PreimageMaxSize: u32 = 4096 * 1024;
	pub const PreimageBaseDeposit: Balance = deposit(2, 64);
	pub const PreimageByteDeposit: Balance = deposit(0, 1);
	pub const PreimageHoldReason: RuntimeHoldReason = RuntimeHoldReason::Preimage(pallet_preimage::HoldReason::Preimage);
}

impl pallet_preimage::Config for Runtime {
	type WeightInfo = pallet_preimage::weights::SubstrateWeight<Runtime>;
	type RuntimeEvent = RuntimeEvent;
	type Currency = Balances;
	type ManagerOrigin = EnsureRoot<AccountId>;
	type Consideration = HoldConsideration<
		AccountId,
		Balances,
		PreimageHoldReason,
		LinearStoragePrice<PreimageBaseDeposit, PreimageByteDeposit, Balance>,
	>;
}

parameter_types! {
	pub MaximumSchedulerWeight: Weight = Perbill::from_percent(80) *
		RuntimeBlockWeights::get().max_block;
}

impl pallet_scheduler::Config for Runtime {
	type RuntimeEvent = RuntimeEvent;
	type RuntimeOrigin = RuntimeOrigin;
	type PalletsOrigin = OriginCaller;
	type RuntimeCall = RuntimeCall;
	type MaximumWeight = MaximumSchedulerWeight;
	type ScheduleOrigin = EitherOf<EnsureRoot<AccountId>, Treasurer>;
	type MaxScheduledPerBlock = ConstU32<512>;
	type WeightInfo = pallet_scheduler::weights::SubstrateWeight<Runtime>;
	type OriginPrivilegeCmp = EqualPrivilegeOnly;
	type Preimages = Preimage;
}

parameter_types! {
	// NOTE: Currently it is not possible to change the epoch duration after the chain has started.
	//       Attempting to do so will brick block production.
	pub const EpochDuration: u64 = EPOCH_DURATION_IN_SLOTS;
	pub const ExpectedBlockTime: Moment = MILLISECS_PER_BLOCK;
	pub const ReportLongevity: u64 =
		BondingDuration::get() as u64 * SessionsPerEra::get() as u64 * EpochDuration::get();
}

impl pallet_babe::Config for Runtime {
	type EpochDuration = EpochDuration;
	type ExpectedBlockTime = ExpectedBlockTime;
	type EpochChangeTrigger = pallet_babe::ExternalTrigger;
	type DisabledValidators = Session;
	type MaxNominators = MaxNominatorRewardedPerValidator;

	type KeyOwnerProof =
		<Historical as KeyOwnerProofSystem<(KeyTypeId, pallet_babe::AuthorityId)>>::Proof;

	type EquivocationReportSystem =
		pallet_babe::EquivocationReportSystem<Self, Offences, Historical, ReportLongevity>;

	type WeightInfo = ();
	type MaxAuthorities = MaxAuthorities;
}

parameter_types! {
	pub const IndexDeposit: Balance = 10 * DOLLARS;
}

impl pallet_indices::Config for Runtime {
	type AccountIndex = AccountIndex;
	type Currency = Balances;
	type Deposit = IndexDeposit;
	type RuntimeEvent = RuntimeEvent;
	type WeightInfo = pallet_indices::weights::SubstrateWeight<Runtime>;
}

parameter_types! {
	pub const ExistentialDeposit: Balance = DOLLARS;
	// For weight estimation, we assume that the most locks on an individual account will be 50.
	// This number may need to be adjusted in the future if this assumption no longer holds true.
	pub const MaxLocks: u32 = 50;
	pub const MaxReserves: u32 = 50;
}

impl pallet_balances::Config for Runtime {
	type MaxLocks = MaxLocks;
	type MaxReserves = MaxReserves;
	type ReserveIdentifier = [u8; 8];
	type Balance = Balance;
	type DustRemoval = ();
	type RuntimeEvent = RuntimeEvent;
	type ExistentialDeposit = ExistentialDeposit;
	type AccountStore = frame_system::Pallet<Runtime>;
	type WeightInfo = pallet_balances::weights::SubstrateWeight<Runtime>;
	type FreezeIdentifier = RuntimeFreezeReason;
	type RuntimeFreezeReason = RuntimeFreezeReason;
	type MaxFreezes = VariantCountOf<RuntimeFreezeReason>;
	type RuntimeHoldReason = RuntimeHoldReason;
}

parameter_types! {
	pub const TransactionByteFee: Balance = 10 * MILLICENTS;
	pub const OperationalFeeMultiplier: u8 = 5;
	pub const TargetBlockFullness: Perquintill = Perquintill::from_percent(25);
	pub AdjustmentVariable: Multiplier = Multiplier::saturating_from_rational(1, 100_000);
	pub MinimumMultiplier: Multiplier = Multiplier::saturating_from_rational(1, 1_000_000_000u128);
	pub MaximumMultiplier: Multiplier = Bounded::max_value();
}

// Can't use `FungibleAdapter` here until Treasury pallet migrates to fungibles
// <https://github.com/paritytech/polkadot-sdk/issues/226>
impl pallet_transaction_payment::Config for Runtime {
	type RuntimeEvent = RuntimeEvent;
	#[allow(deprecated)]
	type OnChargeTransaction = CurrencyAdapter<Balances, DealWithFees>;
	type OperationalFeeMultiplier = OperationalFeeMultiplier;
	type WeightToFee = IdentityFee<Balance>;
	type LengthToFee = ConstantMultiplier<Balance, TransactionByteFee>;
	type FeeMultiplierUpdate = TargetedFeeAdjustment<
		Self,
		TargetBlockFullness,
		AdjustmentVariable,
		MinimumMultiplier,
		MaximumMultiplier,
	>;
}

parameter_types! {
	pub const MinimumPeriod: Moment = SLOT_DURATION / 2;
}

impl pallet_timestamp::Config for Runtime {
	type Moment = Moment;
	type OnTimestampSet = Babe;
	type MinimumPeriod = MinimumPeriod;
	type WeightInfo = pallet_timestamp::weights::SubstrateWeight<Runtime>;
}

impl pallet_authorship::Config for Runtime {
	type FindAuthor = pallet_session::FindAccountFromAuthorIndex<Self, Babe>;
	type EventHandler = (Staking, ImOnline);
}

impl_opaque_keys! {
	pub struct OldSessionKeys {
		pub grandpa: Grandpa,
		pub babe: Babe,
		pub im_online: ImOnline,
		pub authority_discovery: AuthorityDiscovery,
	}
}

impl_opaque_keys! {
	pub struct SessionKeys {
		pub grandpa: Grandpa,
		pub babe: Babe,
		pub im_online: ImOnline,
		pub authority_discovery: AuthorityDiscovery,
		pub ddc_verification: DdcVerification,
	}
}

fn transform_session_keys(v: AccountId, old: OldSessionKeys) -> SessionKeys {
	SessionKeys {
		grandpa: old.grandpa,
		babe: old.babe,
		im_online: old.im_online,
		authority_discovery: old.authority_discovery,
		ddc_verification: {
			let mut id: ddc_primitives::sr25519::AuthorityId =
				sp_core::sr25519::Public::from_raw([0u8; 32]).into();
			let id_raw: &mut [u8] = id.as_mut();
			id_raw[0..32].copy_from_slice(v.as_ref());
			id_raw[0..4].copy_from_slice(b"cer!");
			id
		},
	}
}

impl pallet_session::Config for Runtime {
	type RuntimeEvent = RuntimeEvent;
	type ValidatorId = <Self as frame_system::Config>::AccountId;
	type ValidatorIdOf = pallet_staking::StashOf<Self>;
	type ShouldEndSession = Babe;
	type NextSessionRotation = Babe;
	type SessionManager = pallet_session::historical::NoteHistoricalRoot<Self, Staking>;
	type SessionHandler = <SessionKeys as OpaqueKeys>::KeyTypeIdProviders;
	type Keys = SessionKeys;
	type WeightInfo = pallet_session::weights::SubstrateWeight<Runtime>;
}

impl pallet_session::historical::Config for Runtime {
	type FullIdentification = pallet_staking::Exposure<AccountId, Balance>;
	type FullIdentificationOf = pallet_staking::ExposureOf<Runtime>;
}

pallet_staking_reward_curve::build! {
	const REWARD_CURVE: PiecewiseLinear<'static> = curve!(
		min_inflation: 0_000_100,
		max_inflation: 0_050_000,
		ideal_stake: 0_200_000,
		falloff: 0_050_000,
		max_piece_count: 100,
		test_precision: 0_050_000,
	);
}

parameter_types! {
	pub const SessionsPerEra: sp_staking::SessionIndex = 6;
	pub const BondingDuration: sp_staking::EraIndex = 3;
	pub const SlashDeferDuration: sp_staking::EraIndex = 2;
	pub const RewardCurve: &'static PiecewiseLinear<'static> = &REWARD_CURVE;
	pub const MaxExposurePageSize: u32 = 512;
	pub const MaxNominatorRewardedPerValidator: u32 = 512;
	pub OffchainRepeat: BlockNumber = 5;
	pub HistoryDepth: u32 = 84;
	// 16
	pub const MaxNominations: u32 = <NposSolution16 as frame_election_provider_support::NposSolution>::LIMIT as u32;
	pub const MaxControllersInDeprecationBatch: u32 = 5900;

}

pub struct StakingBenchmarkingConfig;
impl pallet_staking::BenchmarkingConfig for StakingBenchmarkingConfig {
	type MaxNominators = ConstU32<1000>;
	type MaxValidators = ConstU32<1000>;
}

impl pallet_staking::Config for Runtime {
	type Currency = Balances;
	type CurrencyBalance = Balance;
	type UnixTime = Timestamp;
	type CurrencyToVote = CurrencyToVote;
	type RewardRemainder = Treasury;
	type RuntimeEvent = RuntimeEvent;
	type Slash = Treasury; // send the slashed funds to the treasury.
	type Reward = (); // rewards are minted from the void
	type SessionsPerEra = SessionsPerEra;
	type BondingDuration = BondingDuration;
	type SlashDeferDuration = SlashDeferDuration;
	type AdminOrigin = EitherOf<EnsureRoot<Self::AccountId>, StakingAdmin>;
	type SessionInterface = Self;
	type EraPayout = pallet_staking::ConvertCurve<RewardCurve>;
	type MaxExposurePageSize = MaxExposurePageSize;
	type NextNewSession = Session;
	type ElectionProvider = ElectionProviderMultiPhase;
	type GenesisElectionProvider = onchain::OnChainExecution<OnChainSeqPhragmen>;
	type VoterList = VoterList;
	type TargetList = pallet_staking::UseValidatorsMap<Self>;
	type MaxUnlockingChunks = ConstU32<32>;
	type MaxControllersInDeprecationBatch = MaxControllersInDeprecationBatch;
	type HistoryDepth = HistoryDepth;
	type EventListeners = NominationPools;
	type WeightInfo = pallet_staking::weights::SubstrateWeight<Runtime>;
	type BenchmarkingConfig = StakingBenchmarkingConfig;
	type NominationsQuota = pallet_staking::FixedNominationsQuota<{ MaxNominations::get() }>;
	type DisablingStrategy = pallet_staking::UpToLimitDisablingStrategy;
}

impl pallet_fast_unstake::Config for Runtime {
	type RuntimeEvent = RuntimeEvent;
	type ControlOrigin = EnsureRoot<AccountId>;
	type Deposit = ConstU128<{ DOLLARS }>;
	type Currency = Balances;
	type BatchSize = frame_support::traits::ConstU32<64>;
	type Staking = Staking;
	type MaxErasToCheckPerBlock = ConstU32<1>;
	type WeightInfo = ();
}

parameter_types! {
	// phase durations. 1/4 of the last session for each.
	pub const SignedPhase: u32 = EPOCH_DURATION_IN_BLOCKS / 4;
	pub const UnsignedPhase: u32 = EPOCH_DURATION_IN_BLOCKS / 4;

	// signed config
	pub const SignedRewardBase: Balance = DOLLARS;
	pub const SignedDepositByte: Balance = CENTS;


	// miner configs
	pub const MultiPhaseUnsignedPriority: TransactionPriority = StakingUnsignedPriority::get() - 1u64;
	pub MinerMaxWeight: Weight = RuntimeBlockWeights::get()
		.get(DispatchClass::Normal)
		.max_extrinsic.expect("Normal extrinsics have a weight limit configured; qed")
		.saturating_sub(BlockExecutionWeight::get());
	// Solution can occupy 90% of normal block size
	pub MinerMaxLength: u32 = Perbill::from_rational(9u32, 10) *
		*RuntimeBlockLength::get()
		.max
		.get(DispatchClass::Normal);

	/// We take the top 10000 nominators as electing voters..
	pub const MaxElectingVoters: u32 = 10_000;
	/// ... and all of the validators as electable targets. Whilst this is the case, we cannot and
	/// shall not increase the size of the validator intentions.
	pub const MaxElectableTargets: u16 = u16::MAX;
	/// Setup election pallet to support maximum winners upto 1200. This will mean Staking Pallet
	/// cannot have active validators higher than this count.
	pub const MaxActiveValidators: u32 = 1200;
	/// We take the top 22500 nominators as electing voters and all of the validators as electable
	/// targets. Whilst this is the case, we cannot and shall not increase the size of the
	/// validator intentions.
	pub ElectionBounds: frame_election_provider_support::bounds::ElectionBounds =
		ElectionBoundsBuilder::default().voters_count(MaxElectingVoters::get().into()).build();
}

frame_election_provider_support::generate_solution_type!(
	#[compact]
	pub struct NposSolution16::<
		VoterIndex = u32,
		TargetIndex = u16,
		Accuracy = sp_runtime::PerU16,
		MaxVoters = MaxElectingVoters,
	>(16)
);

/// The numbers configured here could always be more than the the maximum limits of staking pallet
/// to ensure election snapshot will not run out of memory. For now, we set them to smaller values
/// since the staking is bounded and the weight pipeline takes hours for this single pallet.
pub struct ElectionProviderBenchmarkConfig;
impl pallet_election_provider_multi_phase::BenchmarkingConfig for ElectionProviderBenchmarkConfig {
	const VOTERS: [u32; 2] = [1000, 2000];
	const TARGETS: [u32; 2] = [500, 1000];
	const ACTIVE_VOTERS: [u32; 2] = [500, 800];
	const DESIRED_TARGETS: [u32; 2] = [200, 400];
	const SNAPSHOT_MAXIMUM_VOTERS: u32 = 1000;
	const MINER_MAXIMUM_VOTERS: u32 = 1000;
	const MAXIMUM_TARGETS: u32 = 300;
}

/// Maximum number of iterations for balancing that will be executed in the embedded OCW
/// miner of election provider multi phase.
pub const MINER_MAX_ITERATIONS: u32 = 10;

/// A source of random balance for NposSolver, which is meant to be run by the OCW election miner.
pub struct OffchainRandomBalancing;
impl Get<Option<BalancingConfig>> for OffchainRandomBalancing {
	fn get() -> Option<BalancingConfig> {
		use sp_runtime::traits::TrailingZeroInput;
		let iterations = match MINER_MAX_ITERATIONS {
			0 => 0,
			max => {
				let seed = sp_io::offchain::random_seed();
				let random = <u32>::decode(&mut TrailingZeroInput::new(&seed))
					.expect("input is padded with zeroes; qed") %
					max.saturating_add(1);
				random as usize
			},
		};

		let config = BalancingConfig { iterations, tolerance: 0 };
		Some(config)
	}
}
pub struct OnChainSeqPhragmen;
impl onchain::Config for OnChainSeqPhragmen {
	type System = Runtime;
	type Solver = SequentialPhragmen<
		AccountId,
		pallet_election_provider_multi_phase::SolutionAccuracyOf<Runtime>,
	>;
	type DataProvider = <Runtime as pallet_election_provider_multi_phase::Config>::DataProvider;
	type MaxWinners = MaxActiveValidators;
	type Bounds = ElectionBounds;
	type WeightInfo = frame_election_provider_support::weights::SubstrateWeight<Runtime>;
}

impl pallet_election_provider_multi_phase::MinerConfig for Runtime {
	type AccountId = AccountId;
	type MaxLength = MinerMaxLength;
	type MaxWeight = MinerMaxWeight;
	type Solution = NposSolution16;
	type MaxVotesPerVoter = <
	<Self as pallet_election_provider_multi_phase::Config>::DataProvider
	as
	frame_election_provider_support::ElectionDataProvider
	>::MaxVotesPerVoter;
	type MaxWinners = MaxActiveValidators;

	// The unsigned submissions have to respect the weight of the submit_unsigned call, thus their
	// weight estimate function is wired to this call's weight.
	fn solution_weight(v: u32, t: u32, a: u32, d: u32) -> Weight {
		<
		<Self as pallet_election_provider_multi_phase::Config>::WeightInfo
		as
		pallet_election_provider_multi_phase::WeightInfo
		>::submit_unsigned(v, t, a, d)
	}
}

/// Returning a fixed value to respect the initial logic.
/// This could depend on the length of the solution.
pub struct FixedSignedDepositBase;
impl Convert<usize, u128> for FixedSignedDepositBase {
	fn convert(_: usize) -> u128 {
		DOLLARS
	}
}

impl pallet_election_provider_multi_phase::Config for Runtime {
	type RuntimeEvent = RuntimeEvent;
	type Currency = Balances;
	type EstimateCallFee = TransactionPayment;
	type SignedPhase = SignedPhase;
	type UnsignedPhase = UnsignedPhase;
	type BetterSignedThreshold = ();
	type OffchainRepeat = OffchainRepeat;
	type MinerTxPriority = MultiPhaseUnsignedPriority;
	type SignedMaxWeight =
		<Self::MinerConfig as pallet_election_provider_multi_phase::MinerConfig>::MaxWeight;
	type MinerConfig = Self;
	type SignedMaxSubmissions = ConstU32<10>;
	type SignedRewardBase = SignedRewardBase;
	type SignedDepositBase = FixedSignedDepositBase;
	type SignedDepositByte = SignedDepositByte;
	type SignedMaxRefunds = ConstU32<3>;
	type SignedDepositWeight = ();
	type SlashHandler = (); // burn slashes
	type RewardHandler = (); // nothing to do upon rewards
	type DataProvider = Staking;
	type Fallback = frame_election_provider_support::NoElection<(
		AccountId,
		BlockNumber,
		Staking,
		MaxActiveValidators,
	)>;
	type GovernanceFallback = onchain::OnChainExecution<OnChainSeqPhragmen>;
	type Solver = SequentialPhragmen<AccountId, SolutionAccuracyOf<Self>, OffchainRandomBalancing>;
	type ForceOrigin = EitherOf<EnsureRoot<Self::AccountId>, StakingAdmin>;
	type BenchmarkingConfig = ElectionProviderBenchmarkConfig;
	type WeightInfo = pallet_election_provider_multi_phase::weights::SubstrateWeight<Self>;
	type MaxWinners = MaxActiveValidators;
	type ElectionBounds = ElectionBounds;
}

parameter_types! {
	pub const BagThresholds: &'static [u64] = &voter_bags::THRESHOLDS;
}

type VoterBagsListInstance = pallet_bags_list::Instance1;
impl pallet_bags_list::Config<VoterBagsListInstance> for Runtime {
	type RuntimeEvent = RuntimeEvent;
	type ScoreProvider = Staking;
	type WeightInfo = pallet_bags_list::weights::SubstrateWeight<Runtime>;
	type BagThresholds = BagThresholds;
	type Score = VoteWeight;
}

parameter_types! {
	pub const ProposalBond: Permill = Permill::from_percent(5);
	pub const ProposalBondMinimum: Balance = 50_000 * DOLLARS;
	pub const SpendPeriod: BlockNumber = DAYS;
	pub const Burn: Permill = Permill::from_parts(25000);
	pub const TipCountdown: BlockNumber = DAYS;
	pub const TipFindersFee: Percent = Percent::from_percent(20);
	pub const TipReportDepositBase: Balance = 50_000 * DOLLARS;
	pub const DataDepositPerByte: Balance = DOLLARS;
	pub const TreasuryPalletId: PalletId = PalletId(*b"py/trsry");
	pub const MaximumReasonLength: u32 = 16384;
	pub const MaxApprovals: u32 = 100;
}

parameter_types! {
	pub TreasuryAccount: AccountId = Treasury::account_id();
}

impl pallet_treasury::Config for Runtime {
	type PalletId = TreasuryPalletId;
	type Currency = Balances;
	type RejectOrigin = EitherOfDiverse<EnsureRoot<AccountId>, Treasurer>;
	type RuntimeEvent = RuntimeEvent;
	type SpendPeriod = SpendPeriod;
	type Burn = Burn;
	type BurnDestination = ();
	type SpendFunds = Bounties;
	type WeightInfo = pallet_treasury::weights::SubstrateWeight<Runtime>;
	type MaxApprovals = MaxApprovals;
	type SpendOrigin = TreasurySpender;
	type AssetKind = ();
	type Beneficiary = Self::AccountId;
	type BeneficiaryLookup = IdentityLookup<Self::Beneficiary>;
	type Paymaster = PayFromAccount<Balances, TreasuryAccount>;
	type BalanceConverter = UnityAssetBalanceConversion;
	type PayoutPeriod = ConstU32<10>;
	#[cfg(feature = "runtime-benchmarks")]
	type BenchmarkHelper = ();
}

parameter_types! {
	pub const BountyCuratorDeposit: Permill = Permill::from_percent(50);
	pub const BountyValueMinimum: Balance = 10 * DOLLARS;
	pub const BountyDepositBase: Balance = 50_000 * DOLLARS;
	pub const CuratorDepositMultiplier: Permill = Permill::from_percent(50);
	pub const CuratorDepositMin: Balance = DOLLARS;
	pub const CuratorDepositMax: Balance = 100 * DOLLARS;
	pub const BountyDepositPayoutDelay: BlockNumber = 8 * DAYS;
	pub const BountyUpdatePeriod: BlockNumber = 90 * DAYS;
}

impl pallet_bounties::Config for Runtime {
	type RuntimeEvent = RuntimeEvent;
	type BountyDepositBase = BountyDepositBase;
	type BountyDepositPayoutDelay = BountyDepositPayoutDelay;
	type BountyUpdatePeriod = BountyUpdatePeriod;
	type CuratorDepositMultiplier = CuratorDepositMultiplier;
	type CuratorDepositMin = CuratorDepositMin;
	type CuratorDepositMax = CuratorDepositMax;
	type BountyValueMinimum = BountyValueMinimum;
	type DataDepositPerByte = DataDepositPerByte;
	type MaximumReasonLength = MaximumReasonLength;
	type WeightInfo = pallet_bounties::weights::SubstrateWeight<Runtime>;
	type ChildBountyManager = ChildBounties;
	type OnSlash = Treasury;
}

parameter_types! {
	pub const ChildBountyValueMinimum: Balance = DOLLARS;
}

impl pallet_child_bounties::Config for Runtime {
	type RuntimeEvent = RuntimeEvent;
	type MaxActiveChildBountyCount = ConstU32<5>;
	type ChildBountyValueMinimum = ChildBountyValueMinimum;
	type WeightInfo = pallet_child_bounties::weights::SubstrateWeight<Runtime>;
}

parameter_types! {
	pub const DepositPerItem: Balance = deposit(1, 0);
	pub const DepositPerByte: Balance = deposit(0, 1);
	pub const DefaultDepositLimit: Balance = deposit(1024, 1024 * 1024);
	pub const MaxValueSize: u32 = 16 * 1024;
	// The lazy deletion runs inside on_initialize.
	pub DeletionWeightLimit: Weight = RuntimeBlockWeights::get()
		.per_class
		.get(DispatchClass::Normal)
		.max_total
		.unwrap_or(RuntimeBlockWeights::get().max_block);
	pub Schedule: pallet_contracts::Schedule<Runtime> = Default::default();
	pub UnsafeUnstableInterface: bool = false;
	pub const CodeHashLockupDepositPercent: Perbill = Perbill::from_percent(0);
	pub const MaxDelegateDependencies: u32 = 32;
}

impl pallet_contracts::Config for Runtime {
	type Time = Timestamp;
	type Randomness = RandomnessCollectiveFlip;
	type Currency = Balances;
	type RuntimeEvent = RuntimeEvent;
	type RuntimeCall = RuntimeCall;
	/// The safest default is to allow no calls at all.
	///
	/// Runtimes should whitelist dispatchables that are allowed to be called from contracts
	/// and make sure they are stable. Dispatchables exposed to contracts are not allowed to
	/// change because that would break already deployed contracts. The `Call` structure itself
	/// is not allowed to change the indices of existing pallets, too.
	type CallFilter = Nothing;
	type DepositPerItem = DepositPerItem;
	type DepositPerByte = DepositPerByte;
	type DefaultDepositLimit = DefaultDepositLimit;
	type CallStack = [pallet_contracts::Frame<Self>; 5];
	type WeightPrice = pallet_transaction_payment::Pallet<Self>;
	type WeightInfo = pallet_contracts::weights::SubstrateWeight<Self>;
	type ChainExtension = ();
	type Schedule = Schedule;
	type AddressGenerator = pallet_contracts::DefaultAddressGenerator;
	type MaxCodeLen = ConstU32<{ 123 * 1024 }>;
	type MaxStorageKeyLen = ConstU32<128>;
	type UnsafeUnstableInterface = ConstBool<false>;
	type MaxDebugBufferLen = ConstU32<{ 2 * 1024 * 1024 }>;
	type CodeHashLockupDepositPercent = CodeHashLockupDepositPercent;
	type MaxTransientStorageSize = ConstU32<{ 1024 * 1024 }>;
	type MaxDelegateDependencies = MaxDelegateDependencies;
	type RuntimeHoldReason = RuntimeHoldReason;
	type UploadOrigin = EnsureSigned<Self::AccountId>;
	type InstantiateOrigin = EnsureSigned<Self::AccountId>;
	type Debug = ();
	type Environment = ();
	type Migrations = ();
	type ApiVersion = ();
	type Xcm = ();
}

impl pallet_sudo::Config for Runtime {
	type RuntimeEvent = RuntimeEvent;
	type RuntimeCall = RuntimeCall;
	type WeightInfo = pallet_sudo::weights::SubstrateWeight<Runtime>;
}

parameter_types! {
	pub const ImOnlineUnsignedPriority: TransactionPriority = TransactionPriority::MAX;
	/// We prioritize im-online heartbeats over election solution submission.
	pub const StakingUnsignedPriority: TransactionPriority = TransactionPriority::MAX / 2;
	pub const MaxAuthorities: u32 = 100;
	pub const MaxKeys: u32 = 10_000;
	pub const MaxPeerInHeartbeats: u32 = 10_000;
}

impl<LocalCall> frame_system::offchain::CreateSignedTransaction<LocalCall> for Runtime
where
	RuntimeCall: From<LocalCall>,
{
	fn create_transaction<C: frame_system::offchain::AppCrypto<Self::Public, Self::Signature>>(
		call: RuntimeCall,
		public: <Signature as traits::Verify>::Signer,
		account: AccountId,
		nonce: Nonce,
	) -> Option<(RuntimeCall, <UncheckedExtrinsic as traits::Extrinsic>::SignaturePayload)> {
		let tip = 0;
		// take the biggest period possible.
		let period =
			BlockHashCount::get().checked_next_power_of_two().map(|c| c / 2).unwrap_or(2) as u64;
		let current_block = System::block_number()
			.saturated_into::<u64>()
			// The `System::block_number` is initialized with `n+1`,
			// so the actual block number is `n`.
			.saturating_sub(1);
		let era = Era::mortal(period, current_block);
		let extra = (
			frame_system::CheckNonZeroSender::<Runtime>::new(),
			frame_system::CheckSpecVersion::<Runtime>::new(),
			frame_system::CheckTxVersion::<Runtime>::new(),
			frame_system::CheckGenesis::<Runtime>::new(),
			frame_system::CheckEra::<Runtime>::from(era),
			frame_system::CheckNonce::<Runtime>::from(nonce),
			frame_system::CheckWeight::<Runtime>::new(),
			pallet_transaction_payment::ChargeTransactionPayment::<Runtime>::from(tip),
			frame_metadata_hash_extension::CheckMetadataHash::new(false),
		);
		let raw_payload = SignedPayload::new(call, extra)
			.map_err(|e| {
				log::warn!("Unable to create signed payload: {:?}", e);
			})
			.ok()?;
		let signature = raw_payload.using_encoded(|payload| C::sign(payload, public))?;
		let address = Indices::unlookup(account);
		let (call, extra, _) = raw_payload.deconstruct();
		Some((call, (address, signature, extra)))
	}
}

impl frame_system::offchain::SigningTypes for Runtime {
	type Public = <Signature as traits::Verify>::Signer;
	type Signature = Signature;
}

impl<C> frame_system::offchain::SendTransactionTypes<C> for Runtime
where
	RuntimeCall: From<C>,
{
	type Extrinsic = UncheckedExtrinsic;
	type OverarchingCall = RuntimeCall;
}

impl pallet_im_online::Config for Runtime {
	type AuthorityId = ImOnlineId;
	type RuntimeEvent = RuntimeEvent;
	type NextSessionRotation = Babe;
	type ValidatorSet = Historical;
	type ReportUnresponsiveness = Offences;
	type UnsignedPriority = ImOnlineUnsignedPriority;
	type WeightInfo = pallet_im_online::weights::SubstrateWeight<Runtime>;
	type MaxKeys = MaxKeys;
	type MaxPeerInHeartbeats = MaxPeerInHeartbeats;
}

impl pallet_offences::Config for Runtime {
	type RuntimeEvent = RuntimeEvent;
	type IdentificationTuple = pallet_session::historical::IdentificationTuple<Self>;
	type OnOffenceHandler = Staking;
}

impl pallet_authority_discovery::Config for Runtime {
	type MaxAuthorities = MaxAuthorities;
}

parameter_types! {
	pub MaxSetIdSessionEntries: u32 = BondingDuration::get() * SessionsPerEra::get();
}

impl pallet_grandpa::Config for Runtime {
	type RuntimeEvent = RuntimeEvent;

	type KeyOwnerProof = <Historical as KeyOwnerProofSystem<(KeyTypeId, GrandpaId)>>::Proof;

	type EquivocationReportSystem =
		pallet_grandpa::EquivocationReportSystem<Self, Offences, Historical, ReportLongevity>;

	type WeightInfo = ();
	type MaxAuthorities = MaxAuthorities;
	type MaxSetIdSessionEntries = MaxSetIdSessionEntries;
	type MaxNominators = MaxNominatorRewardedPerValidator;
}

parameter_types! {
	pub const BasicDeposit: Balance = 10 * DOLLARS;       // 258 bytes on-chain
	pub const ByteDeposit: Balance = deposit(0, 1);
	pub const SubAccountDeposit: Balance = 2 * DOLLARS;   // 53 bytes on-chain
	pub const MaxSubAccounts: u32 = 100;
	pub const MaxAdditionalFields: u32 = 100;
	pub const MaxRegistrars: u32 = 20;
}

impl pallet_identity::Config for Runtime {
	type RuntimeEvent = RuntimeEvent;
	type Currency = Balances;
	type BasicDeposit = BasicDeposit;
	type ByteDeposit = ByteDeposit;
	type SubAccountDeposit = SubAccountDeposit;
	type MaxSubAccounts = MaxSubAccounts;
	type IdentityInformation = IdentityInfo<MaxAdditionalFields>;
	type MaxRegistrars = MaxRegistrars;
	type Slashed = Treasury;
	type ForceOrigin = EitherOf<EnsureRoot<Self::AccountId>, GeneralAdmin>;
	type RegistrarOrigin = EitherOf<EnsureRoot<Self::AccountId>, GeneralAdmin>;
	type OffchainSignature = Signature;
	type SigningPublicKey = <Signature as Verify>::Signer;
	type UsernameAuthorityOrigin = EitherOf<EnsureRoot<Self::AccountId>, GeneralAdmin>;
	type PendingUsernameExpiration = ConstU32<{ 7 * DAYS }>;
	type MaxSuffixLength = ConstU32<7>;
	type MaxUsernameLength = ConstU32<32>;
	type WeightInfo = pallet_identity::weights::SubstrateWeight<Runtime>;
}

parameter_types! {
	pub const ConfigDepositBase: Balance = 5 * DOLLARS;
	pub const FriendDepositFactor: Balance = 50 * CENTS;
	pub const MaxFriends: u16 = 9;
	pub const RecoveryDeposit: Balance = 5 * DOLLARS;
}

impl pallet_recovery::Config for Runtime {
	type RuntimeEvent = RuntimeEvent;
	type WeightInfo = pallet_recovery::weights::SubstrateWeight<Runtime>;
	type RuntimeCall = RuntimeCall;
	type Currency = Balances;
	type ConfigDepositBase = ConfigDepositBase;
	type FriendDepositFactor = FriendDepositFactor;
	type MaxFriends = MaxFriends;
	type RecoveryDeposit = RecoveryDeposit;
}

parameter_types! {
	pub const MinVestedTransfer: Balance = DOLLARS;
	pub UnvestedFundsAllowedWithdrawReasons: WithdrawReasons =
		WithdrawReasons::except(WithdrawReasons::TRANSFER | WithdrawReasons::RESERVE);
}

impl pallet_vesting::Config for Runtime {
	type RuntimeEvent = RuntimeEvent;
	type Currency = Balances;
	type BlockNumberToBalance = ConvertInto;
	type MinVestedTransfer = MinVestedTransfer;
	type WeightInfo = pallet_vesting::weights::SubstrateWeight<Runtime>;
	type UnvestedFundsAllowedWithdrawReasons = UnvestedFundsAllowedWithdrawReasons;
	type BlockNumberProvider = System;
	// `VestingInfo` encode length is 36bytes. 28 schedules gets encoded as 1009 bytes, which is the
	// highest number of schedules that encodes less than 2^10.
	const MAX_VESTING_SCHEDULES: u32 = 28;
}

parameter_types! {
	pub const ChainId: u8 = 1;
	pub const ProposalLifetime: BlockNumber = 1000;
	pub BridgeAccountId: AccountId = AccountIdConversion::<AccountId>::into_account_truncating(&pallet_chainbridge::MODULE_ID);
}

/// Configure the send data pallet
impl pallet_chainbridge::Config for Runtime {
	type RuntimeEvent = RuntimeEvent;
	type AdminOrigin = frame_system::EnsureRoot<Self::AccountId>;
	type Proposal = RuntimeCall;
	type ChainIdentity = ChainId;
	type ProposalLifetime = ProposalLifetime;
	type BridgeAccountId = BridgeAccountId;
	type WeightInfo = pallet_chainbridge::weights::SubstrateWeight<Runtime>;
}

parameter_types! {
	pub HashId: pallet_chainbridge::ResourceId = pallet_chainbridge::derive_resource_id(1, &blake2_128(b"hash"));
	// Note: Chain ID is 0 indicating this is native to another chain
	pub NativeTokenId: pallet_chainbridge::ResourceId = pallet_chainbridge::derive_resource_id(0, &blake2_128(b"DAV"));

	pub NFTTokenId: pallet_chainbridge::ResourceId = pallet_chainbridge::derive_resource_id(1, &blake2_128(b"NFT"));
}

impl pallet_erc721::Config for Runtime {
	type RuntimeEvent = RuntimeEvent;
	type Identifier = NFTTokenId;
	type WeightInfo = pallet_erc721::weights::SubstrateWeight<Runtime>;
}

impl pallet_erc20::Config for Runtime {
	type RuntimeEvent = RuntimeEvent;
	type BridgeOrigin = pallet_chainbridge::EnsureBridge<Runtime>;
	type Currency = pallet_balances::Pallet<Runtime>;
	type HashId = HashId;
	type NativeTokenId = NativeTokenId;
	type Erc721Id = NFTTokenId;
	type WeightInfo = pallet_erc20::weights::SubstrateWeight<Runtime>;
}

parameter_types! {
	pub const PoolsPalletId: PalletId = PalletId(*b"py/nopls");
	// Allow pools that got slashed up to 90% to remain operational.
	pub const MaxPointsToBalance: u8 = 10;
}

impl pallet_nomination_pools::Config for Runtime {
	type RuntimeEvent = RuntimeEvent;
	type Currency = Balances;
	type RuntimeFreezeReason = RuntimeFreezeReason;
	type RewardCounter = FixedU128;
	type BalanceToU256 = cere_runtime_common::BalanceToU256;
	type U256ToBalance = cere_runtime_common::U256ToBalance;
	type PostUnbondingPoolsWindow = frame_support::traits::ConstU32<4>;
	type MaxMetadataLen = frame_support::traits::ConstU32<256>;
	// we use the same number of allowed unlocking chunks as with staking.
	type MaxUnbonding = <Self as pallet_staking::Config>::MaxUnlockingChunks;
	type PalletId = PoolsPalletId;
	type MaxPointsToBalance = MaxPointsToBalance;
	type WeightInfo = ();
	type AdminOrigin = frame_system::EnsureRoot<Self::AccountId>;
	type StakeAdapter = pallet_nomination_pools::adapter::TransferStake<Self, Staking>;
}

parameter_types! {
	pub const DdcCustomersPalletId: PalletId = PalletId(*b"accounts"); // DDC maintainer's stake
	pub const UnlockingDelay: BlockNumber = 100800_u32; // 1 hour * 24 * 7 = 7 days; (1 hour is 600 blocks)
}

impl pallet_ddc_customers::Config for Runtime {
	type UnlockingDelay = UnlockingDelay;
	type Currency = Balances;
	type PalletId = DdcCustomersPalletId;
	type RuntimeEvent = RuntimeEvent;
	type ClusterProtocol = pallet_ddc_clusters::Pallet<Runtime>;
	type ClusterCreator = pallet_ddc_clusters::Pallet<Runtime>;
	type WeightInfo = pallet_ddc_customers::weights::SubstrateWeight<Runtime>;
}

impl pallet_ddc_clusters::Config for Runtime {
	type RuntimeEvent = RuntimeEvent;
	type NodeRepository = pallet_ddc_nodes::Pallet<Runtime>;
	type StakingVisitor = pallet_ddc_staking::Pallet<Runtime>;
	type StakerCreator = pallet_ddc_staking::Pallet<Runtime>;
	type Currency = Balances;
	type WeightInfo = pallet_ddc_clusters::weights::SubstrateWeight<Runtime>;
	type MinErasureCodingRequiredLimit = ConstU32<4>;
	type MinErasureCodingTotalLimit = ConstU32<6>;
	type MinReplicationTotalLimit = ConstU32<3>;
}

impl pallet_ddc_nodes::Config for Runtime {
	type RuntimeEvent = RuntimeEvent;
	type StakingVisitor = pallet_ddc_staking::Pallet<Runtime>;
	type WeightInfo = pallet_ddc_nodes::weights::SubstrateWeight<Runtime>;
}

parameter_types! {
	pub const PayoutsPalletId: PalletId = PalletId(*b"payouts_");
}

pub struct TreasuryWrapper;
impl<T: frame_system::Config> PalletVisitor<T> for TreasuryWrapper {
	fn get_account_id() -> T::AccountId {
		TreasuryPalletId::get().into_account_truncating()
	}
}

impl pallet_ddc_payouts::Config for Runtime {
	type RuntimeEvent = RuntimeEvent;
	type PalletId = PayoutsPalletId;
	type Currency = Balances;
	type CustomerCharger = DdcCustomers;
	type BucketManager = DdcCustomers;
	type ClusterProtocol = DdcClusters;
	type TreasuryVisitor = TreasuryWrapper;
	type NominatorsAndValidatorsList = pallet_staking::UseNominatorsAndValidatorsMap<Self>;
	type VoteScoreToU64 = IdentityConvert;
	type ValidatorVisitor = pallet_ddc_verification::Pallet<Runtime>;
	type NodeManager = pallet_ddc_nodes::Pallet<Runtime>;
	type AccountIdConverter = AccountId32;
	type Hasher = BlakeTwo256;
	type ClusterValidator = pallet_ddc_clusters::Pallet<Runtime>;
	type ValidatorsQuorum = MajorityOfValidators;
	type ClusterManager = pallet_ddc_clusters::Pallet<Runtime>;
	type ValidatorVerification = DdcVerification;
	type WeightInfo = ();
	const MAX_PAYOUT_BATCH_SIZE: u16 = MAX_PAYOUT_BATCH_SIZE;
	const DISABLE_PAYOUTS_CUTOFF: bool = false;
	type OffchainIdentifierId = ddc_primitives::crypto::OffchainIdentifierId;
	const BLOCK_TO_START: u16 = 1; // every block
}

parameter_types! {
	pub const ClusterBondingAmount: Balance = 100 * GRAND;
	pub const ClusterUnboningDelay: BlockNumber = 28 * DAYS;
}

impl pallet_ddc_staking::Config for Runtime {
	type Currency = Balances;
	type RuntimeEvent = RuntimeEvent;
	type WeightInfo = pallet_ddc_staking::weights::SubstrateWeight<Runtime>;
	type ClusterProtocol = pallet_ddc_clusters::Pallet<Runtime>;
	type ClusterCreator = pallet_ddc_clusters::Pallet<Runtime>;
	type ClusterManager = pallet_ddc_clusters::Pallet<Runtime>;
	type NodeManager = pallet_ddc_nodes::Pallet<Runtime>;
	type ClusterBondingAmount = ClusterBondingAmount;
	type ClusterUnboningDelay = ClusterUnboningDelay;
}

parameter_types! {
	pub const TechnicalMotionDuration: BlockNumber = 5 * DAYS;
	pub const TechnicalMaxProposals: u32 = 100;
	pub const TechnicalMaxMembers: u32 = 100;
}

type TechCommCollective = pallet_collective::Instance3;
impl pallet_collective::Config<TechCommCollective> for Runtime {
	type RuntimeOrigin = RuntimeOrigin;
	type Proposal = RuntimeCall;
	type RuntimeEvent = RuntimeEvent;
	type MotionDuration = TechnicalMotionDuration;
	type MaxProposals = TechnicalMaxProposals;
	type MaxMembers = TechnicalMaxMembers;
	type SetMembersOrigin = EnsureRoot<AccountId>;
	type DefaultVote = pallet_collective::PrimeDefaultVote;
	type WeightInfo = pallet_collective::weights::SubstrateWeight<Runtime>;
	type MaxProposalWeight = MaxCollectivesProposalWeight;
}

parameter_types! {
	pub const ClustersGovPalletId: PalletId = PalletId(*b"clustgov");
	pub const ClusterProposalDuration: BlockNumber = 7 * DAYS;
	pub const MinValidatedNodesCount: u16 = 3;
	pub ClusterProtocolActivatorTrackOrigin: RuntimeOrigin = pallet_origins::Origin::ClusterProtocolActivator.into();
	pub ClusterProtocolUpdaterTrackOrigin: RuntimeOrigin = pallet_origins::Origin::ClusterProtocolUpdater.into();
	pub const ReferendumEnactmentDuration: BlockNumber = 1;
}

impl pallet_ddc_clusters_gov::Config for Runtime {
	type RuntimeEvent = RuntimeEvent;
	type PalletId = ClustersGovPalletId;
	type Currency = Balances;
	type WeightInfo = pallet_ddc_clusters_gov::weights::SubstrateWeight<Runtime>;
	type OpenGovActivatorTrackOrigin = DdcOriginAsNative<ClusterProtocolActivatorTrackOrigin, Self>;
	type OpenGovActivatorOrigin = EitherOf<EnsureRoot<Self::AccountId>, ClusterProtocolActivator>;
	type OpenGovUpdaterTrackOrigin = DdcOriginAsNative<ClusterProtocolUpdaterTrackOrigin, Self>;
	type OpenGovUpdaterOrigin = EitherOf<EnsureRoot<Self::AccountId>, ClusterProtocolUpdater>;
	type ClusterProposalCall = RuntimeCall;
	type ClusterProposalDuration = ClusterProposalDuration;
	type ClusterManager = pallet_ddc_clusters::Pallet<Runtime>;
	type ClusterCreator = pallet_ddc_clusters::Pallet<Runtime>;
	type ClusterProtocol = pallet_ddc_clusters::Pallet<Runtime>;
	type NodeManager = pallet_ddc_nodes::Pallet<Runtime>;
	type SeatsConsensus = pallet_ddc_clusters_gov::Unanimous;
	type DefaultVote = pallet_ddc_clusters_gov::NayAsDefaultVote;
	type MinValidatedNodesCount = MinValidatedNodesCount;
	type ReferendumEnactmentDuration = ReferendumEnactmentDuration;
	#[cfg(feature = "runtime-benchmarks")]
	type StakerCreator = pallet_ddc_staking::Pallet<Runtime>;
}

pub struct ClustersGovWrapper;
impl<T: frame_system::Config> PalletVisitor<T> for ClustersGovWrapper {
	fn get_account_id() -> T::AccountId {
		ClustersGovPalletId::get().into_account_truncating()
	}
}

pub struct DdcOriginAsNative<DdcOrigin, RuntimeOrigin>(PhantomData<(DdcOrigin, RuntimeOrigin)>);
impl<DdcOrigin: Get<T::RuntimeOrigin>, T: frame_system::Config> GetDdcOrigin<T>
	for DdcOriginAsNative<DdcOrigin, T>
{
	fn get() -> T::RuntimeOrigin {
		DdcOrigin::get()
	}
}

parameter_types! {
	pub const VerificationPalletId: PalletId = PalletId(*b"verifypa");
	pub const MajorityOfAggregators: Percent = Percent::from_percent(67);
	pub const MajorityOfValidators: Percent = Percent::from_percent(67);
}

impl pallet_ddc_verification::Config for Runtime {
	type RuntimeEvent = RuntimeEvent;
	type PalletId = VerificationPalletId;
	type WeightInfo = pallet_ddc_verification::weights::SubstrateWeight<Runtime>;
	type ClusterManager = pallet_ddc_clusters::Pallet<Runtime>;
	type ClusterValidator = pallet_ddc_clusters::Pallet<Runtime>;
	type NodeManager = pallet_ddc_nodes::Pallet<Runtime>;
	type PayoutProcessor = pallet_ddc_payouts::Pallet<Runtime>;
	type AuthorityId = ddc_primitives::sr25519::AuthorityId;
	type OffchainIdentifierId = ddc_primitives::crypto::OffchainIdentifierId;
	type Hasher = BlakeTwo256;
	const BLOCK_TO_START: u16 = 1; // every block
	const DAC_REDUNDANCY_FACTOR: u16 = 3;
	type AggregatorsQuorum = MajorityOfAggregators;
	type ValidatorsQuorum = MajorityOfValidators;
	const MAX_PAYOUT_BATCH_SIZE: u16 = MAX_PAYOUT_BATCH_SIZE;
	const MAX_PAYOUT_BATCH_COUNT: u16 = MAX_PAYOUT_BATCH_COUNT;
	type ValidatorStaking = pallet_staking::Pallet<Runtime>;
	type AccountIdConverter = AccountId32;
	type CustomerVisitor = pallet_ddc_customers::Pallet<Runtime>;
	const MAX_MERKLE_NODE_IDENTIFIER: u16 = 3;
	type Currency = Balances;
	const DISABLE_PAYOUTS_CUTOFF: bool = false;
	const DEBUG_MODE: bool = false;
	type BucketsStorageUsageProvider = DdcCustomers;
	type NodesStorageUsageProvider = DdcNodes;
	type ClusterProtocol = DdcClusters;
	#[cfg(feature = "runtime-benchmarks")]
	type CustomerDepositor = DdcCustomers;
	#[cfg(feature = "runtime-benchmarks")]
	type ClusterCreator = DdcClusters;
	type BucketManager = DdcCustomers;
	type InspReceiptsInterceptor = pallet_ddc_verification::NoReceiptsInterceptor;
}

#[frame_support::runtime]
mod runtime {
	#[runtime::runtime]
	#[runtime::derive(
		RuntimeCall,
		RuntimeEvent,
		RuntimeError,
		RuntimeOrigin,
		RuntimeFreezeReason,
		RuntimeHoldReason,
		RuntimeSlashReason,
		RuntimeLockId,
		RuntimeTask
	)]
	pub struct Runtime;

	#[runtime::pallet_index(0)]
	pub type System = frame_system::Pallet<Runtime>;

	#[runtime::pallet_index(1)]
	pub type Utility = pallet_utility::Pallet<Runtime>;

	#[runtime::pallet_index(2)]
	pub type Babe = pallet_babe::Pallet<Runtime>;

	#[runtime::pallet_index(3)]
	pub type Timestamp = pallet_timestamp::Pallet<Runtime>;

	// Authorship must be before session in order to note author in the correct session and era
	// for im-online and staking.
	#[runtime::pallet_index(4)]
	pub type Authorship = pallet_authorship::Pallet<Runtime>;

	#[runtime::pallet_index(5)]
	pub type Indices = pallet_indices::Pallet<Runtime>;

	#[runtime::pallet_index(6)]
	pub type Balances = pallet_balances::Pallet<Runtime>;

	#[runtime::pallet_index(7)]
	pub type TransactionPayment = pallet_transaction_payment::Pallet<Runtime>;

	#[runtime::pallet_index(8)]
	pub type ElectionProviderMultiPhase = pallet_election_provider_multi_phase::Pallet<Runtime>;

	#[runtime::pallet_index(9)]
	pub type Staking = pallet_staking::Pallet<Runtime>;

	#[runtime::pallet_index(10)]
	pub type Session = pallet_session::Pallet<Runtime>;

	#[runtime::pallet_index(11)]
	pub type Grandpa = pallet_grandpa::Pallet<Runtime>;

	#[runtime::pallet_index(12)]
	pub type Treasury = pallet_treasury::Pallet<Runtime>;

	#[runtime::pallet_index(13)]
	pub type Contracts = pallet_contracts::Pallet<Runtime>;

	#[runtime::pallet_index(14)]
	pub type Sudo = pallet_sudo::Pallet<Runtime>;

	#[runtime::pallet_index(15)]
	pub type ImOnline = pallet_im_online::Pallet<Runtime>;

	#[runtime::pallet_index(16)]
	pub type AuthorityDiscovery = pallet_authority_discovery::Pallet<Runtime>;

	#[runtime::pallet_index(17)]
	pub type Offences = pallet_offences::Pallet<Runtime>;

	#[runtime::pallet_index(18)]
	pub type Historical = pallet_session_historical::Pallet<Runtime>;

	#[runtime::pallet_index(19)]
	pub type RandomnessCollectiveFlip = pallet_insecure_randomness_collective_flip::Pallet<Runtime>;

	#[runtime::pallet_index(20)]
	pub type Identity = pallet_identity::Pallet<Runtime>;

	#[runtime::pallet_index(21)]
	pub type Recovery = pallet_recovery::Pallet<Runtime>;

	#[runtime::pallet_index(22)]
	pub type Vesting = pallet_vesting::Pallet<Runtime>;

	#[runtime::pallet_index(23)]
	pub type Preimage = pallet_preimage::Pallet<Runtime>;

	#[runtime::pallet_index(24)]
	pub type Scheduler = pallet_scheduler::Pallet<Runtime>;

	#[runtime::pallet_index(25)]
	pub type Proxy = pallet_proxy::Pallet<Runtime>;

	#[runtime::pallet_index(26)]
	pub type Multisig = pallet_multisig::Pallet<Runtime>;

	#[runtime::pallet_index(27)]
	pub type Bounties = pallet_bounties::Pallet<Runtime>;

	#[runtime::pallet_index(28)]
	pub type VoterList = pallet_bags_list::Pallet<Runtime, Instance1>;

	#[runtime::pallet_index(29)]
	pub type ChildBounties = pallet_child_bounties::Pallet<Runtime>;

	#[runtime::pallet_index(30)]
	pub type NominationPools = pallet_nomination_pools::Pallet<Runtime>;

	#[runtime::pallet_index(31)]
	pub type FastUnstake = pallet_fast_unstake::Pallet<Runtime>;

	#[runtime::pallet_index(32)]
	pub type ChainBridge = pallet_chainbridge::Pallet<Runtime>;

	#[runtime::pallet_index(33)]
	pub type Erc721 = pallet_erc721::Pallet<Runtime>;

	#[runtime::pallet_index(34)]
	pub type Erc20 = pallet_erc20::Pallet<Runtime>;

	#[runtime::pallet_index(35)]
	pub type DdcStaking = pallet_ddc_staking::Pallet<Runtime>;

	#[runtime::pallet_index(36)]
	pub type DdcCustomers = pallet_ddc_customers::Pallet<Runtime>;

	#[runtime::pallet_index(37)]
	pub type DdcNodes = pallet_ddc_nodes::Pallet<Runtime>;

	#[runtime::pallet_index(38)]
	pub type DdcClusters = pallet_ddc_clusters::Pallet<Runtime>;

	#[runtime::pallet_index(39)]
	pub type DdcPayouts = pallet_ddc_payouts::Pallet<Runtime>;

	#[runtime::pallet_index(40)]
	pub type DdcVerification = pallet_ddc_verification::Pallet<Runtime>;

	// Start OpenGov.
	#[runtime::pallet_index(41)]
	pub type ConvictionVoting = pallet_conviction_voting::Pallet<Runtime>;

	#[runtime::pallet_index(42)]
	pub type Referenda = pallet_referenda::Pallet<Runtime>;

	#[runtime::pallet_index(43)]
	pub type Origins = pallet_origins::Pallet<Runtime>;

	#[runtime::pallet_index(44)]
	pub type Whitelist = pallet_whitelist::Pallet<Runtime>;

	// End OpenGov.
	#[runtime::pallet_index(45)]
	pub type TechComm = pallet_collective::Pallet<Runtime, Instance3>;

	#[runtime::pallet_index(46)]
	pub type DdcClustersGov = pallet_ddc_clusters_gov::Pallet<Runtime>;

	#[runtime::pallet_index(47)]
	pub type Ismp = pallet_ismp::Pallet<Runtime>;

	#[runtime::pallet_index(48)]
	pub type IsmpGrandpa = ismp_grandpa::Pallet<Runtime>;

	#[runtime::pallet_index(49)]
	pub type Hyperbridge = pallet_hyperbridge::Pallet<Runtime>;

	#[runtime::pallet_index(50)]
	pub type TokenGateway = pallet_token_gateway::Pallet<Runtime>;
}

/// The address format for describing accounts.
pub type Address = sp_runtime::MultiAddress<AccountId, AccountIndex>;
/// Block header type as expected by this runtime.
pub type Header = generic::Header<BlockNumber, BlakeTwo256>;
/// Block type as expected by this runtime.
pub type Block = generic::Block<Header, UncheckedExtrinsic>;
/// A Block signed with a Justification
pub type SignedBlock = generic::SignedBlock<Block>;
/// BlockId type as expected by this runtime.
pub type BlockId = generic::BlockId<Block>;
/// The SignedExtension to the basic transaction logic.
///
/// When you change this, you **MUST** modify [`sign`] in `bin/node/testing/src/keyring.rs`!
///
/// [`sign`]: <../../testing/src/keyring.rs.html>
pub type SignedExtra = (
	frame_system::CheckNonZeroSender<Runtime>,
	frame_system::CheckSpecVersion<Runtime>,
	frame_system::CheckTxVersion<Runtime>,
	frame_system::CheckGenesis<Runtime>,
	frame_system::CheckEra<Runtime>,
	frame_system::CheckNonce<Runtime>,
	frame_system::CheckWeight<Runtime>,
	pallet_transaction_payment::ChargeTransactionPayment<Runtime>,
	frame_metadata_hash_extension::CheckMetadataHash<Runtime>,
);

/// Unchecked extrinsic type as expected by this runtime.
pub type UncheckedExtrinsic =
	generic::UncheckedExtrinsic<Address, RuntimeCall, Signature, SignedExtra>;
/// The payload being signed in transactions.
pub type SignedPayload = generic::SignedPayload<RuntimeCall, SignedExtra>;
/// Extrinsic type that has already been checked.
pub type CheckedExtrinsic = generic::CheckedExtrinsic<AccountId, RuntimeCall, SignedExtra>;
// const IDENTITY_MIGRATION_KEY_LIMIT: u64 = u64::MAX; // for `pallet_identity` migration below

/// Runtime migrations
// type Migrations = (
// 	// Migrations related to substrate version upgrades
// 	// pallet_nomination_pools::migration::versioned::V5toV6<Runtime>,
// 	// pallet_nomination_pools::migration::versioned::V6ToV7<Runtime>,
// 	// pallet_nomination_pools::migration::versioned::V7ToV8<Runtime>,
// 	// pallet_staking::migrations::v14::MigrateToV14<Runtime>,
// 	// pallet_grandpa::migrations::MigrateV4ToV5<Runtime>,
// 	// pallet_identity::migration::versioned::V0ToV1<Runtime, IDENTITY_MIGRATION_KEY_LIMIT>,

// 	// The 'Unreleased' migration enables DAC Verification, that atm. is enabled at QANET only.
// 	// Uncomment this line when DAC is ready for TESTNET and MAINNET migrations::Unreleased,
// 	// migrations::Unreleased,
// );

// Migrations for DAC and Payouts on QANET
<<<<<<< HEAD
type Migrations = (
	pallet_ddc_payouts::migrations::v4::MigrateToV4<Runtime>,
	pallet_ddc_payouts::migrations::v5::MigrateToV5<Runtime>,
);
=======
type Migrations = ();
>>>>>>> 44bfbd36

pub mod migrations {
	use super::*;

	/// When this is removed, should also remove `OldSessionKeys`.
	pub struct UpgradeSessionKeys;
	impl frame_support::traits::OnRuntimeUpgrade for UpgradeSessionKeys {
		fn on_runtime_upgrade() -> Weight {
			Session::upgrade_keys::<OldSessionKeys, _>(transform_session_keys);
			Perbill::from_percent(50) * RuntimeBlockWeights::get().max_block
		}
	}

	/// Migrations, unreleased to TESTNET or MAINNET
	pub type Unreleased = (
		pallet_ddc_customers::migration::v2::MigrateToV2<Runtime>,
		pallet_ddc_clusters::migrations::v3::MigrateToV3<Runtime>,
		pallet_ddc_nodes::migrations::v1::MigrateToV1<Runtime>,
		UpgradeSessionKeys,
		pallet_ddc_verification::migrations::v1::MigrateToV1<Runtime>,
		pallet_ddc_payouts::migrations::v1::MigrateToV1<Runtime>,
		pallet_ddc_payouts::migrations::v2::MigrateToV2<Runtime>,
		pallet_ddc_payouts::migrations::v3::MigrateToV3<Runtime>,
		pallet_ddc_verification::migrations::v2::MigrateToV2<Runtime>,
		pallet_ddc_payouts::migrations::v4::MigrateToV4<Runtime>,
		pallet_ddc_payouts::migrations::v5::MigrateToV5<Runtime>,
	);
}

/// Executive: handles dispatch to the various modules.
pub type Executive = frame_executive::Executive<
	Runtime,
	Block,
	frame_system::ChainContext<Runtime>,
	Runtime,
	AllPalletsWithSystem,
	Migrations,
>;

type EventRecord = frame_system::EventRecord<
	<Runtime as frame_system::Config>::RuntimeEvent,
	<Runtime as frame_system::Config>::Hash,
>;

#[cfg(feature = "runtime-benchmarks")]
mod benches {
	frame_benchmarking::define_benchmarks!(
		[frame_benchmarking, BaselineBench::<Runtime>]
		[pallet_babe, Babe]
		[pallet_bags_list, VoterList]
		[pallet_balances, Balances]
		[pallet_bounties, Bounties]
		[pallet_child_bounties, ChildBounties]
		[pallet_contracts, Contracts]
		[pallet_ddc_customers, DdcCustomers]
		[pallet_ddc_clusters, DdcClusters]
		[pallet_ddc_staking, DdcStaking]
		[pallet_ddc_nodes, DdcNodes]
		[pallet_election_provider_multi_phase, ElectionProviderMultiPhase]
		[pallet_election_provider_support_benchmarking, EPSBench::<Runtime>]
		[pallet_fast_unstake, FastUnstake]
		[pallet_grandpa, Grandpa]
		[pallet_identity, Identity]
		[pallet_im_online, ImOnline]
		[pallet_indices, Indices]
		[pallet_multisig, Multisig]
		[pallet_nomination_pools, NominationPoolsBench::<Runtime>]
		[pallet_offences, OffencesBench::<Runtime>]
		[pallet_proxy, Proxy]
		[pallet_preimage, Preimage]
		[pallet_scheduler, Scheduler]
		[pallet_session, SessionBench::<Runtime>]
		[pallet_staking, Staking]
		[frame_system, SystemBench::<Runtime>]
		[pallet_timestamp, Timestamp]
		[pallet_treasury, Treasury]
		[pallet_utility, Utility]
		[pallet_vesting, Vesting]
		[pallet_conviction_voting, ConvictionVoting]
		[pallet_referenda, Referenda]
		[pallet_whitelist, Whitelist]
		[pallet_collective, TechComm]
		[pallet_ddc_clusters_gov, DdcClustersGov]
		[pallet_ddc_verification, DdcVerification]
		[pallet_token_gateway, TokenGateway]
	);
}

impl_runtime_apis! {
	impl sp_genesis_builder::GenesisBuilder<Block> for Runtime {

		fn get_preset(id: &Option<sp_genesis_builder::PresetId>) -> Option<Vec<u8>> {
			get_preset::<RuntimeGenesisConfig>(id, |_| None)
		}

		fn preset_names() -> Vec<sp_genesis_builder::PresetId> {
			vec![]
		}

		fn build_state(config: Vec<u8>) -> sp_genesis_builder::Result {
			build_state::<RuntimeGenesisConfig>(config)
		}
	}
	impl sp_api::Core<Block> for Runtime {
		fn version() -> RuntimeVersion {
			VERSION
		}

		fn execute_block(block: Block) {
			Executive::execute_block(block);
		}

		fn initialize_block(header: &<Block as BlockT>::Header)-> sp_runtime::ExtrinsicInclusionMode {
			Executive::initialize_block(header)
		}
	}

	impl sp_api::Metadata<Block> for Runtime {
		fn metadata() -> OpaqueMetadata {
			OpaqueMetadata::new(Runtime::metadata().into())
		}

		fn metadata_at_version(version: u32) -> Option<OpaqueMetadata> {
			Runtime::metadata_at_version(version)
		}

		fn metadata_versions() -> sp_std::vec::Vec<u32> {
			Runtime::metadata_versions()
		}
	}

	impl sp_block_builder::BlockBuilder<Block> for Runtime {
		fn apply_extrinsic(extrinsic: <Block as BlockT>::Extrinsic) -> ApplyExtrinsicResult {
			Executive::apply_extrinsic(extrinsic)
		}

		fn finalize_block() -> <Block as BlockT>::Header {
			Executive::finalize_block()
		}

		fn inherent_extrinsics(data: InherentData) -> Vec<<Block as BlockT>::Extrinsic> {
			data.create_extrinsics()
		}

		fn check_inherents(block: Block, data: InherentData) -> CheckInherentsResult {
			data.check_extrinsics(&block)
		}
	}

	impl sp_transaction_pool::runtime_api::TaggedTransactionQueue<Block> for Runtime {
		fn validate_transaction(
			source: TransactionSource,
			tx: <Block as BlockT>::Extrinsic,
			block_hash: <Block as BlockT>::Hash,
		) -> TransactionValidity {
			Executive::validate_transaction(source, tx, block_hash)
		}
	}

	impl sp_offchain::OffchainWorkerApi<Block> for Runtime {
		fn offchain_worker(header: &<Block as BlockT>::Header) {
			Executive::offchain_worker(header)
		}
	}

	impl fg_primitives::GrandpaApi<Block> for Runtime {
		fn grandpa_authorities() -> GrandpaAuthorityList {
			Grandpa::grandpa_authorities()
		}

		fn current_set_id() -> fg_primitives::SetId {
			Grandpa::current_set_id()
		}

		fn submit_report_equivocation_unsigned_extrinsic(
			equivocation_proof: fg_primitives::EquivocationProof<
				<Block as BlockT>::Hash,
				NumberFor<Block>,
			>,
			key_owner_proof: fg_primitives::OpaqueKeyOwnershipProof,
		) -> Option<()> {
			let key_owner_proof = key_owner_proof.decode()?;

			Grandpa::submit_unsigned_equivocation_report(
				equivocation_proof,
				key_owner_proof,
			)
		}

		fn generate_key_ownership_proof(
			_set_id: fg_primitives::SetId,
			authority_id: GrandpaId,
		) -> Option<fg_primitives::OpaqueKeyOwnershipProof> {
			use codec::Encode;

			Historical::prove((fg_primitives::KEY_TYPE, authority_id))
				.map(|p| p.encode())
				.map(fg_primitives::OpaqueKeyOwnershipProof::new)
		}
	}

	impl sp_consensus_babe::BabeApi<Block> for Runtime {
		fn configuration() -> sp_consensus_babe::BabeConfiguration {
			let epoch_config = Babe::epoch_config().unwrap_or(BABE_GENESIS_EPOCH_CONFIG);
			sp_consensus_babe::BabeConfiguration {
				slot_duration: Babe::slot_duration(),
				epoch_length: EpochDuration::get(),
				c: epoch_config.c,
				authorities: Babe::authorities().to_vec(),
				randomness: Babe::randomness(),
				allowed_slots: epoch_config.allowed_slots,
			}
		}

		fn current_epoch_start() -> sp_consensus_babe::Slot {
			Babe::current_epoch_start()
		}

		fn current_epoch() -> sp_consensus_babe::Epoch {
			Babe::current_epoch()
		}

		fn next_epoch() -> sp_consensus_babe::Epoch {
			Babe::next_epoch()
		}

		fn generate_key_ownership_proof(
			_slot: sp_consensus_babe::Slot,
			authority_id: sp_consensus_babe::AuthorityId,
		) -> Option<sp_consensus_babe::OpaqueKeyOwnershipProof> {
			use codec::Encode;

			Historical::prove((sp_consensus_babe::KEY_TYPE, authority_id))
				.map(|p| p.encode())
				.map(sp_consensus_babe::OpaqueKeyOwnershipProof::new)
		}

		fn submit_report_equivocation_unsigned_extrinsic(
			equivocation_proof: sp_consensus_babe::EquivocationProof<<Block as BlockT>::Header>,
			key_owner_proof: sp_consensus_babe::OpaqueKeyOwnershipProof,
		) -> Option<()> {
			let key_owner_proof = key_owner_proof.decode()?;

			Babe::submit_unsigned_equivocation_report(
				equivocation_proof,
				key_owner_proof,
			)
		}
	}

	impl sp_authority_discovery::AuthorityDiscoveryApi<Block> for Runtime {
		fn authorities() -> Vec<AuthorityDiscoveryId> {
			AuthorityDiscovery::authorities()
		}
	}

	impl frame_system_rpc_runtime_api::AccountNonceApi<Block, AccountId, Nonce> for Runtime {
		fn account_nonce(account: AccountId) -> Nonce {
			System::account_nonce(account)
		}
	}

	impl pallet_contracts::ContractsApi<Block, AccountId, Balance, BlockNumber, Hash, EventRecord> for Runtime
	{
		fn call(
			origin: AccountId,
			dest: AccountId,
			value: Balance,
			gas_limit: Option<Weight>,
			storage_deposit_limit: Option<Balance>,
			input_data: Vec<u8>,
		) -> pallet_contracts::ContractExecResult<Balance, EventRecord> {
			let gas_limit = gas_limit.unwrap_or(RuntimeBlockWeights::get().max_block);
			Contracts::bare_call(
				origin,
				dest,
				value,
				gas_limit,
				storage_deposit_limit,
				input_data,
				pallet_contracts::DebugInfo::Skip,
				pallet_contracts::CollectEvents::Skip,
				pallet_contracts::Determinism::Enforced,
			)
		}

		fn instantiate(
			origin: AccountId,
			value: Balance,
			gas_limit: Option<Weight>,
			storage_deposit_limit: Option<Balance>,
			code: pallet_contracts::Code<Hash>,
			data: Vec<u8>,
			salt: Vec<u8>,
		) -> pallet_contracts::ContractInstantiateResult<AccountId, Balance, EventRecord>
		{
			let gas_limit = gas_limit.unwrap_or(RuntimeBlockWeights::get().max_block);
			Contracts::bare_instantiate(
				origin,
				value,
				gas_limit,
				storage_deposit_limit,
				code,
				data,
				salt,
				pallet_contracts::DebugInfo::Skip,
				pallet_contracts::CollectEvents::Skip
			)
		}

		fn upload_code(
			origin: AccountId,
			code: Vec<u8>,
			storage_deposit_limit: Option<Balance>,
			determinism: Determinism
		) -> pallet_contracts::CodeUploadResult<Hash, Balance>
		{
			Contracts::bare_upload_code(origin, code, storage_deposit_limit, determinism)
		}

		fn get_storage(
			address: AccountId,
			key: Vec<u8>,
		) -> pallet_contracts::GetStorageResult {
			Contracts::get_storage(address, key)
		}
	}

	impl pallet_ismp_runtime_api::IsmpRuntimeApi<Block, <Block as BlockT>::Hash> for Runtime {
		fn host_state_machine() -> StateMachine {
			<Runtime as pallet_ismp::Config>::HostStateMachine::get()
		}

		fn challenge_period(id: StateMachineId) -> Option<u64> {
			pallet_ismp::Pallet::<Runtime>::challenge_period(id)
		}

		fn block_events() -> Vec<ismp::events::Event> {
			pallet_ismp::Pallet::<Runtime>::block_events()
		}

		fn block_events_with_metadata() -> Vec<(ismp::events::Event, Option<u32>)> {
			pallet_ismp::Pallet::<Runtime>::block_events_with_metadata()
		}

		fn consensus_state(id: ConsensusClientId) -> Option<Vec<u8>> {
			pallet_ismp::Pallet::<Runtime>::consensus_states(id)
		}

		fn state_machine_update_time(height: StateMachineHeight) -> Option<u64> {
			pallet_ismp::Pallet::<Runtime>::state_machine_update_time(height)
		}

		fn latest_state_machine_height(id: StateMachineId) -> Option<u64> {
			pallet_ismp::Pallet::<Runtime>::latest_state_machine_height(id)
		}

		fn requests(commitments: Vec<H256>) -> Vec<Request> {
			pallet_ismp::Pallet::<Runtime>::requests(commitments)
		}

		fn responses(commitments: Vec<H256>) -> Vec<Response> {
			pallet_ismp::Pallet::<Runtime>::responses(commitments)
		}
	}
	impl pallet_transaction_payment_rpc_runtime_api::TransactionPaymentApi<
		Block,
		Balance,
	> for Runtime {
		fn query_info(uxt: <Block as BlockT>::Extrinsic, len: u32) -> RuntimeDispatchInfo<Balance> {
			TransactionPayment::query_info(uxt, len)
		}
		fn query_fee_details(uxt: <Block as BlockT>::Extrinsic, len: u32) -> FeeDetails<Balance> {
			TransactionPayment::query_fee_details(uxt, len)
		}
		fn query_weight_to_fee(weight: Weight) -> Balance {
			TransactionPayment::weight_to_fee(weight)
		}
		fn query_length_to_fee(length: u32) -> Balance {
			TransactionPayment::length_to_fee(length)
		}
	}

	impl pallet_transaction_payment_rpc_runtime_api::TransactionPaymentCallApi<Block, Balance, RuntimeCall>
		for Runtime
	{
		fn query_call_info(call: RuntimeCall, len: u32) -> RuntimeDispatchInfo<Balance> {
			TransactionPayment::query_call_info(call, len)
		}
		fn query_call_fee_details(call: RuntimeCall, len: u32) -> FeeDetails<Balance> {
			TransactionPayment::query_call_fee_details(call, len)
		}
		fn query_weight_to_fee(weight: Weight) -> Balance {
			TransactionPayment::weight_to_fee(weight)
		}
		fn query_length_to_fee(length: u32) -> Balance {
			TransactionPayment::length_to_fee(length)
		}
	}

	impl sp_session::SessionKeys<Block> for Runtime {
		fn generate_session_keys(seed: Option<Vec<u8>>) -> Vec<u8> {
			SessionKeys::generate(seed)
		}

		fn decode_session_keys(
			encoded: Vec<u8>,
		) -> Option<Vec<(Vec<u8>, KeyTypeId)>> {
			SessionKeys::decode_into_raw_public_keys(&encoded)
		}
	}

	impl pallet_nomination_pools_runtime_api::NominationPoolsApi<
		Block,
		AccountId,
		Balance,
	> for Runtime {
		fn pending_rewards(member: AccountId) -> Balance {
			NominationPools::api_pending_rewards(member).unwrap_or_default()
		}

		fn points_to_balance(pool_id: pallet_nomination_pools::PoolId, points: Balance) -> Balance {
			NominationPools::api_points_to_balance(pool_id, points)
		}

		fn balance_to_points(pool_id: pallet_nomination_pools::PoolId, new_funds: Balance) -> Balance {
			NominationPools::api_balance_to_points(pool_id, new_funds)
		}
		fn pool_pending_slash(pool_id: pallet_nomination_pools::PoolId) -> Balance {
			NominationPools::api_pool_pending_slash(pool_id)
		}

		fn member_pending_slash(member: AccountId) -> Balance {
			NominationPools::api_member_pending_slash(member)
		}

		fn pool_needs_delegate_migration(pool_id: pallet_nomination_pools::PoolId) -> bool {
			NominationPools::api_pool_needs_delegate_migration(pool_id)
		}

		fn member_needs_delegate_migration(member: AccountId) -> bool {
			NominationPools::api_member_needs_delegate_migration(member)
		}

		fn member_total_balance(member: AccountId) -> Balance {
			NominationPools::api_member_total_balance(member)
		}
		fn pool_balance(pool_id: pallet_nomination_pools::PoolId) -> Balance {
			NominationPools::api_pool_balance(pool_id)
		}
	}

	#[cfg(feature = "try-runtime")]
	impl frame_try_runtime::TryRuntime<Block> for Runtime {
		fn on_runtime_upgrade(checks: frame_try_runtime::UpgradeCheckSelect) -> (Weight, Weight) {
			log::info!("try-runtime::on_runtime_upgrade cere.");
			let weight = Executive::try_runtime_upgrade(checks).unwrap();
			(weight, RuntimeBlockWeights::get().max_block)
		}

		fn execute_block(
			block: Block,
			state_root_check: bool,
			signature_check: bool,
			select: frame_try_runtime::TryStateSelect,
		) -> Weight {
			// NOTE: intentional unwrap: we don't want to propagate the error backwards, and want to
			// have a backtrace here.
			Executive::try_execute_block(block, state_root_check, signature_check, select).unwrap()
		}
	}

	//TODO: Fix benchmakrs in another PR
	// #[cfg(feature = "runtime-benchmarks")]
	// impl frame_benchmarking::Benchmark<Block> for Runtime {
	// 	fn benchmark_metadata(extra: bool) -> (
	// 		Vec<frame_benchmarking::BenchmarkList>,
	// 		Vec<frame_support::traits::StorageInfo>,
	// 	) {
	// 		use frame_benchmarking::{baseline, Benchmarking, BenchmarkList};
	// 		use frame_support::traits::StorageInfoTrait;
	//
	// 		// Trying to add benchmarks directly to the Session Pallet caused cyclic dependency
	// 		// issues. To get around that, we separated the Session benchmarks into its own crate,
	// 		// which is why we need these two lines below.
	// 		use pallet_session_benchmarking::Pallet as SessionBench;
	// 		use pallet_offences_benchmarking::Pallet as OffencesBench;
	// 		use pallet_election_provider_support_benchmarking::Pallet as EPSBench;
	// 		use pallet_nomination_pools_benchmarking::Pallet as NominationPoolsBench;
	// 		use frame_system_benchmarking::Pallet as SystemBench;
	// 		use baseline::Pallet as BaselineBench;
	//
	// 		let mut list = Vec::<BenchmarkList>::new();
	// 		list_benchmarks!(list, extra);
	//
	// 		let storage_info = AllPalletsWithSystem::storage_info();
	//
	// 		(list, storage_info)
	// 	}
	//
	// 	fn dispatch_benchmark(
	// 		config: frame_benchmarking::BenchmarkConfig
	// 	) -> Result<Vec<frame_benchmarking::BenchmarkBatch>, sp_runtime::RuntimeString> {
	// 		use frame_benchmarking::{baseline, Benchmarking, BenchmarkBatch};
	// 		use sp_storage::TrackedStorageKey;
	//
	// 		// Trying to add benchmarks directly to the Session Pallet caused cyclic dependency
	// 		// issues. To get around that, we separated the Session benchmarks into its own crate,
	// 		// which is why we need these two lines below.
	// 		use pallet_session_benchmarking::Pallet as SessionBench;
	// 		use pallet_offences_benchmarking::Pallet as OffencesBench;
	// 		use pallet_election_provider_support_benchmarking::Pallet as EPSBench;
	// 		use pallet_nomination_pools_benchmarking::Pallet as NominationPoolsBench;
	// 		use frame_system_benchmarking::Pallet as SystemBench;
	// 		use baseline::Pallet as BaselineBench;
	//
	// 		impl pallet_session_benchmarking::Config for Runtime {}
	// 		impl pallet_offences_benchmarking::Config for Runtime {}
	// 		impl pallet_election_provider_support_benchmarking::Config for Runtime {}
	// 		impl frame_system_benchmarking::Config for Runtime {}
	// 		impl baseline::Config for Runtime {}
	// 		impl pallet_nomination_pools_benchmarking::Config for Runtime {}
	//
	// 		let whitelist: Vec<TrackedStorageKey> = vec![
	// 			// Block Number
	// 			hex_literal::hex!("26aa394eea5630e07c48ae0c9558cef702a5c1b19ab7a04f536c519aca4983ac").to_vec().into(),
	// 			// Total Issuance
	// 			hex_literal::hex!("c2261276cc9d1f8598ea4b6a74b15c2f57c875e4cff74148e4628f264b974c80").to_vec().into(),
	// 			// Execution Phase
	// 			hex_literal::hex!("26aa394eea5630e07c48ae0c9558cef7ff553b5a9862a516939d82b3d3d8661a").to_vec().into(),
	// 			// Event Count
	// 			hex_literal::hex!("26aa394eea5630e07c48ae0c9558cef70a98fdbe9ce6c55837576c60c7af3850").to_vec().into(),
	// 			// System Events
	// 			hex_literal::hex!("26aa394eea5630e07c48ae0c9558cef780d41e5e16056765bc8461851072c9d7").to_vec().into(),
	// 			// System BlockWeight
	// 			hex_literal::hex!("26aa394eea5630e07c48ae0c9558cef734abf5cb34d6244378cddbf18e849d96").to_vec().into(),
	// 			// Treasury Account
	// 			hex_literal::hex!("26aa394eea5630e07c48ae0c9558cef7b99d880ec681799c0cf30e8886371da95ecffd7b6c0f78751baa9d281e0bfa3a6d6f646c70792f74727372790000000000000000000000000000000000000000").to_vec().into(),
	// 		];
	//
	// 		let mut batches = Vec::<BenchmarkBatch>::new();
	// 		let params = (&config, &whitelist);
	// 		add_benchmarks!(params, batches);
	//
	// 		Ok(batches)
	// 	}
	// }
}

#[cfg(test)]
mod tests {
	use frame_election_provider_support::NposSolution;
	use frame_system::offchain::CreateSignedTransaction;
	use sp_runtime::UpperOf;

	use super::*;

	#[test]
	fn validate_transaction_submitter_bounds() {
		fn is_submit_signed_transaction<T>()
		where
			T: CreateSignedTransaction<RuntimeCall>,
		{
		}

		is_submit_signed_transaction::<Runtime>();
	}

	#[test]
	fn perbill_as_onchain_accuracy() {
		type OnChainAccuracy =
		<<Runtime as pallet_election_provider_multi_phase::MinerConfig>::Solution as NposSolution>::Accuracy;
		let maximum_chain_accuracy: Vec<UpperOf<OnChainAccuracy>> = (0..MaxNominations::get())
			.map(|_| <UpperOf<OnChainAccuracy>>::from(OnChainAccuracy::one().deconstruct()))
			.collect();
		let _: UpperOf<OnChainAccuracy> =
			maximum_chain_accuracy.iter().fold(0, |acc, x| acc.checked_add(*x).unwrap());
	}

	#[test]
	fn call_size() {
		let size = core::mem::size_of::<RuntimeCall>();
		assert!(
			size <= 256,
			"size of RuntimeCall {} is more than 256 bytes: some calls have too big arguments, use Box to reduce the
			size of RuntimeCall.
			If the limit is too strong, maybe consider increase the limit to 300.",
			size,
		);
	}
}<|MERGE_RESOLUTION|>--- conflicted
+++ resolved
@@ -161,11 +161,7 @@
 	// and set impl_version to 0. If only runtime
 	// implementation changes and behavior does not, then leave spec_version as
 	// is and increment impl_version.
-<<<<<<< HEAD
-	spec_version: 73013,
-=======
 	spec_version: 73014,
->>>>>>> 44bfbd36
 	impl_version: 0,
 	apis: RUNTIME_API_VERSIONS,
 	transaction_version: 25,
@@ -1617,14 +1613,7 @@
 // );
 
 // Migrations for DAC and Payouts on QANET
-<<<<<<< HEAD
-type Migrations = (
-	pallet_ddc_payouts::migrations::v4::MigrateToV4<Runtime>,
-	pallet_ddc_payouts::migrations::v5::MigrateToV5<Runtime>,
-);
-=======
 type Migrations = ();
->>>>>>> 44bfbd36
 
 pub mod migrations {
 	use super::*;
