// This file is part of Substrate.

// Copyright (C) 2018-2022 Parity Technologies (UK) Ltd.
// SPDX-License-Identifier: GPL-3.0-or-later WITH Classpath-exception-2.0

// This program is free software: you can redistribute it and/or modify
// it under the terms of the GNU General Public License as published by
// the Free Software Foundation, either version 3 of the License, or
// (at your option) any later version.

// This program is distributed in the hope that it will be useful,
// but WITHOUT ANY WARRANTY; without even the implied warranty of
// MERCHANTABILITY or FITNESS FOR A PARTICULAR PURPOSE. See the
// GNU General Public License for more details.

// You should have received a copy of the GNU General Public License
// along with this program. If not, see <https://www.gnu.org/licenses/>.

//! The Substrate runtime. This can be compiled with `#[no_std]`, ready for Wasm.

#![cfg_attr(not(feature = "std"), no_std)]
// `construct_runtime!` does a lot of recursion and requires us to increase the limit to 256.
#![recursion_limit = "256"]
use codec::{Decode, Encode, MaxEncodedLen};
use ddc_primitives::traits::pallet::PalletVisitor;
use frame_election_provider_support::{
	bounds::ElectionBoundsBuilder, onchain, BalancingConfig, SequentialPhragmen, VoteWeight,
};
use frame_support::{
	construct_runtime,
	dispatch::DispatchClass,
	pallet_prelude::Get,
	parameter_types,
	traits::{
		ConstBool, ConstU128, ConstU16, ConstU32, Currency, EitherOf, EitherOfDiverse,
<<<<<<< HEAD
		EqualPrivilegeOnly, Everything, Imbalance, InstanceFilter, KeyOwnerProofSystem, Nothing,
		OnUnbalanced, WithdrawReasons,
=======
		EqualPrivilegeOnly, Everything, GetStorageVersion, Imbalance, InstanceFilter,
		KeyOwnerProofSystem, Nothing, OnRuntimeUpgrade, OnUnbalanced, StorageVersion,
		WithdrawReasons,
>>>>>>> 4169061e
	},
	weights::{
		constants::{
			BlockExecutionWeight, ExtrinsicBaseWeight, RocksDbWeight, WEIGHT_REF_TIME_PER_SECOND,
		},
		ConstantMultiplier, IdentityFee, Weight,
	},
	PalletId,
};
#[cfg(any(feature = "std", test))]
pub use frame_system::Call as SystemCall;
use frame_system::{
	limits::{BlockLength, BlockWeights},
	EnsureRoot,
};
pub use node_primitives::{AccountId, Signature};
use node_primitives::{AccountIndex, Balance, BlockNumber, Hash, Moment, Nonce};
#[cfg(any(feature = "std", test))]
pub use pallet_balances::Call as BalancesCall;
pub use pallet_chainbridge;
use pallet_contracts::Determinism;
use pallet_election_provider_multi_phase::SolutionAccuracyOf;
use pallet_grandpa::{
	fg_primitives, AuthorityId as GrandpaId, AuthorityList as GrandpaAuthorityList,
};
use pallet_im_online::sr25519::AuthorityId as ImOnlineId;
use pallet_session::historical::{self as pallet_session_historical};
#[cfg(any(feature = "std", test))]
pub use pallet_staking::StakerStatus;
#[cfg(any(feature = "std", test))]
pub use pallet_sudo::Call as SudoCall;
pub use pallet_transaction_payment::{CurrencyAdapter, Multiplier, TargetedFeeAdjustment};
use pallet_transaction_payment::{FeeDetails, RuntimeDispatchInfo};
use sp_api::impl_runtime_apis;
use sp_authority_discovery::AuthorityId as AuthorityDiscoveryId;
use sp_core::{crypto::KeyTypeId, OpaqueMetadata};
use sp_inherents::{CheckInherentsResult, InherentData};
use sp_io::hashing::blake2_128;
#[cfg(any(feature = "std", test))]
pub use sp_runtime::BuildStorage;
use sp_runtime::{
	create_runtime_str,
	curve::PiecewiseLinear,
	generic, impl_opaque_keys,
	traits::{
		self, AccountIdConversion, BlakeTwo256, Block as BlockT, Bounded, ConvertInto,
		Identity as IdentityConvert, NumberFor, OpaqueKeys, SaturatedConversion, StaticLookup,
	},
	transaction_validity::{TransactionPriority, TransactionSource, TransactionValidity},
	ApplyExtrinsicResult, FixedPointNumber, FixedU128, Perbill, Percent, Permill, Perquintill,
	RuntimeDebug,
};
use sp_std::prelude::*;
#[cfg(any(feature = "std", test))]
use sp_version::NativeVersion;
use sp_version::RuntimeVersion;
use static_assertions::const_assert;

/// Implementations of some helper traits passed into runtime modules as associated types.
pub mod impls;
/// Constant values used within the runtime.
use cere_runtime_common::{
	constants::{currency::*, time::*},
	CurrencyToVote,
};
use impls::Author;
use sp_runtime::generic::Era;

// Governance configurations.
pub mod governance;
use governance::{pallet_custom_origins, GeneralAdmin, StakingAdmin, Treasurer, TreasurySpender};

/// Generated voter bag information.
mod voter_bags;

// Make the WASM binary available.
#[cfg(feature = "std")]
include!(concat!(env!("OUT_DIR"), "/wasm_binary.rs"));

/// Wasm binary unwrapped. If built with `SKIP_WASM_BUILD`, the function panics.
#[cfg(feature = "std")]
pub fn wasm_binary_unwrap() -> &'static [u8] {
	WASM_BINARY.expect(
		"Development wasm binary is not available. This means the client is built with \
		 `SKIP_WASM_BUILD` flag and it is only usable for production chains. Please rebuild with \
		 the flag disabled.",
	)
}

/// Runtime version.
#[sp_version::runtime_version]
pub const VERSION: RuntimeVersion = RuntimeVersion {
	spec_name: create_runtime_str!("node"),
	impl_name: create_runtime_str!("substrate-node"),
	authoring_version: 10,
	// Per convention: if the runtime behavior changes, increment spec_version
	// and set impl_version to 0. If only runtime
	// implementation changes and behavior does not, then leave spec_version as
	// is and increment impl_version.
<<<<<<< HEAD
	spec_version: 53003,
=======
	spec_version: 53101,
>>>>>>> 4169061e
	impl_version: 0,
	apis: RUNTIME_API_VERSIONS,
	transaction_version: 17,
	state_version: 0,
};

/// The BABE epoch configuration at genesis.
pub const BABE_GENESIS_EPOCH_CONFIG: sp_consensus_babe::BabeEpochConfiguration =
	sp_consensus_babe::BabeEpochConfiguration {
		c: PRIMARY_PROBABILITY,
		allowed_slots: sp_consensus_babe::AllowedSlots::PrimaryAndSecondaryPlainSlots,
	};

/// Native version.
#[cfg(any(feature = "std", test))]
pub fn native_version() -> NativeVersion {
	NativeVersion { runtime_version: VERSION, can_author_with: Default::default() }
}

type NegativeImbalance = <Balances as Currency<AccountId>>::NegativeImbalance;

pub struct DealWithFees;
impl OnUnbalanced<NegativeImbalance> for DealWithFees {
	fn on_unbalanceds<B>(mut fees_then_tips: impl Iterator<Item = NegativeImbalance>) {
		if let Some(fees) = fees_then_tips.next() {
			// for fees, 50% to treasury, 50% to author
			let mut split = fees.ration(50, 50);
			if let Some(tips) = fees_then_tips.next() {
				// for tips, if any, 50% to treasury, 50% to author (though this can be anything)
				tips.ration_merge_into(50, 50, &mut split);
			}
			Treasury::on_unbalanced(split.0);
			Author::on_unbalanced(split.1);
		}
	}
}

/// We assume that ~10% of the block weight is consumed by `on_initialize` handlers.
/// This is used to limit the maximal weight of a single extrinsic.
const AVERAGE_ON_INITIALIZE_RATIO: Perbill = Perbill::from_percent(10);
/// We allow `Normal` extrinsics to fill up the block up to 75%, the rest can be used
/// by  Operational  extrinsics.
const NORMAL_DISPATCH_RATIO: Perbill = Perbill::from_percent(75);
/// We allow for 2 seconds of compute with a 6 second average block time, with maximum proof size.
const MAXIMUM_BLOCK_WEIGHT: Weight =
	Weight::from_parts(WEIGHT_REF_TIME_PER_SECOND.saturating_mul(2), u64::MAX);

parameter_types! {
	pub const BlockHashCount: BlockNumber = 2400;
	pub const Version: RuntimeVersion = VERSION;
	pub RuntimeBlockLength: BlockLength =
		BlockLength::max_with_normal_ratio(5 * 1024 * 1024, NORMAL_DISPATCH_RATIO);
	pub RuntimeBlockWeights: BlockWeights = BlockWeights::builder()
		.base_block(BlockExecutionWeight::get())
		.for_class(DispatchClass::all(), |weights| {
			weights.base_extrinsic = ExtrinsicBaseWeight::get();
		})
		.for_class(DispatchClass::Normal, |weights| {
			weights.max_total = Some(NORMAL_DISPATCH_RATIO * MAXIMUM_BLOCK_WEIGHT);
		})
		.for_class(DispatchClass::Operational, |weights| {
			weights.max_total = Some(MAXIMUM_BLOCK_WEIGHT);
			// Operational transactions have some extra reserved space, so that they
			// are included even if block reached `MAXIMUM_BLOCK_WEIGHT`.
			weights.reserved = Some(
				MAXIMUM_BLOCK_WEIGHT - NORMAL_DISPATCH_RATIO * MAXIMUM_BLOCK_WEIGHT
			);
		})
		.avg_block_initialization(AVERAGE_ON_INITIALIZE_RATIO)
		.build_or_panic();
	pub MaxCollectivesProposalWeight: Weight = Perbill::from_percent(50) * RuntimeBlockWeights::get().max_block;
}

const_assert!(NORMAL_DISPATCH_RATIO.deconstruct() >= AVERAGE_ON_INITIALIZE_RATIO.deconstruct());

impl frame_system::Config for Runtime {
	type BaseCallFilter = Everything;
	type BlockWeights = RuntimeBlockWeights;
	type BlockLength = RuntimeBlockLength;
	type DbWeight = RocksDbWeight;
	type RuntimeOrigin = RuntimeOrigin;
	type RuntimeCall = RuntimeCall;
	type Nonce = Nonce;
	type Hash = Hash;
	type Hashing = BlakeTwo256;
	type AccountId = AccountId;
	type Lookup = Indices;
	type Block = Block;
	type RuntimeEvent = RuntimeEvent;
	type BlockHashCount = BlockHashCount;
	type Version = Version;
	type PalletInfo = PalletInfo;
	type AccountData = pallet_balances::AccountData<Balance>;
	type OnNewAccount = ();
	type OnKilledAccount = ();
	type SystemWeightInfo = frame_system::weights::SubstrateWeight<Runtime>;
	type SS58Prefix = ConstU16<54>;
	type OnSetCode = ();
	type MaxConsumers = ConstU32<16>;
}

impl pallet_insecure_randomness_collective_flip::Config for Runtime {}

impl pallet_utility::Config for Runtime {
	type RuntimeEvent = RuntimeEvent;
	type RuntimeCall = RuntimeCall;
	type PalletsOrigin = OriginCaller;
	type WeightInfo = pallet_utility::weights::SubstrateWeight<Runtime>;
}

parameter_types! {
	// One storage item; key size is 32; value is size 4+4+16+32 bytes = 56 bytes.
	pub const DepositBase: Balance = deposit(1, 88);
	// Additional storage item size of 32 bytes.
	pub const DepositFactor: Balance = deposit(0, 32);
	pub const MaxSignatories: u32 = 100;
}

impl pallet_multisig::Config for Runtime {
	type RuntimeEvent = RuntimeEvent;
	type RuntimeCall = RuntimeCall;
	type Currency = Balances;
	type DepositBase = DepositBase;
	type DepositFactor = DepositFactor;
	type MaxSignatories = MaxSignatories;
	type WeightInfo = pallet_multisig::weights::SubstrateWeight<Runtime>;
}

parameter_types! {
	// One storage item; key size 32, value size 8; .
	pub const ProxyDepositBase: Balance = deposit(1, 8);
	// Additional storage item size of 33 bytes.
	pub const ProxyDepositFactor: Balance = deposit(0, 33);
	pub const AnnouncementDepositBase: Balance = deposit(1, 8);
	pub const AnnouncementDepositFactor: Balance = deposit(0, 66);
}

/// The type used to represent the kinds of proxying allowed.
#[derive(
	Copy,
	Clone,
	Eq,
	PartialEq,
	Ord,
	PartialOrd,
	Encode,
	Decode,
	RuntimeDebug,
	MaxEncodedLen,
	scale_info::TypeInfo,
)]
pub enum ProxyType {
	Any,
	NonTransfer,
	Governance,
	Staking,
}
impl Default for ProxyType {
	fn default() -> Self {
		Self::Any
	}
}
impl InstanceFilter<RuntimeCall> for ProxyType {
	fn filter(&self, c: &RuntimeCall) -> bool {
		match self {
			ProxyType::Any => true,
			ProxyType::NonTransfer => !matches!(
				c,
				RuntimeCall::Balances(..) |
					RuntimeCall::Vesting(pallet_vesting::Call::vested_transfer { .. }) |
					RuntimeCall::Indices(pallet_indices::Call::transfer { .. }) |
					RuntimeCall::NominationPools(..) |
					RuntimeCall::ConvictionVoting(..) |
					RuntimeCall::Referenda(..) |
					RuntimeCall::Whitelist(..)
			),
			ProxyType::Governance => matches!(
				c,
				RuntimeCall::Treasury(..) |
					RuntimeCall::ConvictionVoting(..) |
					RuntimeCall::Referenda(..) |
					RuntimeCall::Whitelist(..)
			),
			ProxyType::Staking => matches!(c, RuntimeCall::Staking(..)),
		}
	}
	fn is_superset(&self, o: &Self) -> bool {
		match (self, o) {
			(x, y) if x == y => true,
			(ProxyType::Any, _) => true,
			(_, ProxyType::Any) => false,
			(ProxyType::NonTransfer, _) => true,
			_ => false,
		}
	}
}

impl pallet_proxy::Config for Runtime {
	type RuntimeEvent = RuntimeEvent;
	type RuntimeCall = RuntimeCall;
	type Currency = Balances;
	type ProxyType = ProxyType;
	type ProxyDepositBase = ProxyDepositBase;
	type ProxyDepositFactor = ProxyDepositFactor;
	type MaxProxies = ConstU32<32>;
	type WeightInfo = pallet_proxy::weights::SubstrateWeight<Runtime>;
	type MaxPending = ConstU32<32>;
	type CallHasher = BlakeTwo256;
	type AnnouncementDepositBase = AnnouncementDepositBase;
	type AnnouncementDepositFactor = AnnouncementDepositFactor;
}

parameter_types! {
	pub const PreimageMaxSize: u32 = 4096 * 1024;
	pub const PreimageBaseDeposit: Balance = deposit(2, 64);
	pub const PreimageByteDeposit: Balance = deposit(0, 1);
}

impl pallet_preimage::Config for Runtime {
	type WeightInfo = pallet_preimage::weights::SubstrateWeight<Runtime>;
	type RuntimeEvent = RuntimeEvent;
	type Currency = Balances;
	type ManagerOrigin = EnsureRoot<AccountId>;
	type BaseDeposit = PreimageBaseDeposit;
	type ByteDeposit = PreimageByteDeposit;
}

parameter_types! {
	pub MaximumSchedulerWeight: Weight = Perbill::from_percent(80) *
		RuntimeBlockWeights::get().max_block;
}

impl pallet_scheduler::Config for Runtime {
	type RuntimeEvent = RuntimeEvent;
	type RuntimeOrigin = RuntimeOrigin;
	type PalletsOrigin = OriginCaller;
	type RuntimeCall = RuntimeCall;
	type MaximumWeight = MaximumSchedulerWeight;
	type ScheduleOrigin = EnsureRoot<AccountId>;
	type MaxScheduledPerBlock = ConstU32<512>;
	type WeightInfo = pallet_scheduler::weights::SubstrateWeight<Runtime>;
	type OriginPrivilegeCmp = EqualPrivilegeOnly;
	type Preimages = Preimage;
}

parameter_types! {
	// NOTE: Currently it is not possible to change the epoch duration after the chain has started.
	//       Attempting to do so will brick block production.
	pub const EpochDuration: u64 = EPOCH_DURATION_IN_SLOTS;
	pub const ExpectedBlockTime: Moment = MILLISECS_PER_BLOCK;
	pub const ReportLongevity: u64 =
		BondingDuration::get() as u64 * SessionsPerEra::get() as u64 * EpochDuration::get();
}

impl pallet_babe::Config for Runtime {
	type EpochDuration = EpochDuration;
	type ExpectedBlockTime = ExpectedBlockTime;
	type EpochChangeTrigger = pallet_babe::ExternalTrigger;
	type DisabledValidators = Session;
	type MaxNominators = MaxNominatorRewardedPerValidator;

	type KeyOwnerProof =
		<Historical as KeyOwnerProofSystem<(KeyTypeId, pallet_babe::AuthorityId)>>::Proof;

	type EquivocationReportSystem =
		pallet_babe::EquivocationReportSystem<Self, Offences, Historical, ReportLongevity>;

	type WeightInfo = ();
	type MaxAuthorities = MaxAuthorities;
}

parameter_types! {
	pub const IndexDeposit: Balance = 10 * DOLLARS;
}

impl pallet_indices::Config for Runtime {
	type AccountIndex = AccountIndex;
	type Currency = Balances;
	type Deposit = IndexDeposit;
	type RuntimeEvent = RuntimeEvent;
	type WeightInfo = pallet_indices::weights::SubstrateWeight<Runtime>;
}

parameter_types! {
	pub const ExistentialDeposit: Balance = DOLLARS;
	// For weight estimation, we assume that the most locks on an individual account will be 50.
	// This number may need to be adjusted in the future if this assumption no longer holds true.
	pub const MaxLocks: u32 = 50;
	pub const MaxReserves: u32 = 50;
	pub const MaxHolds: u32 = 50;
}

impl pallet_balances::Config for Runtime {
	type MaxLocks = MaxLocks;
	type MaxReserves = MaxReserves;
	type ReserveIdentifier = [u8; 8];
	type Balance = Balance;
	type DustRemoval = ();
	type RuntimeEvent = RuntimeEvent;
	type ExistentialDeposit = ExistentialDeposit;
	type AccountStore = frame_system::Pallet<Runtime>;
	type WeightInfo = pallet_balances::weights::SubstrateWeight<Runtime>;
	type FreezeIdentifier = ();
	type MaxFreezes = ();
	type RuntimeHoldReason = RuntimeHoldReason;
	type MaxHolds = MaxHolds;
}

parameter_types! {
	pub const TransactionByteFee: Balance = 10 * MILLICENTS;
	pub const OperationalFeeMultiplier: u8 = 5;
	pub const TargetBlockFullness: Perquintill = Perquintill::from_percent(25);
	pub AdjustmentVariable: Multiplier = Multiplier::saturating_from_rational(1, 100_000);
	pub MinimumMultiplier: Multiplier = Multiplier::saturating_from_rational(1, 1_000_000_000u128);
	pub MaximumMultiplier: Multiplier = Bounded::max_value();
}

impl pallet_transaction_payment::Config for Runtime {
	type RuntimeEvent = RuntimeEvent;
	type OnChargeTransaction = CurrencyAdapter<Balances, DealWithFees>;
	type OperationalFeeMultiplier = OperationalFeeMultiplier;
	type WeightToFee = IdentityFee<Balance>;
	type LengthToFee = ConstantMultiplier<Balance, TransactionByteFee>;
	type FeeMultiplierUpdate = TargetedFeeAdjustment<
		Self,
		TargetBlockFullness,
		AdjustmentVariable,
		MinimumMultiplier,
		MaximumMultiplier,
	>;
}

parameter_types! {
	pub const MinimumPeriod: Moment = SLOT_DURATION / 2;
}

impl pallet_timestamp::Config for Runtime {
	type Moment = Moment;
	type OnTimestampSet = Babe;
	type MinimumPeriod = MinimumPeriod;
	type WeightInfo = pallet_timestamp::weights::SubstrateWeight<Runtime>;
}

impl pallet_authorship::Config for Runtime {
	type FindAuthor = pallet_session::FindAccountFromAuthorIndex<Self, Babe>;
	type EventHandler = (Staking, ImOnline);
}

impl_opaque_keys! {
	pub struct SessionKeys {
		pub grandpa: Grandpa,
		pub babe: Babe,
		pub im_online: ImOnline,
		pub authority_discovery: AuthorityDiscovery,
	}
}

impl pallet_session::Config for Runtime {
	type RuntimeEvent = RuntimeEvent;
	type ValidatorId = <Self as frame_system::Config>::AccountId;
	type ValidatorIdOf = pallet_staking::StashOf<Self>;
	type ShouldEndSession = Babe;
	type NextSessionRotation = Babe;
	type SessionManager = pallet_session::historical::NoteHistoricalRoot<Self, Staking>;
	type SessionHandler = <SessionKeys as OpaqueKeys>::KeyTypeIdProviders;
	type Keys = SessionKeys;
	type WeightInfo = pallet_session::weights::SubstrateWeight<Runtime>;
}

impl pallet_session::historical::Config for Runtime {
	type FullIdentification = pallet_staking::Exposure<AccountId, Balance>;
	type FullIdentificationOf = pallet_staking::ExposureOf<Runtime>;
}

pallet_staking_reward_curve::build! {
	const REWARD_CURVE: PiecewiseLinear<'static> = curve!(
		min_inflation: 0_000_100,
		max_inflation: 0_050_000,
		ideal_stake: 0_200_000,
		falloff: 0_050_000,
		max_piece_count: 100,
		test_precision: 0_050_000,
	);
}

parameter_types! {
	pub const SessionsPerEra: sp_staking::SessionIndex = 6;
	pub const BondingDuration: sp_staking::EraIndex = 3;
	pub const SlashDeferDuration: sp_staking::EraIndex = 2;
	pub const RewardCurve: &'static PiecewiseLinear<'static> = &REWARD_CURVE;
	pub const MaxNominatorRewardedPerValidator: u32 = 512;
	pub const OffendingValidatorsThreshold: Perbill = Perbill::from_percent(17);
	pub OffchainRepeat: BlockNumber = 5;
	pub HistoryDepth: u32 = 84;
	// 16
	pub const MaxNominations: u32 = <NposSolution16 as frame_election_provider_support::NposSolution>::LIMIT as u32;
}

pub struct StakingBenchmarkingConfig;
impl pallet_staking::BenchmarkingConfig for StakingBenchmarkingConfig {
	type MaxNominators = ConstU32<1000>;
	type MaxValidators = ConstU32<1000>;
}

impl pallet_staking::Config for Runtime {
	type Currency = Balances;
	type CurrencyBalance = Balance;
	type UnixTime = Timestamp;
	type CurrencyToVote = CurrencyToVote;
	type RewardRemainder = Treasury;
	type RuntimeEvent = RuntimeEvent;
	type Slash = Treasury; // send the slashed funds to the treasury.
	type Reward = (); // rewards are minted from the void
	type SessionsPerEra = SessionsPerEra;
	type BondingDuration = BondingDuration;
	type SlashDeferDuration = SlashDeferDuration;
	type AdminOrigin = EitherOf<EnsureRoot<Self::AccountId>, StakingAdmin>;
	type SessionInterface = Self;
	type EraPayout = pallet_staking::ConvertCurve<RewardCurve>;
	type NextNewSession = Session;
	type MaxNominatorRewardedPerValidator = MaxNominatorRewardedPerValidator;
	type OffendingValidatorsThreshold = OffendingValidatorsThreshold;
	type ElectionProvider = ElectionProviderMultiPhase;
	type GenesisElectionProvider = onchain::OnChainExecution<OnChainSeqPhragmen>;
	type VoterList = VoterList;
	type TargetList = pallet_staking::UseValidatorsMap<Self>;
	type MaxUnlockingChunks = ConstU32<32>;
	type HistoryDepth = HistoryDepth;
	type EventListeners = NominationPools;
	type WeightInfo = pallet_staking::weights::SubstrateWeight<Runtime>;
	type BenchmarkingConfig = StakingBenchmarkingConfig;
	type NominationsQuota = pallet_staking::FixedNominationsQuota<{ MaxNominations::get() }>;
}

impl pallet_fast_unstake::Config for Runtime {
	type RuntimeEvent = RuntimeEvent;
	type ControlOrigin = EnsureRoot<AccountId>;
	type Deposit = ConstU128<{ DOLLARS }>;
	type Currency = Balances;
	type BatchSize = frame_support::traits::ConstU32<64>;
	type Staking = Staking;
	type MaxErasToCheckPerBlock = ConstU32<1>;
	#[cfg(feature = "runtime-benchmarks")]
	type MaxBackersPerValidator = MaxNominatorRewardedPerValidator;
	type WeightInfo = ();
}

parameter_types! {
	// phase durations. 1/4 of the last session for each.
	pub const SignedPhase: u32 = EPOCH_DURATION_IN_BLOCKS / 4;
	pub const UnsignedPhase: u32 = EPOCH_DURATION_IN_BLOCKS / 4;

	// signed config
	pub const SignedRewardBase: Balance = DOLLARS;
	pub const SignedDepositBase: Balance = DOLLARS;
	pub const SignedDepositByte: Balance = CENTS;

	pub BetterUnsignedThreshold: Perbill = Perbill::from_rational(1u32, 10_000);

	// miner configs
	pub const MultiPhaseUnsignedPriority: TransactionPriority = StakingUnsignedPriority::get() - 1u64;
	pub MinerMaxWeight: Weight = RuntimeBlockWeights::get()
		.get(DispatchClass::Normal)
		.max_extrinsic.expect("Normal extrinsics have a weight limit configured; qed")
		.saturating_sub(BlockExecutionWeight::get());
	// Solution can occupy 90% of normal block size
	pub MinerMaxLength: u32 = Perbill::from_rational(9u32, 10) *
		*RuntimeBlockLength::get()
		.max
		.get(DispatchClass::Normal);

	/// We take the top 10000 nominators as electing voters..
	pub const MaxElectingVoters: u32 = 10_000;
	/// ... and all of the validators as electable targets. Whilst this is the case, we cannot and
	/// shall not increase the size of the validator intentions.
	pub const MaxElectableTargets: u16 = u16::MAX;
	/// Setup election pallet to support maximum winners upto 1200. This will mean Staking Pallet
	/// cannot have active validators higher than this count.
	pub const MaxActiveValidators: u32 = 1200;
	/// We take the top 22500 nominators as electing voters and all of the validators as electable
	/// targets. Whilst this is the case, we cannot and shall not increase the size of the
	/// validator intentions.
	pub ElectionBounds: frame_election_provider_support::bounds::ElectionBounds =
		ElectionBoundsBuilder::default().voters_count(MaxElectingVoters::get().into()).build();
}

frame_election_provider_support::generate_solution_type!(
	#[compact]
	pub struct NposSolution16::<
		VoterIndex = u32,
		TargetIndex = u16,
		Accuracy = sp_runtime::PerU16,
		MaxVoters = MaxElectingVoters,
	>(16)
);

/// The numbers configured here could always be more than the the maximum limits of staking pallet
/// to ensure election snapshot will not run out of memory. For now, we set them to smaller values
/// since the staking is bounded and the weight pipeline takes hours for this single pallet.
pub struct ElectionProviderBenchmarkConfig;
impl pallet_election_provider_multi_phase::BenchmarkingConfig for ElectionProviderBenchmarkConfig {
	const VOTERS: [u32; 2] = [1000, 2000];
	const TARGETS: [u32; 2] = [500, 1000];
	const ACTIVE_VOTERS: [u32; 2] = [500, 800];
	const DESIRED_TARGETS: [u32; 2] = [200, 400];
	const SNAPSHOT_MAXIMUM_VOTERS: u32 = 1000;
	const MINER_MAXIMUM_VOTERS: u32 = 1000;
	const MAXIMUM_TARGETS: u32 = 300;
}

/// Maximum number of iterations for balancing that will be executed in the embedded OCW
/// miner of election provider multi phase.
pub const MINER_MAX_ITERATIONS: u32 = 10;

/// A source of random balance for NposSolver, which is meant to be run by the OCW election miner.
pub struct OffchainRandomBalancing;
impl Get<Option<BalancingConfig>> for OffchainRandomBalancing {
	fn get() -> Option<BalancingConfig> {
		use sp_runtime::traits::TrailingZeroInput;
		let iterations = match MINER_MAX_ITERATIONS {
			0 => 0,
			max => {
				let seed = sp_io::offchain::random_seed();
				let random = <u32>::decode(&mut TrailingZeroInput::new(&seed))
					.expect("input is padded with zeroes; qed") %
					max.saturating_add(1);
				random as usize
			},
		};

		let config = BalancingConfig { iterations, tolerance: 0 };
		Some(config)
	}
}
pub struct OnChainSeqPhragmen;
impl onchain::Config for OnChainSeqPhragmen {
	type System = Runtime;
	type Solver = SequentialPhragmen<
		AccountId,
		pallet_election_provider_multi_phase::SolutionAccuracyOf<Runtime>,
	>;
	type DataProvider = <Runtime as pallet_election_provider_multi_phase::Config>::DataProvider;
	type MaxWinners = MaxActiveValidators;
	type Bounds = ElectionBounds;
	type WeightInfo = frame_election_provider_support::weights::SubstrateWeight<Runtime>;
}

impl pallet_election_provider_multi_phase::MinerConfig for Runtime {
	type AccountId = AccountId;
	type MaxLength = MinerMaxLength;
	type MaxWeight = MinerMaxWeight;
	type Solution = NposSolution16;
	type MaxVotesPerVoter = <
	<Self as pallet_election_provider_multi_phase::Config>::DataProvider
	as
	frame_election_provider_support::ElectionDataProvider
	>::MaxVotesPerVoter;
	type MaxWinners = MaxActiveValidators;

	// The unsigned submissions have to respect the weight of the submit_unsigned call, thus their
	// weight estimate function is wired to this call's weight.
	fn solution_weight(v: u32, t: u32, a: u32, d: u32) -> Weight {
		<
		<Self as pallet_election_provider_multi_phase::Config>::WeightInfo
		as
		pallet_election_provider_multi_phase::WeightInfo
		>::submit_unsigned(v, t, a, d)
	}
}

impl pallet_election_provider_multi_phase::Config for Runtime {
	type RuntimeEvent = RuntimeEvent;
	type Currency = Balances;
	type EstimateCallFee = TransactionPayment;
	type SignedPhase = SignedPhase;
	type UnsignedPhase = UnsignedPhase;
	type BetterUnsignedThreshold = BetterUnsignedThreshold;
	type BetterSignedThreshold = ();
	type OffchainRepeat = OffchainRepeat;
	type MinerTxPriority = MultiPhaseUnsignedPriority;
	type SignedMaxWeight =
		<Self::MinerConfig as pallet_election_provider_multi_phase::MinerConfig>::MaxWeight;
	type MinerConfig = Self;
	type SignedMaxSubmissions = ConstU32<10>;
	type SignedRewardBase = SignedRewardBase;
	type SignedDepositBase = SignedDepositBase;
	type SignedDepositByte = SignedDepositByte;
	type SignedMaxRefunds = ConstU32<3>;
	type SignedDepositWeight = ();
	type SlashHandler = (); // burn slashes
	type RewardHandler = (); // nothing to do upon rewards
	type DataProvider = Staking;
	type Fallback = frame_election_provider_support::NoElection<(
		AccountId,
		BlockNumber,
		Staking,
		MaxActiveValidators,
	)>;
	type GovernanceFallback = onchain::OnChainExecution<OnChainSeqPhragmen>;
	type Solver = SequentialPhragmen<AccountId, SolutionAccuracyOf<Self>, OffchainRandomBalancing>;
	type ForceOrigin = EitherOf<EnsureRoot<Self::AccountId>, StakingAdmin>;
	type BenchmarkingConfig = ElectionProviderBenchmarkConfig;
	type WeightInfo = pallet_election_provider_multi_phase::weights::SubstrateWeight<Self>;
	type MaxWinners = MaxActiveValidators;
	type ElectionBounds = ElectionBounds;
}

parameter_types! {
	pub const BagThresholds: &'static [u64] = &voter_bags::THRESHOLDS;
}

type VoterBagsListInstance = pallet_bags_list::Instance1;
impl pallet_bags_list::Config<VoterBagsListInstance> for Runtime {
	type RuntimeEvent = RuntimeEvent;
	type ScoreProvider = Staking;
	type WeightInfo = pallet_bags_list::weights::SubstrateWeight<Runtime>;
	type BagThresholds = BagThresholds;
	type Score = VoteWeight;
}

parameter_types! {
	pub const ProposalBond: Permill = Permill::from_percent(5);
	pub const ProposalBondMinimum: Balance = 50_000 * DOLLARS;
	pub const SpendPeriod: BlockNumber = DAYS;
	pub const Burn: Permill = Permill::from_parts(25000);
	pub const TipCountdown: BlockNumber = DAYS;
	pub const TipFindersFee: Percent = Percent::from_percent(20);
	pub const TipReportDepositBase: Balance = 50_000 * DOLLARS;
	pub const DataDepositPerByte: Balance = DOLLARS;
	pub const TreasuryPalletId: PalletId = PalletId(*b"py/trsry");
	pub const MaximumReasonLength: u32 = 16384;
	pub const MaxApprovals: u32 = 100;
}

impl pallet_treasury::Config for Runtime {
	type PalletId = TreasuryPalletId;
	type Currency = Balances;
	type ApproveOrigin = EitherOfDiverse<EnsureRoot<AccountId>, Treasurer>;
	type RejectOrigin = EitherOfDiverse<EnsureRoot<AccountId>, Treasurer>;
	type RuntimeEvent = RuntimeEvent;
	type OnSlash = ();
	type ProposalBond = ProposalBond;
	type ProposalBondMinimum = ProposalBondMinimum;
	type ProposalBondMaximum = ();
	type SpendPeriod = SpendPeriod;
	type Burn = Burn;
	type BurnDestination = ();
	type SpendFunds = Bounties;
	type WeightInfo = pallet_treasury::weights::SubstrateWeight<Runtime>;
	type MaxApprovals = MaxApprovals;
	type SpendOrigin = TreasurySpender;
}

parameter_types! {
	pub const BountyCuratorDeposit: Permill = Permill::from_percent(50);
	pub const BountyValueMinimum: Balance = 10 * DOLLARS;
	pub const BountyDepositBase: Balance = 50_000 * DOLLARS;
	pub const CuratorDepositMultiplier: Permill = Permill::from_percent(50);
	pub const CuratorDepositMin: Balance = DOLLARS;
	pub const CuratorDepositMax: Balance = 100 * DOLLARS;
	pub const BountyDepositPayoutDelay: BlockNumber = 8 * DAYS;
	pub const BountyUpdatePeriod: BlockNumber = 90 * DAYS;
}

impl pallet_bounties::Config for Runtime {
	type RuntimeEvent = RuntimeEvent;
	type BountyDepositBase = BountyDepositBase;
	type BountyDepositPayoutDelay = BountyDepositPayoutDelay;
	type BountyUpdatePeriod = BountyUpdatePeriod;
	type CuratorDepositMultiplier = CuratorDepositMultiplier;
	type CuratorDepositMin = CuratorDepositMin;
	type CuratorDepositMax = CuratorDepositMax;
	type BountyValueMinimum = BountyValueMinimum;
	type DataDepositPerByte = DataDepositPerByte;
	type MaximumReasonLength = MaximumReasonLength;
	type WeightInfo = pallet_bounties::weights::SubstrateWeight<Runtime>;
	type ChildBountyManager = ChildBounties;
}

parameter_types! {
	pub const ChildBountyValueMinimum: Balance = DOLLARS;
}

impl pallet_child_bounties::Config for Runtime {
	type RuntimeEvent = RuntimeEvent;
	type MaxActiveChildBountyCount = ConstU32<5>;
	type ChildBountyValueMinimum = ChildBountyValueMinimum;
	type WeightInfo = pallet_child_bounties::weights::SubstrateWeight<Runtime>;
}

parameter_types! {
	pub const DepositPerItem: Balance = deposit(1, 0);
	pub const DepositPerByte: Balance = deposit(0, 1);
	pub const DefaultDepositLimit: Balance = deposit(1024, 1024 * 1024);
	pub const MaxValueSize: u32 = 16 * 1024;
	// The lazy deletion runs inside on_initialize.
	pub DeletionWeightLimit: Weight = RuntimeBlockWeights::get()
		.per_class
		.get(DispatchClass::Normal)
		.max_total
		.unwrap_or(RuntimeBlockWeights::get().max_block);
	pub Schedule: pallet_contracts::Schedule<Runtime> = Default::default();
	pub UnsafeUnstableInterface: bool = false;
	pub const CodeHashLockupDepositPercent: Perbill = Perbill::from_percent(0);
	pub const MaxDelegateDependencies: u32 = 32;
}

impl pallet_contracts::Config for Runtime {
	type Time = Timestamp;
	type Randomness = RandomnessCollectiveFlip;
	type Currency = Balances;
	type RuntimeEvent = RuntimeEvent;
	type RuntimeCall = RuntimeCall;
	/// The safest default is to allow no calls at all.
	///
	/// Runtimes should whitelist dispatchables that are allowed to be called from contracts
	/// and make sure they are stable. Dispatchables exposed to contracts are not allowed to
	/// change because that would break already deployed contracts. The `Call` structure itself
	/// is not allowed to change the indices of existing pallets, too.
	type CallFilter = Nothing;
	type DepositPerItem = DepositPerItem;
	type DepositPerByte = DepositPerByte;
	type DefaultDepositLimit = DefaultDepositLimit;
	type CallStack = [pallet_contracts::Frame<Self>; 5];
	type WeightPrice = pallet_transaction_payment::Pallet<Self>;
	type WeightInfo = pallet_contracts::weights::SubstrateWeight<Self>;
	type ChainExtension = ();
	type Schedule = Schedule;
	type AddressGenerator = pallet_contracts::DefaultAddressGenerator;
	type MaxCodeLen = ConstU32<{ 123 * 1024 }>;
	type MaxStorageKeyLen = ConstU32<128>;
	type UnsafeUnstableInterface = ConstBool<false>;
	type MaxDebugBufferLen = ConstU32<{ 2 * 1024 * 1024 }>;
	type CodeHashLockupDepositPercent = CodeHashLockupDepositPercent;
	type MaxDelegateDependencies = MaxDelegateDependencies;
	type RuntimeHoldReason = RuntimeHoldReason;
	type Debug = ();
	type Environment = ();
	type Migrations = (
		pallet_contracts::migration::v13::Migration<Runtime>,
		pallet_contracts::migration::v14::Migration<Runtime, Balances>,
		pallet_contracts::migration::v15::Migration<Runtime>,
	);
}

impl pallet_sudo::Config for Runtime {
	type RuntimeEvent = RuntimeEvent;
	type RuntimeCall = RuntimeCall;
	type WeightInfo = pallet_sudo::weights::SubstrateWeight<Runtime>;
}

parameter_types! {
	pub const ImOnlineUnsignedPriority: TransactionPriority = TransactionPriority::max_value();
	/// We prioritize im-online heartbeats over election solution submission.
	pub const StakingUnsignedPriority: TransactionPriority = TransactionPriority::max_value() / 2;
	pub const MaxAuthorities: u32 = 100;
	pub const MaxKeys: u32 = 10_000;
	pub const MaxPeerInHeartbeats: u32 = 10_000;
}

impl<LocalCall> frame_system::offchain::CreateSignedTransaction<LocalCall> for Runtime
where
	RuntimeCall: From<LocalCall>,
{
	fn create_transaction<C: frame_system::offchain::AppCrypto<Self::Public, Self::Signature>>(
		call: RuntimeCall,
		public: <Signature as traits::Verify>::Signer,
		account: AccountId,
		nonce: Nonce,
	) -> Option<(RuntimeCall, <UncheckedExtrinsic as traits::Extrinsic>::SignaturePayload)> {
		let tip = 0;
		// take the biggest period possible.
		let period =
			BlockHashCount::get().checked_next_power_of_two().map(|c| c / 2).unwrap_or(2) as u64;
		let current_block = System::block_number()
			.saturated_into::<u64>()
			// The `System::block_number` is initialized with `n+1`,
			// so the actual block number is `n`.
			.saturating_sub(1);
		let era = Era::mortal(period, current_block);
		let extra = (
			frame_system::CheckNonZeroSender::<Runtime>::new(),
			frame_system::CheckSpecVersion::<Runtime>::new(),
			frame_system::CheckTxVersion::<Runtime>::new(),
			frame_system::CheckGenesis::<Runtime>::new(),
			frame_system::CheckEra::<Runtime>::from(era),
			frame_system::CheckNonce::<Runtime>::from(nonce),
			frame_system::CheckWeight::<Runtime>::new(),
			pallet_transaction_payment::ChargeTransactionPayment::<Runtime>::from(tip),
		);
		let raw_payload = SignedPayload::new(call, extra)
			.map_err(|e| {
				log::warn!("Unable to create signed payload: {:?}", e);
			})
			.ok()?;
		let signature = raw_payload.using_encoded(|payload| C::sign(payload, public))?;
		let address = Indices::unlookup(account);
		let (call, extra, _) = raw_payload.deconstruct();
		Some((call, (address, signature, extra)))
	}
}

impl frame_system::offchain::SigningTypes for Runtime {
	type Public = <Signature as traits::Verify>::Signer;
	type Signature = Signature;
}

impl<C> frame_system::offchain::SendTransactionTypes<C> for Runtime
where
	RuntimeCall: From<C>,
{
	type Extrinsic = UncheckedExtrinsic;
	type OverarchingCall = RuntimeCall;
}

impl pallet_im_online::Config for Runtime {
	type AuthorityId = ImOnlineId;
	type RuntimeEvent = RuntimeEvent;
	type NextSessionRotation = Babe;
	type ValidatorSet = Historical;
	type ReportUnresponsiveness = Offences;
	type UnsignedPriority = ImOnlineUnsignedPriority;
	type WeightInfo = pallet_im_online::weights::SubstrateWeight<Runtime>;
	type MaxKeys = MaxKeys;
	type MaxPeerInHeartbeats = MaxPeerInHeartbeats;
}

impl pallet_offences::Config for Runtime {
	type RuntimeEvent = RuntimeEvent;
	type IdentificationTuple = pallet_session::historical::IdentificationTuple<Self>;
	type OnOffenceHandler = Staking;
}

impl pallet_authority_discovery::Config for Runtime {
	type MaxAuthorities = MaxAuthorities;
}

parameter_types! {
	pub MaxSetIdSessionEntries: u32 = BondingDuration::get() * SessionsPerEra::get();
}

impl pallet_grandpa::Config for Runtime {
	type RuntimeEvent = RuntimeEvent;

	type KeyOwnerProof = <Historical as KeyOwnerProofSystem<(KeyTypeId, GrandpaId)>>::Proof;

	type EquivocationReportSystem =
		pallet_grandpa::EquivocationReportSystem<Self, Offences, Historical, ReportLongevity>;

	type WeightInfo = ();
	type MaxAuthorities = MaxAuthorities;
	type MaxSetIdSessionEntries = MaxSetIdSessionEntries;
	type MaxNominators = MaxNominatorRewardedPerValidator;
}

parameter_types! {
	pub const BasicDeposit: Balance = 10 * DOLLARS;       // 258 bytes on-chain
	pub const FieldDeposit: Balance = 250 * CENTS;        // 66 bytes on-chain
	pub const SubAccountDeposit: Balance = 2 * DOLLARS;   // 53 bytes on-chain
	pub const MaxSubAccounts: u32 = 100;
	pub const MaxAdditionalFields: u32 = 100;
	pub const MaxRegistrars: u32 = 20;
}

impl pallet_identity::Config for Runtime {
	type RuntimeEvent = RuntimeEvent;
	type Currency = Balances;
	type BasicDeposit = BasicDeposit;
	type FieldDeposit = FieldDeposit;
	type SubAccountDeposit = SubAccountDeposit;
	type MaxSubAccounts = MaxSubAccounts;
	type MaxAdditionalFields = MaxAdditionalFields;
	type MaxRegistrars = MaxRegistrars;
	type Slashed = Treasury;
	type ForceOrigin = EitherOf<EnsureRoot<Self::AccountId>, GeneralAdmin>;
	type RegistrarOrigin = EitherOf<EnsureRoot<Self::AccountId>, GeneralAdmin>;
	type WeightInfo = pallet_identity::weights::SubstrateWeight<Runtime>;
}

parameter_types! {
	pub const ConfigDepositBase: Balance = 5 * DOLLARS;
	pub const FriendDepositFactor: Balance = 50 * CENTS;
	pub const MaxFriends: u16 = 9;
	pub const RecoveryDeposit: Balance = 5 * DOLLARS;
}

impl pallet_recovery::Config for Runtime {
	type RuntimeEvent = RuntimeEvent;
	type WeightInfo = pallet_recovery::weights::SubstrateWeight<Runtime>;
	type RuntimeCall = RuntimeCall;
	type Currency = Balances;
	type ConfigDepositBase = ConfigDepositBase;
	type FriendDepositFactor = FriendDepositFactor;
	type MaxFriends = MaxFriends;
	type RecoveryDeposit = RecoveryDeposit;
}

parameter_types! {
	pub const MinVestedTransfer: Balance = DOLLARS;
	pub UnvestedFundsAllowedWithdrawReasons: WithdrawReasons =
		WithdrawReasons::except(WithdrawReasons::TRANSFER | WithdrawReasons::RESERVE);
}

impl pallet_vesting::Config for Runtime {
	type RuntimeEvent = RuntimeEvent;
	type Currency = Balances;
	type BlockNumberToBalance = ConvertInto;
	type MinVestedTransfer = MinVestedTransfer;
	type WeightInfo = pallet_vesting::weights::SubstrateWeight<Runtime>;
	type UnvestedFundsAllowedWithdrawReasons = UnvestedFundsAllowedWithdrawReasons;
	// `VestingInfo` encode length is 36bytes. 28 schedules gets encoded as 1009 bytes, which is the
	// highest number of schedules that encodes less than 2^10.
	const MAX_VESTING_SCHEDULES: u32 = 28;
}

parameter_types! {
	pub const ChainId: u8 = 1;
	pub const ProposalLifetime: BlockNumber = 1000;
	pub BridgeAccountId: AccountId = AccountIdConversion::<AccountId>::into_account_truncating(&pallet_chainbridge::MODULE_ID);
}

/// Configure the send data pallet
impl pallet_chainbridge::Config for Runtime {
	type RuntimeEvent = RuntimeEvent;
	type AdminOrigin = frame_system::EnsureRoot<Self::AccountId>;
	type Proposal = RuntimeCall;
	type ChainIdentity = ChainId;
	type ProposalLifetime = ProposalLifetime;
	type BridgeAccountId = BridgeAccountId;
	type WeightInfo = pallet_chainbridge::weights::SubstrateWeight<Runtime>;
}

parameter_types! {
	pub HashId: pallet_chainbridge::ResourceId = pallet_chainbridge::derive_resource_id(1, &blake2_128(b"hash"));
	// Note: Chain ID is 0 indicating this is native to another chain
	pub NativeTokenId: pallet_chainbridge::ResourceId = pallet_chainbridge::derive_resource_id(0, &blake2_128(b"DAV"));

	pub NFTTokenId: pallet_chainbridge::ResourceId = pallet_chainbridge::derive_resource_id(1, &blake2_128(b"NFT"));
}

impl pallet_erc721::Config for Runtime {
	type RuntimeEvent = RuntimeEvent;
	type Identifier = NFTTokenId;
	type WeightInfo = pallet_erc721::weights::SubstrateWeight<Runtime>;
}

impl pallet_erc20::Config for Runtime {
	type RuntimeEvent = RuntimeEvent;
	type BridgeOrigin = pallet_chainbridge::EnsureBridge<Runtime>;
	type Currency = pallet_balances::Pallet<Runtime>;
	type HashId = HashId;
	type NativeTokenId = NativeTokenId;
	type Erc721Id = NFTTokenId;
	type WeightInfo = pallet_erc20::weights::SubstrateWeight<Runtime>;
}

parameter_types! {
	pub const PoolsPalletId: PalletId = PalletId(*b"py/nopls");
	// Allow pools that got slashed up to 90% to remain operational.
	pub const MaxPointsToBalance: u8 = 10;
}

impl pallet_nomination_pools::Config for Runtime {
	type RuntimeEvent = RuntimeEvent;
	type Currency = Balances;
	type RewardCounter = FixedU128;
	type BalanceToU256 = cere_runtime_common::BalanceToU256;
	type U256ToBalance = cere_runtime_common::U256ToBalance;
	type Staking = Staking;
	type PostUnbondingPoolsWindow = frame_support::traits::ConstU32<4>;
	type MaxMetadataLen = frame_support::traits::ConstU32<256>;
	// we use the same number of allowed unlocking chunks as with staking.
	type MaxUnbonding = <Self as pallet_staking::Config>::MaxUnlockingChunks;
	type PalletId = PoolsPalletId;
	type MaxPointsToBalance = MaxPointsToBalance;
	type WeightInfo = ();
}

parameter_types! {
	pub const DdcCustomersPalletId: PalletId = PalletId(*b"accounts"); // DDC maintainer's stake
	pub const UnlockingDelay: BlockNumber = 100800_u32; // 1 hour * 24 * 7 = 7 days; (1 hour is 600 blocks)
}

impl pallet_ddc_customers::Config for Runtime {
	type UnlockingDelay = UnlockingDelay;
	type Currency = Balances;
	type PalletId = DdcCustomersPalletId;
	type RuntimeEvent = RuntimeEvent;
	type ClusterVisitor = pallet_ddc_clusters::Pallet<Runtime>;
	type ClusterCreator = pallet_ddc_clusters::Pallet<Runtime>;
	type WeightInfo = pallet_ddc_customers::weights::SubstrateWeight<Runtime>;
}

impl pallet_ddc_clusters::Config for Runtime {
	type RuntimeEvent = RuntimeEvent;
	type NodeRepository = pallet_ddc_nodes::Pallet<Runtime>;
	type StakingVisitor = pallet_ddc_staking::Pallet<Runtime>;
	type StakerCreator = pallet_ddc_staking::Pallet<Runtime>;
	type Currency = Balances;
	type WeightInfo = pallet_ddc_clusters::weights::SubstrateWeight<Runtime>;
	type MinErasureCodingRequiredLimit = ConstU32<4>;
	type MinErasureCodingTotalLimit = ConstU32<6>;
	type MinReplicationTotalLimit = ConstU32<3>;
}

impl pallet_ddc_nodes::Config for Runtime {
	type RuntimeEvent = RuntimeEvent;
	type StakingVisitor = pallet_ddc_staking::Pallet<Runtime>;
	type WeightInfo = pallet_ddc_nodes::weights::SubstrateWeight<Runtime>;
}

parameter_types! {
	pub const PayoutsPalletId: PalletId = PalletId(*b"payouts_");
}

pub struct TreasuryWrapper;
impl<T: frame_system::Config> PalletVisitor<T> for TreasuryWrapper {
	fn get_account_id() -> T::AccountId {
		TreasuryPalletId::get().into_account_truncating()
	}
}

impl pallet_ddc_payouts::Config for Runtime {
	type RuntimeEvent = RuntimeEvent;
	type PalletId = PayoutsPalletId;
	type Currency = Balances;
	type CustomerCharger = DdcCustomers;
	type CustomerDepositor = DdcCustomers;
	type ClusterVisitor = DdcClusters;
	type TreasuryVisitor = TreasuryWrapper;
	type NominatorsAndValidatorsList = pallet_staking::UseNominatorsAndValidatorsMap<Self>;
	type ClusterCreator = DdcClusters;
	type WeightInfo = pallet_ddc_payouts::weights::SubstrateWeight<Runtime>;
	type VoteScoreToU64 = IdentityConvert; // used for UseNominatorsAndValidatorsMap
}

impl pallet_ddc_staking::Config for Runtime {
	type Currency = Balances;
	type RuntimeEvent = RuntimeEvent;
	type WeightInfo = pallet_ddc_staking::weights::SubstrateWeight<Runtime>;
	type ClusterVisitor = pallet_ddc_clusters::Pallet<Runtime>;
	type ClusterCreator = pallet_ddc_clusters::Pallet<Runtime>;
	type ClusterManager = pallet_ddc_clusters::Pallet<Runtime>;
	type NodeVisitor = pallet_ddc_nodes::Pallet<Runtime>;
	type NodeCreator = pallet_ddc_nodes::Pallet<Runtime>;
}

parameter_types! {
	pub const TechnicalMotionDuration: BlockNumber = 5 * DAYS;
	pub const TechnicalMaxProposals: u32 = 100;
	pub const TechnicalMaxMembers: u32 = 100;
}

type TechCommCollective = pallet_collective::Instance3;
impl pallet_collective::Config<TechCommCollective> for Runtime {
	type RuntimeOrigin = RuntimeOrigin;
	type Proposal = RuntimeCall;
	type RuntimeEvent = RuntimeEvent;
	type MotionDuration = TechnicalMotionDuration;
	type MaxProposals = TechnicalMaxProposals;
	type MaxMembers = TechnicalMaxMembers;
	type SetMembersOrigin = EnsureRoot<AccountId>;
	type DefaultVote = pallet_collective::PrimeDefaultVote;
	type WeightInfo = pallet_collective::weights::SubstrateWeight<Runtime>;
	type MaxProposalWeight = MaxCollectivesProposalWeight;
}

construct_runtime!(
	pub struct Runtime
	{
		System: frame_system,
		Utility: pallet_utility,
		Babe: pallet_babe,
		Timestamp: pallet_timestamp,
		// Authorship must be before session in order to note author in the correct session and era
		// for im-online and staking.
		Authorship: pallet_authorship,
		Indices: pallet_indices,
		Balances: pallet_balances,
		TransactionPayment: pallet_transaction_payment,
		ElectionProviderMultiPhase: pallet_election_provider_multi_phase,
		Staking: pallet_staking,
		Session: pallet_session,
		Grandpa: pallet_grandpa,
		Treasury: pallet_treasury,
		Contracts: pallet_contracts,
		Sudo: pallet_sudo,
		ImOnline: pallet_im_online,
		AuthorityDiscovery: pallet_authority_discovery,
		Offences: pallet_offences,
		Historical: pallet_session_historical::{Pallet},
		RandomnessCollectiveFlip: pallet_insecure_randomness_collective_flip,
		Identity: pallet_identity,
		Recovery: pallet_recovery,
		Vesting: pallet_vesting,
		Preimage: pallet_preimage,
		Scheduler: pallet_scheduler,
		Proxy: pallet_proxy,
		Multisig: pallet_multisig,
		Bounties: pallet_bounties,
		VoterList: pallet_bags_list::<Instance1>,
		ChildBounties: pallet_child_bounties,
		NominationPools: pallet_nomination_pools,
		FastUnstake: pallet_fast_unstake,
		ChainBridge: pallet_chainbridge::{Pallet, Call, Storage, Event<T>},
		Erc721: pallet_erc721::{Pallet, Call, Storage, Event<T>},
		Erc20: pallet_erc20::{Pallet, Call, Storage, Event<T>},
		DdcStaking: pallet_ddc_staking,
		DdcCustomers: pallet_ddc_customers,
		DdcNodes: pallet_ddc_nodes,
		DdcClusters: pallet_ddc_clusters,
		DdcPayouts: pallet_ddc_payouts,
		// Start OpenGov.
		ConvictionVoting: pallet_conviction_voting::{Pallet, Call, Storage, Event<T>},
		Referenda: pallet_referenda::{Pallet, Call, Storage, Event<T>},
		Origins: pallet_custom_origins::{Origin},
		Whitelist: pallet_whitelist::{Pallet, Call, Storage, Event<T>},
		// End OpenGov.
<<<<<<< HEAD
=======
		TechComm: pallet_collective::<Instance3>,
>>>>>>> 4169061e
	}
);

/// The address format for describing accounts.
pub type Address = sp_runtime::MultiAddress<AccountId, AccountIndex>;
/// Block header type as expected by this runtime.
pub type Header = generic::Header<BlockNumber, BlakeTwo256>;
/// Block type as expected by this runtime.
pub type Block = generic::Block<Header, UncheckedExtrinsic>;
/// A Block signed with a Justification
pub type SignedBlock = generic::SignedBlock<Block>;
/// BlockId type as expected by this runtime.
pub type BlockId = generic::BlockId<Block>;
/// The SignedExtension to the basic transaction logic.
///
/// When you change this, you **MUST** modify [`sign`] in `bin/node/testing/src/keyring.rs`!
///
/// [`sign`]: <../../testing/src/keyring.rs.html>
pub type SignedExtra = (
	frame_system::CheckNonZeroSender<Runtime>,
	frame_system::CheckSpecVersion<Runtime>,
	frame_system::CheckTxVersion<Runtime>,
	frame_system::CheckGenesis<Runtime>,
	frame_system::CheckEra<Runtime>,
	frame_system::CheckNonce<Runtime>,
	frame_system::CheckWeight<Runtime>,
	pallet_transaction_payment::ChargeTransactionPayment<Runtime>,
);

/// Unchecked extrinsic type as expected by this runtime.
pub type UncheckedExtrinsic =
	generic::UncheckedExtrinsic<Address, RuntimeCall, Signature, SignedExtra>;
/// The payload being signed in transactions.
pub type SignedPayload = generic::SignedPayload<RuntimeCall, SignedExtra>;
/// Extrinsic type that has already been checked.
pub type CheckedExtrinsic = generic::CheckedExtrinsic<AccountId, RuntimeCall, SignedExtra>;

/// Runtime migrations
type Migrations = migrations::Unreleased;
<<<<<<< HEAD

/// The runtime migrations per release.
#[allow(deprecated, missing_docs)]
pub mod migrations {
	use frame_support::traits::LockIdentifier;
	use frame_system::pallet_prelude::BlockNumberFor;

	use super::*;

	parameter_types! {
		pub const DemocracyPalletName: &'static str = "Democracy";
		pub const CouncilPalletName: &'static str = "Council";
		pub const TechnicalCommitteePalletName: &'static str = "TechnicalCommittee";
		pub const ElectionPalletName: &'static str = "Elections";
		pub const TechnicalMembershipPalletName: &'static str = "TechnicalMembership";
		pub const TipsPalletName: &'static str = "Tips";
		pub const ElectionPalletId: LockIdentifier = *b"phrelect";
	}

	// Special Config for Gov V1 pallets, allowing us to run migrations for them without
	// implementing their configs on [`Runtime`].
	pub struct UnlockConfig;
	impl pallet_democracy::migrations::unlock_and_unreserve_all_funds::UnlockConfig for UnlockConfig {
		type Currency = Balances;
		type MaxVotes = ConstU32<100>;
		type MaxDeposits = ConstU32<100>;
		type AccountId = AccountId;
		type BlockNumber = BlockNumberFor<Runtime>;
		type DbWeight = <Runtime as frame_system::Config>::DbWeight;
		type PalletName = DemocracyPalletName;
	}
	impl pallet_elections_phragmen::migrations::unlock_and_unreserve_all_funds::UnlockConfig
		for UnlockConfig
	{
		type Currency = Balances;
		type MaxVotesPerVoter = ConstU32<16>;
		type PalletId = ElectionPalletId;
		type AccountId = AccountId;
		type DbWeight = <Runtime as frame_system::Config>::DbWeight;
		type PalletName = ElectionPalletName;
=======

/// The runtime migrations per release.
#[allow(deprecated, missing_docs)]
pub mod migrations {
	use frame_support::traits::LockIdentifier;
	use frame_system::pallet_prelude::BlockNumberFor;
	#[cfg(feature = "try-runtime")]
	use sp_runtime::DispatchError;

	use super::*;

	parameter_types! {
		pub const DemocracyPalletName: &'static str = "Democracy";
		pub const CouncilPalletName: &'static str = "Council";
		pub const TechnicalCommitteePalletName: &'static str = "TechnicalCommittee";
		pub const ElectionPalletName: &'static str = "Elections";
		pub const TechnicalMembershipPalletName: &'static str = "TechnicalMembership";
		pub const TipsPalletName: &'static str = "Tips";
		pub const ElectionPalletId: LockIdentifier = *b"phrelect";
	}

	// Special Config for Gov V1 pallets, allowing us to run migrations for them without
	// implementing their configs on [`Runtime`].
	pub struct UnlockConfig;
	impl pallet_democracy::migrations::unlock_and_unreserve_all_funds::UnlockConfig for UnlockConfig {
		type Currency = Balances;
		type MaxVotes = ConstU32<100>;
		type MaxDeposits = ConstU32<100>;
		type AccountId = AccountId;
		type BlockNumber = BlockNumberFor<Runtime>;
		type DbWeight = <Runtime as frame_system::Config>::DbWeight;
		type PalletName = DemocracyPalletName;
	}
	impl pallet_elections_phragmen::migrations::unlock_and_unreserve_all_funds::UnlockConfig
		for UnlockConfig
	{
		type Currency = Balances;
		type MaxVotesPerVoter = ConstU32<16>;
		type PalletId = ElectionPalletId;
		type AccountId = AccountId;
		type DbWeight = <Runtime as frame_system::Config>::DbWeight;
		type PalletName = ElectionPalletName;
	}
	impl pallet_tips::migrations::unreserve_deposits::UnlockConfig<()> for UnlockConfig {
		type Currency = Balances;
		type Hash = Hash;
		type DataDepositPerByte = DataDepositPerByte;
		type TipReportDepositBase = TipReportDepositBase;
		type AccountId = AccountId;
		type BlockNumber = BlockNumberFor<Runtime>;
		type DbWeight = <Runtime as frame_system::Config>::DbWeight;
		type PalletName = TipsPalletName;
	}

	/// Unreleased migrations. Add new ones here:
	pub type Unreleased = (
        pallet_ddc_clusters::migration::MigrateToV1<Runtime>,
		pallet_contracts::migration::Migration<Runtime>,
		pallet_referenda::migration::v1::MigrateV0ToV1<Runtime>,
		// Gov v1 storage migrations
		// https://github.com/paritytech/polkadot/issues/6749
		pallet_elections_phragmen::migrations::unlock_and_unreserve_all_funds::UnlockAndUnreserveAllFunds<UnlockConfig>,
		pallet_democracy::migrations::unlock_and_unreserve_all_funds::UnlockAndUnreserveAllFunds<UnlockConfig>,
		pallet_tips::migrations::unreserve_deposits::UnreserveDeposits<UnlockConfig, ()>,

		// Delete all Gov v1 pallet storage key/values.
		frame_support::migrations::RemovePallet<DemocracyPalletName,
			<Runtime as frame_system::Config>::DbWeight>,
		frame_support::migrations::RemovePallet<CouncilPalletName,
			<Runtime as frame_system::Config>::DbWeight>,
		frame_support::migrations::RemovePallet<TechnicalCommitteePalletName,
			<Runtime as frame_system::Config>::DbWeight>,
		frame_support::migrations::RemovePallet<ElectionPalletName,
			<Runtime as frame_system::Config>::DbWeight>,
		frame_support::migrations::RemovePallet<TechnicalMembershipPalletName,
			<Runtime as frame_system::Config>::DbWeight>,
		frame_support::migrations::RemovePallet<TipsPalletName,
			<Runtime as frame_system::Config>::DbWeight>,
		TechCommSetV4Storage
	);

	pub struct TechCommSetV4Storage;
	impl OnRuntimeUpgrade for TechCommSetV4Storage {
		fn on_runtime_upgrade() -> frame_support::weights::Weight {
			let log_target = "tech-comm-v4-migration";
			let on_chain_storage_version =
				<TechComm as GetStorageVersion>::on_chain_storage_version();
			if on_chain_storage_version == 0 {
				log::info!(
					target: log_target,
					"Upgrading storage version to v4",
				);
				StorageVersion::new(4).put::<TechComm>();
				<Runtime as frame_system::Config>::DbWeight::get().reads_writes(1, 1)
			} else {
				log::warn!(
					target: log_target,
					"Attempted to apply migration to v4 but failed because storage version is {:?}",
					on_chain_storage_version,
				);
				<Runtime as frame_system::Config>::DbWeight::get().reads(1)
			}
		}

		#[cfg(feature = "try-runtime")]
		fn pre_upgrade() -> Result<Vec<u8>, DispatchError> {
			let on_chain_storage_version =
				<TechComm as GetStorageVersion>::on_chain_storage_version();
			assert_eq!(on_chain_storage_version, 0, "Tech Comm version is not v0");
			Ok(Vec::new())
		}

		#[cfg(feature = "try-runtime")]
		fn post_upgrade(_prev_state: Vec<u8>) -> Result<(), DispatchError> {
			let on_chain_storage_version =
				<TechComm as GetStorageVersion>::on_chain_storage_version();
			assert_eq!(on_chain_storage_version, 4, "Tech Comm version is not v4");
			Ok(())
		}
>>>>>>> 4169061e
	}
	impl pallet_tips::migrations::unreserve_deposits::UnlockConfig<()> for UnlockConfig {
		type Currency = Balances;
		type Hash = Hash;
		type DataDepositPerByte = DataDepositPerByte;
		type TipReportDepositBase = TipReportDepositBase;
		type AccountId = AccountId;
		type BlockNumber = BlockNumberFor<Runtime>;
		type DbWeight = <Runtime as frame_system::Config>::DbWeight;
		type PalletName = TipsPalletName;
	}

	/// Unreleased migrations. Add new ones here:
	pub type Unreleased = (
        pallet_ddc_clusters::migration::MigrateToV1<Runtime>,
		pallet_contracts::migration::Migration<Runtime>,
		pallet_referenda::migration::v1::MigrateV0ToV1<Runtime>,
		// Gov v1 storage migrations
		// https://github.com/paritytech/polkadot/issues/6749
		pallet_elections_phragmen::migrations::unlock_and_unreserve_all_funds::UnlockAndUnreserveAllFunds<UnlockConfig>,
		pallet_democracy::migrations::unlock_and_unreserve_all_funds::UnlockAndUnreserveAllFunds<UnlockConfig>,
		pallet_tips::migrations::unreserve_deposits::UnreserveDeposits<UnlockConfig, ()>,

		// Delete all Gov v1 pallet storage key/values.
		frame_support::migrations::RemovePallet<DemocracyPalletName,
			<Runtime as frame_system::Config>::DbWeight>,
		frame_support::migrations::RemovePallet<CouncilPalletName,
			<Runtime as frame_system::Config>::DbWeight>,
		frame_support::migrations::RemovePallet<TechnicalCommitteePalletName,
			<Runtime as frame_system::Config>::DbWeight>,
		frame_support::migrations::RemovePallet<ElectionPalletName,
			<Runtime as frame_system::Config>::DbWeight>,
		frame_support::migrations::RemovePallet<TechnicalMembershipPalletName,
			<Runtime as frame_system::Config>::DbWeight>,
		frame_support::migrations::RemovePallet<TipsPalletName,
			<Runtime as frame_system::Config>::DbWeight>,
	);
}

/// Executive: handles dispatch to the various modules.
pub type Executive = frame_executive::Executive<
	Runtime,
	Block,
	frame_system::ChainContext<Runtime>,
	Runtime,
	AllPalletsWithSystem,
	Migrations,
>;

type EventRecord = frame_system::EventRecord<
	<Runtime as frame_system::Config>::RuntimeEvent,
	<Runtime as frame_system::Config>::Hash,
>;

#[cfg(feature = "runtime-benchmarks")]
#[macro_use]
extern crate frame_benchmarking;

#[cfg(feature = "runtime-benchmarks")]
mod benches {
	define_benchmarks!(
		[frame_benchmarking, BaselineBench::<Runtime>]
		[pallet_babe, Babe]
		[pallet_bags_list, VoterList]
		[pallet_balances, Balances]
		[pallet_bounties, Bounties]
		[pallet_child_bounties, ChildBounties]
		[pallet_contracts, Contracts]
		[pallet_ddc_customers, DdcCustomers]
		[pallet_ddc_clusters, DdcClusters]
		[pallet_ddc_staking, DdcStaking]
		[pallet_ddc_nodes, DdcNodes]
		[pallet_ddc_payouts, DdcPayouts]
		[pallet_election_provider_multi_phase, ElectionProviderMultiPhase]
		[pallet_election_provider_support_benchmarking, EPSBench::<Runtime>]
		[pallet_fast_unstake, FastUnstake]
		[pallet_grandpa, Grandpa]
		[pallet_identity, Identity]
		[pallet_im_online, ImOnline]
		[pallet_indices, Indices]
		[pallet_multisig, Multisig]
		[pallet_proxy, Proxy]
		[pallet_preimage, Preimage]
		[pallet_scheduler, Scheduler]
		[pallet_staking, Staking]
		[frame_system, SystemBench::<Runtime>]
		[pallet_timestamp, Timestamp]
		[pallet_treasury, Treasury]
		[pallet_utility, Utility]
		[pallet_vesting, Vesting]
		[pallet_conviction_voting, ConvictionVoting]
		[pallet_referenda, Referenda]
		[pallet_whitelist, Whitelist]
<<<<<<< HEAD
=======
		[pallet_collective, TechComm]
>>>>>>> 4169061e
	);
}

impl_runtime_apis! {
	impl sp_api::Core<Block> for Runtime {
		fn version() -> RuntimeVersion {
			VERSION
		}

		fn execute_block(block: Block) {
			Executive::execute_block(block);
		}

		fn initialize_block(header: &<Block as BlockT>::Header) {
			Executive::initialize_block(header)
		}
	}

	impl sp_api::Metadata<Block> for Runtime {
		fn metadata() -> OpaqueMetadata {
			OpaqueMetadata::new(Runtime::metadata().into())
		}

		fn metadata_at_version(version: u32) -> Option<OpaqueMetadata> {
			Runtime::metadata_at_version(version)
		}

		fn metadata_versions() -> sp_std::vec::Vec<u32> {
			Runtime::metadata_versions()
		}
	}

	impl sp_block_builder::BlockBuilder<Block> for Runtime {
		fn apply_extrinsic(extrinsic: <Block as BlockT>::Extrinsic) -> ApplyExtrinsicResult {
			Executive::apply_extrinsic(extrinsic)
		}

		fn finalize_block() -> <Block as BlockT>::Header {
			Executive::finalize_block()
		}

		fn inherent_extrinsics(data: InherentData) -> Vec<<Block as BlockT>::Extrinsic> {
			data.create_extrinsics()
		}

		fn check_inherents(block: Block, data: InherentData) -> CheckInherentsResult {
			data.check_extrinsics(&block)
		}
	}

	impl sp_transaction_pool::runtime_api::TaggedTransactionQueue<Block> for Runtime {
		fn validate_transaction(
			source: TransactionSource,
			tx: <Block as BlockT>::Extrinsic,
			block_hash: <Block as BlockT>::Hash,
		) -> TransactionValidity {
			Executive::validate_transaction(source, tx, block_hash)
		}
	}

	impl sp_offchain::OffchainWorkerApi<Block> for Runtime {
		fn offchain_worker(header: &<Block as BlockT>::Header) {
			Executive::offchain_worker(header)
		}
	}

	impl fg_primitives::GrandpaApi<Block> for Runtime {
		fn grandpa_authorities() -> GrandpaAuthorityList {
			Grandpa::grandpa_authorities()
		}

		fn current_set_id() -> fg_primitives::SetId {
			Grandpa::current_set_id()
		}

		fn submit_report_equivocation_unsigned_extrinsic(
			equivocation_proof: fg_primitives::EquivocationProof<
				<Block as BlockT>::Hash,
				NumberFor<Block>,
			>,
			key_owner_proof: fg_primitives::OpaqueKeyOwnershipProof,
		) -> Option<()> {
			let key_owner_proof = key_owner_proof.decode()?;

			Grandpa::submit_unsigned_equivocation_report(
				equivocation_proof,
				key_owner_proof,
			)
		}

		fn generate_key_ownership_proof(
			_set_id: fg_primitives::SetId,
			authority_id: GrandpaId,
		) -> Option<fg_primitives::OpaqueKeyOwnershipProof> {
			use codec::Encode;

			Historical::prove((fg_primitives::KEY_TYPE, authority_id))
				.map(|p| p.encode())
				.map(fg_primitives::OpaqueKeyOwnershipProof::new)
		}
	}

	impl sp_consensus_babe::BabeApi<Block> for Runtime {
		fn configuration() -> sp_consensus_babe::BabeConfiguration {
			let epoch_config = Babe::epoch_config().unwrap_or(BABE_GENESIS_EPOCH_CONFIG);
			sp_consensus_babe::BabeConfiguration {
				slot_duration: Babe::slot_duration(),
				epoch_length: EpochDuration::get(),
				c: epoch_config.c,
				authorities: Babe::authorities().to_vec(),
				randomness: Babe::randomness(),
				allowed_slots: epoch_config.allowed_slots,
			}
		}

		fn current_epoch_start() -> sp_consensus_babe::Slot {
			Babe::current_epoch_start()
		}

		fn current_epoch() -> sp_consensus_babe::Epoch {
			Babe::current_epoch()
		}

		fn next_epoch() -> sp_consensus_babe::Epoch {
			Babe::next_epoch()
		}

		fn generate_key_ownership_proof(
			_slot: sp_consensus_babe::Slot,
			authority_id: sp_consensus_babe::AuthorityId,
		) -> Option<sp_consensus_babe::OpaqueKeyOwnershipProof> {
			use codec::Encode;

			Historical::prove((sp_consensus_babe::KEY_TYPE, authority_id))
				.map(|p| p.encode())
				.map(sp_consensus_babe::OpaqueKeyOwnershipProof::new)
		}

		fn submit_report_equivocation_unsigned_extrinsic(
			equivocation_proof: sp_consensus_babe::EquivocationProof<<Block as BlockT>::Header>,
			key_owner_proof: sp_consensus_babe::OpaqueKeyOwnershipProof,
		) -> Option<()> {
			let key_owner_proof = key_owner_proof.decode()?;

			Babe::submit_unsigned_equivocation_report(
				equivocation_proof,
				key_owner_proof,
			)
		}
	}

	impl sp_authority_discovery::AuthorityDiscoveryApi<Block> for Runtime {
		fn authorities() -> Vec<AuthorityDiscoveryId> {
			AuthorityDiscovery::authorities()
		}
	}

	impl frame_system_rpc_runtime_api::AccountNonceApi<Block, AccountId, Nonce> for Runtime {
		fn account_nonce(account: AccountId) -> Nonce {
			System::account_nonce(account)
		}
	}

	impl pallet_contracts::ContractsApi<Block, AccountId, Balance, BlockNumber, Hash, EventRecord> for Runtime
	{
		fn call(
			origin: AccountId,
			dest: AccountId,
			value: Balance,
			gas_limit: Option<Weight>,
			storage_deposit_limit: Option<Balance>,
			input_data: Vec<u8>,
		) -> pallet_contracts_primitives::ContractExecResult<Balance, EventRecord> {
			let gas_limit = gas_limit.unwrap_or(RuntimeBlockWeights::get().max_block);
			Contracts::bare_call(
				origin,
				dest,
				value,
				gas_limit,
				storage_deposit_limit,
				input_data,
				pallet_contracts::DebugInfo::Skip,
				pallet_contracts::CollectEvents::Skip,
				pallet_contracts::Determinism::Enforced,
			)
		}

		fn instantiate(
			origin: AccountId,
			value: Balance,
			gas_limit: Option<Weight>,
			storage_deposit_limit: Option<Balance>,
			code: pallet_contracts_primitives::Code<Hash>,
			data: Vec<u8>,
			salt: Vec<u8>,
		) -> pallet_contracts_primitives::ContractInstantiateResult<AccountId, Balance, EventRecord>
		{
			let gas_limit = gas_limit.unwrap_or(RuntimeBlockWeights::get().max_block);
			Contracts::bare_instantiate(
				origin,
				value,
				gas_limit,
				storage_deposit_limit,
				code,
				data,
				salt,
				pallet_contracts::DebugInfo::Skip,
				pallet_contracts::CollectEvents::Skip
			)
		}

		fn upload_code(
			origin: AccountId,
			code: Vec<u8>,
			storage_deposit_limit: Option<Balance>,
			determinism: Determinism
		) -> pallet_contracts_primitives::CodeUploadResult<Hash, Balance>
		{
			Contracts::bare_upload_code(origin, code, storage_deposit_limit, determinism)
		}

		fn get_storage(
			address: AccountId,
			key: Vec<u8>,
		) -> pallet_contracts_primitives::GetStorageResult {
			Contracts::get_storage(address, key)
		}
	}

	impl pallet_transaction_payment_rpc_runtime_api::TransactionPaymentApi<
		Block,
		Balance,
	> for Runtime {
		fn query_info(uxt: <Block as BlockT>::Extrinsic, len: u32) -> RuntimeDispatchInfo<Balance> {
			TransactionPayment::query_info(uxt, len)
		}
		fn query_fee_details(uxt: <Block as BlockT>::Extrinsic, len: u32) -> FeeDetails<Balance> {
			TransactionPayment::query_fee_details(uxt, len)
		}
		fn query_weight_to_fee(weight: Weight) -> Balance {
			TransactionPayment::weight_to_fee(weight)
		}
		fn query_length_to_fee(length: u32) -> Balance {
			TransactionPayment::length_to_fee(length)
		}
	}

	impl pallet_transaction_payment_rpc_runtime_api::TransactionPaymentCallApi<Block, Balance, RuntimeCall>
		for Runtime
	{
		fn query_call_info(call: RuntimeCall, len: u32) -> RuntimeDispatchInfo<Balance> {
			TransactionPayment::query_call_info(call, len)
		}
		fn query_call_fee_details(call: RuntimeCall, len: u32) -> FeeDetails<Balance> {
			TransactionPayment::query_call_fee_details(call, len)
		}
		fn query_weight_to_fee(weight: Weight) -> Balance {
			TransactionPayment::weight_to_fee(weight)
		}
		fn query_length_to_fee(length: u32) -> Balance {
			TransactionPayment::length_to_fee(length)
		}
	}

	impl sp_session::SessionKeys<Block> for Runtime {
		fn generate_session_keys(seed: Option<Vec<u8>>) -> Vec<u8> {
			SessionKeys::generate(seed)
		}

		fn decode_session_keys(
			encoded: Vec<u8>,
		) -> Option<Vec<(Vec<u8>, KeyTypeId)>> {
			SessionKeys::decode_into_raw_public_keys(&encoded)
		}
	}

	impl pallet_nomination_pools_runtime_api::NominationPoolsApi<
		Block,
		AccountId,
		Balance,
	> for Runtime {
		fn pending_rewards(member: AccountId) -> Balance {
			NominationPools::api_pending_rewards(member).unwrap_or_default()
		}

		fn points_to_balance(pool_id: pallet_nomination_pools::PoolId, points: Balance) -> Balance {
			NominationPools::api_points_to_balance(pool_id, points)
		}

		fn balance_to_points(pool_id: pallet_nomination_pools::PoolId, new_funds: Balance) -> Balance {
			NominationPools::api_balance_to_points(pool_id, new_funds)
		}
	}

	#[cfg(feature = "try-runtime")]
	impl frame_try_runtime::TryRuntime<Block> for Runtime {
		fn on_runtime_upgrade(checks: frame_try_runtime::UpgradeCheckSelect) -> (Weight, Weight) {
			log::info!("try-runtime::on_runtime_upgrade cere.");
			let weight = Executive::try_runtime_upgrade(checks).unwrap();
			(weight, RuntimeBlockWeights::get().max_block)
		}

		fn execute_block(
			block: Block,
			state_root_check: bool,
			signature_check: bool,
			select: frame_try_runtime::TryStateSelect,
		) -> Weight {
			// NOTE: intentional unwrap: we don't want to propagate the error backwards, and want to
			// have a backtrace here.
			Executive::try_execute_block(block, state_root_check, signature_check, select).unwrap()
		}
	}

	#[cfg(feature = "runtime-benchmarks")]
	impl frame_benchmarking::Benchmark<Block> for Runtime {
		fn benchmark_metadata(extra: bool) -> (
			Vec<frame_benchmarking::BenchmarkList>,
			Vec<frame_support::traits::StorageInfo>,
		) {
			use frame_benchmarking::{baseline, Benchmarking, BenchmarkList};
			use frame_support::traits::StorageInfoTrait;

			// Trying to add benchmarks directly to the Session Pallet caused cyclic dependency
			// issues. To get around that, we separated the Session benchmarks into its own crate,
			// which is why we need these two lines below.
			use pallet_election_provider_support_benchmarking::Pallet as EPSBench;
			use frame_system_benchmarking::Pallet as SystemBench;
			use baseline::Pallet as BaselineBench;

			let mut list = Vec::<BenchmarkList>::new();
			list_benchmarks!(list, extra);

			let storage_info = AllPalletsWithSystem::storage_info();

			(list, storage_info)
		}

		fn dispatch_benchmark(
			config: frame_benchmarking::BenchmarkConfig
		) -> Result<Vec<frame_benchmarking::BenchmarkBatch>, sp_runtime::RuntimeString> {
			use frame_benchmarking::{baseline, Benchmarking, BenchmarkBatch};
			use sp_storage::TrackedStorageKey;

			// Trying to add benchmarks directly to the Session Pallet caused cyclic dependency
			// issues. To get around that, we separated the Session benchmarks into its own crate,
			// which is why we need these two lines below.
			use pallet_election_provider_support_benchmarking::Pallet as EPSBench;
			use frame_system_benchmarking::Pallet as SystemBench;
			use baseline::Pallet as BaselineBench;

			impl pallet_election_provider_support_benchmarking::Config for Runtime {}
			impl frame_system_benchmarking::Config for Runtime {}
			impl baseline::Config for Runtime {}

			let whitelist: Vec<TrackedStorageKey> = vec![
				// Block Number
				hex_literal::hex!("26aa394eea5630e07c48ae0c9558cef702a5c1b19ab7a04f536c519aca4983ac").to_vec().into(),
				// Total Issuance
				hex_literal::hex!("c2261276cc9d1f8598ea4b6a74b15c2f57c875e4cff74148e4628f264b974c80").to_vec().into(),
				// Execution Phase
				hex_literal::hex!("26aa394eea5630e07c48ae0c9558cef7ff553b5a9862a516939d82b3d3d8661a").to_vec().into(),
				// Event Count
				hex_literal::hex!("26aa394eea5630e07c48ae0c9558cef70a98fdbe9ce6c55837576c60c7af3850").to_vec().into(),
				// System Events
				hex_literal::hex!("26aa394eea5630e07c48ae0c9558cef780d41e5e16056765bc8461851072c9d7").to_vec().into(),
				// System BlockWeight
				hex_literal::hex!("26aa394eea5630e07c48ae0c9558cef734abf5cb34d6244378cddbf18e849d96").to_vec().into(),
				// Treasury Account
				hex_literal::hex!("26aa394eea5630e07c48ae0c9558cef7b99d880ec681799c0cf30e8886371da95ecffd7b6c0f78751baa9d281e0bfa3a6d6f646c70792f74727372790000000000000000000000000000000000000000").to_vec().into(),
			];

			let mut batches = Vec::<BenchmarkBatch>::new();
			let params = (&config, &whitelist);
			add_benchmarks!(params, batches);

			Ok(batches)
		}
	}
}

#[cfg(test)]
mod tests {
	use frame_election_provider_support::NposSolution;
	use frame_system::offchain::CreateSignedTransaction;
	use sp_runtime::UpperOf;

	use super::*;

	#[test]
	fn validate_transaction_submitter_bounds() {
		fn is_submit_signed_transaction<T>()
		where
			T: CreateSignedTransaction<RuntimeCall>,
		{
		}

		is_submit_signed_transaction::<Runtime>();
	}

	#[test]
	fn perbill_as_onchain_accuracy() {
		type OnChainAccuracy =
		<<Runtime as pallet_election_provider_multi_phase::MinerConfig>::Solution as NposSolution>::Accuracy;
		let maximum_chain_accuracy: Vec<UpperOf<OnChainAccuracy>> = (0..MaxNominations::get())
			.map(|_| <UpperOf<OnChainAccuracy>>::from(OnChainAccuracy::one().deconstruct()))
			.collect();
		let _: UpperOf<OnChainAccuracy> =
			maximum_chain_accuracy.iter().fold(0, |acc, x| acc.checked_add(*x).unwrap());
	}

	#[test]
	fn call_size() {
		let size = core::mem::size_of::<RuntimeCall>();
		assert!(
			size <= 256,
			"size of RuntimeCall {} is more than 256 bytes: some calls have too big arguments, use Box to reduce the
			size of RuntimeCall.
			If the limit is too strong, maybe consider increase the limit to 300.",
			size,
		);
	}
}<|MERGE_RESOLUTION|>--- conflicted
+++ resolved
@@ -33,14 +33,9 @@
 	parameter_types,
 	traits::{
 		ConstBool, ConstU128, ConstU16, ConstU32, Currency, EitherOf, EitherOfDiverse,
-<<<<<<< HEAD
-		EqualPrivilegeOnly, Everything, Imbalance, InstanceFilter, KeyOwnerProofSystem, Nothing,
-		OnUnbalanced, WithdrawReasons,
-=======
 		EqualPrivilegeOnly, Everything, GetStorageVersion, Imbalance, InstanceFilter,
 		KeyOwnerProofSystem, Nothing, OnRuntimeUpgrade, OnUnbalanced, StorageVersion,
 		WithdrawReasons,
->>>>>>> 4169061e
 	},
 	weights::{
 		constants::{
@@ -140,11 +135,7 @@
 	// and set impl_version to 0. If only runtime
 	// implementation changes and behavior does not, then leave spec_version as
 	// is and increment impl_version.
-<<<<<<< HEAD
-	spec_version: 53003,
-=======
 	spec_version: 53101,
->>>>>>> 4169061e
 	impl_version: 0,
 	apis: RUNTIME_API_VERSIONS,
 	transaction_version: 17,
@@ -1263,10 +1254,7 @@
 		Origins: pallet_custom_origins::{Origin},
 		Whitelist: pallet_whitelist::{Pallet, Call, Storage, Event<T>},
 		// End OpenGov.
-<<<<<<< HEAD
-=======
 		TechComm: pallet_collective::<Instance3>,
->>>>>>> 4169061e
 	}
 );
 
@@ -1306,48 +1294,6 @@
 
 /// Runtime migrations
 type Migrations = migrations::Unreleased;
-<<<<<<< HEAD
-
-/// The runtime migrations per release.
-#[allow(deprecated, missing_docs)]
-pub mod migrations {
-	use frame_support::traits::LockIdentifier;
-	use frame_system::pallet_prelude::BlockNumberFor;
-
-	use super::*;
-
-	parameter_types! {
-		pub const DemocracyPalletName: &'static str = "Democracy";
-		pub const CouncilPalletName: &'static str = "Council";
-		pub const TechnicalCommitteePalletName: &'static str = "TechnicalCommittee";
-		pub const ElectionPalletName: &'static str = "Elections";
-		pub const TechnicalMembershipPalletName: &'static str = "TechnicalMembership";
-		pub const TipsPalletName: &'static str = "Tips";
-		pub const ElectionPalletId: LockIdentifier = *b"phrelect";
-	}
-
-	// Special Config for Gov V1 pallets, allowing us to run migrations for them without
-	// implementing their configs on [`Runtime`].
-	pub struct UnlockConfig;
-	impl pallet_democracy::migrations::unlock_and_unreserve_all_funds::UnlockConfig for UnlockConfig {
-		type Currency = Balances;
-		type MaxVotes = ConstU32<100>;
-		type MaxDeposits = ConstU32<100>;
-		type AccountId = AccountId;
-		type BlockNumber = BlockNumberFor<Runtime>;
-		type DbWeight = <Runtime as frame_system::Config>::DbWeight;
-		type PalletName = DemocracyPalletName;
-	}
-	impl pallet_elections_phragmen::migrations::unlock_and_unreserve_all_funds::UnlockConfig
-		for UnlockConfig
-	{
-		type Currency = Balances;
-		type MaxVotesPerVoter = ConstU32<16>;
-		type PalletId = ElectionPalletId;
-		type AccountId = AccountId;
-		type DbWeight = <Runtime as frame_system::Config>::DbWeight;
-		type PalletName = ElectionPalletName;
-=======
 
 /// The runtime migrations per release.
 #[allow(deprecated, missing_docs)]
@@ -1467,44 +1413,7 @@
 			assert_eq!(on_chain_storage_version, 4, "Tech Comm version is not v4");
 			Ok(())
 		}
->>>>>>> 4169061e
-	}
-	impl pallet_tips::migrations::unreserve_deposits::UnlockConfig<()> for UnlockConfig {
-		type Currency = Balances;
-		type Hash = Hash;
-		type DataDepositPerByte = DataDepositPerByte;
-		type TipReportDepositBase = TipReportDepositBase;
-		type AccountId = AccountId;
-		type BlockNumber = BlockNumberFor<Runtime>;
-		type DbWeight = <Runtime as frame_system::Config>::DbWeight;
-		type PalletName = TipsPalletName;
-	}
-
-	/// Unreleased migrations. Add new ones here:
-	pub type Unreleased = (
-        pallet_ddc_clusters::migration::MigrateToV1<Runtime>,
-		pallet_contracts::migration::Migration<Runtime>,
-		pallet_referenda::migration::v1::MigrateV0ToV1<Runtime>,
-		// Gov v1 storage migrations
-		// https://github.com/paritytech/polkadot/issues/6749
-		pallet_elections_phragmen::migrations::unlock_and_unreserve_all_funds::UnlockAndUnreserveAllFunds<UnlockConfig>,
-		pallet_democracy::migrations::unlock_and_unreserve_all_funds::UnlockAndUnreserveAllFunds<UnlockConfig>,
-		pallet_tips::migrations::unreserve_deposits::UnreserveDeposits<UnlockConfig, ()>,
-
-		// Delete all Gov v1 pallet storage key/values.
-		frame_support::migrations::RemovePallet<DemocracyPalletName,
-			<Runtime as frame_system::Config>::DbWeight>,
-		frame_support::migrations::RemovePallet<CouncilPalletName,
-			<Runtime as frame_system::Config>::DbWeight>,
-		frame_support::migrations::RemovePallet<TechnicalCommitteePalletName,
-			<Runtime as frame_system::Config>::DbWeight>,
-		frame_support::migrations::RemovePallet<ElectionPalletName,
-			<Runtime as frame_system::Config>::DbWeight>,
-		frame_support::migrations::RemovePallet<TechnicalMembershipPalletName,
-			<Runtime as frame_system::Config>::DbWeight>,
-		frame_support::migrations::RemovePallet<TipsPalletName,
-			<Runtime as frame_system::Config>::DbWeight>,
-	);
+	}
 }
 
 /// Executive: handles dispatch to the various modules.
@@ -1561,10 +1470,7 @@
 		[pallet_conviction_voting, ConvictionVoting]
 		[pallet_referenda, Referenda]
 		[pallet_whitelist, Whitelist]
-<<<<<<< HEAD
-=======
 		[pallet_collective, TechComm]
->>>>>>> 4169061e
 	);
 }
 
