// This file is part of Substrate.

// Copyright (C) 2018-2022 Parity Technologies (UK) Ltd.
// SPDX-License-Identifier: GPL-3.0-or-later WITH Classpath-exception-2.0

// This program is free software: you can redistribute it and/or modify
// it under the terms of the GNU General Public License as published by
// the Free Software Foundation, either version 3 of the License, or
// (at your option) any later version.

// This program is distributed in the hope that it will be useful,
// but WITHOUT ANY WARRANTY; without even the implied warranty of
// MERCHANTABILITY or FITNESS FOR A PARTICULAR PURPOSE. See the
// GNU General Public License for more details.

// You should have received a copy of the GNU General Public License
// along with this program. If not, see <https://www.gnu.org/licenses/>.

//! The Substrate runtime. This can be compiled with `#[no_std]`, ready for Wasm.

#![cfg_attr(not(feature = "std"), no_std)]
// `construct_runtime!` does a lot of recursion and requires us to increase the limit to 256.
#![recursion_limit = "512"]
<<<<<<< HEAD
use codec::{Decode, Encode, MaxEncodedLen};
=======
use codec::{Decode, DecodeWithMemTracking, Encode, MaxEncodedLen};
>>>>>>> 247f4205
use ddc_primitives::{
	traits::pallet::{GetDdcOrigin, PalletVisitor},
	AccountIndex, Balance, BlockNumber, Hash, Moment, Nonce, MAX_PAYOUT_BATCH_COUNT,
	MAX_PAYOUT_BATCH_SIZE,
};
pub use ddc_primitives::{AccountId, Signature};
use frame_election_provider_support::{
	bounds::ElectionBoundsBuilder, onchain, BalancingConfig, SequentialPhragmen, VoteWeight,
};
use pallet_balances::WeightInfo;
extern crate alloc;
use frame_support::{
	derive_impl,
	dispatch::DispatchClass,
	genesis_builder_helper::{build_state, get_preset},
	pallet_prelude::Get,
	parameter_types,
	traits::{
		fungible::HoldConsideration,
		fungibles,
		fungibles::{Dust, Inspect, Unbalanced},
		tokens::{
<<<<<<< HEAD
			DepositConsequence, Fortitude, PayFromAccount, Preservation, Provenance,
			UnityAssetBalanceConversion, WithdrawConsequence,
=======
			imbalance::ResolveTo, DepositConsequence, Fortitude, PayFromAccount, Preservation,
			Provenance, UnityAssetBalanceConversion, WithdrawConsequence,
>>>>>>> 247f4205
		},
		ConstBool, ConstU128, ConstU16, ConstU32, Currency, EitherOf, EitherOfDiverse,
		EqualPrivilegeOnly, Imbalance, InstanceFilter, KeyOwnerProofSystem, LinearStoragePrice,
		Nothing, OnUnbalanced, VariantCountOf, WithdrawReasons,
	},
	weights::{
		constants::{
			BlockExecutionWeight, ExtrinsicBaseWeight, RocksDbWeight, WEIGHT_REF_TIME_PER_SECOND,
		},
		ConstantMultiplier, IdentityFee, Weight,
	},
	PalletId,
};
#[cfg(any(feature = "std", test))]
pub use frame_system::Call as SystemCall;
use frame_system::{
	limits::{BlockLength, BlockWeights},
	EnsureRoot, EnsureSigned,
};
#[cfg(any(feature = "std", test))]
pub use pallet_balances::Call as BalancesCall;
pub use pallet_chainbridge;
use pallet_contracts::Determinism;
use pallet_election_provider_multi_phase::SolutionAccuracyOf;
use pallet_grandpa::{
	fg_primitives, AuthorityId as GrandpaId, AuthorityList as GrandpaAuthorityList,
};
use pallet_im_online::sr25519::AuthorityId as ImOnlineId;
use pallet_session::historical::{self as pallet_session_historical};
pub use pallet_staking::StakerStatus;
#[cfg(any(feature = "std", test))]
pub use pallet_sudo::Call as SudoCall;
#[allow(deprecated)]
pub use pallet_transaction_payment::{CurrencyAdapter, Multiplier, TargetedFeeAdjustment};
use pallet_transaction_payment::{FeeDetails, RuntimeDispatchInfo};
use sp_api::impl_runtime_apis;
use sp_authority_discovery::AuthorityId as AuthorityDiscoveryId;
use sp_core::{
	crypto::{AccountId32, KeyTypeId},
	OpaqueMetadata,
};
use sp_inherents::{CheckInherentsResult, InherentData};
use sp_io::hashing::blake2_128;
#[cfg(any(feature = "std", test))]
pub use sp_runtime::BuildStorage;
use sp_runtime::{
	curve::PiecewiseLinear,
	generic, impl_opaque_keys,
	traits::{
		self, AccountIdConversion, BlakeTwo256, Block as BlockT, Bounded, Convert, ConvertInto,
		Identity as IdentityConvert, IdentityLookup, NumberFor, OpaqueKeys, SaturatedConversion,
		StaticLookup, Verify,
	},
	transaction_validity::{TransactionPriority, TransactionSource, TransactionValidity},
	ApplyExtrinsicResult, DispatchError, DispatchResult, FixedPointNumber, FixedU128, Perbill,
	Percent, Permill, Perquintill, RuntimeDebug,
};
use sp_std::prelude::*;
#[cfg(any(feature = "std", test))]
use sp_version::NativeVersion;
use sp_version::RuntimeVersion;
use static_assertions::const_assert;
/// Implementations of some helper traits passed into runtime modules as associated types.
pub mod impls;
/// Constant values used within the runtime.
use cere_runtime_common::{
	constants::{currency::*, time::*},
	CurrencyToVote,
};
use impls::Author;
use pallet_identity::legacy::IdentityInfo;
use sp_runtime::generic::Era;
use sp_std::marker::PhantomData;

// Governance configurations.
pub mod governance;
use governance::{
	ClusterProtocolActivator, ClusterProtocolUpdater, GeneralAdmin, StakingAdmin, Treasurer,
	TreasurySpender,
};
/// Generated voter bag information.
mod voter_bags;
use ismp::{
	consensus::{ConsensusClientId, StateMachineHeight, StateMachineId},
	host::StateMachine,
	router::{Request, Response},
};
use sp_core::H256;
mod hyperbridge_ismp;
mod weights;

// Make the WASM binary available.
#[cfg(feature = "std")]
include!(concat!(env!("OUT_DIR"), "/wasm_binary.rs"));

/// Wasm binary unwrapped. If built with `SKIP_WASM_BUILD`, the function panics.
#[cfg(feature = "std")]
pub fn wasm_binary_unwrap() -> &'static [u8] {
	WASM_BINARY.expect(
		"Development wasm binary is not available. This means the client is built with \
		 `SKIP_WASM_BUILD` flag and it is only usable for production chains. Please rebuild with \
		 the flag disabled.",
	)
}

/// Runtime version.
#[sp_version::runtime_version]
pub const VERSION: RuntimeVersion = RuntimeVersion {
	spec_name: alloc::borrow::Cow::Borrowed("node"),
	impl_name: alloc::borrow::Cow::Borrowed("substrate-node"),
	authoring_version: 10,
	// Per convention: if the runtime behavior changes, increment spec_version
	// and set impl_version to 0. If only runtime
	// implementation changes and behavior does not, then leave spec_version as
	// is and increment impl_version.
<<<<<<< HEAD
	spec_version: 73129,
	impl_version: 0,
	apis: RUNTIME_API_VERSIONS,
	transaction_version: 24,
=======
	spec_version: 73054,
	impl_version: 0,
	apis: RUNTIME_API_VERSIONS,
	transaction_version: 25,
>>>>>>> 247f4205
	system_version: 0,
};

/// The BABE epoch configuration at genesis.
pub const BABE_GENESIS_EPOCH_CONFIG: sp_consensus_babe::BabeEpochConfiguration =
	sp_consensus_babe::BabeEpochConfiguration {
		c: PRIMARY_PROBABILITY,
		allowed_slots: sp_consensus_babe::AllowedSlots::PrimaryAndSecondaryPlainSlots,
	};

/// Native version.
#[cfg(any(feature = "std", test))]
pub fn native_version() -> NativeVersion {
	NativeVersion { runtime_version: VERSION, can_author_with: Default::default() }
}

type NegativeImbalance = <Balances as Currency<AccountId>>::NegativeImbalance;

pub struct DealWithFees;
impl OnUnbalanced<NegativeImbalance> for DealWithFees {
	fn on_unbalanceds(mut fees_then_tips: impl Iterator<Item = NegativeImbalance>) {
		if let Some(fees) = fees_then_tips.next() {
			// for fees, 50% to treasury, 50% to author
			let mut split = fees.ration(50, 50);
			if let Some(tips) = fees_then_tips.next() {
				// for tips, if any, 50% to treasury, 50% to author (though this can be anything)
				tips.ration_merge_into(50, 50, &mut split);
			}
			Treasury::on_unbalanced(split.0);
			Author::on_unbalanced(split.1);
		}
	}
}

/// We assume that ~10% of the block weight is consumed by `on_initialize` handlers.
/// This is used to limit the maximal weight of a single extrinsic.
const AVERAGE_ON_INITIALIZE_RATIO: Perbill = Perbill::from_percent(10);
/// We allow `Normal` extrinsics to fill up the block up to 75%, the rest can be used
/// by  Operational  extrinsics.
const NORMAL_DISPATCH_RATIO: Perbill = Perbill::from_percent(85);
/// We allow for 2 seconds of compute with a 6 second average block time, with maximum proof size.
const MAXIMUM_BLOCK_WEIGHT: Weight =
	Weight::from_parts(WEIGHT_REF_TIME_PER_SECOND.saturating_mul(2), u64::MAX);

parameter_types! {
	pub const BlockHashCount: BlockNumber = 2400;
	pub const Version: RuntimeVersion = VERSION;
	pub RuntimeBlockLength: BlockLength =
		BlockLength::max_with_normal_ratio(8 * 1024 * 1024, NORMAL_DISPATCH_RATIO);
	pub RuntimeBlockWeights: BlockWeights = BlockWeights::builder()
		.base_block(BlockExecutionWeight::get())
		.for_class(DispatchClass::all(), |weights| {
			weights.base_extrinsic = ExtrinsicBaseWeight::get();
		})
		.for_class(DispatchClass::Normal, |weights| {
			weights.max_total = Some(NORMAL_DISPATCH_RATIO * MAXIMUM_BLOCK_WEIGHT);
		})
		.for_class(DispatchClass::Operational, |weights| {
			weights.max_total = Some(MAXIMUM_BLOCK_WEIGHT);
			// Operational transactions have some extra reserved space, so that they
			// are included even if block reached `MAXIMUM_BLOCK_WEIGHT`.
			weights.reserved = Some(
				MAXIMUM_BLOCK_WEIGHT - NORMAL_DISPATCH_RATIO * MAXIMUM_BLOCK_WEIGHT
			);
		})
		.avg_block_initialization(AVERAGE_ON_INITIALIZE_RATIO)
		.build_or_panic();
	pub MaxCollectivesProposalWeight: Weight = Perbill::from_percent(50) * RuntimeBlockWeights::get().max_block;
}

const_assert!(NORMAL_DISPATCH_RATIO.deconstruct() >= AVERAGE_ON_INITIALIZE_RATIO.deconstruct());

#[derive_impl(frame_system::config_preludes::SolochainDefaultConfig)]
impl frame_system::Config for Runtime {
	type BlockWeights = RuntimeBlockWeights;
	type BlockLength = RuntimeBlockLength;
	type DbWeight = RocksDbWeight;
	type RuntimeTask = RuntimeTask;
	type Nonce = Nonce;
	type Hash = Hash;
	type AccountId = AccountId;
	type Lookup = Indices;
	type Block = Block;
	type BlockHashCount = BlockHashCount;
	type Version = Version;
	type AccountData = pallet_balances::AccountData<Balance>;
	type SS58Prefix = ConstU16<54>;
	type MaxConsumers = ConstU32<16>;
	type MultiBlockMigrator = MultiBlockMigrations;
}

impl pallet_insecure_randomness_collective_flip::Config for Runtime {}

impl pallet_utility::Config for Runtime {
	type RuntimeEvent = RuntimeEvent;
	type RuntimeCall = RuntimeCall;
	type PalletsOrigin = OriginCaller;
	type WeightInfo = pallet_utility::weights::SubstrateWeight<Runtime>;
}

parameter_types! {
	// One storage item; key size is 32; value is size 4+4+16+32 bytes = 56 bytes.
	pub const DepositBase: Balance = deposit(1, 88);
	// Additional storage item size of 32 bytes.
	pub const DepositFactor: Balance = deposit(0, 32);
	pub const MaxSignatories: u32 = 100;
}

impl pallet_multisig::Config for Runtime {
	type RuntimeEvent = RuntimeEvent;
	type RuntimeCall = RuntimeCall;
	type Currency = Balances;
	type DepositBase = DepositBase;
	type DepositFactor = DepositFactor;
	type MaxSignatories = MaxSignatories;
	type WeightInfo = pallet_multisig::weights::SubstrateWeight<Runtime>;
	type BlockNumberProvider = frame_system::Pallet<Runtime>;
}

parameter_types! {
	// One storage item; key size 32, value size 8; .
	pub const ProxyDepositBase: Balance = deposit(1, 8);
	// Additional storage item size of 33 bytes.
	pub const ProxyDepositFactor: Balance = deposit(0, 33);
	pub const AnnouncementDepositBase: Balance = deposit(1, 8);
	pub const AnnouncementDepositFactor: Balance = deposit(0, 66);
}

/// The type used to represent the kinds of proxying allowed.
#[derive(
	Copy,
	Clone,
	Eq,
	PartialEq,
	Ord,
	PartialOrd,
	Encode,
	Decode,
	DecodeWithMemTracking,
	RuntimeDebug,
	MaxEncodedLen,
	scale_info::TypeInfo,
)]
pub enum ProxyType {
	Any,
	NonTransfer,
	Governance,
	Staking,
}
impl Default for ProxyType {
	fn default() -> Self {
		Self::Any
	}
}
impl InstanceFilter<RuntimeCall> for ProxyType {
	fn filter(&self, c: &RuntimeCall) -> bool {
		match self {
			ProxyType::Any => true,
			ProxyType::NonTransfer => !matches!(
				c,
				RuntimeCall::Balances(..) |
					RuntimeCall::Vesting(pallet_vesting::Call::vested_transfer { .. }) |
					RuntimeCall::Indices(pallet_indices::Call::transfer { .. }) |
					RuntimeCall::NominationPools(..) |
					RuntimeCall::ConvictionVoting(..) |
					RuntimeCall::Referenda(..) |
					RuntimeCall::Whitelist(..)
			),
			ProxyType::Governance => matches!(
				c,
				RuntimeCall::Treasury(..) |
					RuntimeCall::ConvictionVoting(..) |
					RuntimeCall::Referenda(..) |
					RuntimeCall::Whitelist(..)
			),
			ProxyType::Staking => matches!(c, RuntimeCall::Staking(..)),
		}
	}
	fn is_superset(&self, o: &Self) -> bool {
		match (self, o) {
			(x, y) if x == y => true,
			(ProxyType::Any, _) => true,
			(_, ProxyType::Any) => false,
			(ProxyType::NonTransfer, _) => true,
			_ => false,
		}
	}
}

impl pallet_proxy::Config for Runtime {
	type RuntimeEvent = RuntimeEvent;
	type RuntimeCall = RuntimeCall;
	type Currency = Balances;
	type ProxyType = ProxyType;
	type ProxyDepositBase = ProxyDepositBase;
	type ProxyDepositFactor = ProxyDepositFactor;
	type MaxProxies = ConstU32<32>;
	type WeightInfo = pallet_proxy::weights::SubstrateWeight<Runtime>;
	type MaxPending = ConstU32<32>;
	type CallHasher = BlakeTwo256;
	type AnnouncementDepositBase = AnnouncementDepositBase;
	type AnnouncementDepositFactor = AnnouncementDepositFactor;
	type BlockNumberProvider = frame_system::Pallet<Runtime>;
}

parameter_types! {
	pub const PreimageMaxSize: u32 = 4096 * 1024;
	pub const PreimageBaseDeposit: Balance = deposit(2, 64);
	pub const PreimageByteDeposit: Balance = deposit(0, 1);
	pub const PreimageHoldReason: RuntimeHoldReason = RuntimeHoldReason::Preimage(pallet_preimage::HoldReason::Preimage);
}

impl pallet_preimage::Config for Runtime {
	type WeightInfo = pallet_preimage::weights::SubstrateWeight<Runtime>;
	type RuntimeEvent = RuntimeEvent;
	type Currency = Balances;
	type ManagerOrigin = EnsureRoot<AccountId>;
	type Consideration = HoldConsideration<
		AccountId,
		Balances,
		PreimageHoldReason,
		LinearStoragePrice<PreimageBaseDeposit, PreimageByteDeposit, Balance>,
	>;
}

parameter_types! {
	pub MaximumSchedulerWeight: Weight = Perbill::from_percent(80) *
		RuntimeBlockWeights::get().max_block;
}

impl pallet_scheduler::Config for Runtime {
	type RuntimeEvent = RuntimeEvent;
	type RuntimeOrigin = RuntimeOrigin;
	type PalletsOrigin = OriginCaller;
	type RuntimeCall = RuntimeCall;
	type MaximumWeight = MaximumSchedulerWeight;
	type ScheduleOrigin = EitherOf<EnsureRoot<AccountId>, Treasurer>;
	type MaxScheduledPerBlock = ConstU32<512>;
	type WeightInfo = pallet_scheduler::weights::SubstrateWeight<Runtime>;
	type OriginPrivilegeCmp = EqualPrivilegeOnly;
	type Preimages = Preimage;
	type BlockNumberProvider = frame_system::Pallet<Runtime>;
}

parameter_types! {
	// NOTE: Currently it is not possible to change the epoch duration after the chain has started.
	//       Attempting to do so will brick block production.
	pub const EpochDuration: u64 = EPOCH_DURATION_IN_SLOTS;
	pub const ExpectedBlockTime: Moment = MILLISECS_PER_BLOCK;
	pub const ReportLongevity: u64 =
		BondingDuration::get() as u64 * SessionsPerEra::get() as u64 * EpochDuration::get();
}

impl pallet_babe::Config for Runtime {
	type EpochDuration = EpochDuration;
	type ExpectedBlockTime = ExpectedBlockTime;
	type EpochChangeTrigger = pallet_babe::ExternalTrigger;
	type DisabledValidators = Session;
	type MaxNominators = MaxNominatorRewardedPerValidator;

	type KeyOwnerProof = sp_session::MembershipProof;

	type EquivocationReportSystem =
		pallet_babe::EquivocationReportSystem<Self, Offences, Historical, ReportLongevity>;

	type WeightInfo = ();
	type MaxAuthorities = MaxAuthorities;
}

parameter_types! {
	pub const IndexDeposit: Balance = 10 * DOLLARS;
}

impl pallet_indices::Config for Runtime {
	type AccountIndex = AccountIndex;
	type Currency = Balances;
	type Deposit = IndexDeposit;
	type RuntimeEvent = RuntimeEvent;
	type WeightInfo = pallet_indices::weights::SubstrateWeight<Runtime>;
}

parameter_types! {
	pub const ExistentialDeposit: Balance = DOLLARS;
	// For weight estimation, we assume that the most locks on an individual account will be 50.
	// This number may need to be adjusted in the future if this assumption no longer holds true.
	pub const MaxLocks: u32 = 50;
	pub const MaxReserves: u32 = 50;
}

impl pallet_balances::Config for Runtime {
	type MaxLocks = MaxLocks;
	type MaxReserves = MaxReserves;
	type ReserveIdentifier = [u8; 8];
	type Balance = Balance;
	type DustRemoval = ();
	type RuntimeEvent = RuntimeEvent;
	type ExistentialDeposit = ExistentialDeposit;
	type AccountStore = frame_system::Pallet<Runtime>;
	type WeightInfo = pallet_balances::weights::SubstrateWeight<Runtime>;
	type FreezeIdentifier = RuntimeFreezeReason;
	type RuntimeFreezeReason = RuntimeFreezeReason;
	type MaxFreezes = VariantCountOf<RuntimeFreezeReason>;
	type RuntimeHoldReason = RuntimeHoldReason;
	type DoneSlashHandler = ();
}

parameter_types! {
	pub const TransactionByteFee: Balance = 10 * MILLICENTS;
	pub const OperationalFeeMultiplier: u8 = 5;
	pub const TargetBlockFullness: Perquintill = Perquintill::from_percent(25);
	pub AdjustmentVariable: Multiplier = Multiplier::saturating_from_rational(1, 100_000);
	pub MinimumMultiplier: Multiplier = Multiplier::saturating_from_rational(1, 1_000_000_000u128);
	pub MaximumMultiplier: Multiplier = Bounded::max_value();
}

// Can't use `FungibleAdapter` here until Treasury pallet migrates to fungibles
// <https://github.com/paritytech/polkadot-sdk/issues/226>
impl pallet_transaction_payment::Config for Runtime {
	type RuntimeEvent = RuntimeEvent;
	#[allow(deprecated)]
	type OnChargeTransaction = CurrencyAdapter<Balances, DealWithFees>;
	type OperationalFeeMultiplier = OperationalFeeMultiplier;
	type WeightToFee = IdentityFee<Balance>;
	type LengthToFee = ConstantMultiplier<Balance, TransactionByteFee>;
	type FeeMultiplierUpdate = TargetedFeeAdjustment<
		Self,
		TargetBlockFullness,
		AdjustmentVariable,
		MinimumMultiplier,
		MaximumMultiplier,
	>;
	type WeightInfo = pallet_transaction_payment::weights::SubstrateWeight<Runtime>;
}

parameter_types! {
	pub const MinimumPeriod: Moment = SLOT_DURATION / 2;
}

impl pallet_timestamp::Config for Runtime {
	type Moment = Moment;
	type OnTimestampSet = Babe;
	type MinimumPeriod = MinimumPeriod;
	type WeightInfo = pallet_timestamp::weights::SubstrateWeight<Runtime>;
}

impl pallet_authorship::Config for Runtime {
	type FindAuthor = pallet_session::FindAccountFromAuthorIndex<Self, Babe>;
	type EventHandler = (Staking, ImOnline);
}

impl_opaque_keys! {
	pub struct OldSessionKeys {
		pub grandpa: Grandpa,
		pub babe: Babe,
		pub im_online: ImOnline,
		pub authority_discovery: AuthorityDiscovery,
	}
}

impl_opaque_keys! {
	pub struct SessionKeys {
		pub grandpa: Grandpa,
		pub babe: Babe,
		pub im_online: ImOnline,
		pub authority_discovery: AuthorityDiscovery,
		pub ddc_verification: DdcVerification,
	}
}

fn transform_session_keys(v: AccountId, old: OldSessionKeys) -> SessionKeys {
	SessionKeys {
		grandpa: old.grandpa,
		babe: old.babe,
		im_online: old.im_online,
		authority_discovery: old.authority_discovery,
		ddc_verification: {
			let mut id: ddc_primitives::sr25519::AuthorityId =
				sp_core::sr25519::Public::from_raw([0u8; 32]).into();
			let id_raw: &mut [u8] = id.as_mut();
			id_raw[0..32].copy_from_slice(v.as_ref());
			id_raw[0..4].copy_from_slice(b"cer!");
			id
		},
	}
}

impl pallet_session::Config for Runtime {
	type RuntimeEvent = RuntimeEvent;
	type ValidatorId = <Self as frame_system::Config>::AccountId;
	type ValidatorIdOf = pallet_staking::StashOf<Self>;
	type ShouldEndSession = Babe;
	type NextSessionRotation = Babe;
	type SessionManager = pallet_session::historical::NoteHistoricalRoot<Self, Staking>;
	type SessionHandler = <SessionKeys as OpaqueKeys>::KeyTypeIdProviders;
	type Keys = SessionKeys;
	type DisablingStrategy = pallet_session::disabling::UpToLimitDisablingStrategy;
	type WeightInfo = pallet_session::weights::SubstrateWeight<Runtime>;
}

impl pallet_session::historical::Config for Runtime {
	type FullIdentification = pallet_staking::Exposure<AccountId, Balance>;
	type FullIdentificationOf = pallet_staking::ExposureOf<Runtime>;
}

pallet_staking_reward_curve::build! {
	const REWARD_CURVE: PiecewiseLinear<'static> = curve!(
		min_inflation: 0_000_100,
		max_inflation: 0_050_000,
		ideal_stake: 0_200_000,
		falloff: 0_050_000,
		max_piece_count: 100,
		test_precision: 0_050_000,
	);
}

parameter_types! {
	pub const SessionsPerEra: sp_staking::SessionIndex = 6;
	pub const BondingDuration: sp_staking::EraIndex = 3;
	pub const SlashDeferDuration: sp_staking::EraIndex = 2;
	pub const RewardCurve: &'static PiecewiseLinear<'static> = &REWARD_CURVE;
	pub const MaxExposurePageSize: u32 = 512;
	pub const MaxNominatorRewardedPerValidator: u32 = 512;
	pub OffchainRepeat: BlockNumber = 5;
	pub HistoryDepth: u32 = 84;
	// 16
	pub const MaxNominations: u32 = <NposSolution16 as frame_election_provider_support::NposSolution>::LIMIT as u32;
	pub const MaxControllersInDeprecationBatch: u32 = 5900;

}

pub struct StakingBenchmarkingConfig;
impl pallet_staking::BenchmarkingConfig for StakingBenchmarkingConfig {
	type MaxNominators = ConstU32<1000>;
	type MaxValidators = ConstU32<1000>;
}

impl pallet_staking::Config for Runtime {
	type OldCurrency = Balances;
	type Currency = Balances;
	type CurrencyBalance = Balance;
	type UnixTime = Timestamp;
	type CurrencyToVote = CurrencyToVote;
	type RewardRemainder = ResolveTo<TreasuryAccount, Balances>;
	type RuntimeEvent = RuntimeEvent;
	type RuntimeHoldReason = RuntimeHoldReason;
	type Slash = ResolveTo<TreasuryAccount, Balances>; // send the slashed funds to the treasury.
	type Reward = (); // rewards are minted from the void
	type SessionsPerEra = SessionsPerEra;
	type BondingDuration = BondingDuration;
	type SlashDeferDuration = SlashDeferDuration;
	type AdminOrigin = EitherOf<EnsureRoot<Self::AccountId>, StakingAdmin>;
	type SessionInterface = Self;
	type EraPayout = pallet_staking::ConvertCurve<RewardCurve>;
	type MaxExposurePageSize = MaxExposurePageSize;
	type NextNewSession = Session;
	type ElectionProvider = ElectionProviderMultiPhase;
	type GenesisElectionProvider = onchain::OnChainExecution<OnChainSeqPhragmen>;
	type VoterList = VoterList;
	type TargetList = pallet_staking::UseValidatorsMap<Self>;
	type MaxUnlockingChunks = ConstU32<32>;
	type MaxControllersInDeprecationBatch = MaxControllersInDeprecationBatch;
	type HistoryDepth = HistoryDepth;
	type EventListeners = NominationPools;
	type WeightInfo = pallet_staking::weights::SubstrateWeight<Runtime>;
	type BenchmarkingConfig = StakingBenchmarkingConfig;
	type NominationsQuota = pallet_staking::FixedNominationsQuota<{ MaxNominations::get() }>;
	type Filter = Nothing;
}

impl pallet_fast_unstake::Config for Runtime {
	type RuntimeEvent = RuntimeEvent;
	type ControlOrigin = EnsureRoot<AccountId>;
	type Deposit = ConstU128<{ DOLLARS }>;
	type Currency = Balances;
	type BatchSize = frame_support::traits::ConstU32<64>;
	type Staking = Staking;
	type MaxErasToCheckPerBlock = ConstU32<1>;
	type WeightInfo = ();
}

parameter_types! {
	// phase durations. 1/4 of the last session for each.
	pub const SignedPhase: u32 = EPOCH_DURATION_IN_BLOCKS / 4;
	pub const UnsignedPhase: u32 = EPOCH_DURATION_IN_BLOCKS / 4;

	// signed config
	pub const SignedRewardBase: Balance = DOLLARS;
	pub const SignedDepositByte: Balance = CENTS;


	// miner configs
	pub const MultiPhaseUnsignedPriority: TransactionPriority = StakingUnsignedPriority::get() - 1u64;
	pub MinerMaxWeight: Weight = RuntimeBlockWeights::get()
		.get(DispatchClass::Normal)
		.max_extrinsic.expect("Normal extrinsics have a weight limit configured; qed")
		.saturating_sub(BlockExecutionWeight::get());
	// Solution can occupy 90% of normal block size
	pub MinerMaxLength: u32 = Perbill::from_rational(9u32, 10) *
		*RuntimeBlockLength::get()
		.max
		.get(DispatchClass::Normal);

	/// We take the top 10000 nominators as electing voters..
	pub const MaxElectingVoters: u32 = 10_000;
	/// ... and all of the validators as electable targets. Whilst this is the case, we cannot and
	/// shall not increase the size of the validator intentions.
	pub const MaxElectableTargets: u16 = u16::MAX;
	/// Setup election pallet to support maximum winners upto 1200. This will mean Staking Pallet
	/// cannot have active validators higher than this count.
	pub const MaxActiveValidators: u32 = 1200;
	/// We take the top 22500 nominators as electing voters and all of the validators as electable
	/// targets. Whilst this is the case, we cannot and shall not increase the size of the
	/// validator intentions.
	pub ElectionBounds: frame_election_provider_support::bounds::ElectionBounds =
		ElectionBoundsBuilder::default().voters_count(MaxElectingVoters::get().into()).build();
}

frame_election_provider_support::generate_solution_type!(
	#[compact]
	pub struct NposSolution16::<
		VoterIndex = u32,
		TargetIndex = u16,
		Accuracy = sp_runtime::PerU16,
		MaxVoters = MaxElectingVoters,
	>(16)
);

/// The numbers configured here could always be more than the the maximum limits of staking pallet
/// to ensure election snapshot will not run out of memory. For now, we set them to smaller values
/// since the staking is bounded and the weight pipeline takes hours for this single pallet.
pub struct ElectionProviderBenchmarkConfig;
impl pallet_election_provider_multi_phase::BenchmarkingConfig for ElectionProviderBenchmarkConfig {
	const VOTERS: [u32; 2] = [1000, 2000];
	const TARGETS: [u32; 2] = [500, 1000];
	const ACTIVE_VOTERS: [u32; 2] = [500, 800];
	const DESIRED_TARGETS: [u32; 2] = [200, 400];
	const SNAPSHOT_MAXIMUM_VOTERS: u32 = 1000;
	const MINER_MAXIMUM_VOTERS: u32 = 1000;
	const MAXIMUM_TARGETS: u32 = 300;
}

/// Maximum number of iterations for balancing that will be executed in the embedded OCW
/// miner of election provider multi phase.
pub const MINER_MAX_ITERATIONS: u32 = 10;

/// A source of random balance for NposSolver, which is meant to be run by the OCW election miner.
pub struct OffchainRandomBalancing;
impl Get<Option<BalancingConfig>> for OffchainRandomBalancing {
	fn get() -> Option<BalancingConfig> {
		use sp_runtime::traits::TrailingZeroInput;
		let iterations = match MINER_MAX_ITERATIONS {
			0 => 0,
			max => {
				let seed = sp_io::offchain::random_seed();
				let random = <u32>::decode(&mut TrailingZeroInput::new(&seed))
					.expect("input is padded with zeroes; qed") %
					max.saturating_add(1);
				random as usize
			},
		};

		let config = BalancingConfig { iterations, tolerance: 0 };
		Some(config)
	}
}
pub struct OnChainSeqPhragmen;
impl onchain::Config for OnChainSeqPhragmen {
	type System = Runtime;
	type Solver = SequentialPhragmen<
		AccountId,
		pallet_election_provider_multi_phase::SolutionAccuracyOf<Runtime>,
	>;
	type DataProvider = <Runtime as pallet_election_provider_multi_phase::Config>::DataProvider;
	type MaxWinners = MaxActiveValidators;
	type Bounds = ElectionBounds;
	type WeightInfo = frame_election_provider_support::weights::SubstrateWeight<Runtime>;
}

impl pallet_election_provider_multi_phase::MinerConfig for Runtime {
	type AccountId = AccountId;
	type MaxLength = MinerMaxLength;
	type MaxWeight = MinerMaxWeight;
	type Solution = NposSolution16;
	type MaxVotesPerVoter = <
	<Self as pallet_election_provider_multi_phase::Config>::DataProvider
	as
	frame_election_provider_support::ElectionDataProvider
	>::MaxVotesPerVoter;
	type MaxWinners = MaxActiveValidators;

	// The unsigned submissions have to respect the weight of the submit_unsigned call, thus their
	// weight estimate function is wired to this call's weight.
	fn solution_weight(v: u32, t: u32, a: u32, d: u32) -> Weight {
		<
		<Self as pallet_election_provider_multi_phase::Config>::WeightInfo
		as
		pallet_election_provider_multi_phase::WeightInfo
		>::submit_unsigned(v, t, a, d)
	}
}

/// Returning a fixed value to respect the initial logic.
/// This could depend on the length of the solution.
pub struct FixedSignedDepositBase;
impl Convert<usize, u128> for FixedSignedDepositBase {
	fn convert(_: usize) -> u128 {
		DOLLARS
	}
}

impl pallet_election_provider_multi_phase::Config for Runtime {
	type RuntimeEvent = RuntimeEvent;
	type Currency = Balances;
	type EstimateCallFee = TransactionPayment;
	type SignedPhase = SignedPhase;
	type UnsignedPhase = UnsignedPhase;
	type BetterSignedThreshold = ();
	type OffchainRepeat = OffchainRepeat;
	type MinerTxPriority = MultiPhaseUnsignedPriority;
	type SignedMaxWeight =
		<Self::MinerConfig as pallet_election_provider_multi_phase::MinerConfig>::MaxWeight;
	type MinerConfig = Self;
	type SignedMaxSubmissions = ConstU32<10>;
	type SignedRewardBase = SignedRewardBase;
	type SignedDepositBase = FixedSignedDepositBase;
	type SignedDepositByte = SignedDepositByte;
	type SignedMaxRefunds = ConstU32<3>;
	type SignedDepositWeight = ();
	type SlashHandler = (); // burn slashes
	type RewardHandler = (); // nothing to do upon rewards
	type DataProvider = Staking;
	type Fallback = frame_election_provider_support::NoElection<(
		AccountId,
		BlockNumber,
		Staking,
		MaxActiveValidators,
	)>;
	type GovernanceFallback = onchain::OnChainExecution<OnChainSeqPhragmen>;
	type Solver = SequentialPhragmen<AccountId, SolutionAccuracyOf<Self>, OffchainRandomBalancing>;
	type ForceOrigin = EitherOf<EnsureRoot<Self::AccountId>, StakingAdmin>;
	type BenchmarkingConfig = ElectionProviderBenchmarkConfig;
	type WeightInfo = pallet_election_provider_multi_phase::weights::SubstrateWeight<Self>;
	type MaxWinners = MaxActiveValidators;
	type ElectionBounds = ElectionBounds;
}

parameter_types! {
	pub const BagThresholds: &'static [u64] = &voter_bags::THRESHOLDS;
}

type VoterBagsListInstance = pallet_bags_list::Instance1;
impl pallet_bags_list::Config<VoterBagsListInstance> for Runtime {
	type RuntimeEvent = RuntimeEvent;
	type ScoreProvider = Staking;
	type WeightInfo = pallet_bags_list::weights::SubstrateWeight<Runtime>;
	type BagThresholds = BagThresholds;
	type Score = VoteWeight;
}

parameter_types! {
	pub const ProposalBond: Permill = Permill::from_percent(5);
	pub const ProposalBondMinimum: Balance = 50_000 * DOLLARS;
	pub const SpendPeriod: BlockNumber = DAYS;
	pub const Burn: Permill = Permill::from_parts(25000);
	pub const TipCountdown: BlockNumber = DAYS;
	pub const TipFindersFee: Percent = Percent::from_percent(20);
	pub const TipReportDepositBase: Balance = 50_000 * DOLLARS;
	pub const DataDepositPerByte: Balance = DOLLARS;
	pub const TreasuryPalletId: PalletId = PalletId(*b"py/trsry");
	pub const MaximumReasonLength: u32 = 16384;
	pub const MaxApprovals: u32 = 100;
}

parameter_types! {
	pub TreasuryAccount: AccountId = Treasury::account_id();
}

impl pallet_treasury::Config for Runtime {
	type PalletId = TreasuryPalletId;
	type Currency = Balances;
	type RejectOrigin = EitherOfDiverse<EnsureRoot<AccountId>, Treasurer>;
	type RuntimeEvent = RuntimeEvent;
	type SpendPeriod = SpendPeriod;
	type Burn = Burn;
	type BurnDestination = ();
	type SpendFunds = Bounties;
	type WeightInfo = pallet_treasury::weights::SubstrateWeight<Runtime>;
	type MaxApprovals = MaxApprovals;
	type SpendOrigin = TreasurySpender;
	type AssetKind = ();
	type Beneficiary = Self::AccountId;
	type BeneficiaryLookup = IdentityLookup<Self::Beneficiary>;
	type Paymaster = PayFromAccount<Balances, TreasuryAccount>;
	type BalanceConverter = UnityAssetBalanceConversion;
	type PayoutPeriod = ConstU32<10>;
	type BlockNumberProvider = System;
	#[cfg(feature = "runtime-benchmarks")]
	type BenchmarkHelper = ();
}

parameter_types! {
	pub const BountyCuratorDeposit: Permill = Permill::from_percent(50);
	pub const BountyValueMinimum: Balance = 10 * DOLLARS;
	pub const BountyDepositBase: Balance = 50_000 * DOLLARS;
	pub const CuratorDepositMultiplier: Permill = Permill::from_percent(50);
	pub const CuratorDepositMin: Balance = DOLLARS;
	pub const CuratorDepositMax: Balance = 100 * DOLLARS;
	pub const BountyDepositPayoutDelay: BlockNumber = 8 * DAYS;
	pub const BountyUpdatePeriod: BlockNumber = 90 * DAYS;
}

impl pallet_bounties::Config for Runtime {
	type RuntimeEvent = RuntimeEvent;
	type BountyDepositBase = BountyDepositBase;
	type BountyDepositPayoutDelay = BountyDepositPayoutDelay;
	type BountyUpdatePeriod = BountyUpdatePeriod;
	type CuratorDepositMultiplier = CuratorDepositMultiplier;
	type CuratorDepositMin = CuratorDepositMin;
	type CuratorDepositMax = CuratorDepositMax;
	type BountyValueMinimum = BountyValueMinimum;
	type DataDepositPerByte = DataDepositPerByte;
	type MaximumReasonLength = MaximumReasonLength;
	type WeightInfo = pallet_bounties::weights::SubstrateWeight<Runtime>;
	type ChildBountyManager = ChildBounties;
	type OnSlash = Treasury;
}

parameter_types! {
	pub const ChildBountyValueMinimum: Balance = DOLLARS;
}

impl pallet_child_bounties::Config for Runtime {
	type RuntimeEvent = RuntimeEvent;
	type MaxActiveChildBountyCount = ConstU32<5>;
	type ChildBountyValueMinimum = ChildBountyValueMinimum;
	type WeightInfo = pallet_child_bounties::weights::SubstrateWeight<Runtime>;
}

parameter_types! {
	pub const DepositPerItem: Balance = deposit(1, 0);
	pub const DepositPerByte: Balance = deposit(0, 1);
	pub const DefaultDepositLimit: Balance = deposit(1024, 1024 * 1024);
	pub const MaxValueSize: u32 = 16 * 1024;
	// The lazy deletion runs inside on_initialize.
	pub DeletionWeightLimit: Weight = RuntimeBlockWeights::get()
		.per_class
		.get(DispatchClass::Normal)
		.max_total
		.unwrap_or(RuntimeBlockWeights::get().max_block);
	pub Schedule: pallet_contracts::Schedule<Runtime> = Default::default();
	pub UnsafeUnstableInterface: bool = false;
	pub const CodeHashLockupDepositPercent: Perbill = Perbill::from_percent(0);
	pub const MaxDelegateDependencies: u32 = 32;
}

impl pallet_contracts::Config for Runtime {
	type Time = Timestamp;
	type Randomness = RandomnessCollectiveFlip;
	type Currency = Balances;
	type RuntimeEvent = RuntimeEvent;
	type RuntimeCall = RuntimeCall;
	/// The safest default is to allow no calls at all.
	///
	/// Runtimes should whitelist dispatchables that are allowed to be called from contracts
	/// and make sure they are stable. Dispatchables exposed to contracts are not allowed to
	/// change because that would break already deployed contracts. The `Call` structure itself
	/// is not allowed to change the indices of existing pallets, too.
	type CallFilter = Nothing;
	type DepositPerItem = DepositPerItem;
	type DepositPerByte = DepositPerByte;
	type DefaultDepositLimit = DefaultDepositLimit;
	type CallStack = [pallet_contracts::Frame<Self>; 5];
	type WeightPrice = pallet_transaction_payment::Pallet<Self>;
	type WeightInfo = pallet_contracts::weights::SubstrateWeight<Self>;
	type ChainExtension = ();
	type Schedule = Schedule;
	type AddressGenerator = pallet_contracts::DefaultAddressGenerator;
	type MaxCodeLen = ConstU32<{ 123 * 1024 }>;
	type MaxStorageKeyLen = ConstU32<128>;
	type UnsafeUnstableInterface = ConstBool<false>;
	type MaxDebugBufferLen = ConstU32<{ 2 * 1024 * 1024 }>;
	type CodeHashLockupDepositPercent = CodeHashLockupDepositPercent;
	type MaxTransientStorageSize = ConstU32<{ 1024 * 1024 }>;
	type MaxDelegateDependencies = MaxDelegateDependencies;
	type RuntimeHoldReason = RuntimeHoldReason;
	type UploadOrigin = EnsureSigned<Self::AccountId>;
	type InstantiateOrigin = EnsureSigned<Self::AccountId>;
	type Debug = ();
	type Environment = ();
	type Migrations = ();
	type ApiVersion = ();
	type Xcm = ();
}

impl pallet_sudo::Config for Runtime {
	type RuntimeEvent = RuntimeEvent;
	type RuntimeCall = RuntimeCall;
	type WeightInfo = pallet_sudo::weights::SubstrateWeight<Runtime>;
}

parameter_types! {
	pub const ImOnlineUnsignedPriority: TransactionPriority = TransactionPriority::MAX;
	/// We prioritize im-online heartbeats over election solution submission.
	pub const StakingUnsignedPriority: TransactionPriority = TransactionPriority::MAX / 2;
	pub const MaxAuthorities: u32 = 100;
	pub const MaxKeys: u32 = 10_000;
	pub const MaxPeerInHeartbeats: u32 = 10_000;
}

impl<LocalCall> frame_system::offchain::CreateTransaction<LocalCall> for Runtime
where
	RuntimeCall: From<LocalCall>,
{
	type Extension = TxExtension;

	fn create_transaction(call: RuntimeCall, extension: TxExtension) -> UncheckedExtrinsic {
		UncheckedExtrinsic::new_transaction(call, extension)
	}
}

impl<LocalCall> frame_system::offchain::CreateSignedTransaction<LocalCall> for Runtime
where
	RuntimeCall: From<LocalCall>,
{
	fn create_signed_transaction<
		C: frame_system::offchain::AppCrypto<Self::Public, Self::Signature>,
	>(
		call: RuntimeCall,
		public: <Signature as traits::Verify>::Signer,
		account: AccountId,
		nonce: Nonce,
	) -> Option<UncheckedExtrinsic> {
		let tip = 0;
		// take the biggest period possible.
		let period =
			BlockHashCount::get().checked_next_power_of_two().map(|c| c / 2).unwrap_or(2) as u64;
		let current_block = System::block_number()
			.saturated_into::<u64>()
			// The `System::block_number` is initialized with `n+1`,
			// so the actual block number is `n`.
			.saturating_sub(1);
		let era = Era::mortal(period, current_block);
		let tx_ext: TxExtension = (
			frame_system::CheckNonZeroSender::<Runtime>::new(),
			frame_system::CheckSpecVersion::<Runtime>::new(),
			frame_system::CheckTxVersion::<Runtime>::new(),
			frame_system::CheckGenesis::<Runtime>::new(),
			frame_system::CheckEra::<Runtime>::from(era),
			frame_system::CheckNonce::<Runtime>::from(nonce),
			frame_system::CheckWeight::<Runtime>::new(),
			pallet_transaction_payment::ChargeTransactionPayment::<Runtime>::from(tip),
			frame_metadata_hash_extension::CheckMetadataHash::new(false),
<<<<<<< HEAD
=======
			frame_system::WeightReclaim::<Runtime>::new(),
>>>>>>> 247f4205
		);
		let raw_payload = SignedPayload::new(call, tx_ext)
			.map_err(|e| {
				log::warn!("Unable to create signed payload: {:?}", e);
			})
			.ok()?;
		let signature = raw_payload.using_encoded(|payload| C::sign(payload, public))?;
		let address = Indices::unlookup(account);
		let (call, tx_ext, _) = raw_payload.deconstruct();
		let transaction = UncheckedExtrinsic::new_signed(call, address, signature, tx_ext);
		Some(transaction)
	}
}

impl<LocalCall> frame_system::offchain::CreateInherent<LocalCall> for Runtime
where
	RuntimeCall: From<LocalCall>,
{
	fn create_inherent(call: RuntimeCall) -> UncheckedExtrinsic {
		UncheckedExtrinsic::new_bare(call)
	}
}

impl frame_system::offchain::SigningTypes for Runtime {
	type Public = <Signature as traits::Verify>::Signer;
	type Signature = Signature;
}

impl<C> frame_system::offchain::CreateTransactionBase<C> for Runtime
where
	RuntimeCall: From<C>,
{
	type Extrinsic = UncheckedExtrinsic;
	type RuntimeCall = RuntimeCall;
}

impl pallet_im_online::Config for Runtime {
	type AuthorityId = ImOnlineId;
	type RuntimeEvent = RuntimeEvent;
	type NextSessionRotation = Babe;
	type ValidatorSet = Historical;
	type ReportUnresponsiveness = Offences;
	type UnsignedPriority = ImOnlineUnsignedPriority;
	type WeightInfo = pallet_im_online::weights::SubstrateWeight<Runtime>;
	type MaxKeys = MaxKeys;
	type MaxPeerInHeartbeats = MaxPeerInHeartbeats;
}

impl pallet_offences::Config for Runtime {
	type RuntimeEvent = RuntimeEvent;
	type IdentificationTuple = pallet_session::historical::IdentificationTuple<Self>;
	type OnOffenceHandler = Staking;
}

impl pallet_authority_discovery::Config for Runtime {
	type MaxAuthorities = MaxAuthorities;
}

parameter_types! {
	pub MaxSetIdSessionEntries: u32 = BondingDuration::get() * SessionsPerEra::get();
}

impl pallet_grandpa::Config for Runtime {
	type RuntimeEvent = RuntimeEvent;

	type KeyOwnerProof = sp_session::MembershipProof;

	type EquivocationReportSystem =
		pallet_grandpa::EquivocationReportSystem<Self, Offences, Historical, ReportLongevity>;

	type WeightInfo = ();
	type MaxAuthorities = MaxAuthorities;
	type MaxSetIdSessionEntries = MaxSetIdSessionEntries;
	type MaxNominators = MaxNominatorRewardedPerValidator;
}

parameter_types! {
	pub const BasicDeposit: Balance = 10 * DOLLARS;       // 258 bytes on-chain
	pub const ByteDeposit: Balance = deposit(0, 1);
	pub const UsernameDeposit: Balance = deposit(0, 32);
	pub const SubAccountDeposit: Balance = 2 * DOLLARS;   // 53 bytes on-chain
	pub const MaxSubAccounts: u32 = 100;
	pub const MaxAdditionalFields: u32 = 100;
	pub const MaxRegistrars: u32 = 20;
}

impl pallet_identity::Config for Runtime {
	type RuntimeEvent = RuntimeEvent;
	type Currency = Balances;
	type BasicDeposit = BasicDeposit;
	type ByteDeposit = ByteDeposit;
	type UsernameDeposit = UsernameDeposit;
	type SubAccountDeposit = SubAccountDeposit;
	type MaxSubAccounts = MaxSubAccounts;
	type IdentityInformation = IdentityInfo<MaxAdditionalFields>;
	type MaxRegistrars = MaxRegistrars;
	type Slashed = Treasury;
	type ForceOrigin = EitherOf<EnsureRoot<Self::AccountId>, GeneralAdmin>;
	type RegistrarOrigin = EitherOf<EnsureRoot<Self::AccountId>, GeneralAdmin>;
	type OffchainSignature = Signature;
	type SigningPublicKey = <Signature as Verify>::Signer;
	type UsernameAuthorityOrigin = EitherOf<EnsureRoot<Self::AccountId>, GeneralAdmin>;
	type PendingUsernameExpiration = ConstU32<{ 7 * DAYS }>;
	type UsernameGracePeriod = ConstU32<{ 30 * DAYS }>;
	type MaxSuffixLength = ConstU32<7>;
	type MaxUsernameLength = ConstU32<32>;
	type WeightInfo = pallet_identity::weights::SubstrateWeight<Runtime>;
}

parameter_types! {
	pub const ConfigDepositBase: Balance = 5 * DOLLARS;
	pub const FriendDepositFactor: Balance = 50 * CENTS;
	pub const MaxFriends: u16 = 9;
	pub const RecoveryDeposit: Balance = 5 * DOLLARS;
}

impl pallet_recovery::Config for Runtime {
	type RuntimeEvent = RuntimeEvent;
	type WeightInfo = pallet_recovery::weights::SubstrateWeight<Runtime>;
	type RuntimeCall = RuntimeCall;
	type Currency = Balances;
	type ConfigDepositBase = ConfigDepositBase;
	type FriendDepositFactor = FriendDepositFactor;
	type MaxFriends = MaxFriends;
	type RecoveryDeposit = RecoveryDeposit;
	type BlockNumberProvider = System;
}

parameter_types! {
	pub const MinVestedTransfer: Balance = DOLLARS;
	pub UnvestedFundsAllowedWithdrawReasons: WithdrawReasons =
		WithdrawReasons::except(WithdrawReasons::TRANSFER | WithdrawReasons::RESERVE);
}

impl pallet_vesting::Config for Runtime {
	type RuntimeEvent = RuntimeEvent;
	type Currency = Balances;
	type BlockNumberToBalance = ConvertInto;
	type MinVestedTransfer = MinVestedTransfer;
	type WeightInfo = pallet_vesting::weights::SubstrateWeight<Runtime>;
	type UnvestedFundsAllowedWithdrawReasons = UnvestedFundsAllowedWithdrawReasons;
	type BlockNumberProvider = System;
	// `VestingInfo` encode length is 36bytes. 28 schedules gets encoded as 1009 bytes, which is the
	// highest number of schedules that encodes less than 2^10.
	const MAX_VESTING_SCHEDULES: u32 = 28;
}

parameter_types! {
	pub const ChainId: u8 = 1;
	pub const ProposalLifetime: BlockNumber = 1000;
	pub BridgeAccountId: AccountId = AccountIdConversion::<AccountId>::into_account_truncating(&pallet_chainbridge::MODULE_ID);
}

/// Configure the send data pallet
impl pallet_chainbridge::Config for Runtime {
	type RuntimeEvent = RuntimeEvent;
	type AdminOrigin = frame_system::EnsureRoot<Self::AccountId>;
	type Proposal = RuntimeCall;
	type ChainIdentity = ChainId;
	type ProposalLifetime = ProposalLifetime;
	type BridgeAccountId = BridgeAccountId;
	type WeightInfo = pallet_chainbridge::weights::SubstrateWeight<Runtime>;
}

parameter_types! {
	pub HashId: pallet_chainbridge::ResourceId = pallet_chainbridge::derive_resource_id(1, &blake2_128(b"hash"));
	// Note: Chain ID is 0 indicating this is native to another chain
	pub NativeTokenId: pallet_chainbridge::ResourceId = pallet_chainbridge::derive_resource_id(0, &blake2_128(b"DAV"));

	pub NFTTokenId: pallet_chainbridge::ResourceId = pallet_chainbridge::derive_resource_id(1, &blake2_128(b"NFT"));
}

impl pallet_erc721::Config for Runtime {
	type RuntimeEvent = RuntimeEvent;
	type Identifier = NFTTokenId;
	type WeightInfo = pallet_erc721::weights::SubstrateWeight<Runtime>;
}

impl pallet_erc20::Config for Runtime {
	type RuntimeEvent = RuntimeEvent;
	type BridgeOrigin = pallet_chainbridge::EnsureBridge<Runtime>;
	type Currency = pallet_balances::Pallet<Runtime>;
	type HashId = HashId;
	type NativeTokenId = NativeTokenId;
	type Erc721Id = NFTTokenId;
	type WeightInfo = pallet_erc20::weights::SubstrateWeight<Runtime>;
}

parameter_types! {
	pub const PoolsPalletId: PalletId = PalletId(*b"py/nopls");
	// Allow pools that got slashed up to 90% to remain operational.
	pub const MaxPointsToBalance: u8 = 10;
}

impl pallet_nomination_pools::Config for Runtime {
	type RuntimeEvent = RuntimeEvent;
	type Currency = Balances;
	type RuntimeFreezeReason = RuntimeFreezeReason;
	type RewardCounter = FixedU128;
	type BalanceToU256 = cere_runtime_common::BalanceToU256;
	type U256ToBalance = cere_runtime_common::U256ToBalance;
	type PostUnbondingPoolsWindow = frame_support::traits::ConstU32<4>;
	type MaxMetadataLen = frame_support::traits::ConstU32<256>;
	// we use the same number of allowed unlocking chunks as with staking.
	type MaxUnbonding = <Self as pallet_staking::Config>::MaxUnlockingChunks;
	type BlockNumberProvider = System;
	type Filter = Nothing;
	type PalletId = PoolsPalletId;
	type MaxPointsToBalance = MaxPointsToBalance;
	type WeightInfo = ();
	type AdminOrigin = frame_system::EnsureRoot<Self::AccountId>;
	#[allow(deprecated)]
	type StakeAdapter = pallet_nomination_pools::adapter::TransferStake<Self, Staking>;
}

parameter_types! {
	pub const DdcCustomersPalletId: PalletId = PalletId(*b"accounts"); // DDC maintainer's stake
	pub const UnlockingDelay: BlockNumber = 100800_u32; // 1 hour * 24 * 7 = 7 days; (1 hour is 600 blocks)
}

impl pallet_ddc_customers::Config for Runtime {
	type UnlockingDelay = UnlockingDelay;
	type Currency = Balances;
	type PalletId = DdcCustomersPalletId;
	type RuntimeEvent = RuntimeEvent;
	type ClusterProtocol = pallet_ddc_clusters::Pallet<Runtime>;
	type ClusterCreator = pallet_ddc_clusters::Pallet<Runtime>;
	type WeightInfo = pallet_ddc_customers::weights::SubstrateWeight<Runtime>;
}

impl pallet_ddc_clusters::Config for Runtime {
	type RuntimeEvent = RuntimeEvent;
	type NodeRepository = pallet_ddc_nodes::Pallet<Runtime>;
	type StakingVisitor = pallet_ddc_staking::Pallet<Runtime>;
	type StakerCreator = pallet_ddc_staking::Pallet<Runtime>;
	type Currency = Balances;
	type WeightInfo = pallet_ddc_clusters::weights::SubstrateWeight<Runtime>;
	type MinErasureCodingRequiredLimit = ConstU32<4>;
	type MinErasureCodingTotalLimit = ConstU32<6>;
	type MinReplicationTotalLimit = ConstU32<3>;
}

impl pallet_ddc_nodes::Config for Runtime {
	type RuntimeEvent = RuntimeEvent;
	type StakingVisitor = pallet_ddc_staking::Pallet<Runtime>;
	type WeightInfo = pallet_ddc_nodes::weights::SubstrateWeight<Runtime>;
}

parameter_types! {
	pub const PayoutsPalletId: PalletId = PalletId(*b"payouts_");
	pub const MajorityOfValidators: Percent = Percent::from_percent(67);
}

pub struct TreasuryWrapper;
impl<T: frame_system::Config> PalletVisitor<T> for TreasuryWrapper {
	fn get_account_id() -> T::AccountId {
		TreasuryPalletId::get().into_account_truncating()
	}
}

impl pallet_ddc_payouts::Config for Runtime {
	type RuntimeEvent = RuntimeEvent;
	type WeightInfo = pallet_ddc_payouts::weights::SubstrateWeight<Runtime>;
	type PalletId = PayoutsPalletId;
	type Currency = Balances;
	type CustomerCharger = DdcCustomers;
	type BucketManager = DdcCustomers;
	type ClusterProtocol = DdcClusters;
	type TreasuryVisitor = TreasuryWrapper;
	type NominatorsAndValidatorsList = pallet_staking::UseNominatorsAndValidatorsMap<Self>;
	type VoteScoreToU64 = IdentityConvert;
	type InspectorAuthority = DdcVerification;
	type NodeManager = DdcNodes;
	type AccountIdConverter = AccountId32;
	type Hasher = BlakeTwo256;
	type ClusterValidator = DdcClusters;
	type ValidatorsQuorum = MajorityOfValidators;
	type ClusterManager = DdcClusters;
	type OffchainIdentifierId = ddc_primitives::crypto::OffchainIdentifierId;
	#[cfg(feature = "runtime-benchmarks")]
	type CustomerDepositor = DdcCustomers;
	#[cfg(feature = "runtime-benchmarks")]
	type ClusterCreator = DdcClusters;

	const MAX_PAYOUT_BATCH_SIZE: u16 = MAX_PAYOUT_BATCH_SIZE;
	const MAX_PAYOUT_BATCH_COUNT: u16 = MAX_PAYOUT_BATCH_COUNT;
	const DISABLE_PAYOUTS_CUTOFF: bool = false;
	const OCW_INTERVAL: u16 = 1; // every block
}

parameter_types! {
	pub const ClusterBondingAmount: Balance = 100 * GRAND;
	pub const ClusterUnboningDelay: BlockNumber = 28 * DAYS;
}

impl pallet_ddc_staking::Config for Runtime {
	type Currency = Balances;
	type RuntimeEvent = RuntimeEvent;
	type WeightInfo = pallet_ddc_staking::weights::SubstrateWeight<Runtime>;
	type ClusterProtocol = pallet_ddc_clusters::Pallet<Runtime>;
	type ClusterCreator = pallet_ddc_clusters::Pallet<Runtime>;
	type ClusterManager = pallet_ddc_clusters::Pallet<Runtime>;
	type NodeManager = pallet_ddc_nodes::Pallet<Runtime>;
	type ClusterBondingAmount = ClusterBondingAmount;
	type ClusterUnboningDelay = ClusterUnboningDelay;
}

parameter_types! {
	pub const TechnicalMotionDuration: BlockNumber = 5 * DAYS;
	pub const TechnicalMaxProposals: u32 = 100;
	pub const TechnicalMaxMembers: u32 = 100;
}

type TechCommCollective = pallet_collective::Instance3;
impl pallet_collective::Config<TechCommCollective> for Runtime {
	type RuntimeOrigin = RuntimeOrigin;
	type Proposal = RuntimeCall;
	type RuntimeEvent = RuntimeEvent;
	type MotionDuration = TechnicalMotionDuration;
	type MaxProposals = TechnicalMaxProposals;
	type MaxMembers = TechnicalMaxMembers;
	type SetMembersOrigin = EnsureRoot<AccountId>;
	type DefaultVote = pallet_collective::PrimeDefaultVote;
	type WeightInfo = pallet_collective::weights::SubstrateWeight<Runtime>;
	type MaxProposalWeight = MaxCollectivesProposalWeight;
	type DisapproveOrigin = EnsureRoot<Self::AccountId>;
	type KillOrigin = EnsureRoot<Self::AccountId>;
	type Consideration = ();
}

parameter_types! {
	pub const ClustersGovPalletId: PalletId = PalletId(*b"clustgov");
	pub const ClusterProposalDuration: BlockNumber = 7 * DAYS;
	pub const MinValidatedNodesCount: u16 = 3;
	pub ClusterProtocolActivatorTrackOrigin: RuntimeOrigin = pallet_origins::Origin::ClusterProtocolActivator.into();
	pub ClusterProtocolUpdaterTrackOrigin: RuntimeOrigin = pallet_origins::Origin::ClusterProtocolUpdater.into();
	pub const ReferendumEnactmentDuration: BlockNumber = 1;
}

impl pallet_ddc_clusters_gov::Config for Runtime {
	type RuntimeEvent = RuntimeEvent;
	type PalletId = ClustersGovPalletId;
	type Currency = Balances;
	type WeightInfo = pallet_ddc_clusters_gov::weights::SubstrateWeight<Runtime>;
	type OpenGovActivatorTrackOrigin = DdcOriginAsNative<ClusterProtocolActivatorTrackOrigin, Self>;
	type OpenGovActivatorOrigin = EitherOf<EnsureRoot<Self::AccountId>, ClusterProtocolActivator>;
	type OpenGovUpdaterTrackOrigin = DdcOriginAsNative<ClusterProtocolUpdaterTrackOrigin, Self>;
	type OpenGovUpdaterOrigin = EitherOf<EnsureRoot<Self::AccountId>, ClusterProtocolUpdater>;
	type ClusterProposalCall = RuntimeCall;
	type ClusterProposalDuration = ClusterProposalDuration;
	type ClusterManager = pallet_ddc_clusters::Pallet<Runtime>;
	type ClusterCreator = pallet_ddc_clusters::Pallet<Runtime>;
	type ClusterProtocol = pallet_ddc_clusters::Pallet<Runtime>;
	type NodeManager = pallet_ddc_nodes::Pallet<Runtime>;
	type SeatsConsensus = pallet_ddc_clusters_gov::Unanimous;
	type DefaultVote = pallet_ddc_clusters_gov::NayAsDefaultVote;
	type MinValidatedNodesCount = MinValidatedNodesCount;
	type ReferendumEnactmentDuration = ReferendumEnactmentDuration;
	#[cfg(feature = "runtime-benchmarks")]
	type StakerCreator = pallet_ddc_staking::Pallet<Runtime>;
}

pub struct ClustersGovWrapper;
impl<T: frame_system::Config> PalletVisitor<T> for ClustersGovWrapper {
	fn get_account_id() -> T::AccountId {
		ClustersGovPalletId::get().into_account_truncating()
	}
}

pub struct DdcOriginAsNative<DdcOrigin, RuntimeOrigin>(PhantomData<(DdcOrigin, RuntimeOrigin)>);
impl<DdcOrigin: Get<T::RuntimeOrigin>, T: frame_system::Config> GetDdcOrigin<T>
	for DdcOriginAsNative<DdcOrigin, T>
{
	fn get() -> T::RuntimeOrigin {
		DdcOrigin::get()
	}
}

parameter_types! {
	pub const VerificationPalletId: PalletId = PalletId(*b"verifypa");
}

impl pallet_ddc_verification::Config for Runtime {
	type RuntimeEvent = RuntimeEvent;
	type PalletId = VerificationPalletId;
	type WeightInfo = pallet_ddc_verification::weights::SubstrateWeight<Runtime>;
	type ClusterProtocol = DdcClusters;
	type ClusterManager = DdcClusters;
	type ClusterValidator = DdcClusters;
	type NodeManager = DdcNodes;
	type AuthorityId = ddc_primitives::sr25519::AuthorityId;
	type OffchainIdentifierId = ddc_primitives::crypto::OffchainIdentifierId;
	type Hasher = BlakeTwo256;
	type ValidatorStaking = pallet_staking::Pallet<Runtime>;
	type Currency = Balances;
	type CustomerVisitor = DdcCustomers;
	type BucketManager = DdcCustomers;
	type InspReceiptsInterceptor = pallet_ddc_verification::NoReceiptsInterceptor;

	const OCW_INTERVAL: u16 = 1; // every block
}

parameter_types! {
	pub MbmServiceWeight: Weight = Perbill::from_percent(80) * RuntimeBlockWeights::get().max_block;
}

impl pallet_migrations::Config for Runtime {
	type RuntimeEvent = RuntimeEvent;
	#[cfg(not(feature = "runtime-benchmarks"))]
<<<<<<< HEAD
	type Migrations = ();
=======
	type Migrations = (
		// Migrations for Customers and Node on QANET.
		// DO NOT EXECUTE THEM ON TESTNET/MAINNET BEFORE APPLYING DAC v5 !.
		pallet_ddc_customers::migrations::v3_mbm::LazyMigrationV2ToV3<Runtime>,
		pallet_ddc_customers::migrations::v4_mbm::LazyMigrationV3ToV4<Runtime>,
		pallet_ddc_nodes::migrations::v2_mbm::LazyMigrationV1ToV2<Runtime>,
	);
>>>>>>> 247f4205
	// Benchmarks need mocked migrations to guarantee that they succeed.
	#[cfg(feature = "runtime-benchmarks")]
	type Migrations = pallet_migrations::mock_helpers::MockedMigrations;
	type CursorMaxLen = ConstU32<65_536>;
	type IdentifierMaxLen = ConstU32<256>;
	type MigrationStatusHandler = ();
	type FailedMigrationHandler = frame_support::migrations::FreezeChainOnFailedMigration;
	type MaxServiceWeight = MbmServiceWeight;
	type WeightInfo = pallet_migrations::weights::SubstrateWeight<Runtime>;
}

#[frame_support::runtime]
mod runtime {
	#[runtime::runtime]
	#[runtime::derive(
		RuntimeCall,
		RuntimeEvent,
		RuntimeError,
		RuntimeOrigin,
		RuntimeFreezeReason,
		RuntimeHoldReason,
		RuntimeSlashReason,
		RuntimeLockId,
		RuntimeTask
	)]
	pub struct Runtime;

	#[runtime::pallet_index(0)]
	pub type System = frame_system::Pallet<Runtime>;

	#[runtime::pallet_index(1)]
	pub type Utility = pallet_utility::Pallet<Runtime>;

	#[runtime::pallet_index(2)]
	pub type Babe = pallet_babe::Pallet<Runtime>;

	#[runtime::pallet_index(3)]
	pub type Timestamp = pallet_timestamp::Pallet<Runtime>;

	// Authorship must be before session in order to note author in the correct session and era
	// for im-online and staking.
	#[runtime::pallet_index(4)]
	pub type Authorship = pallet_authorship::Pallet<Runtime>;

	#[runtime::pallet_index(5)]
	pub type Indices = pallet_indices::Pallet<Runtime>;

	#[runtime::pallet_index(6)]
	pub type Balances = pallet_balances::Pallet<Runtime>;

	#[runtime::pallet_index(7)]
	pub type TransactionPayment = pallet_transaction_payment::Pallet<Runtime>;

	#[runtime::pallet_index(8)]
	pub type ElectionProviderMultiPhase = pallet_election_provider_multi_phase::Pallet<Runtime>;

	#[runtime::pallet_index(9)]
	pub type Staking = pallet_staking::Pallet<Runtime>;

	#[runtime::pallet_index(10)]
	pub type Session = pallet_session::Pallet<Runtime>;

	#[runtime::pallet_index(11)]
	pub type Grandpa = pallet_grandpa::Pallet<Runtime>;

	#[runtime::pallet_index(12)]
	pub type Treasury = pallet_treasury::Pallet<Runtime>;

	#[runtime::pallet_index(13)]
	pub type Contracts = pallet_contracts::Pallet<Runtime>;

	#[runtime::pallet_index(14)]
	pub type Sudo = pallet_sudo::Pallet<Runtime>;

	#[runtime::pallet_index(15)]
	pub type ImOnline = pallet_im_online::Pallet<Runtime>;

	#[runtime::pallet_index(16)]
	pub type AuthorityDiscovery = pallet_authority_discovery::Pallet<Runtime>;

	#[runtime::pallet_index(17)]
	pub type Offences = pallet_offences::Pallet<Runtime>;

	#[runtime::pallet_index(18)]
	pub type Historical = pallet_session_historical::Pallet<Runtime>;

	#[runtime::pallet_index(19)]
	pub type RandomnessCollectiveFlip = pallet_insecure_randomness_collective_flip::Pallet<Runtime>;

	#[runtime::pallet_index(20)]
	pub type Identity = pallet_identity::Pallet<Runtime>;

	#[runtime::pallet_index(21)]
	pub type Recovery = pallet_recovery::Pallet<Runtime>;

	#[runtime::pallet_index(22)]
	pub type Vesting = pallet_vesting::Pallet<Runtime>;

	#[runtime::pallet_index(23)]
	pub type Preimage = pallet_preimage::Pallet<Runtime>;

	#[runtime::pallet_index(24)]
	pub type Scheduler = pallet_scheduler::Pallet<Runtime>;

	#[runtime::pallet_index(25)]
	pub type Proxy = pallet_proxy::Pallet<Runtime>;

	#[runtime::pallet_index(26)]
	pub type Multisig = pallet_multisig::Pallet<Runtime>;

	#[runtime::pallet_index(27)]
	pub type Bounties = pallet_bounties::Pallet<Runtime>;

	#[runtime::pallet_index(28)]
	pub type VoterList = pallet_bags_list::Pallet<Runtime, Instance1>;

	#[runtime::pallet_index(29)]
	pub type ChildBounties = pallet_child_bounties::Pallet<Runtime>;

	#[runtime::pallet_index(30)]
	pub type NominationPools = pallet_nomination_pools::Pallet<Runtime>;

	#[runtime::pallet_index(31)]
	pub type FastUnstake = pallet_fast_unstake::Pallet<Runtime>;

	#[runtime::pallet_index(32)]
	pub type ChainBridge = pallet_chainbridge::Pallet<Runtime>;

	#[runtime::pallet_index(33)]
	pub type Erc721 = pallet_erc721::Pallet<Runtime>;

	#[runtime::pallet_index(34)]
	pub type Erc20 = pallet_erc20::Pallet<Runtime>;

	#[runtime::pallet_index(35)]
	pub type DdcStaking = pallet_ddc_staking::Pallet<Runtime>;

	#[runtime::pallet_index(36)]
	pub type DdcCustomers = pallet_ddc_customers::Pallet<Runtime>;

	#[runtime::pallet_index(37)]
	pub type DdcNodes = pallet_ddc_nodes::Pallet<Runtime>;

	#[runtime::pallet_index(38)]
	pub type DdcClusters = pallet_ddc_clusters::Pallet<Runtime>;

	#[runtime::pallet_index(39)]
	pub type DdcPayouts = pallet_ddc_payouts::Pallet<Runtime>;

	#[runtime::pallet_index(40)]
	pub type DdcVerification = pallet_ddc_verification::Pallet<Runtime>;

	// Start OpenGov.
	#[runtime::pallet_index(41)]
	pub type ConvictionVoting = pallet_conviction_voting::Pallet<Runtime>;

	#[runtime::pallet_index(42)]
	pub type Referenda = pallet_referenda::Pallet<Runtime>;

	#[runtime::pallet_index(43)]
	pub type Origins = pallet_origins::Pallet<Runtime>;

	#[runtime::pallet_index(44)]
	pub type Whitelist = pallet_whitelist::Pallet<Runtime>;

	// End OpenGov.
	#[runtime::pallet_index(45)]
	pub type TechComm = pallet_collective::Pallet<Runtime, Instance3>;

	#[runtime::pallet_index(46)]
	pub type DdcClustersGov = pallet_ddc_clusters_gov::Pallet<Runtime>;

	#[runtime::pallet_index(47)]
	pub type Ismp = pallet_ismp::Pallet<Runtime>;

	#[runtime::pallet_index(48)]
	pub type IsmpGrandpa = ismp_grandpa::Pallet<Runtime>;

	#[runtime::pallet_index(49)]
	pub type Hyperbridge = pallet_hyperbridge::Pallet<Runtime>;

	#[runtime::pallet_index(50)]
	pub type TokenGateway = pallet_token_gateway::Pallet<Runtime>;
	// Migrations pallet
	#[runtime::pallet_index(51)]
	pub type MultiBlockMigrations = pallet_migrations;
}

/// The address format for describing accounts.
pub type Address = sp_runtime::MultiAddress<AccountId, AccountIndex>;
/// Block header type as expected by this runtime.
pub type Header = generic::Header<BlockNumber, BlakeTwo256>;
/// Block type as expected by this runtime.
pub type Block = generic::Block<Header, UncheckedExtrinsic>;
/// A Block signed with a Justification
pub type SignedBlock = generic::SignedBlock<Block>;
/// BlockId type as expected by this runtime.
pub type BlockId = generic::BlockId<Block>;
/// The SignedExtension to the basic transaction logic.
///
/// When you change this, you **MUST** modify [`sign`] in `bin/node/testing/src/keyring.rs`!
///
/// [`sign`]: <../../testing/src/keyring.rs.html>
pub type TxExtension = (
	frame_system::CheckNonZeroSender<Runtime>,
	frame_system::CheckSpecVersion<Runtime>,
	frame_system::CheckTxVersion<Runtime>,
	frame_system::CheckGenesis<Runtime>,
	frame_system::CheckEra<Runtime>,
	frame_system::CheckNonce<Runtime>,
	frame_system::CheckWeight<Runtime>,
	pallet_transaction_payment::ChargeTransactionPayment<Runtime>,
	frame_metadata_hash_extension::CheckMetadataHash<Runtime>,
<<<<<<< HEAD
=======
	frame_system::WeightReclaim<Runtime>,
>>>>>>> 247f4205
);

/// Unchecked extrinsic type as expected by this runtime.
pub type UncheckedExtrinsic =
	generic::UncheckedExtrinsic<Address, RuntimeCall, Signature, TxExtension>;
/// The payload being signed in transactions.
pub type SignedPayload = generic::SignedPayload<RuntimeCall, TxExtension>;
/// Extrinsic type that has already been checked.
pub type CheckedExtrinsic = generic::CheckedExtrinsic<AccountId, RuntimeCall, TxExtension>;
// const IDENTITY_MIGRATION_KEY_LIMIT: u64 = u64::MAX; // for `pallet_identity` migration below

<<<<<<< HEAD
// Migrations for Customers and Node on QANET.
// DO NOT EXECUTE THEM ON TESTNET/MAINNET BEFORE APPLYING DAC v5 !.
type Migrations = ();

parameter_types! {
	pub BalanceTransferAllowDeath: Weight = weights::pallet_balances_balances::WeightInfo::<Runtime>::transfer_allow_death();
}
=======
// type Migrations = (
// 	// The 'Unreleased' migration enables DAC Verification, that atm. is enabled at QANET only.
// 	// Uncomment this line when DAC is ready for TESTNET and MAINNET migrations::Unreleased,
// 	// migrations::Unreleased,
// );

// Migrations for Customers and Node on QANET.
// DO NOT EXECUTE THEM ON TESTNET/MAINNET BEFORE APPLYING DAC v5 !.
type Migrations = (
	pallet_staking::migrations::v16::MigrateV15ToV16<Runtime>,
	pallet_session::migrations::v1::MigrateV0ToV1<
		Runtime,
		pallet_staking::migrations::v17::MigrateDisabledToSession<Runtime>,
	>,
);
>>>>>>> 247f4205

parameter_types! {
	pub BalanceTransferAllowDeath: Weight = weights::pallet_balances_balances::WeightInfo::<Runtime>::transfer_allow_death();
}

pub mod migrations {
	use super::*;

	/// When this is removed, should also remove `OldSessionKeys`.
	pub struct UpgradeSessionKeys;
	impl frame_support::traits::OnRuntimeUpgrade for UpgradeSessionKeys {
		fn on_runtime_upgrade() -> Weight {
			Session::upgrade_keys::<OldSessionKeys, _>(transform_session_keys);
			Perbill::from_percent(50) * RuntimeBlockWeights::get().max_block
		}
	}

<<<<<<< HEAD
	/// Migrations, unreleased to MAINNET
	pub type Unreleased = (
		// pallet_ddc_customers::migrations::v2::MigrateToV2<Runtime>, // ignore the addition of
		// `total_customers_usage` field as it was never deployed on MAINNET
=======
	/// Migrations, unreleased to TESTNET and MAINNET
	pub type Unreleased = (
		pallet_ddc_customers::migrations::v2::MigrateToV2<Runtime>,
>>>>>>> 247f4205
		pallet_ddc_clusters::migrations::v3::MigrateToV3<Runtime>,
		// pallet_ddc_nodes::migrations::v1::MigrateToV1<Runtime>, // ignore the addition of
		// `total_usage` field as it was never deployed on MAINNET
		UpgradeSessionKeys,
		// pallet_ddc_verification::migrations::v1::MigrateToV1<Runtime>, // ignore as the
		// `ddc-verification` pallet was never deployed on MAINNET
		pallet_ddc_payouts::migrations::v1::MigrateToV1<Runtime>,
		pallet_ddc_payouts::migrations::v2::MigrateToV2<Runtime>,
		pallet_ddc_payouts::migrations::v3::MigrateToV3<Runtime>,
<<<<<<< HEAD
		// pallet_ddc_verification::migrations::v2::MigrateToV2<Runtime>, // ignore as the
		// `ddc-verification` pallet was never deployed on MAINNET
		pallet_ddc_payouts::migrations::v4::MigrateToV4<Runtime>,
		pallet_ddc_payouts::migrations::v5::MigrateToV5<Runtime>,
		// pallet_ddc_customers::migrations::v3_mbm::LazyMigrationV2ToV3<Runtime>, // ingore the
		// removal of `total_customers_usage` field as it was never deployed on MAINNET
		// pallet_ddc_nodes::migrations::v2_mbm::LazyMigrationV1ToV2<Runtime>, // ignore the
		// removal of `total_usage` field as it was never deployed on MAINNET
		// pallet_ddc_verification::migrations::v3::MigrateToV3<Runtime>, // ignore as the
		// `ddc-verification` pallet was never deployed on MAINNET
		pallet_ddc_nodes::migrations::v0_v2::MigrateFromV0ToV2<Runtime>,
=======
		pallet_ddc_verification::migrations::v2::MigrateToV2<Runtime>,
		pallet_ddc_payouts::migrations::v4::MigrateToV4<Runtime>,
		// pallet_ddc_nodes::migrations::v2::MigrateToV2<Runtime>, // replace with v2_mbm below
		// pallet_ddc_customers::migrations::v3::MigrateToV3<Runtime>, // replace with v3_mbm below

		// pallet_ddc_customers::migrations::v3_mbm::LazyMigrationV2ToV3<Runtime>,
		// pallet_ddc_customers::migrations::v4_mbm::LazyMigrationV3ToV4<Runtime>,
		// pallet_ddc_nodes::migrations::v2_mbm::LazyMigrationV1ToV2<Runtime>,
		pallet_ddc_verification::migrations::v3::MigrateToV3<Runtime>,
>>>>>>> 247f4205
	);

	pub type UnreleasedMultiblock =
		(pallet_ddc_customers::migrations::v4_mbm::LazyMigrationV3ToV4<Runtime>,);
}

/// Executive: handles dispatch to the various modules.
pub type Executive = frame_executive::Executive<
	Runtime,
	Block,
	frame_system::ChainContext<Runtime>,
	Runtime,
	AllPalletsWithSystem,
	Migrations,
>;

type EventRecord = frame_system::EventRecord<
	<Runtime as frame_system::Config>::RuntimeEvent,
	<Runtime as frame_system::Config>::Hash,
>;

#[cfg(feature = "runtime-benchmarks")]
mod benches {
	frame_benchmarking::define_benchmarks!(
		[frame_benchmarking, BaselineBench::<Runtime>]
		[pallet_babe, Babe]
		[pallet_bags_list, VoterList]
		[pallet_balances, Balances]
		[pallet_bounties, Bounties]
		[pallet_child_bounties, ChildBounties]
		[pallet_contracts, Contracts]
		[pallet_ddc_customers, DdcCustomers]
		[pallet_ddc_clusters, DdcClusters]
		[pallet_ddc_staking, DdcStaking]
		[pallet_ddc_nodes, DdcNodes]
		[pallet_election_provider_multi_phase, ElectionProviderMultiPhase]
		[pallet_election_provider_support_benchmarking, EPSBench::<Runtime>]
		[pallet_fast_unstake, FastUnstake]
		[pallet_grandpa, Grandpa]
		[pallet_identity, Identity]
		[pallet_im_online, ImOnline]
		[pallet_indices, Indices]
		[pallet_multisig, Multisig]
		[pallet_nomination_pools, NominationPoolsBench::<Runtime>]
		[pallet_offences, OffencesBench::<Runtime>]
		[pallet_proxy, Proxy]
		[pallet_preimage, Preimage]
		[pallet_scheduler, Scheduler]
		[pallet_session, SessionBench::<Runtime>]
		[pallet_staking, Staking]
		[frame_system, SystemBench::<Runtime>]
		[pallet_timestamp, Timestamp]
		[pallet_treasury, Treasury]
		[pallet_utility, Utility]
		[pallet_vesting, Vesting]
		[pallet_conviction_voting, ConvictionVoting]
		[pallet_referenda, Referenda]
		[pallet_whitelist, Whitelist]
		[pallet_collective, TechComm]
		[pallet_ddc_clusters_gov, DdcClustersGov]
		[pallet_ddc_payouts, DdcPayouts]
		[pallet_token_gateway, TokenGateway]
		[pallet_migrations, MultiBlockMigrations]
	);
}

impl_runtime_apis! {
	impl sp_genesis_builder::GenesisBuilder<Block> for Runtime {

		fn get_preset(id: &Option<sp_genesis_builder::PresetId>) -> Option<Vec<u8>> {
			get_preset::<RuntimeGenesisConfig>(id, |_| None)
		}

		fn preset_names() -> Vec<sp_genesis_builder::PresetId> {
			vec![]
		}

		fn build_state(config: Vec<u8>) -> sp_genesis_builder::Result {
			build_state::<RuntimeGenesisConfig>(config)
		}
	}
	impl sp_api::Core<Block> for Runtime {
		fn version() -> RuntimeVersion {
			VERSION
		}

		fn execute_block(block: Block) {
			Executive::execute_block(block);
		}

		fn initialize_block(header: &<Block as BlockT>::Header)-> sp_runtime::ExtrinsicInclusionMode {
			Executive::initialize_block(header)
		}
	}

	impl sp_api::Metadata<Block> for Runtime {
		fn metadata() -> OpaqueMetadata {
			OpaqueMetadata::new(Runtime::metadata().into())
		}

		fn metadata_at_version(version: u32) -> Option<OpaqueMetadata> {
			Runtime::metadata_at_version(version)
		}

		fn metadata_versions() -> sp_std::vec::Vec<u32> {
			Runtime::metadata_versions()
		}
	}

	impl frame_support::view_functions::runtime_api::RuntimeViewFunction<Block> for Runtime {
		#[allow(unconditional_recursion)]
		fn execute_view_function(id: frame_support::view_functions::ViewFunctionId, input: Vec<u8>) -> Result<Vec<u8>, frame_support::view_functions::ViewFunctionDispatchError> {
			Runtime::execute_view_function(id, input)
		}
	}


	impl sp_block_builder::BlockBuilder<Block> for Runtime {
		fn apply_extrinsic(extrinsic: <Block as BlockT>::Extrinsic) -> ApplyExtrinsicResult {
			Executive::apply_extrinsic(extrinsic)
		}

		fn finalize_block() -> <Block as BlockT>::Header {
			Executive::finalize_block()
		}

		fn inherent_extrinsics(data: InherentData) -> Vec<<Block as BlockT>::Extrinsic> {
			data.create_extrinsics()
		}

		fn check_inherents(block: Block, data: InherentData) -> CheckInherentsResult {
			data.check_extrinsics(&block)
		}
	}

	impl sp_transaction_pool::runtime_api::TaggedTransactionQueue<Block> for Runtime {
		fn validate_transaction(
			source: TransactionSource,
			tx: <Block as BlockT>::Extrinsic,
			block_hash: <Block as BlockT>::Hash,
		) -> TransactionValidity {
			Executive::validate_transaction(source, tx, block_hash)
		}
	}

	impl sp_offchain::OffchainWorkerApi<Block> for Runtime {
		fn offchain_worker(header: &<Block as BlockT>::Header) {
			Executive::offchain_worker(header)
		}
	}

	impl fg_primitives::GrandpaApi<Block> for Runtime {
		fn grandpa_authorities() -> GrandpaAuthorityList {
			Grandpa::grandpa_authorities()
		}

		fn current_set_id() -> fg_primitives::SetId {
			pallet_grandpa::CurrentSetId::<Runtime>::get()
		}

		fn submit_report_equivocation_unsigned_extrinsic(
			equivocation_proof: fg_primitives::EquivocationProof<
				<Block as BlockT>::Hash,
				NumberFor<Block>,
			>,
			key_owner_proof: fg_primitives::OpaqueKeyOwnershipProof,
		) -> Option<()> {
			let key_owner_proof = key_owner_proof.decode()?;

			Grandpa::submit_unsigned_equivocation_report(
				equivocation_proof,
				key_owner_proof,
			)
		}

		fn generate_key_ownership_proof(
			_set_id: fg_primitives::SetId,
			authority_id: GrandpaId,
		) -> Option<fg_primitives::OpaqueKeyOwnershipProof> {
			use codec::Encode;

			Historical::prove((fg_primitives::KEY_TYPE, authority_id))
				.map(|p| p.encode())
				.map(fg_primitives::OpaqueKeyOwnershipProof::new)
		}
	}

	impl sp_consensus_babe::BabeApi<Block> for Runtime {
		fn configuration() -> sp_consensus_babe::BabeConfiguration {
			let epoch_config = Babe::epoch_config().unwrap_or(BABE_GENESIS_EPOCH_CONFIG);
			sp_consensus_babe::BabeConfiguration {
				slot_duration: Babe::slot_duration(),
				epoch_length: EpochDuration::get(),
				c: epoch_config.c,
				authorities: Babe::authorities().to_vec(),
				randomness: Babe::randomness(),
				allowed_slots: epoch_config.allowed_slots,
			}
		}

		fn current_epoch_start() -> sp_consensus_babe::Slot {
			Babe::current_epoch_start()
		}

		fn current_epoch() -> sp_consensus_babe::Epoch {
			Babe::current_epoch()
		}

		fn next_epoch() -> sp_consensus_babe::Epoch {
			Babe::next_epoch()
		}

		fn generate_key_ownership_proof(
			_slot: sp_consensus_babe::Slot,
			authority_id: sp_consensus_babe::AuthorityId,
		) -> Option<sp_consensus_babe::OpaqueKeyOwnershipProof> {
			use codec::Encode;

			Historical::prove((sp_consensus_babe::KEY_TYPE, authority_id))
				.map(|p| p.encode())
				.map(sp_consensus_babe::OpaqueKeyOwnershipProof::new)
		}

		fn submit_report_equivocation_unsigned_extrinsic(
			equivocation_proof: sp_consensus_babe::EquivocationProof<<Block as BlockT>::Header>,
			key_owner_proof: sp_consensus_babe::OpaqueKeyOwnershipProof,
		) -> Option<()> {
			let key_owner_proof = key_owner_proof.decode()?;

			Babe::submit_unsigned_equivocation_report(
				equivocation_proof,
				key_owner_proof,
			)
		}
	}

	impl sp_authority_discovery::AuthorityDiscoveryApi<Block> for Runtime {
		fn authorities() -> Vec<AuthorityDiscoveryId> {
			AuthorityDiscovery::authorities()
		}
	}

	impl frame_system_rpc_runtime_api::AccountNonceApi<Block, AccountId, Nonce> for Runtime {
		fn account_nonce(account: AccountId) -> Nonce {
			System::account_nonce(account)
		}
	}

	impl pallet_contracts::ContractsApi<Block, AccountId, Balance, BlockNumber, Hash, EventRecord> for Runtime
	{
		fn call(
			origin: AccountId,
			dest: AccountId,
			value: Balance,
			gas_limit: Option<Weight>,
			storage_deposit_limit: Option<Balance>,
			input_data: Vec<u8>,
		) -> pallet_contracts::ContractExecResult<Balance, EventRecord> {
			let gas_limit = gas_limit.unwrap_or(RuntimeBlockWeights::get().max_block);
			Contracts::bare_call(
				origin,
				dest,
				value,
				gas_limit,
				storage_deposit_limit,
				input_data,
				pallet_contracts::DebugInfo::Skip,
				pallet_contracts::CollectEvents::Skip,
				pallet_contracts::Determinism::Enforced,
			)
		}

		fn instantiate(
			origin: AccountId,
			value: Balance,
			gas_limit: Option<Weight>,
			storage_deposit_limit: Option<Balance>,
			code: pallet_contracts::Code<Hash>,
			data: Vec<u8>,
			salt: Vec<u8>,
		) -> pallet_contracts::ContractInstantiateResult<AccountId, Balance, EventRecord>
		{
			let gas_limit = gas_limit.unwrap_or(RuntimeBlockWeights::get().max_block);
			Contracts::bare_instantiate(
				origin,
				value,
				gas_limit,
				storage_deposit_limit,
				code,
				data,
				salt,
				pallet_contracts::DebugInfo::Skip,
				pallet_contracts::CollectEvents::Skip
			)
		}

		fn upload_code(
			origin: AccountId,
			code: Vec<u8>,
			storage_deposit_limit: Option<Balance>,
			determinism: Determinism
		) -> pallet_contracts::CodeUploadResult<Hash, Balance>
		{
			Contracts::bare_upload_code(origin, code, storage_deposit_limit, determinism)
		}

		fn get_storage(
			address: AccountId,
			key: Vec<u8>,
		) -> pallet_contracts::GetStorageResult {
			Contracts::get_storage(address, key)
		}
	}

	impl pallet_ismp_runtime_api::IsmpRuntimeApi<Block, <Block as BlockT>::Hash> for Runtime {
		fn host_state_machine() -> StateMachine {
			<Runtime as pallet_ismp::Config>::HostStateMachine::get()
		}

		fn challenge_period(id: StateMachineId) -> Option<u64> {
			pallet_ismp::Pallet::<Runtime>::challenge_period(id)
		}

		fn block_events() -> Vec<ismp::events::Event> {
			pallet_ismp::Pallet::<Runtime>::block_events()
		}

		fn block_events_with_metadata() -> Vec<(ismp::events::Event, Option<u32>)> {
			pallet_ismp::Pallet::<Runtime>::block_events_with_metadata()
		}

		fn consensus_state(id: ConsensusClientId) -> Option<Vec<u8>> {
			pallet_ismp::Pallet::<Runtime>::consensus_states(id)
		}

		fn state_machine_update_time(height: StateMachineHeight) -> Option<u64> {
			pallet_ismp::Pallet::<Runtime>::state_machine_update_time(height)
		}

		fn latest_state_machine_height(id: StateMachineId) -> Option<u64> {
			pallet_ismp::Pallet::<Runtime>::latest_state_machine_height(id)
		}

		fn requests(commitments: Vec<H256>) -> Vec<Request> {
			pallet_ismp::Pallet::<Runtime>::requests(commitments)
		}

		fn responses(commitments: Vec<H256>) -> Vec<Response> {
			pallet_ismp::Pallet::<Runtime>::responses(commitments)
		}
	}
	impl pallet_transaction_payment_rpc_runtime_api::TransactionPaymentApi<
		Block,
		Balance,
	> for Runtime {
		fn query_info(uxt: <Block as BlockT>::Extrinsic, len: u32) -> RuntimeDispatchInfo<Balance> {
			TransactionPayment::query_info(uxt, len)
		}
		fn query_fee_details(uxt: <Block as BlockT>::Extrinsic, len: u32) -> FeeDetails<Balance> {
			TransactionPayment::query_fee_details(uxt, len)
		}
		fn query_weight_to_fee(weight: Weight) -> Balance {
			TransactionPayment::weight_to_fee(weight)
		}
		fn query_length_to_fee(length: u32) -> Balance {
			TransactionPayment::length_to_fee(length)
		}
	}

	impl pallet_transaction_payment_rpc_runtime_api::TransactionPaymentCallApi<Block, Balance, RuntimeCall>
		for Runtime
	{
		fn query_call_info(call: RuntimeCall, len: u32) -> RuntimeDispatchInfo<Balance> {
			TransactionPayment::query_call_info(call, len)
		}
		fn query_call_fee_details(call: RuntimeCall, len: u32) -> FeeDetails<Balance> {
			TransactionPayment::query_call_fee_details(call, len)
		}
		fn query_weight_to_fee(weight: Weight) -> Balance {
			TransactionPayment::weight_to_fee(weight)
		}
		fn query_length_to_fee(length: u32) -> Balance {
			TransactionPayment::length_to_fee(length)
		}
	}

	impl sp_session::SessionKeys<Block> for Runtime {
		fn generate_session_keys(seed: Option<Vec<u8>>) -> Vec<u8> {
			SessionKeys::generate(seed)
		}

		fn decode_session_keys(
			encoded: Vec<u8>,
		) -> Option<Vec<(Vec<u8>, KeyTypeId)>> {
			SessionKeys::decode_into_raw_public_keys(&encoded)
		}
	}

	impl pallet_nomination_pools_runtime_api::NominationPoolsApi<
		Block,
		AccountId,
		Balance,
	> for Runtime {
		fn pending_rewards(member: AccountId) -> Balance {
			NominationPools::api_pending_rewards(member).unwrap_or_default()
		}

		fn points_to_balance(pool_id: pallet_nomination_pools::PoolId, points: Balance) -> Balance {
			NominationPools::api_points_to_balance(pool_id, points)
		}

		fn balance_to_points(pool_id: pallet_nomination_pools::PoolId, new_funds: Balance) -> Balance {
			NominationPools::api_balance_to_points(pool_id, new_funds)
		}
		fn pool_pending_slash(pool_id: pallet_nomination_pools::PoolId) -> Balance {
			NominationPools::api_pool_pending_slash(pool_id)
		}

		fn member_pending_slash(member: AccountId) -> Balance {
			NominationPools::api_member_pending_slash(member)
		}

		fn pool_needs_delegate_migration(pool_id: pallet_nomination_pools::PoolId) -> bool {
			NominationPools::api_pool_needs_delegate_migration(pool_id)
		}

		fn member_needs_delegate_migration(member: AccountId) -> bool {
			NominationPools::api_member_needs_delegate_migration(member)
		}

		fn member_total_balance(member: AccountId) -> Balance {
			NominationPools::api_member_total_balance(member)
		}
		fn pool_balance(pool_id: pallet_nomination_pools::PoolId) -> Balance {
			NominationPools::api_pool_balance(pool_id)
		}
		fn pool_accounts(pool_id: pallet_nomination_pools::PoolId) -> (AccountId, AccountId) {
			NominationPools::api_pool_accounts(pool_id)
		}
	}

	#[cfg(feature = "try-runtime")]
	impl frame_try_runtime::TryRuntime<Block> for Runtime {
		fn on_runtime_upgrade(checks: frame_try_runtime::UpgradeCheckSelect) -> (Weight, Weight) {
			log::info!("try-runtime::on_runtime_upgrade cere.");
			let weight = Executive::try_runtime_upgrade(checks).unwrap();
			(weight, RuntimeBlockWeights::get().max_block)
		}

		fn execute_block(
			block: Block,
			state_root_check: bool,
			signature_check: bool,
			select: frame_try_runtime::TryStateSelect,
		) -> Weight {
			// NOTE: intentional unwrap: we don't want to propagate the error backwards, and want to
			// have a backtrace here.
			Executive::try_execute_block(block, state_root_check, signature_check, select).unwrap()
		}
	}


	#[cfg(feature = "runtime-benchmarks")]
	impl frame_benchmarking::Benchmark<Block> for Runtime {
		fn benchmark_metadata(extra: bool) -> (
			Vec<frame_benchmarking::BenchmarkList>,
			Vec<frame_support::traits::StorageInfo>,
		) {
			use frame_benchmarking::{baseline, BenchmarkList};
			use frame_support::traits::StorageInfoTrait;

			// Trying to add benchmarks directly to the Session Pallet caused cyclic dependency
			// issues. To get around that, we separated the Session benchmarks into its own crate,
			// which is why we need these two lines below.
			use pallet_session_benchmarking::Pallet as SessionBench;
			use pallet_offences_benchmarking::Pallet as OffencesBench;
			use pallet_election_provider_support_benchmarking::Pallet as EPSBench;
			use pallet_nomination_pools_benchmarking::Pallet as NominationPoolsBench;
			use frame_system_benchmarking::Pallet as SystemBench;
			use baseline::Pallet as BaselineBench;

			let mut list = Vec::<BenchmarkList>::new();
			list_benchmarks!(list, extra);

			let storage_info = AllPalletsWithSystem::storage_info();

			(list, storage_info)
		}

		#[allow(non_local_definitions)]
		fn dispatch_benchmark(
			config: frame_benchmarking::BenchmarkConfig
		) -> Result<Vec<frame_benchmarking::BenchmarkBatch>, alloc::string::String> {
<<<<<<< HEAD
			use frame_benchmarking::{baseline, Benchmarking, BenchmarkBatch};
=======
			use frame_benchmarking::{baseline, BenchmarkBatch};
>>>>>>> 247f4205
			use sp_storage::TrackedStorageKey;

			// Trying to add benchmarks directly to the Session Pallet caused cyclic dependency
			// issues. To get around that, we separated the Session benchmarks into its own crate,
			// which is why we need these two lines below.
			use pallet_session_benchmarking::Pallet as SessionBench;
			use pallet_offences_benchmarking::Pallet as OffencesBench;
			use pallet_election_provider_support_benchmarking::Pallet as EPSBench;
			use pallet_nomination_pools_benchmarking::Pallet as NominationPoolsBench;
			use frame_system_benchmarking::Pallet as SystemBench;
			use baseline::Pallet as BaselineBench;

			impl pallet_session_benchmarking::Config for Runtime {}
			impl pallet_offences_benchmarking::Config for Runtime {}
			impl pallet_election_provider_support_benchmarking::Config for Runtime {}
			impl frame_system_benchmarking::Config for Runtime {}
			impl baseline::Config for Runtime {}
			impl pallet_nomination_pools_benchmarking::Config for Runtime {}

			let whitelist: Vec<TrackedStorageKey> = vec![
				// Block Number
				hex_literal::hex!("26aa394eea5630e07c48ae0c9558cef702a5c1b19ab7a04f536c519aca4983ac").to_vec().into(),
				// Total Issuance
				hex_literal::hex!("c2261276cc9d1f8598ea4b6a74b15c2f57c875e4cff74148e4628f264b974c80").to_vec().into(),
				// Execution Phase
				hex_literal::hex!("26aa394eea5630e07c48ae0c9558cef7ff553b5a9862a516939d82b3d3d8661a").to_vec().into(),
				// Event Count
				hex_literal::hex!("26aa394eea5630e07c48ae0c9558cef70a98fdbe9ce6c55837576c60c7af3850").to_vec().into(),
				// System Events
				hex_literal::hex!("26aa394eea5630e07c48ae0c9558cef780d41e5e16056765bc8461851072c9d7").to_vec().into(),
				// System BlockWeight
				hex_literal::hex!("26aa394eea5630e07c48ae0c9558cef734abf5cb34d6244378cddbf18e849d96").to_vec().into(),
				// Treasury Account
				hex_literal::hex!("26aa394eea5630e07c48ae0c9558cef7b99d880ec681799c0cf30e8886371da95ecffd7b6c0f78751baa9d281e0bfa3a6d6f646c70792f74727372790000000000000000000000000000000000000000").to_vec().into(),
			];

			let mut batches = Vec::<BenchmarkBatch>::new();
			let params = (&config, &whitelist);
			add_benchmarks!(params, batches);

			Ok(batches)
		}
	}
}

#[cfg(test)]
mod tests {
	use frame_election_provider_support::NposSolution;
	use frame_system::offchain::CreateSignedTransaction;
	use sp_runtime::UpperOf;

	use super::*;

	#[test]
	fn validate_transaction_submitter_bounds() {
		fn is_submit_signed_transaction<T>()
		where
			T: CreateSignedTransaction<RuntimeCall>,
		{
		}

		is_submit_signed_transaction::<Runtime>();
	}

	#[test]
	fn perbill_as_onchain_accuracy() {
		type OnChainAccuracy =
		<<Runtime as pallet_election_provider_multi_phase::MinerConfig>::Solution as NposSolution>::Accuracy;
		let maximum_chain_accuracy: Vec<UpperOf<OnChainAccuracy>> = (0..MaxNominations::get())
			.map(|_| <UpperOf<OnChainAccuracy>>::from(OnChainAccuracy::one().deconstruct()))
			.collect();
		let _: UpperOf<OnChainAccuracy> =
			maximum_chain_accuracy.iter().fold(0, |acc, x| acc.checked_add(*x).unwrap());
	}

	#[test]
	fn call_size() {
		let size = core::mem::size_of::<RuntimeCall>();
		assert!(
			size <= 256,
			"size of RuntimeCall {} is more than 256 bytes: some calls have too big arguments, use Box to reduce the
			size of RuntimeCall.
			If the limit is too strong, maybe consider increase the limit to 300.",
			size,
		);
	}
}<|MERGE_RESOLUTION|>--- conflicted
+++ resolved
@@ -21,11 +21,7 @@
 #![cfg_attr(not(feature = "std"), no_std)]
 // `construct_runtime!` does a lot of recursion and requires us to increase the limit to 256.
 #![recursion_limit = "512"]
-<<<<<<< HEAD
-use codec::{Decode, Encode, MaxEncodedLen};
-=======
 use codec::{Decode, DecodeWithMemTracking, Encode, MaxEncodedLen};
->>>>>>> 247f4205
 use ddc_primitives::{
 	traits::pallet::{GetDdcOrigin, PalletVisitor},
 	AccountIndex, Balance, BlockNumber, Hash, Moment, Nonce, MAX_PAYOUT_BATCH_COUNT,
@@ -48,13 +44,8 @@
 		fungibles,
 		fungibles::{Dust, Inspect, Unbalanced},
 		tokens::{
-<<<<<<< HEAD
-			DepositConsequence, Fortitude, PayFromAccount, Preservation, Provenance,
-			UnityAssetBalanceConversion, WithdrawConsequence,
-=======
 			imbalance::ResolveTo, DepositConsequence, Fortitude, PayFromAccount, Preservation,
 			Provenance, UnityAssetBalanceConversion, WithdrawConsequence,
->>>>>>> 247f4205
 		},
 		ConstBool, ConstU128, ConstU16, ConstU32, Currency, EitherOf, EitherOfDiverse,
 		EqualPrivilegeOnly, Imbalance, InstanceFilter, KeyOwnerProofSystem, LinearStoragePrice,
@@ -170,17 +161,10 @@
 	// and set impl_version to 0. If only runtime
 	// implementation changes and behavior does not, then leave spec_version as
 	// is and increment impl_version.
-<<<<<<< HEAD
 	spec_version: 73129,
 	impl_version: 0,
 	apis: RUNTIME_API_VERSIONS,
-	transaction_version: 24,
-=======
-	spec_version: 73054,
-	impl_version: 0,
-	apis: RUNTIME_API_VERSIONS,
 	transaction_version: 25,
->>>>>>> 247f4205
 	system_version: 0,
 };
 
@@ -1033,10 +1017,7 @@
 			frame_system::CheckWeight::<Runtime>::new(),
 			pallet_transaction_payment::ChargeTransactionPayment::<Runtime>::from(tip),
 			frame_metadata_hash_extension::CheckMetadataHash::new(false),
-<<<<<<< HEAD
-=======
 			frame_system::WeightReclaim::<Runtime>::new(),
->>>>>>> 247f4205
 		);
 		let raw_payload = SignedPayload::new(call, tx_ext)
 			.map_err(|e| {
@@ -1446,17 +1427,7 @@
 impl pallet_migrations::Config for Runtime {
 	type RuntimeEvent = RuntimeEvent;
 	#[cfg(not(feature = "runtime-benchmarks"))]
-<<<<<<< HEAD
 	type Migrations = ();
-=======
-	type Migrations = (
-		// Migrations for Customers and Node on QANET.
-		// DO NOT EXECUTE THEM ON TESTNET/MAINNET BEFORE APPLYING DAC v5 !.
-		pallet_ddc_customers::migrations::v3_mbm::LazyMigrationV2ToV3<Runtime>,
-		pallet_ddc_customers::migrations::v4_mbm::LazyMigrationV3ToV4<Runtime>,
-		pallet_ddc_nodes::migrations::v2_mbm::LazyMigrationV1ToV2<Runtime>,
-	);
->>>>>>> 247f4205
 	// Benchmarks need mocked migrations to guarantee that they succeed.
 	#[cfg(feature = "runtime-benchmarks")]
 	type Migrations = pallet_migrations::mock_helpers::MockedMigrations;
@@ -1670,10 +1641,7 @@
 	frame_system::CheckWeight<Runtime>,
 	pallet_transaction_payment::ChargeTransactionPayment<Runtime>,
 	frame_metadata_hash_extension::CheckMetadataHash<Runtime>,
-<<<<<<< HEAD
-=======
 	frame_system::WeightReclaim<Runtime>,
->>>>>>> 247f4205
 );
 
 /// Unchecked extrinsic type as expected by this runtime.
@@ -1685,31 +1653,9 @@
 pub type CheckedExtrinsic = generic::CheckedExtrinsic<AccountId, RuntimeCall, TxExtension>;
 // const IDENTITY_MIGRATION_KEY_LIMIT: u64 = u64::MAX; // for `pallet_identity` migration below
 
-<<<<<<< HEAD
 // Migrations for Customers and Node on QANET.
 // DO NOT EXECUTE THEM ON TESTNET/MAINNET BEFORE APPLYING DAC v5 !.
 type Migrations = ();
-
-parameter_types! {
-	pub BalanceTransferAllowDeath: Weight = weights::pallet_balances_balances::WeightInfo::<Runtime>::transfer_allow_death();
-}
-=======
-// type Migrations = (
-// 	// The 'Unreleased' migration enables DAC Verification, that atm. is enabled at QANET only.
-// 	// Uncomment this line when DAC is ready for TESTNET and MAINNET migrations::Unreleased,
-// 	// migrations::Unreleased,
-// );
-
-// Migrations for Customers and Node on QANET.
-// DO NOT EXECUTE THEM ON TESTNET/MAINNET BEFORE APPLYING DAC v5 !.
-type Migrations = (
-	pallet_staking::migrations::v16::MigrateV15ToV16<Runtime>,
-	pallet_session::migrations::v1::MigrateV0ToV1<
-		Runtime,
-		pallet_staking::migrations::v17::MigrateDisabledToSession<Runtime>,
-	>,
-);
->>>>>>> 247f4205
 
 parameter_types! {
 	pub BalanceTransferAllowDeath: Weight = weights::pallet_balances_balances::WeightInfo::<Runtime>::transfer_allow_death();
@@ -1727,16 +1673,10 @@
 		}
 	}
 
-<<<<<<< HEAD
 	/// Migrations, unreleased to MAINNET
 	pub type Unreleased = (
 		// pallet_ddc_customers::migrations::v2::MigrateToV2<Runtime>, // ignore the addition of
 		// `total_customers_usage` field as it was never deployed on MAINNET
-=======
-	/// Migrations, unreleased to TESTNET and MAINNET
-	pub type Unreleased = (
-		pallet_ddc_customers::migrations::v2::MigrateToV2<Runtime>,
->>>>>>> 247f4205
 		pallet_ddc_clusters::migrations::v3::MigrateToV3<Runtime>,
 		// pallet_ddc_nodes::migrations::v1::MigrateToV1<Runtime>, // ignore the addition of
 		// `total_usage` field as it was never deployed on MAINNET
@@ -1746,7 +1686,6 @@
 		pallet_ddc_payouts::migrations::v1::MigrateToV1<Runtime>,
 		pallet_ddc_payouts::migrations::v2::MigrateToV2<Runtime>,
 		pallet_ddc_payouts::migrations::v3::MigrateToV3<Runtime>,
-<<<<<<< HEAD
 		// pallet_ddc_verification::migrations::v2::MigrateToV2<Runtime>, // ignore as the
 		// `ddc-verification` pallet was never deployed on MAINNET
 		pallet_ddc_payouts::migrations::v4::MigrateToV4<Runtime>,
@@ -1757,18 +1696,7 @@
 		// removal of `total_usage` field as it was never deployed on MAINNET
 		// pallet_ddc_verification::migrations::v3::MigrateToV3<Runtime>, // ignore as the
 		// `ddc-verification` pallet was never deployed on MAINNET
-		pallet_ddc_nodes::migrations::v0_v2::MigrateFromV0ToV2<Runtime>,
-=======
-		pallet_ddc_verification::migrations::v2::MigrateToV2<Runtime>,
-		pallet_ddc_payouts::migrations::v4::MigrateToV4<Runtime>,
-		// pallet_ddc_nodes::migrations::v2::MigrateToV2<Runtime>, // replace with v2_mbm below
-		// pallet_ddc_customers::migrations::v3::MigrateToV3<Runtime>, // replace with v3_mbm below
-
-		// pallet_ddc_customers::migrations::v3_mbm::LazyMigrationV2ToV3<Runtime>,
-		// pallet_ddc_customers::migrations::v4_mbm::LazyMigrationV3ToV4<Runtime>,
-		// pallet_ddc_nodes::migrations::v2_mbm::LazyMigrationV1ToV2<Runtime>,
-		pallet_ddc_verification::migrations::v3::MigrateToV3<Runtime>,
->>>>>>> 247f4205
+		// pallet_ddc_nodes::migrations::v0_v2::MigrateFromV0ToV2<Runtime>,
 	);
 
 	pub type UnreleasedMultiblock =
@@ -2262,11 +2190,7 @@
 		fn dispatch_benchmark(
 			config: frame_benchmarking::BenchmarkConfig
 		) -> Result<Vec<frame_benchmarking::BenchmarkBatch>, alloc::string::String> {
-<<<<<<< HEAD
-			use frame_benchmarking::{baseline, Benchmarking, BenchmarkBatch};
-=======
 			use frame_benchmarking::{baseline, BenchmarkBatch};
->>>>>>> 247f4205
 			use sp_storage::TrackedStorageKey;
 
 			// Trying to add benchmarks directly to the Session Pallet caused cyclic dependency
