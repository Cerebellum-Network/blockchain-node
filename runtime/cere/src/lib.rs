--- conflicted
+++ resolved
@@ -128,11 +128,7 @@
 	// and set impl_version to 0. If only runtime
 	// implementation changes and behavior does not, then leave spec_version as
 	// is and increment impl_version.
-<<<<<<< HEAD
-	spec_version: 51300,
-=======
-	spec_version: 51401,
->>>>>>> ac8627f7
+	spec_version: 52000,
 	impl_version: 0,
 	apis: RUNTIME_API_VERSIONS,
 	transaction_version: 15,
@@ -916,11 +912,7 @@
 	pub const ProposalBond: Permill = Permill::from_percent(5);
 	pub const ProposalBondMinimum: Balance = 50_000 * DOLLARS;
 	pub const SpendPeriod: BlockNumber = DAYS;
-<<<<<<< HEAD
-	pub const Burn: Permill = Permill::from_parts(580);
-=======
 	pub const Burn: Permill = Permill::from_parts(25000);
->>>>>>> ac8627f7
 	pub const TipCountdown: BlockNumber = DAYS;
 	pub const TipFindersFee: Percent = Percent::from_percent(20);
 	pub const TipReportDepositBase: Balance = 50_000 * DOLLARS;
@@ -1044,16 +1036,7 @@
 	type MaxStorageKeyLen = ConstU32<128>;
 	type UnsafeUnstableInterface = ConstBool<false>;
 	type MaxDebugBufferLen = ConstU32<{ 2 * 1024 * 1024 }>;
-<<<<<<< HEAD
-	type Migrations = (
-		pallet_contracts::migration::v9::Migration<Runtime>,
-		pallet_contracts::migration::v10::Migration<Runtime>,
-		pallet_contracts::migration::v11::Migration<Runtime>,
-		pallet_contracts::migration::v12::Migration<Runtime>,
-	);
-=======
 	type Migrations = ();
->>>>>>> ac8627f7
 }
 
 impl pallet_sudo::Config for Runtime {
@@ -1493,17 +1476,6 @@
 pub type SignedPayload = generic::SignedPayload<RuntimeCall, SignedExtra>;
 /// Extrinsic type that has already been checked.
 pub type CheckedExtrinsic = generic::CheckedExtrinsic<AccountId, RuntimeCall, SignedExtra>;
-<<<<<<< HEAD
-/// Runtime migrations
-type Migrations = (
-	// Contracts migrate in sequence so make them last.
-	// Substrate upgrades run in reverse order so this migration
-	// is the last one to execute.
-	pallet_contracts::migration::Migration<Runtime>,
-	pallet_im_online::migration::v1::Migration<Runtime>,
-	pallet_democracy::migrations::v1::v1::Migration<Runtime>,
-	pallet_fast_unstake::migrations::v1::MigrateToV1<Runtime>,
-=======
 
 parameter_types! {
 	pub const SocietyPalletName: &'static str = "Society";
@@ -1522,7 +1494,6 @@
 		<Runtime as frame_system::Config>::DbWeight,
 	>,
 	SetBalancesStorageVersions,
->>>>>>> ac8627f7
 );
 
 /// Executive: handles dispatch to the various modules.
