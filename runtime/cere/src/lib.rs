--- conflicted
+++ resolved
@@ -140,11 +140,7 @@
 	// and set impl_version to 0. If only runtime
 	// implementation changes and behavior does not, then leave spec_version as
 	// is and increment impl_version.
-<<<<<<< HEAD
-	spec_version: 54100,
-=======
 	spec_version: 54102,
->>>>>>> 7d165a87
 	impl_version: 0,
 	apis: RUNTIME_API_VERSIONS,
 	transaction_version: 19,
@@ -509,9 +505,6 @@
 		pub im_online: ImOnline,
 		pub authority_discovery: AuthorityDiscovery,
 		pub ddc_verification: DdcVerification,
-<<<<<<< HEAD
-
-=======
 	}
 }
 
@@ -529,7 +522,6 @@
 			id_raw[0..4].copy_from_slice(b"cer!");
 			id
 		},
->>>>>>> 7d165a87
 	}
 }
 
@@ -1311,10 +1303,7 @@
 	type PalletId = VerificationPalletId;
 	type WeightInfo = pallet_ddc_verification::weights::SubstrateWeight<Runtime>;
 	type ClusterManager = pallet_ddc_clusters::Pallet<Runtime>;
-<<<<<<< HEAD
 	type ClusterValidator = pallet_ddc_clusters::Pallet<Runtime>;
-=======
->>>>>>> 7d165a87
 	type NodeVisitor = pallet_ddc_nodes::Pallet<Runtime>;
 	type PayoutVisitor = pallet_ddc_payouts::Pallet<Runtime>;
 	type AuthorityId = ddc_primitives::sr25519::AuthorityId;
@@ -1326,11 +1315,7 @@
 	const MAX_PAYOUT_BATCH_SIZE: u16 = MAX_PAYOUT_BATCH_SIZE;
 	const MAX_PAYOUT_BATCH_COUNT: u16 = MAX_PAYOUT_BATCH_COUNT;
 	type ActivityHash = H256;
-<<<<<<< HEAD
-	type StakingVisitor = pallet_ddc_staking::Pallet<Runtime>;
-=======
 	type StakingVisitor = pallet_staking::Pallet<Runtime>;
->>>>>>> 7d165a87
 }
 
 construct_runtime!(
@@ -1430,11 +1415,8 @@
 	pallet_ddc_clusters::migrations::v2::MigrateToV2<Runtime>,
 	pallet_ddc_staking::migrations::v1::MigrateToV1<Runtime>,
 	pallet_ddc_customers::migration::MigrateToV2<Runtime>,
-<<<<<<< HEAD
 	pallet_ddc_customers::migration::MigrateToV1<Runtime>,
-=======
 	migrations::Unreleased,
->>>>>>> 7d165a87
 );
 
 pub mod migrations {
