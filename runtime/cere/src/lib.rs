--- conflicted
+++ resolved
@@ -35,17 +35,11 @@
 	pallet_prelude::Get,
 	parameter_types,
 	traits::{
-<<<<<<< HEAD
 		fungible::HoldConsideration,
 		tokens::{PayFromAccount, UnityAssetBalanceConversion},
 		ConstBool, ConstU128, ConstU16, ConstU32, Currency, EitherOf, EitherOfDiverse,
 		EqualPrivilegeOnly, Everything, Imbalance, InstanceFilter, KeyOwnerProofSystem,
 		LinearStoragePrice, Nothing, OnUnbalanced, WithdrawReasons,
-=======
-		fungible::HoldConsideration, ConstBool, ConstU128, ConstU16, ConstU32, Currency, EitherOf,
-		EitherOfDiverse, EqualPrivilegeOnly, Everything, Imbalance, InstanceFilter,
-		KeyOwnerProofSystem, LinearStoragePrice, Nothing, OnUnbalanced, WithdrawReasons,
->>>>>>> 659d2a8b
 	},
 	weights::{
 		constants::{
@@ -95,12 +89,8 @@
 	generic, impl_opaque_keys,
 	traits::{
 		self, AccountIdConversion, BlakeTwo256, Block as BlockT, Bounded, Convert, ConvertInto,
-<<<<<<< HEAD
 		Identity as IdentityConvert, IdentityLookup, NumberFor, OpaqueKeys, SaturatedConversion,
 		StaticLookup,
-=======
-		Identity as IdentityConvert, NumberFor, OpaqueKeys, SaturatedConversion, StaticLookup,
->>>>>>> 659d2a8b
 	},
 	transaction_validity::{TransactionPriority, TransactionSource, TransactionValidity},
 	ApplyExtrinsicResult, FixedPointNumber, FixedU128, Perbill, Percent, Permill, Perquintill,
@@ -157,11 +147,7 @@
 	// and set impl_version to 0. If only runtime
 	// implementation changes and behavior does not, then leave spec_version as
 	// is and increment impl_version.
-<<<<<<< HEAD
 	spec_version: 61000,
-=======
-	spec_version: 55000,
->>>>>>> 659d2a8b
 	impl_version: 0,
 	apis: RUNTIME_API_VERSIONS,
 	transaction_version: 19,
@@ -585,10 +571,7 @@
 	pub const BondingDuration: sp_staking::EraIndex = 3;
 	pub const SlashDeferDuration: sp_staking::EraIndex = 2;
 	pub const RewardCurve: &'static PiecewiseLinear<'static> = &REWARD_CURVE;
-<<<<<<< HEAD
 	pub const MaxExposurePageSize: u32 = 512;
-=======
->>>>>>> 659d2a8b
 	pub const MaxNominatorRewardedPerValidator: u32 = 512;
 	pub const OffendingValidatorsThreshold: Perbill = Perbill::from_percent(17);
 	pub OffchainRepeat: BlockNumber = 5;
@@ -860,7 +843,6 @@
 	type WeightInfo = pallet_treasury::weights::SubstrateWeight<Runtime>;
 	type MaxApprovals = MaxApprovals;
 	type SpendOrigin = TreasurySpender;
-<<<<<<< HEAD
 	type AssetKind = ();
 	type Beneficiary = Self::AccountId;
 	type BeneficiaryLookup = IdentityLookup<Self::Beneficiary>;
@@ -869,8 +851,6 @@
 	type PayoutPeriod = ConstU32<10>;
 	#[cfg(feature = "runtime-benchmarks")]
 	type BenchmarkHelper = ();
-=======
->>>>>>> 659d2a8b
 }
 
 parameter_types! {
@@ -959,10 +939,7 @@
 	type Debug = ();
 	type Environment = ();
 	type Migrations = ();
-<<<<<<< HEAD
 	type Xcm = ();
-=======
->>>>>>> 659d2a8b
 }
 
 impl pallet_sudo::Config for Runtime {
@@ -1470,7 +1447,6 @@
 pub type CheckedExtrinsic = generic::CheckedExtrinsic<AccountId, RuntimeCall, SignedExtra>;
 
 /// Runtime migrations
-<<<<<<< HEAD
 type Migrations = (
 	pallet_nomination_pools::migration::versioned_migrations::V5toV6<Runtime>,
 	pallet_nomination_pools::migration::versioned_migrations::V6ToV7<Runtime>,
@@ -1493,30 +1469,7 @@
 	}
 
 	/// Unreleased migrations. Add new ones here:
-	pub type Unreleased = (
-		pallet_ddc_customers::migration::v2::MigrateToV2<Runtime>,
-		pallet_ddc_clusters::migrations::v3::MigrateToV3<Runtime>,
-		pallet_ddc_nodes::migrations::v1::MigrateToV1<Runtime>,
-		UpgradeSessionKeys,
-	);
-=======
-type Migrations = ();
-
-pub mod migrations {
-	use super::*;
-
-	/// When this is removed, should also remove `OldSessionKeys`.
-	pub struct UpgradeSessionKeys;
-	impl frame_support::traits::OnRuntimeUpgrade for UpgradeSessionKeys {
-		fn on_runtime_upgrade() -> Weight {
-			Session::upgrade_keys::<OldSessionKeys, _>(transform_session_keys);
-			Perbill::from_percent(50) * RuntimeBlockWeights::get().max_block
-		}
-	}
-
-	/// Unreleased migrations. Add new ones here:
 	pub type Unreleased = (UpgradeSessionKeys,);
->>>>>>> 659d2a8b
 }
 /// Executive: handles dispatch to the various modules.
 pub type Executive = frame_executive::Executive<
@@ -1575,10 +1528,6 @@
 		[pallet_conviction_voting, ConvictionVoting]
 		[pallet_referenda, Referenda]
 		[pallet_whitelist, Whitelist]
-<<<<<<< HEAD
-=======
-		[pallet_preimage, Preimage]
->>>>>>> 659d2a8b
 		[pallet_collective, TechComm]
 		[pallet_ddc_clusters_gov, DdcClustersGov]
 	);
