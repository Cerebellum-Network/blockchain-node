// This file is part of Substrate.

// Copyright (C) 2018-2022 Parity Technologies (UK) Ltd.
// SPDX-License-Identifier: GPL-3.0-or-later WITH Classpath-exception-2.0

// This program is free software: you can redistribute it and/or modify
// it under the terms of the GNU General Public License as published by
// the Free Software Foundation, either version 3 of the License, or
// (at your option) any later version.

// This program is distributed in the hope that it will be useful,
// but WITHOUT ANY WARRANTY; without even the implied warranty of
// MERCHANTABILITY or FITNESS FOR A PARTICULAR PURPOSE. See the
// GNU General Public License for more details.

// You should have received a copy of the GNU General Public License
// along with this program. If not, see <https://www.gnu.org/licenses/>.

//! The Substrate runtime. This can be compiled with `#[no_std]`, ready for Wasm.

#![cfg_attr(not(feature = "std"), no_std)]
// `construct_runtime!` does a lot of recursion and requires us to increase the limit to 256.
#![recursion_limit = "256"]

use codec::{Decode, Encode, MaxEncodedLen};
use frame_election_provider_support::{onchain, ExtendedBalance, SequentialPhragmen, VoteWeight};
use frame_support::{
	construct_runtime,
	pallet_prelude::Get,
	parameter_types,
	traits::{
		ConstU16, ConstU32, Currency, EitherOfDiverse, EqualPrivilegeOnly, Everything, Imbalance,
		InstanceFilter, KeyOwnerProofSystem, LockIdentifier, Nothing, OnUnbalanced,
		U128CurrencyToVote,
	},
	weights::{
		constants::{BlockExecutionWeight, ExtrinsicBaseWeight, RocksDbWeight, WEIGHT_PER_SECOND},
		ConstantMultiplier, DispatchClass, IdentityFee, Weight,
	},
	PalletId, RuntimeDebug,
};
use frame_system::{
	limits::{BlockLength, BlockWeights},
	EnsureRoot,
};
pub use node_primitives::{AccountId, Signature};
use node_primitives::{AccountIndex, Balance, BlockNumber, Hash, Index, Moment};
pub use pallet_cere_ddc;
pub use pallet_chainbridge;
use pallet_contracts::weights::WeightInfo;
pub use pallet_ddc_metrics_offchain_worker;
use pallet_election_provider_multi_phase::SolutionAccuracyOf;
use pallet_grandpa::{
	fg_primitives, AuthorityId as GrandpaId, AuthorityList as GrandpaAuthorityList,
};
use pallet_im_online::sr25519::AuthorityId as ImOnlineId;
use pallet_session::historical::{self as pallet_session_historical};
pub use pallet_transaction_payment::{CurrencyAdapter, Multiplier, TargetedFeeAdjustment};
use pallet_transaction_payment::{FeeDetails, RuntimeDispatchInfo};
use sp_api::impl_runtime_apis;
use sp_authority_discovery::AuthorityId as AuthorityDiscoveryId;
use sp_core::{crypto::KeyTypeId, OpaqueMetadata};
use sp_inherents::{CheckInherentsResult, InherentData};
use sp_io::hashing::blake2_128;
use sp_runtime::{
	create_runtime_str,
	curve::PiecewiseLinear,
	generic, impl_opaque_keys,
	traits::{
		self, BlakeTwo256, Block as BlockT, ConvertInto, NumberFor, OpaqueKeys,
		SaturatedConversion, StaticLookup,
	},
	transaction_validity::{TransactionPriority, TransactionSource, TransactionValidity},
	ApplyExtrinsicResult, FixedPointNumber, Perbill, Percent, Permill, Perquintill,
};
use sp_std::prelude::*;
#[cfg(any(feature = "std", test))]
use sp_version::NativeVersion;
use sp_version::RuntimeVersion;
use static_assertions::const_assert;

#[cfg(any(feature = "std", test))]
pub use frame_system::Call as SystemCall;
#[cfg(any(feature = "std", test))]
pub use pallet_balances::Call as BalancesCall;
#[cfg(any(feature = "std", test))]
pub use pallet_staking::StakerStatus;
#[cfg(any(feature = "std", test))]
pub use pallet_sudo::Call as SudoCall;
#[cfg(any(feature = "std", test))]
pub use sp_runtime::BuildStorage;

/// Implementations of some helper traits passed into runtime modules as associated types.
pub mod impls;
use impls::Author;

/// Constant values used within the runtime.
use cere_runtime_constants::{currency::*, time::*};
use sp_runtime::generic::Era;

/// Generated voter bag information.
mod voter_bags;

// Make the WASM binary available.
#[cfg(feature = "std")]
include!(concat!(env!("OUT_DIR"), "/wasm_binary.rs"));

/// Wasm binary unwrapped. If built with `SKIP_WASM_BUILD`, the function panics.
#[cfg(feature = "std")]
pub fn wasm_binary_unwrap() -> &'static [u8] {
	WASM_BINARY.expect(
		"Development wasm binary is not available. This means the client is built with \
		 `SKIP_WASM_BUILD` flag and it is only usable for production chains. Please rebuild with \
		 the flag disabled.",
	)
}

/// Runtime version.
#[sp_version::runtime_version]
pub const VERSION: RuntimeVersion = RuntimeVersion {
	spec_name: create_runtime_str!("node"),
	impl_name: create_runtime_str!("substrate-node"),
	authoring_version: 10,
	// Per convention: if the runtime behavior changes, increment spec_version
	// and set impl_version to 0. If only runtime
	// implementation changes and behavior does not, then leave spec_version as
	// is and increment impl_version.
<<<<<<< HEAD
	spec_version: 31000,
=======
	spec_version: 42000,
>>>>>>> ed75d19b
	impl_version: 0,
	apis: RUNTIME_API_VERSIONS,
	transaction_version: 2,
	state_version: 0,
};

/// The BABE epoch configuration at genesis.
pub const BABE_GENESIS_EPOCH_CONFIG: sp_consensus_babe::BabeEpochConfiguration =
	sp_consensus_babe::BabeEpochConfiguration {
		c: PRIMARY_PROBABILITY,
		allowed_slots: sp_consensus_babe::AllowedSlots::PrimaryAndSecondaryPlainSlots,
	};

/// Native version.
#[cfg(any(feature = "std", test))]
pub fn native_version() -> NativeVersion {
	NativeVersion { runtime_version: VERSION, can_author_with: Default::default() }
}

type NegativeImbalance = <Balances as Currency<AccountId>>::NegativeImbalance;

pub struct DealWithFees;
impl OnUnbalanced<NegativeImbalance> for DealWithFees {
	fn on_unbalanceds<B>(mut fees_then_tips: impl Iterator<Item = NegativeImbalance>) {
		if let Some(fees) = fees_then_tips.next() {
			// for fees, 50% to treasury, 50% to author
			let mut split = fees.ration(50, 50);
			if let Some(tips) = fees_then_tips.next() {
				// for tips, if any, 50% to treasury, 50% to author (though this can be anything)
				tips.ration_merge_into(50, 50, &mut split);
			}
			Treasury::on_unbalanced(split.0);
			Author::on_unbalanced(split.1);
		}
	}
}

/// We assume that ~10% of the block weight is consumed by `on_initialize` handlers.
/// This is used to limit the maximal weight of a single extrinsic.
const AVERAGE_ON_INITIALIZE_RATIO: Perbill = Perbill::from_percent(10);
/// We allow `Normal` extrinsics to fill up the block up to 75%, the rest can be used
/// by  Operational  extrinsics.
const NORMAL_DISPATCH_RATIO: Perbill = Perbill::from_percent(75);
/// We allow for 2 seconds of compute with a 6 second average block time.
const MAXIMUM_BLOCK_WEIGHT: Weight = 2 * WEIGHT_PER_SECOND;

parameter_types! {
	pub const BlockHashCount: BlockNumber = 2400;
	pub const Version: RuntimeVersion = VERSION;
	pub RuntimeBlockLength: BlockLength =
		BlockLength::max_with_normal_ratio(5 * 1024 * 1024, NORMAL_DISPATCH_RATIO);
	pub RuntimeBlockWeights: BlockWeights = BlockWeights::builder()
		.base_block(BlockExecutionWeight::get())
		.for_class(DispatchClass::all(), |weights| {
			weights.base_extrinsic = ExtrinsicBaseWeight::get();
		})
		.for_class(DispatchClass::Normal, |weights| {
			weights.max_total = Some(NORMAL_DISPATCH_RATIO * MAXIMUM_BLOCK_WEIGHT);
		})
		.for_class(DispatchClass::Operational, |weights| {
			weights.max_total = Some(MAXIMUM_BLOCK_WEIGHT);
			// Operational transactions have some extra reserved space, so that they
			// are included even if block reached `MAXIMUM_BLOCK_WEIGHT`.
			weights.reserved = Some(
				MAXIMUM_BLOCK_WEIGHT - NORMAL_DISPATCH_RATIO * MAXIMUM_BLOCK_WEIGHT
			);
		})
		.avg_block_initialization(AVERAGE_ON_INITIALIZE_RATIO)
		.build_or_panic();
}

const_assert!(NORMAL_DISPATCH_RATIO.deconstruct() >= AVERAGE_ON_INITIALIZE_RATIO.deconstruct());

impl frame_system::Config for Runtime {
	type BaseCallFilter = Everything;
	type BlockWeights = RuntimeBlockWeights;
	type BlockLength = RuntimeBlockLength;
	type DbWeight = RocksDbWeight;
	type Origin = Origin;
	type Call = Call;
	type Index = Index;
	type BlockNumber = BlockNumber;
	type Hash = Hash;
	type Hashing = BlakeTwo256;
	type AccountId = AccountId;
	type Lookup = Indices;
	type Header = generic::Header<BlockNumber, BlakeTwo256>;
	type Event = Event;
	type BlockHashCount = BlockHashCount;
	type Version = Version;
	type PalletInfo = PalletInfo;
	type AccountData = pallet_balances::AccountData<Balance>;
	type OnNewAccount = ();
	type OnKilledAccount = ();
	type SystemWeightInfo = frame_system::weights::SubstrateWeight<Runtime>;
	type SS58Prefix = ConstU16<54>;
	type OnSetCode = ();
	type MaxConsumers = ConstU32<16>;
}

impl pallet_randomness_collective_flip::Config for Runtime {}

impl pallet_utility::Config for Runtime {
	type Event = Event;
	type Call = Call;
	type PalletsOrigin = OriginCaller;
	type WeightInfo = pallet_utility::weights::SubstrateWeight<Runtime>;
}

parameter_types! {
	// One storage item; key size is 32; value is size 4+4+16+32 bytes = 56 bytes.
	pub const DepositBase: Balance = deposit(1, 88);
	// Additional storage item size of 32 bytes.
	pub const DepositFactor: Balance = deposit(0, 32);
}

impl pallet_multisig::Config for Runtime {
	type Event = Event;
	type Call = Call;
	type Currency = Balances;
	type DepositBase = DepositBase;
	type DepositFactor = DepositFactor;
	type MaxSignatories = ConstU16<100>;
	type WeightInfo = pallet_multisig::weights::SubstrateWeight<Runtime>;
}

parameter_types! {
	// One storage item; key size 32, value size 8; .
	pub const ProxyDepositBase: Balance = deposit(1, 8);
	// Additional storage item size of 33 bytes.
	pub const ProxyDepositFactor: Balance = deposit(0, 33);
	pub const AnnouncementDepositBase: Balance = deposit(1, 8);
	pub const AnnouncementDepositFactor: Balance = deposit(0, 66);
}

/// The type used to represent the kinds of proxying allowed.
#[derive(
	Copy,
	Clone,
	Eq,
	PartialEq,
	Ord,
	PartialOrd,
	Encode,
	Decode,
	RuntimeDebug,
	MaxEncodedLen,
	scale_info::TypeInfo,
)]
pub enum ProxyType {
	Any,
	NonTransfer,
	Governance,
	Staking,
}
impl Default for ProxyType {
	fn default() -> Self {
		Self::Any
	}
}
impl InstanceFilter<Call> for ProxyType {
	fn filter(&self, c: &Call) -> bool {
		match self {
			ProxyType::Any => true,
			ProxyType::NonTransfer => !matches!(
				c,
				Call::Balances(..) |
					Call::Vesting(pallet_vesting::Call::vested_transfer { .. }) |
					Call::Indices(pallet_indices::Call::transfer { .. })
			),
			ProxyType::Governance => matches!(
				c,
				Call::Democracy(..) |
					Call::Council(..) | Call::Society(..) |
					Call::TechnicalCommittee(..) |
					Call::Elections(..) | Call::Treasury(..)
			),
			ProxyType::Staking => matches!(c, Call::Staking(..)),
		}
	}
	fn is_superset(&self, o: &Self) -> bool {
		match (self, o) {
			(x, y) if x == y => true,
			(ProxyType::Any, _) => true,
			(_, ProxyType::Any) => false,
			(ProxyType::NonTransfer, _) => true,
			_ => false,
		}
	}
}

impl pallet_proxy::Config for Runtime {
	type Event = Event;
	type Call = Call;
	type Currency = Balances;
	type ProxyType = ProxyType;
	type ProxyDepositBase = ProxyDepositBase;
	type ProxyDepositFactor = ProxyDepositFactor;
	type MaxProxies = ConstU32<32>;
	type WeightInfo = pallet_proxy::weights::SubstrateWeight<Runtime>;
	type MaxPending = ConstU32<32>;
	type CallHasher = BlakeTwo256;
	type AnnouncementDepositBase = AnnouncementDepositBase;
	type AnnouncementDepositFactor = AnnouncementDepositFactor;
}

parameter_types! {
	pub MaximumSchedulerWeight: Weight = Perbill::from_percent(80) *
		RuntimeBlockWeights::get().max_block;
}

impl pallet_scheduler::Config for Runtime {
	type Event = Event;
	type Origin = Origin;
	type PalletsOrigin = OriginCaller;
	type Call = Call;
	type MaximumWeight = MaximumSchedulerWeight;
	type ScheduleOrigin = EnsureRoot<AccountId>;
	type MaxScheduledPerBlock = ConstU32<50>;
	type WeightInfo = pallet_scheduler::weights::SubstrateWeight<Runtime>;
	type OriginPrivilegeCmp = EqualPrivilegeOnly;
	type PreimageProvider = ();
	type NoPreimagePostponement = ();
}

parameter_types! {
	// NOTE: Currently it is not possible to change the epoch duration after the chain has started.
	//       Attempting to do so will brick block production.
	pub const EpochDuration: u64 = EPOCH_DURATION_IN_SLOTS;
	pub const ExpectedBlockTime: Moment = MILLISECS_PER_BLOCK;
	pub const ReportLongevity: u64 =
		BondingDuration::get() as u64 * SessionsPerEra::get() as u64 * EpochDuration::get();
}

impl pallet_babe::Config for Runtime {
	type EpochDuration = EpochDuration;
	type ExpectedBlockTime = ExpectedBlockTime;
	type EpochChangeTrigger = pallet_babe::ExternalTrigger;
	type DisabledValidators = Session;

	type KeyOwnerProofSystem = Historical;

	type KeyOwnerProof = <Self::KeyOwnerProofSystem as KeyOwnerProofSystem<(
		KeyTypeId,
		pallet_babe::AuthorityId,
	)>>::Proof;

	type KeyOwnerIdentification = <Self::KeyOwnerProofSystem as KeyOwnerProofSystem<(
		KeyTypeId,
		pallet_babe::AuthorityId,
	)>>::IdentificationTuple;

	type HandleEquivocation =
		pallet_babe::EquivocationHandler<Self::KeyOwnerIdentification, Offences, ReportLongevity>;

	type WeightInfo = ();
	type MaxAuthorities = MaxAuthorities;
}

parameter_types! {
	pub const IndexDeposit: Balance = 10 * DOLLARS;
}

impl pallet_indices::Config for Runtime {
	type AccountIndex = AccountIndex;
	type Currency = Balances;
	type Deposit = IndexDeposit;
	type Event = Event;
	type WeightInfo = pallet_indices::weights::SubstrateWeight<Runtime>;
}

parameter_types! {
	pub const ExistentialDeposit: Balance = 1 * DOLLARS;
	// For weight estimation, we assume that the most locks on an individual account will be 50.
	// This number may need to be adjusted in the future if this assumption no longer holds true.
	pub const MaxLocks: u32 = 50;
	pub const MaxReserves: u32 = 50;
}

impl pallet_balances::Config for Runtime {
	type MaxLocks = MaxLocks;
	type MaxReserves = MaxReserves;
	type ReserveIdentifier = [u8; 8];
	type Balance = Balance;
	type DustRemoval = ();
	type Event = Event;
	type ExistentialDeposit = ExistentialDeposit;
	type AccountStore = frame_system::Pallet<Runtime>;
	type WeightInfo = pallet_balances::weights::SubstrateWeight<Runtime>;
}

parameter_types! {
	pub const TransactionByteFee: Balance = 10 * MILLICENTS;
	pub const OperationalFeeMultiplier: u8 = 5;
	pub const TargetBlockFullness: Perquintill = Perquintill::from_percent(25);
	pub AdjustmentVariable: Multiplier = Multiplier::saturating_from_rational(1, 100_000);
	pub MinimumMultiplier: Multiplier = Multiplier::saturating_from_rational(1, 1_000_000_000u128);
}

impl pallet_transaction_payment::Config for Runtime {
	type OnChargeTransaction = CurrencyAdapter<Balances, DealWithFees>;
	type OperationalFeeMultiplier = OperationalFeeMultiplier;
	type WeightToFee = IdentityFee<Balance>;
	type LengthToFee = ConstantMultiplier<Balance, TransactionByteFee>;
	type FeeMultiplierUpdate =
		TargetedFeeAdjustment<Self, TargetBlockFullness, AdjustmentVariable, MinimumMultiplier>;
}

parameter_types! {
	pub const MinimumPeriod: Moment = SLOT_DURATION / 2;
}

impl pallet_timestamp::Config for Runtime {
	type Moment = Moment;
	type OnTimestampSet = Babe;
	type MinimumPeriod = MinimumPeriod;
	type WeightInfo = pallet_timestamp::weights::SubstrateWeight<Runtime>;
}

parameter_types! {
	pub const UncleGenerations: BlockNumber = 0;
}

impl pallet_authorship::Config for Runtime {
	type FindAuthor = pallet_session::FindAccountFromAuthorIndex<Self, Babe>;
	type UncleGenerations = UncleGenerations;
	type FilterUncle = ();
	type EventHandler = (Staking, ImOnline);
}

impl_opaque_keys! {
	pub struct SessionKeys {
		pub grandpa: Grandpa,
		pub babe: Babe,
		pub im_online: ImOnline,
		pub authority_discovery: AuthorityDiscovery,
	}
}

impl pallet_session::Config for Runtime {
	type Event = Event;
	type ValidatorId = <Self as frame_system::Config>::AccountId;
	type ValidatorIdOf = pallet_staking::StashOf<Self>;
	type ShouldEndSession = Babe;
	type NextSessionRotation = Babe;
	type SessionManager = pallet_session::historical::NoteHistoricalRoot<Self, Staking>;
	type SessionHandler = <SessionKeys as OpaqueKeys>::KeyTypeIdProviders;
	type Keys = SessionKeys;
	type WeightInfo = pallet_session::weights::SubstrateWeight<Runtime>;
}

impl pallet_session::historical::Config for Runtime {
	type FullIdentification = pallet_staking::Exposure<AccountId, Balance>;
	type FullIdentificationOf = pallet_staking::ExposureOf<Runtime>;
}

pallet_staking_reward_curve::build! {
	const REWARD_CURVE: PiecewiseLinear<'static> = curve!(
		min_inflation: 0_000_100,
		max_inflation: 0_050_000,
		ideal_stake: 0_200_000,
		falloff: 0_050_000,
		max_piece_count: 100,
		test_precision: 0_050_000,
	);
}

parameter_types! {
	pub const SessionsPerEra: sp_staking::SessionIndex = 6;
	pub const BondingDuration: sp_staking::EraIndex = 3;
	pub const SlashDeferDuration: sp_staking::EraIndex = 2;
	pub const RewardCurve: &'static PiecewiseLinear<'static> = &REWARD_CURVE;
	pub const MaxNominatorRewardedPerValidator: u32 = 256;
	pub const OffendingValidatorsThreshold: Perbill = Perbill::from_percent(17);
	pub OffchainRepeat: BlockNumber = 5;
}

pub struct StakingBenchmarkingConfig;
impl pallet_staking::BenchmarkingConfig for StakingBenchmarkingConfig {
	type MaxNominators = ConstU32<1000>;
	type MaxValidators = ConstU32<1000>;
}

impl pallet_staking::Config for Runtime {
	type MaxNominations = MaxNominations;
	type Currency = Balances;
	type CurrencyBalance = Balance;
	type UnixTime = Timestamp;
	type CurrencyToVote = U128CurrencyToVote;
	type RewardRemainder = Treasury;
	type Event = Event;
	type Slash = Treasury; // send the slashed funds to the treasury.
	type Reward = (); // rewards are minted from the void
	type SessionsPerEra = SessionsPerEra;
	type BondingDuration = BondingDuration;
	type SlashDeferDuration = SlashDeferDuration;
	/// A super-majority of the council can cancel the slash.
	type SlashCancelOrigin = EitherOfDiverse<
		EnsureRoot<AccountId>,
		pallet_collective::EnsureProportionAtLeast<AccountId, CouncilCollective, 3, 4>,
	>;
	type SessionInterface = Self;
	type EraPayout = pallet_staking::ConvertCurve<RewardCurve>;
	type NextNewSession = Session;
	type MaxNominatorRewardedPerValidator = MaxNominatorRewardedPerValidator;
	type OffendingValidatorsThreshold = OffendingValidatorsThreshold;
	type ElectionProvider = ElectionProviderMultiPhase;
	type GenesisElectionProvider = onchain::UnboundedExecution<OnChainSeqPhragmen>;
	type VoterList = VoterList;
	type MaxUnlockingChunks = ConstU32<32>;
	type OnStakerSlash = ();
	type WeightInfo = pallet_staking::weights::SubstrateWeight<Runtime>;
	type BenchmarkingConfig = StakingBenchmarkingConfig;
}

parameter_types! {
	// phase durations. 1/4 of the last session for each.
	pub const SignedPhase: u32 = EPOCH_DURATION_IN_BLOCKS / 4;
	pub const UnsignedPhase: u32 = EPOCH_DURATION_IN_BLOCKS / 4;

	// signed config
	pub const SignedRewardBase: Balance = 1 * DOLLARS;
	pub const SignedDepositBase: Balance = 1 * DOLLARS;
	pub const SignedDepositByte: Balance = 1 * CENTS;

	pub BetterUnsignedThreshold: Perbill = Perbill::from_rational(1u32, 10_000);

	// miner configs
	pub const MultiPhaseUnsignedPriority: TransactionPriority = StakingUnsignedPriority::get() - 1u64;
	pub MinerMaxWeight: Weight = RuntimeBlockWeights::get()
		.get(DispatchClass::Normal)
		.max_extrinsic.expect("Normal extrinsics have a weight limit configured; qed")
		.saturating_sub(BlockExecutionWeight::get());
	// Solution can occupy 90% of normal block size
	pub MinerMaxLength: u32 = Perbill::from_rational(9u32, 10) *
		*RuntimeBlockLength::get()
		.max
		.get(DispatchClass::Normal);
}

frame_election_provider_support::generate_solution_type!(
	#[compact]
	pub struct NposSolution16::<
		VoterIndex = u32,
		TargetIndex = u16,
		Accuracy = sp_runtime::PerU16,
		MaxVoters = MaxElectingVoters,
	>(16)
);

parameter_types! {
	pub MaxNominations: u32 = <NposSolution16 as frame_election_provider_support::NposSolution>::LIMIT as u32;
	pub MaxElectingVoters: u32 = 10_000;
}

/// The numbers configured here could always be more than the the maximum limits of staking pallet
/// to ensure election snapshot will not run out of memory. For now, we set them to smaller values
/// since the staking is bounded and the weight pipeline takes hours for this single pallet.
pub struct ElectionProviderBenchmarkConfig;
impl pallet_election_provider_multi_phase::BenchmarkingConfig for ElectionProviderBenchmarkConfig {
	const VOTERS: [u32; 2] = [1000, 2000];
	const TARGETS: [u32; 2] = [500, 1000];
	const ACTIVE_VOTERS: [u32; 2] = [500, 800];
	const DESIRED_TARGETS: [u32; 2] = [200, 400];
	const SNAPSHOT_MAXIMUM_VOTERS: u32 = 1000;
	const MINER_MAXIMUM_VOTERS: u32 = 1000;
	const MAXIMUM_TARGETS: u32 = 300;
}

/// Maximum number of iterations for balancing that will be executed in the embedded OCW
/// miner of election provider multi phase.
pub const MINER_MAX_ITERATIONS: u32 = 10;

/// A source of random balance for NposSolver, which is meant to be run by the OCW election miner.
pub struct OffchainRandomBalancing;
impl Get<Option<(usize, ExtendedBalance)>> for OffchainRandomBalancing {
	fn get() -> Option<(usize, ExtendedBalance)> {
		use sp_runtime::traits::TrailingZeroInput;
		let iters = match MINER_MAX_ITERATIONS {
			0 => 0,
			max => {
				let seed = sp_io::offchain::random_seed();
				let random = <u32>::decode(&mut TrailingZeroInput::new(&seed))
					.expect("input is padded with zeroes; qed") %
					max.saturating_add(1);
				random as usize
			},
		};

		Some((iters, 0))
	}
}

pub struct OnChainSeqPhragmen;
impl onchain::Config for OnChainSeqPhragmen {
	type System = Runtime;
	type Solver = SequentialPhragmen<
		AccountId,
		pallet_election_provider_multi_phase::SolutionAccuracyOf<Runtime>,
	>;
	type DataProvider = <Runtime as pallet_election_provider_multi_phase::Config>::DataProvider;
	type WeightInfo = frame_election_provider_support::weights::SubstrateWeight<Runtime>;
}

impl onchain::BoundedConfig for OnChainSeqPhragmen {
	type VotersBound = MaxElectingVoters;
	type TargetsBound = ConstU32<2_000>;
}

impl pallet_election_provider_multi_phase::MinerConfig for Runtime {
	type AccountId = AccountId;
	type MaxLength = MinerMaxLength;
	type MaxWeight = MinerMaxWeight;
	type Solution = NposSolution16;
	type MaxVotesPerVoter = <
	<Self as pallet_election_provider_multi_phase::Config>::DataProvider
	as
	frame_election_provider_support::ElectionDataProvider
	>::MaxVotesPerVoter;

	// The unsigned submissions have to respect the weight of the submit_unsigned call, thus their
	// weight estimate function is wired to this call's weight.
	fn solution_weight(v: u32, t: u32, a: u32, d: u32) -> Weight {
		<
		<Self as pallet_election_provider_multi_phase::Config>::WeightInfo
		as
		pallet_election_provider_multi_phase::WeightInfo
		>::submit_unsigned(v, t, a, d)
	}
}

impl pallet_election_provider_multi_phase::Config for Runtime {
	type Event = Event;
	type Currency = Balances;
	type EstimateCallFee = TransactionPayment;
	type SignedPhase = SignedPhase;
	type UnsignedPhase = UnsignedPhase;
	type BetterUnsignedThreshold = BetterUnsignedThreshold;
	type BetterSignedThreshold = ();
	type OffchainRepeat = OffchainRepeat;
	type MinerTxPriority = MultiPhaseUnsignedPriority;
	type SignedMaxWeight =
		<Self::MinerConfig as pallet_election_provider_multi_phase::MinerConfig>::MaxWeight;
	type MinerConfig = Self;
	type SignedMaxSubmissions = ConstU32<10>;
	type SignedRewardBase = SignedRewardBase;
	type SignedDepositBase = SignedDepositBase;
	type SignedDepositByte = SignedDepositByte;
	type SignedMaxRefunds = ConstU32<3>;
	type SignedDepositWeight = ();
	type SlashHandler = (); // burn slashes
	type RewardHandler = (); // nothing to do upon rewards
	type DataProvider = Staking;
	type Fallback = onchain::BoundedExecution<OnChainSeqPhragmen>;
	type GovernanceFallback = onchain::BoundedExecution<OnChainSeqPhragmen>;
	type Solver = SequentialPhragmen<AccountId, SolutionAccuracyOf<Self>, OffchainRandomBalancing>;
	type ForceOrigin = EnsureRootOrHalfCouncil;
	type MaxElectableTargets = ConstU16<{ u16::MAX }>;
	type MaxElectingVoters = MaxElectingVoters;
	type BenchmarkingConfig = ElectionProviderBenchmarkConfig;
	type WeightInfo = pallet_election_provider_multi_phase::weights::SubstrateWeight<Self>;
}

parameter_types! {
	pub const BagThresholds: &'static [u64] = &voter_bags::THRESHOLDS;
}

impl pallet_bags_list::Config for Runtime {
	type Event = Event;
	type ScoreProvider = Staking;
	type WeightInfo = pallet_bags_list::weights::SubstrateWeight<Runtime>;
	type BagThresholds = BagThresholds;
	type Score = VoteWeight;
}

parameter_types! {
	pub const LaunchPeriod: BlockNumber = 1 * 24 * 60 * MINUTES;
	pub const VotingPeriod: BlockNumber = 1 * 24 * 60 * MINUTES;
	pub const FastTrackVotingPeriod: BlockNumber = 3 * 60 * MINUTES;
	pub const MinimumDeposit: Balance = 5000 * DOLLARS;
	pub const EnactmentPeriod: BlockNumber = 1 * 24 * 60 * MINUTES;
	pub const CooloffPeriod: BlockNumber = 7 * 24 * 60 * MINUTES;
	pub const MaxProposals: u32 = 100;
}

impl pallet_democracy::Config for Runtime {
	type Proposal = Call;
	type Event = Event;
	type Currency = Balances;
	type EnactmentPeriod = EnactmentPeriod;
	type LaunchPeriod = LaunchPeriod;
	type VotingPeriod = VotingPeriod;
	type VoteLockingPeriod = EnactmentPeriod; // Same as EnactmentPeriod
	type MinimumDeposit = MinimumDeposit;
	/// A straight majority of the council can decide what their next motion is.
	type ExternalOrigin =
		pallet_collective::EnsureProportionAtLeast<AccountId, CouncilCollective, 1, 2>;
	/// A super-majority can have the next scheduled referendum be a straight majority-carries vote.
	type ExternalMajorityOrigin =
		pallet_collective::EnsureProportionAtLeast<AccountId, CouncilCollective, 3, 4>;
	/// A unanimous council can have the next scheduled referendum be a straight default-carries
	/// (NTB) vote.
	type ExternalDefaultOrigin =
		pallet_collective::EnsureProportionAtLeast<AccountId, CouncilCollective, 1, 1>;
	/// Two thirds of the technical committee can have an ExternalMajority/ExternalDefault vote
	/// be tabled immediately and with a shorter voting/enactment period.
	type FastTrackOrigin =
		pallet_collective::EnsureProportionAtLeast<AccountId, TechnicalCollective, 2, 3>;
	type InstantOrigin =
		pallet_collective::EnsureProportionAtLeast<AccountId, TechnicalCollective, 1, 1>;
	type InstantAllowed = frame_support::traits::ConstBool<true>;
	type FastTrackVotingPeriod = FastTrackVotingPeriod;
	// To cancel a proposal which has been passed, 2/3 of the council must agree to it.
	type CancellationOrigin =
		pallet_collective::EnsureProportionAtLeast<AccountId, CouncilCollective, 2, 3>;
	// To cancel a proposal before it has been passed, the technical committee must be unanimous or
	// Root must agree.
	type CancelProposalOrigin = EitherOfDiverse<
		EnsureRoot<AccountId>,
		pallet_collective::EnsureProportionAtLeast<AccountId, TechnicalCollective, 1, 1>,
	>;
	type BlacklistOrigin = EnsureRoot<AccountId>;
	// Any single technical committee member may veto a coming council proposal, however they can
	// only do it once and it lasts only for the cool-off period.
	type VetoOrigin = pallet_collective::EnsureMember<AccountId, TechnicalCollective>;
	type CooloffPeriod = CooloffPeriod;
	type PreimageByteDeposit = ();
	type OperationalPreimageOrigin = pallet_collective::EnsureMember<AccountId, CouncilCollective>;
	type Slash = Treasury;
	type Scheduler = Scheduler;
	type PalletsOrigin = OriginCaller;
	type MaxVotes = ConstU32<100>;
	type WeightInfo = pallet_democracy::weights::SubstrateWeight<Runtime>;
	type MaxProposals = MaxProposals;
}

parameter_types! {
	pub const CouncilMotionDuration: BlockNumber = 7 * DAYS;
	pub const CouncilMaxProposals: u32 = 100;
	pub const CouncilMaxMembers: u32 = 100;
}

type CouncilCollective = pallet_collective::Instance1;
impl pallet_collective::Config<CouncilCollective> for Runtime {
	type Origin = Origin;
	type Proposal = Call;
	type Event = Event;
	type MotionDuration = CouncilMotionDuration;
	type MaxProposals = CouncilMaxProposals;
	type MaxMembers = CouncilMaxMembers;
	type DefaultVote = pallet_collective::PrimeDefaultVote;
	type WeightInfo = pallet_collective::weights::SubstrateWeight<Runtime>;
}

parameter_types! {
	pub const CandidacyBond: Balance = 100 * DOLLARS;
	// 1 storage item created, key size is 32 bytes, value size is 16+16.
	pub const VotingBondBase: Balance = deposit(1, 64);
	pub const VotingBondFactor: Balance = 1 * DOLLARS;
	pub const TermDuration: BlockNumber = 7 * DAYS;
	pub const DesiredMembers: u32 = 13;
	pub const DesiredRunnersUp: u32 = 20;
	pub const ElectionsPhragmenPalletId: LockIdentifier = *b"phrelect";
}

// Make sure that there are no more than `MaxMembers` members elected via elections-phragmen.
const_assert!(DesiredMembers::get() <= CouncilMaxMembers::get());

impl pallet_elections_phragmen::Config for Runtime {
	type Event = Event;
	type PalletId = ElectionsPhragmenPalletId;
	type Currency = Balances;
	type ChangeMembers = Council;
	// NOTE: this implies that council's genesis members cannot be set directly and must come from
	// this module.
	type InitializeMembers = Council;
	type CurrencyToVote = U128CurrencyToVote;
	type CandidacyBond = CandidacyBond;
	type VotingBondBase = VotingBondBase;
	type VotingBondFactor = VotingBondFactor;
	type LoserCandidate = ();
	type KickedMember = ();
	type DesiredMembers = DesiredMembers;
	type DesiredRunnersUp = DesiredRunnersUp;
	type TermDuration = TermDuration;
	type WeightInfo = pallet_elections_phragmen::weights::SubstrateWeight<Runtime>;
}

parameter_types! {
	pub const TechnicalMotionDuration: BlockNumber = 5 * DAYS;
	pub const TechnicalMaxProposals: u32 = 100;
	pub const TechnicalMaxMembers: u32 = 100;
}

type TechnicalCollective = pallet_collective::Instance2;
impl pallet_collective::Config<TechnicalCollective> for Runtime {
	type Origin = Origin;
	type Proposal = Call;
	type Event = Event;
	type MotionDuration = TechnicalMotionDuration;
	type MaxProposals = TechnicalMaxProposals;
	type MaxMembers = TechnicalMaxMembers;
	type DefaultVote = pallet_collective::PrimeDefaultVote;
	type WeightInfo = pallet_collective::weights::SubstrateWeight<Runtime>;
}

type EnsureRootOrHalfCouncil = EitherOfDiverse<
	EnsureRoot<AccountId>,
	pallet_collective::EnsureProportionMoreThan<AccountId, CouncilCollective, 1, 2>,
>;
impl pallet_membership::Config<pallet_membership::Instance1> for Runtime {
	type Event = Event;
	type AddOrigin = EnsureRootOrHalfCouncil;
	type RemoveOrigin = EnsureRootOrHalfCouncil;
	type SwapOrigin = EnsureRootOrHalfCouncil;
	type ResetOrigin = EnsureRootOrHalfCouncil;
	type PrimeOrigin = EnsureRootOrHalfCouncil;
	type MembershipInitialized = TechnicalCommittee;
	type MembershipChanged = TechnicalCommittee;
	type MaxMembers = TechnicalMaxMembers;
	type WeightInfo = pallet_membership::weights::SubstrateWeight<Runtime>;
}

parameter_types! {
	pub const ProposalBond: Permill = Permill::from_percent(5);
	pub const ProposalBondMinimum: Balance = 100 * DOLLARS;
	pub const SpendPeriod: BlockNumber = 1 * DAYS;
	pub const Burn: Permill = Permill::from_percent(0);
	pub const TipCountdown: BlockNumber = 1 * DAYS;
	pub const TipFindersFee: Percent = Percent::from_percent(20);
	pub const TipReportDepositBase: Balance = 1 * DOLLARS;
	pub const DataDepositPerByte: Balance = 1 * CENTS;
	pub const TreasuryPalletId: PalletId = PalletId(*b"py/trsry");
	pub const MaximumReasonLength: u32 = 16384;
	pub const MaxApprovals: u32 = 100;
}

impl pallet_treasury::Config for Runtime {
	type PalletId = TreasuryPalletId;
	type Currency = Balances;
	type ApproveOrigin = EitherOfDiverse<
		EnsureRoot<AccountId>,
		pallet_collective::EnsureProportionAtLeast<AccountId, CouncilCollective, 3, 5>,
	>;
	type RejectOrigin = EitherOfDiverse<
		EnsureRoot<AccountId>,
		pallet_collective::EnsureProportionMoreThan<AccountId, CouncilCollective, 1, 2>,
	>;
	type Event = Event;
	type OnSlash = ();
	type ProposalBond = ProposalBond;
	type ProposalBondMinimum = ProposalBondMinimum;
	type ProposalBondMaximum = ();
	type SpendPeriod = SpendPeriod;
	type Burn = Burn;
	type BurnDestination = ();
	type SpendFunds = Bounties;
	type WeightInfo = pallet_treasury::weights::SubstrateWeight<Runtime>;
	type MaxApprovals = MaxApprovals;
	type SpendOrigin = frame_support::traits::NeverEnsureOrigin<Balance>;
}

parameter_types! {
	pub const BountyCuratorDeposit: Permill = Permill::from_percent(50);
	pub const BountyValueMinimum: Balance = 10 * DOLLARS;
	pub const BountyDepositBase: Balance = 1 * DOLLARS;
	pub const CuratorDepositMultiplier: Permill = Permill::from_percent(50);
	pub const CuratorDepositMin: Balance = 1 * DOLLARS;
	pub const CuratorDepositMax: Balance = 100 * DOLLARS;
	pub const BountyDepositPayoutDelay: BlockNumber = 8 * DAYS;
	pub const BountyUpdatePeriod: BlockNumber = 90 * DAYS;
}

impl pallet_bounties::Config for Runtime {
	type Event = Event;
	type BountyDepositBase = BountyDepositBase;
	type BountyDepositPayoutDelay = BountyDepositPayoutDelay;
	type BountyUpdatePeriod = BountyUpdatePeriod;
	type CuratorDepositMultiplier = CuratorDepositMultiplier;
	type CuratorDepositMin = CuratorDepositMin;
	type CuratorDepositMax = CuratorDepositMax;
	type BountyValueMinimum = BountyValueMinimum;
	type DataDepositPerByte = DataDepositPerByte;
	type MaximumReasonLength = MaximumReasonLength;
	type WeightInfo = pallet_bounties::weights::SubstrateWeight<Runtime>;
	type ChildBountyManager = ChildBounties;
}

parameter_types! {
	pub const ChildBountyValueMinimum: Balance = 1 * DOLLARS;
}

impl pallet_child_bounties::Config for Runtime {
	type Event = Event;
	type MaxActiveChildBountyCount = ConstU32<5>;
	type ChildBountyValueMinimum = ChildBountyValueMinimum;
	type WeightInfo = pallet_child_bounties::weights::SubstrateWeight<Runtime>;
}

impl pallet_tips::Config for Runtime {
	type Event = Event;
	type DataDepositPerByte = DataDepositPerByte;
	type MaximumReasonLength = MaximumReasonLength;
	type Tippers = Elections;
	type TipCountdown = TipCountdown;
	type TipFindersFee = TipFindersFee;
	type TipReportDepositBase = TipReportDepositBase;
	type WeightInfo = pallet_tips::weights::SubstrateWeight<Runtime>;
}

parameter_types! {
	pub const DepositPerItem: Balance = deposit(1, 0);
	pub const DepositPerByte: Balance = deposit(0, 1);
	pub const MaxValueSize: u32 = 16 * 1024;
	// The lazy deletion runs inside on_initialize.
	pub DeletionWeightLimit: Weight = RuntimeBlockWeights::get()
		.per_class
		.get(DispatchClass::Normal)
		.max_total
		.unwrap_or(RuntimeBlockWeights::get().max_block);
	// The weight needed for decoding the queue should be less or equal than a fifth
	// of the overall weight dedicated to the lazy deletion.
	pub DeletionQueueDepth: u32 = ((DeletionWeightLimit::get() / (
			<Runtime as pallet_contracts::Config>::WeightInfo::on_initialize_per_queue_item(1) -
			<Runtime as pallet_contracts::Config>::WeightInfo::on_initialize_per_queue_item(0)
		)) / 5) as u32;
	pub Schedule: pallet_contracts::Schedule<Runtime> = Default::default();
}

impl pallet_contracts::Config for Runtime {
	type Time = Timestamp;
	type Randomness = RandomnessCollectiveFlip;
	type Currency = Balances;
	type Event = Event;
	type Call = Call;
	/// The safest default is to allow no calls at all.
	///
	/// Runtimes should whitelist dispatchables that are allowed to be called from contracts
	/// and make sure they are stable. Dispatchables exposed to contracts are not allowed to
	/// change because that would break already deployed contracts. The `Call` structure itself
	/// is not allowed to change the indices of existing pallets, too.
	type CallFilter = Nothing;
	type DepositPerItem = DepositPerItem;
	type DepositPerByte = DepositPerByte;
	type CallStack = [pallet_contracts::Frame<Self>; 31];
	type WeightPrice = pallet_transaction_payment::Pallet<Self>;
	type WeightInfo = pallet_contracts::weights::SubstrateWeight<Self>;
	type ChainExtension = ();
	type DeletionQueueDepth = DeletionQueueDepth;
	type DeletionWeightLimit = DeletionWeightLimit;
	type Schedule = Schedule;
	type AddressGenerator = pallet_contracts::DefaultAddressGenerator;
	type ContractAccessWeight = pallet_contracts::DefaultContractAccessWeight<RuntimeBlockWeights>;
	type MaxCodeLen = ConstU32<{ 128 * 1024 }>;
	type RelaxedMaxCodeLen = ConstU32<{ 256 * 1024 }>;
}

impl pallet_sudo::Config for Runtime {
	type Event = Event;
	type Call = Call;
}

parameter_types! {
	pub const ImOnlineUnsignedPriority: TransactionPriority = TransactionPriority::max_value();
	/// We prioritize im-online heartbeats over election solution submission.
	pub const StakingUnsignedPriority: TransactionPriority = TransactionPriority::max_value() / 2;
	pub const MaxAuthorities: u32 = 100;
	pub const MaxKeys: u32 = 10_000;
	pub const MaxPeerInHeartbeats: u32 = 10_000;
	pub const MaxPeerDataEncodingSize: u32 = 1_000;
}

impl<LocalCall> frame_system::offchain::CreateSignedTransaction<LocalCall> for Runtime
where
	Call: From<LocalCall>,
{
	fn create_transaction<C: frame_system::offchain::AppCrypto<Self::Public, Self::Signature>>(
		call: Call,
		public: <Signature as traits::Verify>::Signer,
		account: AccountId,
		nonce: Index,
	) -> Option<(Call, <UncheckedExtrinsic as traits::Extrinsic>::SignaturePayload)> {
		let tip = 0;
		// take the biggest period possible.
		let period =
			BlockHashCount::get().checked_next_power_of_two().map(|c| c / 2).unwrap_or(2) as u64;
		let current_block = System::block_number()
			.saturated_into::<u64>()
			// The `System::block_number` is initialized with `n+1`,
			// so the actual block number is `n`.
			.saturating_sub(1);
		let era = Era::mortal(period, current_block);
		let extra = (
			frame_system::CheckNonZeroSender::<Runtime>::new(),
			frame_system::CheckSpecVersion::<Runtime>::new(),
			frame_system::CheckTxVersion::<Runtime>::new(),
			frame_system::CheckGenesis::<Runtime>::new(),
			frame_system::CheckEra::<Runtime>::from(era),
			frame_system::CheckNonce::<Runtime>::from(nonce),
			frame_system::CheckWeight::<Runtime>::new(),
			pallet_transaction_payment::ChargeTransactionPayment::<Runtime>::from(tip),
		);
		let raw_payload = SignedPayload::new(call, extra)
			.map_err(|e| {
				log::warn!("Unable to create signed payload: {:?}", e);
			})
			.ok()?;
		let signature = raw_payload.using_encoded(|payload| C::sign(payload, public))?;
		let address = Indices::unlookup(account);
		let (call, extra, _) = raw_payload.deconstruct();
		Some((call, (address, signature, extra)))
	}
}

impl frame_system::offchain::SigningTypes for Runtime {
	type Public = <Signature as traits::Verify>::Signer;
	type Signature = Signature;
}

impl<C> frame_system::offchain::SendTransactionTypes<C> for Runtime
where
	Call: From<C>,
{
	type Extrinsic = UncheckedExtrinsic;
	type OverarchingCall = Call;
}

impl pallet_im_online::Config for Runtime {
	type AuthorityId = ImOnlineId;
	type Event = Event;
	type NextSessionRotation = Babe;
	type ValidatorSet = Historical;
	type ReportUnresponsiveness = Offences;
	type UnsignedPriority = ImOnlineUnsignedPriority;
	type WeightInfo = pallet_im_online::weights::SubstrateWeight<Runtime>;
	type MaxKeys = MaxKeys;
	type MaxPeerInHeartbeats = MaxPeerInHeartbeats;
	type MaxPeerDataEncodingSize = MaxPeerDataEncodingSize;
}

impl pallet_offences::Config for Runtime {
	type Event = Event;
	type IdentificationTuple = pallet_session::historical::IdentificationTuple<Self>;
	type OnOffenceHandler = Staking;
}

impl pallet_authority_discovery::Config for Runtime {
	type MaxAuthorities = MaxAuthorities;
}

impl pallet_grandpa::Config for Runtime {
	type Event = Event;
	type Call = Call;

	type KeyOwnerProofSystem = Historical;

	type KeyOwnerProof =
		<Self::KeyOwnerProofSystem as KeyOwnerProofSystem<(KeyTypeId, GrandpaId)>>::Proof;

	type KeyOwnerIdentification = <Self::KeyOwnerProofSystem as KeyOwnerProofSystem<(
		KeyTypeId,
		GrandpaId,
	)>>::IdentificationTuple;

	type HandleEquivocation = pallet_grandpa::EquivocationHandler<
		Self::KeyOwnerIdentification,
		Offences,
		ReportLongevity,
	>;

	type WeightInfo = ();
	type MaxAuthorities = MaxAuthorities;
}

parameter_types! {
	pub const BasicDeposit: Balance = 10 * DOLLARS;       // 258 bytes on-chain
	pub const FieldDeposit: Balance = 250 * CENTS;        // 66 bytes on-chain
	pub const SubAccountDeposit: Balance = 2 * DOLLARS;   // 53 bytes on-chain
	pub const MaxSubAccounts: u32 = 100;
	pub const MaxAdditionalFields: u32 = 100;
	pub const MaxRegistrars: u32 = 20;
}

impl pallet_identity::Config for Runtime {
	type Event = Event;
	type Currency = Balances;
	type BasicDeposit = BasicDeposit;
	type FieldDeposit = FieldDeposit;
	type SubAccountDeposit = SubAccountDeposit;
	type MaxSubAccounts = MaxSubAccounts;
	type MaxAdditionalFields = MaxAdditionalFields;
	type MaxRegistrars = MaxRegistrars;
	type Slashed = Treasury;
	type ForceOrigin = EnsureRootOrHalfCouncil;
	type RegistrarOrigin = EnsureRootOrHalfCouncil;
	type WeightInfo = pallet_identity::weights::SubstrateWeight<Runtime>;
}

parameter_types! {
	pub const ConfigDepositBase: Balance = 5 * DOLLARS;
	pub const FriendDepositFactor: Balance = 50 * CENTS;
	pub const MaxFriends: u16 = 9;
	pub const RecoveryDeposit: Balance = 5 * DOLLARS;
}

impl pallet_recovery::Config for Runtime {
	type Event = Event;
	type WeightInfo = pallet_recovery::weights::SubstrateWeight<Runtime>;
	type Call = Call;
	type Currency = Balances;
	type ConfigDepositBase = ConfigDepositBase;
	type FriendDepositFactor = FriendDepositFactor;
	type MaxFriends = MaxFriends;
	type RecoveryDeposit = RecoveryDeposit;
}

parameter_types! {
	pub const CandidateDeposit: Balance = 10 * DOLLARS;
	pub const WrongSideDeduction: Balance = 2 * DOLLARS;
	pub const MaxStrikes: u32 = 10;
	pub const RotationPeriod: BlockNumber = 80 * HOURS;
	pub const PeriodSpend: Balance = 500 * DOLLARS;
	pub const MaxLockDuration: BlockNumber = 36 * 30 * DAYS;
	pub const ChallengePeriod: BlockNumber = 7 * DAYS;
	pub const MaxCandidateIntake: u32 = 10;
	pub const SocietyPalletId: PalletId = PalletId(*b"py/socie");
}

impl pallet_society::Config for Runtime {
	type Event = Event;
	type PalletId = SocietyPalletId;
	type Currency = Balances;
	type Randomness = RandomnessCollectiveFlip;
	type CandidateDeposit = CandidateDeposit;
	type WrongSideDeduction = WrongSideDeduction;
	type MaxStrikes = MaxStrikes;
	type PeriodSpend = PeriodSpend;
	type MembershipChanged = ();
	type RotationPeriod = RotationPeriod;
	type MaxLockDuration = MaxLockDuration;
	type FounderSetOrigin =
		pallet_collective::EnsureProportionMoreThan<AccountId, CouncilCollective, 1, 2>;
	type SuspensionJudgementOrigin = pallet_society::EnsureFounder<Runtime>;
	type MaxCandidateIntake = MaxCandidateIntake;
	type ChallengePeriod = ChallengePeriod;
}

parameter_types! {
	pub const MinVestedTransfer: Balance = 1 * DOLLARS;
}

impl pallet_vesting::Config for Runtime {
	type Event = Event;
	type Currency = Balances;
	type BlockNumberToBalance = ConvertInto;
	type MinVestedTransfer = MinVestedTransfer;
	type WeightInfo = pallet_vesting::weights::SubstrateWeight<Runtime>;
	// `VestingInfo` encode length is 36bytes. 28 schedules gets encoded as 1009 bytes, which is the
	// highest number of schedules that encodes less than 2^10.
	const MAX_VESTING_SCHEDULES: u32 = 28;
}

parameter_types! {
	// Minimum bounds on storage are important to secure your chain.
	pub const MinDataLength: usize = 1;
	// Maximum bounds on storage are important to secure your chain.
	pub const MaxDataLength: usize = usize::MAX;
}

/// Configure the send data pallet
impl pallet_cere_ddc::Config for Runtime {
	type MinLength = MinDataLength;
	type MaxLength = MaxDataLength;
	// The ubiquitous event type.
	type Event = Event;
}

parameter_types! {
	pub const ChainId: u8 = 1;
	pub const ProposalLifetime: BlockNumber = 1000;
}

/// Configure the send data pallet
impl pallet_chainbridge::Config for Runtime {
	type Event = Event;
	type AdminOrigin = frame_system::EnsureRoot<Self::AccountId>;
	type Proposal = Call;
	type ChainId = ChainId;
	type ProposalLifetime = ProposalLifetime;
}

parameter_types! {
	pub HashId: pallet_chainbridge::ResourceId = pallet_chainbridge::derive_resource_id(1, &blake2_128(b"hash"));
	// Note: Chain ID is 0 indicating this is native to another chain
	pub NativeTokenId: pallet_chainbridge::ResourceId = pallet_chainbridge::derive_resource_id(0, &blake2_128(b"DAV"));

	pub NFTTokenId: pallet_chainbridge::ResourceId = pallet_chainbridge::derive_resource_id(1, &blake2_128(b"NFT"));
}

impl pallet_erc721::Config for Runtime {
	type Event = Event;
	type Identifier = NFTTokenId;
}

impl pallet_erc20::Config for Runtime {
	type Event = Event;
	type BridgeOrigin = pallet_chainbridge::EnsureBridge<Runtime>;
	type Currency = pallet_balances::Pallet<Runtime>;
	type HashId = HashId;
	type NativeTokenId = NativeTokenId;
	type Erc721Id = NFTTokenId;
}

parameter_types! {
	pub const OcwBlockInterval: u32 = pallet_ddc_metrics_offchain_worker::BLOCK_INTERVAL;
}

impl pallet_ddc_metrics_offchain_worker::Config for Runtime {
	type BlockInterval = OcwBlockInterval;

	type AuthorityId = pallet_ddc_metrics_offchain_worker::crypto::TestAuthId;

	type Event = Event;
	type Call = Call;
}

construct_runtime!(
	pub enum Runtime where
		Block = Block,
		NodeBlock = node_primitives::Block,
		UncheckedExtrinsic = UncheckedExtrinsic
	{
		System: frame_system,
		Utility: pallet_utility,
		Babe: pallet_babe,
		Timestamp: pallet_timestamp,
		// Authorship must be before session in order to note author in the correct session and era
		// for im-online and staking.
		Authorship: pallet_authorship,
		Indices: pallet_indices,
		Balances: pallet_balances,
		TransactionPayment: pallet_transaction_payment,
		ElectionProviderMultiPhase: pallet_election_provider_multi_phase,
		Staking: pallet_staking,
		Session: pallet_session,
		Democracy: pallet_democracy,
		Council: pallet_collective::<Instance1>,
		TechnicalCommittee: pallet_collective::<Instance2>,
		Elections: pallet_elections_phragmen,
		TechnicalMembership: pallet_membership::<Instance1>,
		Grandpa: pallet_grandpa,
		Treasury: pallet_treasury,
		Contracts: pallet_contracts,
		Sudo: pallet_sudo,
		ImOnline: pallet_im_online,
		AuthorityDiscovery: pallet_authority_discovery,
		Offences: pallet_offences,
		Historical: pallet_session_historical::{Pallet},
		RandomnessCollectiveFlip: pallet_randomness_collective_flip,
		Identity: pallet_identity,
		Society: pallet_society,
		Recovery: pallet_recovery,
		Vesting: pallet_vesting,
		Scheduler: pallet_scheduler,
		Proxy: pallet_proxy,
		Multisig: pallet_multisig,
		Bounties: pallet_bounties,
		Tips: pallet_tips,
		VoterList: pallet_bags_list,
		ChildBounties: pallet_child_bounties,
		CereDDCModule: pallet_cere_ddc::{Pallet, Call, Storage, Event<T>},
		ChainBridge: pallet_chainbridge::{Pallet, Call, Storage, Event<T>},
		Erc721: pallet_erc721::{Pallet, Call, Storage, Event<T>},
		Erc20: pallet_erc20::{Pallet, Call, Storage, Event<T>},
		DdcMetricsOffchainWorker: pallet_ddc_metrics_offchain_worker::{Pallet, Call, Storage, Event<T>},
	}
);

/// The address format for describing accounts.
pub type Address = sp_runtime::MultiAddress<AccountId, AccountIndex>;
/// Block header type as expected by this runtime.
pub type Header = generic::Header<BlockNumber, BlakeTwo256>;
/// Block type as expected by this runtime.
pub type Block = generic::Block<Header, UncheckedExtrinsic>;
/// A Block signed with a Justification
pub type SignedBlock = generic::SignedBlock<Block>;
/// BlockId type as expected by this runtime.
pub type BlockId = generic::BlockId<Block>;
/// The SignedExtension to the basic transaction logic.
///
/// When you change this, you **MUST** modify [`sign`] in `bin/node/testing/src/keyring.rs`!
///
/// [`sign`]: <../../testing/src/keyring.rs.html>
pub type SignedExtra = (
	frame_system::CheckNonZeroSender<Runtime>,
	frame_system::CheckSpecVersion<Runtime>,
	frame_system::CheckTxVersion<Runtime>,
	frame_system::CheckGenesis<Runtime>,
	frame_system::CheckEra<Runtime>,
	frame_system::CheckNonce<Runtime>,
	frame_system::CheckWeight<Runtime>,
	pallet_transaction_payment::ChargeTransactionPayment<Runtime>,
);
/// Unchecked extrinsic type as expected by this runtime.
pub type UncheckedExtrinsic = generic::UncheckedExtrinsic<Address, Call, Signature, SignedExtra>;
/// The payload being signed in transactions.
pub type SignedPayload = generic::SignedPayload<Call, SignedExtra>;
/// Extrinsic type that has already been checked.
pub type CheckedExtrinsic = generic::CheckedExtrinsic<AccountId, Call, SignedExtra>;
/// Executive: handles dispatch to the various modules.
pub type Executive = frame_executive::Executive<
	Runtime,
	Block,
	frame_system::ChainContext<Runtime>,
	Runtime,
	AllPalletsWithSystem,
	(),
>;

#[cfg(feature = "runtime-benchmarks")]
#[macro_use]
extern crate frame_benchmarking;

#[cfg(feature = "runtime-benchmarks")]
mod benches {
	define_benchmarks!(
		[frame_benchmarking, BaselineBench::<Runtime>]
		[pallet_babe, Babe]
		[pallet_bags_list, VoterList]
		[pallet_balances, Balances]
		[pallet_bounties, Bounties]
		[pallet_child_bounties, ChildBounties]
		[pallet_collective, Council]
		[pallet_contracts, Contracts]
		[pallet_democracy, Democracy]
		[pallet_election_provider_multi_phase, ElectionProviderMultiPhase]
		[pallet_election_provider_support_benchmarking, EPSBench::<Runtime>]
		[pallet_elections_phragmen, Elections]
		[pallet_grandpa, Grandpa]
		[pallet_identity, Identity]
		[pallet_im_online, ImOnline]
		[pallet_indices, Indices]
		[pallet_membership, TechnicalMembership]
		[pallet_multisig, Multisig]
		[pallet_offences, OffencesBench::<Runtime>]
		[pallet_proxy, Proxy]
		[pallet_scheduler, Scheduler]
		[pallet_session, SessionBench::<Runtime>]
		[pallet_staking, Staking]
		[frame_system, SystemBench::<Runtime>]
		[pallet_timestamp, Timestamp]
		[pallet_tips, Tips]
		[pallet_treasury, Treasury]
		[pallet_utility, Utility]
		[pallet_vesting, Vesting]
	);
}

impl_runtime_apis! {
	impl sp_api::Core<Block> for Runtime {
		fn version() -> RuntimeVersion {
			VERSION
		}

		fn execute_block(block: Block) {
			Executive::execute_block(block);
		}

		fn initialize_block(header: &<Block as BlockT>::Header) {
			Executive::initialize_block(header)
		}
	}

	impl sp_api::Metadata<Block> for Runtime {
		fn metadata() -> OpaqueMetadata {
			OpaqueMetadata::new(Runtime::metadata().into())
		}
	}

	impl sp_block_builder::BlockBuilder<Block> for Runtime {
		fn apply_extrinsic(extrinsic: <Block as BlockT>::Extrinsic) -> ApplyExtrinsicResult {
			Executive::apply_extrinsic(extrinsic)
		}

		fn finalize_block() -> <Block as BlockT>::Header {
			Executive::finalize_block()
		}

		fn inherent_extrinsics(data: InherentData) -> Vec<<Block as BlockT>::Extrinsic> {
			data.create_extrinsics()
		}

		fn check_inherents(block: Block, data: InherentData) -> CheckInherentsResult {
			data.check_extrinsics(&block)
		}
	}

	impl sp_transaction_pool::runtime_api::TaggedTransactionQueue<Block> for Runtime {
		fn validate_transaction(
			source: TransactionSource,
			tx: <Block as BlockT>::Extrinsic,
			block_hash: <Block as BlockT>::Hash,
		) -> TransactionValidity {
			Executive::validate_transaction(source, tx, block_hash)
		}
	}

	impl sp_offchain::OffchainWorkerApi<Block> for Runtime {
		fn offchain_worker(header: &<Block as BlockT>::Header) {
			Executive::offchain_worker(header)
		}
	}

	impl fg_primitives::GrandpaApi<Block> for Runtime {
		fn grandpa_authorities() -> GrandpaAuthorityList {
			Grandpa::grandpa_authorities()
		}

		fn current_set_id() -> fg_primitives::SetId {
			Grandpa::current_set_id()
		}

		fn submit_report_equivocation_unsigned_extrinsic(
			equivocation_proof: fg_primitives::EquivocationProof<
				<Block as BlockT>::Hash,
				NumberFor<Block>,
			>,
			key_owner_proof: fg_primitives::OpaqueKeyOwnershipProof,
		) -> Option<()> {
			let key_owner_proof = key_owner_proof.decode()?;

			Grandpa::submit_unsigned_equivocation_report(
				equivocation_proof,
				key_owner_proof,
			)
		}

		fn generate_key_ownership_proof(
			_set_id: fg_primitives::SetId,
			authority_id: GrandpaId,
		) -> Option<fg_primitives::OpaqueKeyOwnershipProof> {
			use codec::Encode;

			Historical::prove((fg_primitives::KEY_TYPE, authority_id))
				.map(|p| p.encode())
				.map(fg_primitives::OpaqueKeyOwnershipProof::new)
		}
	}

	impl sp_consensus_babe::BabeApi<Block> for Runtime {
		fn configuration() -> sp_consensus_babe::BabeGenesisConfiguration {
			// The choice of `c` parameter (where `1 - c` represents the
			// probability of a slot being empty), is done in accordance to the
			// slot duration and expected target block time, for safely
			// resisting network delays of maximum two seconds.
			// <https://research.web3.foundation/en/latest/polkadot/BABE/Babe/#6-practical-results>
			sp_consensus_babe::BabeGenesisConfiguration {
				slot_duration: Babe::slot_duration(),
				epoch_length: EpochDuration::get(),
				c: BABE_GENESIS_EPOCH_CONFIG.c,
				genesis_authorities: Babe::authorities().to_vec(),
				randomness: Babe::randomness(),
				allowed_slots: BABE_GENESIS_EPOCH_CONFIG.allowed_slots,
			}
		}

		fn current_epoch_start() -> sp_consensus_babe::Slot {
			Babe::current_epoch_start()
		}

		fn current_epoch() -> sp_consensus_babe::Epoch {
			Babe::current_epoch()
		}

		fn next_epoch() -> sp_consensus_babe::Epoch {
			Babe::next_epoch()
		}

		fn generate_key_ownership_proof(
			_slot: sp_consensus_babe::Slot,
			authority_id: sp_consensus_babe::AuthorityId,
		) -> Option<sp_consensus_babe::OpaqueKeyOwnershipProof> {
			use codec::Encode;

			Historical::prove((sp_consensus_babe::KEY_TYPE, authority_id))
				.map(|p| p.encode())
				.map(sp_consensus_babe::OpaqueKeyOwnershipProof::new)
		}

		fn submit_report_equivocation_unsigned_extrinsic(
			equivocation_proof: sp_consensus_babe::EquivocationProof<<Block as BlockT>::Header>,
			key_owner_proof: sp_consensus_babe::OpaqueKeyOwnershipProof,
		) -> Option<()> {
			let key_owner_proof = key_owner_proof.decode()?;

			Babe::submit_unsigned_equivocation_report(
				equivocation_proof,
				key_owner_proof,
			)
		}
	}

	impl sp_authority_discovery::AuthorityDiscoveryApi<Block> for Runtime {
		fn authorities() -> Vec<AuthorityDiscoveryId> {
			AuthorityDiscovery::authorities()
		}
	}

	impl frame_system_rpc_runtime_api::AccountNonceApi<Block, AccountId, Index> for Runtime {
		fn account_nonce(account: AccountId) -> Index {
			System::account_nonce(account)
		}
	}

	impl pallet_contracts_rpc_runtime_api::ContractsApi<
		Block, AccountId, Balance, BlockNumber, Hash,
	>
		for Runtime
	{
		fn call(
			origin: AccountId,
			dest: AccountId,
			value: Balance,
			gas_limit: u64,
			storage_deposit_limit: Option<Balance>,
			input_data: Vec<u8>,
		) -> pallet_contracts_primitives::ContractExecResult<Balance> {
			Contracts::bare_call(origin, dest, value, gas_limit, storage_deposit_limit, input_data, true)
		}

		fn instantiate(
			origin: AccountId,
			value: Balance,
			gas_limit: u64,
			storage_deposit_limit: Option<Balance>,
			code: pallet_contracts_primitives::Code<Hash>,
			data: Vec<u8>,
			salt: Vec<u8>,
		) -> pallet_contracts_primitives::ContractInstantiateResult<AccountId, Balance>
		{
			Contracts::bare_instantiate(origin, value, gas_limit, storage_deposit_limit, code, data, salt, true)
		}

		fn upload_code(
			origin: AccountId,
			code: Vec<u8>,
			storage_deposit_limit: Option<Balance>,
		) -> pallet_contracts_primitives::CodeUploadResult<Hash, Balance>
		{
			Contracts::bare_upload_code(origin, code, storage_deposit_limit)
		}

		fn get_storage(
			address: AccountId,
			key: [u8; 32],
		) -> pallet_contracts_primitives::GetStorageResult {
			Contracts::get_storage(address, key)
		}
	}

	impl pallet_transaction_payment_rpc_runtime_api::TransactionPaymentApi<
		Block,
		Balance,
	> for Runtime {
		fn query_info(uxt: <Block as BlockT>::Extrinsic, len: u32) -> RuntimeDispatchInfo<Balance> {
			TransactionPayment::query_info(uxt, len)
		}
		fn query_fee_details(uxt: <Block as BlockT>::Extrinsic, len: u32) -> FeeDetails<Balance> {
			TransactionPayment::query_fee_details(uxt, len)
		}
	}

	impl sp_session::SessionKeys<Block> for Runtime {
		fn generate_session_keys(seed: Option<Vec<u8>>) -> Vec<u8> {
			SessionKeys::generate(seed)
		}

		fn decode_session_keys(
			encoded: Vec<u8>,
		) -> Option<Vec<(Vec<u8>, KeyTypeId)>> {
			SessionKeys::decode_into_raw_public_keys(&encoded)
		}
	}

	#[cfg(feature = "try-runtime")]
	impl frame_try_runtime::TryRuntime<Block> for Runtime {
		fn on_runtime_upgrade() -> (Weight, Weight) {
			// NOTE: intentional unwrap: we don't want to propagate the error backwards, and want to
			// have a backtrace here. If any of the pre/post migration checks fail, we shall stop
			// right here and right now.
			let weight = Executive::try_runtime_upgrade().unwrap();
			(weight, RuntimeBlockWeights::get().max_block)
		}

		fn execute_block_no_check(block: Block) -> Weight {
			Executive::execute_block_no_check(block)
		}
	}

	#[cfg(feature = "runtime-benchmarks")]
	impl frame_benchmarking::Benchmark<Block> for Runtime {
		fn benchmark_metadata(extra: bool) -> (
			Vec<frame_benchmarking::BenchmarkList>,
			Vec<frame_support::traits::StorageInfo>,
		) {
			use frame_benchmarking::{baseline, Benchmarking, BenchmarkList};
			use frame_support::traits::StorageInfoTrait;

			// Trying to add benchmarks directly to the Session Pallet caused cyclic dependency
			// issues. To get around that, we separated the Session benchmarks into its own crate,
			// which is why we need these two lines below.
			use pallet_session_benchmarking::Pallet as SessionBench;
			use pallet_offences_benchmarking::Pallet as OffencesBench;
			use pallet_election_provider_support_benchmarking::Pallet as EPSBench;
			use frame_system_benchmarking::Pallet as SystemBench;
			use baseline::Pallet as BaselineBench;

			let mut list = Vec::<BenchmarkList>::new();
			list_benchmarks!(list, extra);

			let storage_info = AllPalletsWithSystem::storage_info();

			(list, storage_info)
		}

		fn dispatch_benchmark(
			config: frame_benchmarking::BenchmarkConfig
		) -> Result<Vec<frame_benchmarking::BenchmarkBatch>, sp_runtime::RuntimeString> {
			use frame_benchmarking::{baseline, Benchmarking, BenchmarkBatch,  TrackedStorageKey};

			// Trying to add benchmarks directly to the Session Pallet caused cyclic dependency
			// issues. To get around that, we separated the Session benchmarks into its own crate,
			// which is why we need these two lines below.
			use pallet_session_benchmarking::Pallet as SessionBench;
			use pallet_offences_benchmarking::Pallet as OffencesBench;
			use pallet_election_provider_support_benchmarking::Pallet as EPSBench;
			use frame_system_benchmarking::Pallet as SystemBench;
			use baseline::Pallet as BaselineBench;

			impl pallet_session_benchmarking::Config for Runtime {}
			impl pallet_offences_benchmarking::Config for Runtime {}
			impl pallet_election_provider_support_benchmarking::Config for Runtime {}
			impl frame_system_benchmarking::Config for Runtime {}
			impl baseline::Config for Runtime {}

			let whitelist: Vec<TrackedStorageKey> = vec![
				// Block Number
				hex_literal::hex!("26aa394eea5630e07c48ae0c9558cef702a5c1b19ab7a04f536c519aca4983ac").to_vec().into(),
				// Total Issuance
				hex_literal::hex!("c2261276cc9d1f8598ea4b6a74b15c2f57c875e4cff74148e4628f264b974c80").to_vec().into(),
				// Execution Phase
				hex_literal::hex!("26aa394eea5630e07c48ae0c9558cef7ff553b5a9862a516939d82b3d3d8661a").to_vec().into(),
				// Event Count
				hex_literal::hex!("26aa394eea5630e07c48ae0c9558cef70a98fdbe9ce6c55837576c60c7af3850").to_vec().into(),
				// System Events
				hex_literal::hex!("26aa394eea5630e07c48ae0c9558cef780d41e5e16056765bc8461851072c9d7").to_vec().into(),
				// System BlockWeight
				hex_literal::hex!("26aa394eea5630e07c48ae0c9558cef734abf5cb34d6244378cddbf18e849d96").to_vec().into(),
				// Treasury Account
				hex_literal::hex!("26aa394eea5630e07c48ae0c9558cef7b99d880ec681799c0cf30e8886371da95ecffd7b6c0f78751baa9d281e0bfa3a6d6f646c70792f74727372790000000000000000000000000000000000000000").to_vec().into(),
			];

			let mut batches = Vec::<BenchmarkBatch>::new();
			let params = (&config, &whitelist);
			add_benchmarks!(params, batches);

			Ok(batches)
		}
	}
}

#[cfg(test)]
mod tests {
	use super::*;
	use frame_election_provider_support::NposSolution;
	use frame_system::offchain::CreateSignedTransaction;
	use sp_runtime::UpperOf;

	#[test]
	fn validate_transaction_submitter_bounds() {
		fn is_submit_signed_transaction<T>()
		where
			T: CreateSignedTransaction<Call>,
		{
		}

		is_submit_signed_transaction::<Runtime>();
	}

	#[test]
	fn perbill_as_onchain_accuracy() {
		type OnChainAccuracy =
		<<Runtime as pallet_election_provider_multi_phase::MinerConfig>::Solution as NposSolution>::Accuracy;
		let maximum_chain_accuracy: Vec<UpperOf<OnChainAccuracy>> = (0..MaxNominations::get())
			.map(|_| <UpperOf<OnChainAccuracy>>::from(OnChainAccuracy::one().deconstruct()))
			.collect();
		let _: UpperOf<OnChainAccuracy> =
			maximum_chain_accuracy.iter().fold(0, |acc, x| acc.checked_add(*x).unwrap());
	}

	#[test]
	fn call_size() {
		let size = core::mem::size_of::<Call>();
		assert!(
			size <= 208,
			"size of Call {} is more than 208 bytes: some calls have too big arguments, use Box to reduce the
			size of Call.
			If the limit is too strong, maybe consider increase the limit to 300.",
			size,
		);
	}
}<|MERGE_RESOLUTION|>--- conflicted
+++ resolved
@@ -125,11 +125,7 @@
 	// and set impl_version to 0. If only runtime
 	// implementation changes and behavior does not, then leave spec_version as
 	// is and increment impl_version.
-<<<<<<< HEAD
-	spec_version: 31000,
-=======
-	spec_version: 42000,
->>>>>>> ed75d19b
+	spec_version: 42001,
 	impl_version: 0,
 	apis: RUNTIME_API_VERSIONS,
 	transaction_version: 2,
