--- conflicted
+++ resolved
@@ -134,11 +134,7 @@
 	// and set impl_version to 0. If only runtime
 	// implementation changes and behavior does not, then leave spec_version as
 	// is and increment impl_version.
-<<<<<<< HEAD
-	spec_version: 52200,
-=======
 	spec_version: 53003,
->>>>>>> 09362950
 	impl_version: 0,
 	apis: RUNTIME_API_VERSIONS,
 	transaction_version: 17,
@@ -317,18 +313,10 @@
 			),
 			ProxyType::Governance => matches!(
 				c,
-<<<<<<< HEAD
-				RuntimeCall::Democracy(..) |
-					RuntimeCall::Council(..) |
-					RuntimeCall::TechnicalCommittee(..) |
-					RuntimeCall::Elections(..) |
-					RuntimeCall::Treasury(..)
-=======
 				RuntimeCall::Treasury(..) |
 					RuntimeCall::ConvictionVoting(..) |
 					RuntimeCall::Referenda(..) |
 					RuntimeCall::Whitelist(..)
->>>>>>> 09362950
 			),
 			ProxyType::Staking => matches!(c, RuntimeCall::Staking(..)),
 		}
@@ -880,9 +868,6 @@
 	type MaxStorageKeyLen = ConstU32<128>;
 	type UnsafeUnstableInterface = ConstBool<false>;
 	type MaxDebugBufferLen = ConstU32<{ 2 * 1024 * 1024 }>;
-<<<<<<< HEAD
-	type Migrations = ();
-=======
 	type CodeHashLockupDepositPercent = CodeHashLockupDepositPercent;
 	type MaxDelegateDependencies = MaxDelegateDependencies;
 	type RuntimeHoldReason = RuntimeHoldReason;
@@ -893,7 +878,6 @@
 		pallet_contracts::migration::v14::Migration<Runtime, Balances>,
 		pallet_contracts::migration::v15::Migration<Runtime>,
 	);
->>>>>>> 09362950
 }
 
 impl pallet_sudo::Config for Runtime {
@@ -1278,32 +1262,6 @@
 	pallet_transaction_payment::ChargeTransactionPayment<Runtime>,
 );
 
-<<<<<<< HEAD
-pub struct StakingMigrationV11OldPallet;
-impl Get<&'static str> for StakingMigrationV11OldPallet {
-	fn get() -> &'static str {
-		"BagsList"
-	}
-}
-
-// We don't need to run pallet_balances::pallets::MigrateToTrackInactive or
-// pallet_balances::pallets::MigrateManyToTrackInactive since XCM related only.
-// MigrateToTrackInactive and MigrateManyToTrackInactive simply add CheckingAccount value to
-// InactiveIssuance so it's safe to skip it.
-pub struct SetBalancesStorageVersions;
-impl OnRuntimeUpgrade for SetBalancesStorageVersions {
-	fn on_runtime_upgrade() -> Weight {
-		let storage_version = <Balances>::on_chain_storage_version();
-		if storage_version < 1 {
-			StorageVersion::new(1).put::<Balances>();
-		}
-
-		RocksDbWeight::get().reads_writes(1, 1)
-	}
-}
-
-=======
->>>>>>> 09362950
 /// Unchecked extrinsic type as expected by this runtime.
 pub type UncheckedExtrinsic =
 	generic::UncheckedExtrinsic<Address, RuntimeCall, Signature, SignedExtra>;
@@ -1312,25 +1270,6 @@
 /// Extrinsic type that has already been checked.
 pub type CheckedExtrinsic = generic::CheckedExtrinsic<AccountId, RuntimeCall, SignedExtra>;
 
-<<<<<<< HEAD
-parameter_types! {
-	pub const SocietyPalletName: &'static str = "Society";
-}
-
-/// Runtime migrations
-type Migrations = (
-	pallet_staking::migrations::v9::InjectValidatorsIntoVoterList<Runtime>,
-	pallet_staking::migrations::v10::MigrateToV10<Runtime>,
-	pallet_staking::migrations::v11::MigrateToV11<Runtime, VoterList, StakingMigrationV11OldPallet>,
-	pallet_staking::migrations::v12::MigrateToV12<Runtime>,
-	pallet_staking::migrations::v13::MigrateToV13<Runtime>,
-	frame_support::migrations::RemovePallet<
-		SocietyPalletName,
-		<Runtime as frame_system::Config>::DbWeight,
-	>,
-	SetBalancesStorageVersions,
-);
-=======
 /// Runtime migrations
 type Migrations = migrations::Unreleased;
 
@@ -1411,7 +1350,6 @@
 			<Runtime as frame_system::Config>::DbWeight>,
 	);
 }
->>>>>>> 09362950
 
 /// Executive: handles dispatch to the various modules.
 pub type Executive = frame_executive::Executive<
