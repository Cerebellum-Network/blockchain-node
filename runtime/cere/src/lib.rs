// This file is part of Substrate.

// Copyright (C) 2018-2022 Parity Technologies (UK) Ltd.
// SPDX-License-Identifier: GPL-3.0-or-later WITH Classpath-exception-2.0

// This program is free software: you can redistribute it and/or modify
// it under the terms of the GNU General Public License as published by
// the Free Software Foundation, either version 3 of the License, or
// (at your option) any later version.

// This program is distributed in the hope that it will be useful,
// but WITHOUT ANY WARRANTY; without even the implied warranty of
// MERCHANTABILITY or FITNESS FOR A PARTICULAR PURPOSE. See the
// GNU General Public License for more details.

// You should have received a copy of the GNU General Public License
// along with this program. If not, see <https://www.gnu.org/licenses/>.

//! The Substrate runtime. This can be compiled with `#[no_std]`, ready for Wasm.

#![cfg_attr(not(feature = "std"), no_std)]
// `construct_runtime!` does a lot of recursion and requires us to increase the limit to 256.
#![recursion_limit = "512"]
use codec::{Decode, DecodeWithMemTracking, Encode, MaxEncodedLen};
use ddc_primitives::{
	traits::pallet::{GetDdcOrigin, PalletVisitor},
	AccountIndex, Balance, BlockNumber, Hash, Moment, Nonce,
};
pub use ddc_primitives::{AccountId, Signature};
use frame_election_provider_support::{
	bounds::ElectionBoundsBuilder, onchain, BalancingConfig, SequentialPhragmen, VoteWeight,
};
use pallet_balances::WeightInfo;
extern crate alloc;
use frame_support::traits::fungible::Balanced;
use frame_support::traits::tokens::Precision;
use frame_support::{
	derive_impl,
	dispatch::DispatchClass,
	genesis_builder_helper::{build_state, get_preset},
	pallet_prelude::Get,
	parameter_types,
	traits::{
		fungible::{Credit, Debt, HoldConsideration},
		fungibles,
		fungibles::{Dust, Inspect, Unbalanced},
		tokens::{
			imbalance::ResolveTo, DepositConsequence, Fortitude, PayFromAccount, Preservation,
			Provenance, UnityAssetBalanceConversion, WithdrawConsequence,
		},
		ConstBool, ConstU128, ConstU16, ConstU32, ConstU64, Currency, EitherOf, EitherOfDiverse,
		EqualPrivilegeOnly, Imbalance, InstanceFilter, KeyOwnerProofSystem, LinearStoragePrice,
		Nothing, OnUnbalanced, VariantCountOf, WithdrawReasons,
	},
	weights::{
		constants::{
			BlockExecutionWeight, ExtrinsicBaseWeight, RocksDbWeight, WEIGHT_REF_TIME_PER_SECOND,
		},
		ConstantMultiplier, IdentityFee, Weight,
	},
	PalletId,
};
#[cfg(any(feature = "std", test))]
pub use frame_system::Call as SystemCall;
use frame_system::{
	limits::{BlockLength, BlockWeights},
	EnsureRoot, EnsureSigned,
};
#[cfg(any(feature = "std", test))]
pub use pallet_balances::Call as BalancesCall;
pub use pallet_chainbridge;
use pallet_contracts::Determinism;
use pallet_election_provider_multi_phase::SolutionAccuracyOf;
use pallet_grandpa::{
	fg_primitives, AuthorityId as GrandpaId, AuthorityList as GrandpaAuthorityList,
};
//use pallet_treasury::{NegativeImbalanceOf, PositiveImbalanceOf};
use pallet_im_online::sr25519::AuthorityId as ImOnlineId;
use pallet_session::historical::{self as pallet_session_historical};
pub use pallet_staking::StakerStatus;
#[cfg(any(feature = "std", test))]
pub use pallet_sudo::Call as SudoCall;
use pallet_transaction_payment::{FeeDetails, RuntimeDispatchInfo};
pub use pallet_transaction_payment::{FungibleAdapter, Multiplier, TargetedFeeAdjustment};
use pallet_treasury::TreasuryAccountId;
use sp_api::impl_runtime_apis;
use sp_authority_discovery::AuthorityId as AuthorityDiscoveryId;
use sp_core::{crypto::KeyTypeId, OpaqueMetadata};
use sp_inherents::{CheckInherentsResult, InherentData};
use sp_io::hashing::blake2_128;
#[cfg(any(feature = "std", test))]
pub use sp_runtime::BuildStorage;
use sp_runtime::{
	curve::PiecewiseLinear,
	generic, impl_opaque_keys,
	traits::{
		self, AccountIdConversion, BlakeTwo256, Block as BlockT, Bounded, Convert, ConvertInto,
		IdentityLookup, NumberFor, OpaqueKeys, SaturatedConversion, StaticLookup, Verify,
	},
	transaction_validity::{TransactionPriority, TransactionSource, TransactionValidity},
	ApplyExtrinsicResult, DispatchError, DispatchResult, FixedPointNumber, FixedU128, Perbill,
	Percent, Permill, Perquintill, RuntimeDebug,
};
use sp_std::prelude::*;
#[cfg(any(feature = "std", test))]
use sp_version::NativeVersion;
use sp_version::RuntimeVersion;
use static_assertions::const_assert;
/// Implementations of some helper traits passed into runtime modules as associated types.
pub mod impls;
/// Constant values used within the runtime.
use cere_runtime_common::{
	constants::{currency::*, time::*},
	CurrencyToVote,
};
use pallet_identity::legacy::IdentityInfo;
use sp_runtime::generic::Era;
use sp_std::marker::PhantomData;

// Governance configurations.
pub mod governance;
use governance::{
	// ClusterProtocolActivator, ClusterProtocolUpdater, // TEMPORARILY DISABLED with pallet-ddc-clusters-gov
	GeneralAdmin,
	StakingAdmin,
	Treasurer,
	TreasurySpender,
};
/// Generated voter bag information.
mod voter_bags;
use ismp::{
	consensus::{ConsensusClientId, StateMachineHeight, StateMachineId},
	host::StateMachine,
	router::{Request, Response},
};
use sp_core::H256;
mod hyperbridge_ismp;
mod weights;

// Make the WASM binary available.
#[cfg(feature = "std")]
include!(concat!(env!("OUT_DIR"), "/wasm_binary.rs"));

/// Wasm binary unwrapped. If built with `SKIP_WASM_BUILD`, the function panics.
#[cfg(feature = "std")]
pub fn wasm_binary_unwrap() -> &'static [u8] {
	WASM_BINARY.expect(
		"Development wasm binary is not available. This means the client is built with \
		 `SKIP_WASM_BUILD` flag and it is only usable for production chains. Please rebuild with \
		 the flag disabled.",
	)
}

/// Runtime version.
#[sp_version::runtime_version]
pub const VERSION: RuntimeVersion = RuntimeVersion {
	spec_name: alloc::borrow::Cow::Borrowed("node"),
	impl_name: alloc::borrow::Cow::Borrowed("substrate-node"),
	authoring_version: 10,
	// Per convention: if the runtime behavior changes, increment spec_version
	// and set impl_version to 0. If only runtime
	// implementation changes and behavior does not, then leave spec_version as
	// is and increment impl_version.
	spec_version: 73162,
	impl_version: 0,
	apis: RUNTIME_API_VERSIONS,
	transaction_version: 25,
	system_version: 0,
};

/// The BABE epoch configuration at genesis.
pub const BABE_GENESIS_EPOCH_CONFIG: sp_consensus_babe::BabeEpochConfiguration =
	sp_consensus_babe::BabeEpochConfiguration {
		c: PRIMARY_PROBABILITY,
		allowed_slots: sp_consensus_babe::AllowedSlots::PrimaryAndSecondaryPlainSlots,
	};

/// Native version.
#[cfg(any(feature = "std", test))]
pub fn native_version() -> NativeVersion {
	NativeVersion { runtime_version: VERSION, can_author_with: Default::default() }
}

type NegativeImbalance = <Balances as Currency<AccountId>>::NegativeImbalance;

/// Logic for the author to get a portion of fees.
pub struct ToAuthor<R>(core::marker::PhantomData<R>);
impl<R> OnUnbalanced<Credit<R::AccountId, pallet_balances::Pallet<R>>> for ToAuthor<R>
where
	R: pallet_balances::Config + pallet_authorship::Config,
	<R as frame_system::Config>::AccountId: From<AccountId>,
	<R as frame_system::Config>::AccountId: Into<AccountId>,
{
	fn on_nonzero_unbalanced(
		amount: Credit<<R as frame_system::Config>::AccountId, pallet_balances::Pallet<R>>,
	) {
		if let Some(author) = <pallet_authorship::Pallet<R>>::author() {
			let _ = <pallet_balances::Pallet<R>>::resolve(&author, amount);
		}
	}
}

pub struct DealWithFees<R>(core::marker::PhantomData<R>);
impl<R> OnUnbalanced<Credit<R::AccountId, pallet_balances::Pallet<R>>> for DealWithFees<R>
where
	R: pallet_balances::Config + pallet_authorship::Config + pallet_treasury::Config,
	<R as frame_system::Config>::AccountId: From<AccountId>,
	<R as frame_system::Config>::AccountId: Into<AccountId>,
{
	fn on_unbalanceds(
		mut fees_then_tips: impl Iterator<Item = Credit<R::AccountId, pallet_balances::Pallet<R>>>,
	) {
		if let Some(fees) = fees_then_tips.next() {
			// for fees, 50% to treasury, 50% to author
			let mut split = fees.ration(50, 50);
			if let Some(tips) = fees_then_tips.next() {
				// for tips, if any, 50% to author and 50% to treasury
				tips.ration_merge_into(50, 50, &mut split);
			}
			ResolveTo::<TreasuryAccountId<R>, pallet_balances::Pallet<R>>::on_unbalanced(split.0);
			<ToAuthor<R> as OnUnbalanced<_>>::on_unbalanced(split.1);
		}
	}
}

/// We assume that ~10% of the block weight is consumed by `on_initialize` handlers.
/// This is used to limit the maximal weight of a single extrinsic.
const AVERAGE_ON_INITIALIZE_RATIO: Perbill = Perbill::from_percent(10);
/// We allow `Normal` extrinsics to fill up the block up to 75%, the rest can be used
/// by  Operational  extrinsics.
const NORMAL_DISPATCH_RATIO: Perbill = Perbill::from_percent(85);
/// We allow for 2 seconds of compute with a 6 second average block time, with maximum proof size.
const MAXIMUM_BLOCK_WEIGHT: Weight =
	Weight::from_parts(WEIGHT_REF_TIME_PER_SECOND.saturating_mul(2), u64::MAX);

parameter_types! {
	pub const BlockHashCount: BlockNumber = 2400;
	pub const Version: RuntimeVersion = VERSION;
	pub RuntimeBlockLength: BlockLength =
		BlockLength::max_with_normal_ratio(8 * 1024 * 1024, NORMAL_DISPATCH_RATIO);
	pub RuntimeBlockWeights: BlockWeights = BlockWeights::builder()
		.base_block(BlockExecutionWeight::get())
		.for_class(DispatchClass::all(), |weights| {
			weights.base_extrinsic = ExtrinsicBaseWeight::get();
		})
		.for_class(DispatchClass::Normal, |weights| {
			weights.max_total = Some(NORMAL_DISPATCH_RATIO * MAXIMUM_BLOCK_WEIGHT);
		})
		.for_class(DispatchClass::Operational, |weights| {
			weights.max_total = Some(MAXIMUM_BLOCK_WEIGHT);
			// Operational transactions have some extra reserved space, so that they
			// are included even if block reached `MAXIMUM_BLOCK_WEIGHT`.
			weights.reserved = Some(
				MAXIMUM_BLOCK_WEIGHT - NORMAL_DISPATCH_RATIO * MAXIMUM_BLOCK_WEIGHT
			);
		})
		.avg_block_initialization(AVERAGE_ON_INITIALIZE_RATIO)
		.build_or_panic();
	pub MaxCollectivesProposalWeight: Weight = Perbill::from_percent(50) * RuntimeBlockWeights::get().max_block;
}

const_assert!(NORMAL_DISPATCH_RATIO.deconstruct() >= AVERAGE_ON_INITIALIZE_RATIO.deconstruct());

#[derive_impl(frame_system::config_preludes::SolochainDefaultConfig)]
impl frame_system::Config for Runtime {
	type BlockWeights = RuntimeBlockWeights;
	type BlockLength = RuntimeBlockLength;
	type DbWeight = RocksDbWeight;
	type RuntimeTask = RuntimeTask;
	type Nonce = Nonce;
	type Hash = Hash;
	type AccountId = AccountId;
	type Lookup = Indices;
	type Block = Block;
	type BlockHashCount = BlockHashCount;
	type Version = Version;
	type AccountData = pallet_balances::AccountData<Balance>;
	type SS58Prefix = ConstU16<54>;
	type MaxConsumers = ConstU32<16>;
	type MultiBlockMigrator = MultiBlockMigrations;
}

impl pallet_insecure_randomness_collective_flip::Config for Runtime {}

impl pallet_utility::Config for Runtime {
	type RuntimeEvent = RuntimeEvent;
	type RuntimeCall = RuntimeCall;
	type PalletsOrigin = OriginCaller;
	type WeightInfo = pallet_utility::weights::SubstrateWeight<Runtime>;
}

parameter_types! {
	// One storage item; key size is 32; value is size 4+4+16+32 bytes = 56 bytes.
	pub const DepositBase: Balance = deposit(1, 88);
	// Additional storage item size of 32 bytes.
	pub const DepositFactor: Balance = deposit(0, 32);
	pub const MaxSignatories: u32 = 100;
}

impl pallet_multisig::Config for Runtime {
	type RuntimeEvent = RuntimeEvent;
	type RuntimeCall = RuntimeCall;
	type Currency = Balances;
	type DepositBase = DepositBase;
	type DepositFactor = DepositFactor;
	type MaxSignatories = MaxSignatories;
	type WeightInfo = pallet_multisig::weights::SubstrateWeight<Runtime>;
	type BlockNumberProvider = frame_system::Pallet<Runtime>;
}

parameter_types! {
	// One storage item; key size 32, value size 8; .
	pub const ProxyDepositBase: Balance = deposit(1, 8);
	// Additional storage item size of 33 bytes.
	pub const ProxyDepositFactor: Balance = deposit(0, 33);
	pub const AnnouncementDepositBase: Balance = deposit(1, 8);
	pub const AnnouncementDepositFactor: Balance = deposit(0, 66);
}

/// The type used to represent the kinds of proxying allowed.
#[derive(
	Copy,
	Clone,
	Eq,
	PartialEq,
	Ord,
	PartialOrd,
	Encode,
	Decode,
	DecodeWithMemTracking,
	RuntimeDebug,
	MaxEncodedLen,
	scale_info::TypeInfo,
)]
pub enum ProxyType {
	Any,
	NonTransfer,
	Governance,
	Staking,
}
impl Default for ProxyType {
	fn default() -> Self {
		Self::Any
	}
}
impl InstanceFilter<RuntimeCall> for ProxyType {
	fn filter(&self, c: &RuntimeCall) -> bool {
		match self {
			ProxyType::Any => true,
			ProxyType::NonTransfer => !matches!(
				c,
				RuntimeCall::Balances(..)
					| RuntimeCall::Vesting(pallet_vesting::Call::vested_transfer { .. })
					| RuntimeCall::Indices(pallet_indices::Call::transfer { .. })
					| RuntimeCall::NominationPools(..)
					| RuntimeCall::ConvictionVoting(..)
					| RuntimeCall::Referenda(..)
					| RuntimeCall::Whitelist(..)
			),
			ProxyType::Governance => matches!(
				c,
				RuntimeCall::Treasury(..)
					| RuntimeCall::ConvictionVoting(..)
					| RuntimeCall::Referenda(..)
					| RuntimeCall::Whitelist(..)
			),
			ProxyType::Staking => matches!(c, RuntimeCall::Staking(..)),
		}
	}
	fn is_superset(&self, o: &Self) -> bool {
		match (self, o) {
			(x, y) if x == y => true,
			(ProxyType::Any, _) => true,
			(_, ProxyType::Any) => false,
			(ProxyType::NonTransfer, _) => true,
			_ => false,
		}
	}
}

impl pallet_proxy::Config for Runtime {
	type RuntimeEvent = RuntimeEvent;
	type RuntimeCall = RuntimeCall;
	type Currency = Balances;
	type ProxyType = ProxyType;
	type ProxyDepositBase = ProxyDepositBase;
	type ProxyDepositFactor = ProxyDepositFactor;
	type MaxProxies = ConstU32<32>;
	type WeightInfo = pallet_proxy::weights::SubstrateWeight<Runtime>;
	type MaxPending = ConstU32<32>;
	type CallHasher = BlakeTwo256;
	type AnnouncementDepositBase = AnnouncementDepositBase;
	type AnnouncementDepositFactor = AnnouncementDepositFactor;
	type BlockNumberProvider = frame_system::Pallet<Runtime>;
}

parameter_types! {
	pub const PreimageMaxSize: u32 = 4096 * 1024;
	pub const PreimageBaseDeposit: Balance = deposit(2, 64);
	pub const PreimageByteDeposit: Balance = deposit(0, 1);
	pub const PreimageHoldReason: RuntimeHoldReason = RuntimeHoldReason::Preimage(pallet_preimage::HoldReason::Preimage);
}

impl pallet_preimage::Config for Runtime {
	type WeightInfo = pallet_preimage::weights::SubstrateWeight<Runtime>;
	type RuntimeEvent = RuntimeEvent;
	type Currency = Balances;
	type ManagerOrigin = EnsureRoot<AccountId>;
	type Consideration = HoldConsideration<
		AccountId,
		Balances,
		PreimageHoldReason,
		LinearStoragePrice<PreimageBaseDeposit, PreimageByteDeposit, Balance>,
	>;
}

parameter_types! {
	pub MaximumSchedulerWeight: Weight = Perbill::from_percent(80) *
		RuntimeBlockWeights::get().max_block;
}

impl pallet_scheduler::Config for Runtime {
	type RuntimeEvent = RuntimeEvent;
	type RuntimeOrigin = RuntimeOrigin;
	type PalletsOrigin = OriginCaller;
	type RuntimeCall = RuntimeCall;
	type MaximumWeight = MaximumSchedulerWeight;
	type ScheduleOrigin = EitherOf<EnsureRoot<AccountId>, Treasurer>;
	type MaxScheduledPerBlock = ConstU32<512>;
	type WeightInfo = pallet_scheduler::weights::SubstrateWeight<Runtime>;
	type OriginPrivilegeCmp = EqualPrivilegeOnly;
	type Preimages = Preimage;
	type BlockNumberProvider = frame_system::Pallet<Runtime>;
}

parameter_types! {
	// NOTE: Currently it is not possible to change the epoch duration after the chain has started.
	//       Attempting to do so will brick block production.
	pub const EpochDuration: u64 = EPOCH_DURATION_IN_SLOTS;
	pub const ExpectedBlockTime: Moment = MILLISECS_PER_BLOCK;
	pub const ReportLongevity: u64 =
		BondingDuration::get() as u64 * SessionsPerEra::get() as u64 * EpochDuration::get();
}

impl pallet_babe::Config for Runtime {
	type EpochDuration = EpochDuration;
	type ExpectedBlockTime = ExpectedBlockTime;
	type EpochChangeTrigger = pallet_babe::ExternalTrigger;
	type DisabledValidators = Session;
	type MaxNominators = MaxNominatorRewardedPerValidator;

	type KeyOwnerProof = sp_session::MembershipProof;

	type EquivocationReportSystem =
		pallet_babe::EquivocationReportSystem<Self, Offences, Historical, ReportLongevity>;

	type WeightInfo = ();
	type MaxAuthorities = MaxAuthorities;
}

parameter_types! {
	pub const IndexDeposit: Balance = 10 * DOLLARS;
}

impl pallet_indices::Config for Runtime {
	type AccountIndex = AccountIndex;
	type Currency = Balances;
	type Deposit = IndexDeposit;
	type RuntimeEvent = RuntimeEvent;
	type WeightInfo = pallet_indices::weights::SubstrateWeight<Runtime>;
}

parameter_types! {
	pub const ExistentialDeposit: Balance = DOLLARS;
	// For weight estimation, we assume that the most locks on an individual account will be 50.
	// This number may need to be adjusted in the future if this assumption no longer holds true.
	pub const MaxLocks: u32 = 50;
	pub const MaxReserves: u32 = 50;
}

pub struct DustToTreasury;
impl OnUnbalanced<Credit<AccountId, Balances>> for DustToTreasury {
	fn on_unbalanced(amount: Credit<AccountId, Balances>) {
		let _ = Balances::deposit_creating(&TreasuryAccount::get(), amount.peek());
	}
}

impl pallet_balances::Config for Runtime {
	type MaxLocks = MaxLocks;
	type MaxReserves = MaxReserves;
	type ReserveIdentifier = [u8; 8];
	type Balance = Balance;
	type DustRemoval = DustToTreasury;
	type RuntimeEvent = RuntimeEvent;
	type ExistentialDeposit = ExistentialDeposit;
	type AccountStore = frame_system::Pallet<Runtime>;
	type WeightInfo = pallet_balances::weights::SubstrateWeight<Runtime>;
	type FreezeIdentifier = RuntimeFreezeReason;
	type RuntimeFreezeReason = RuntimeFreezeReason;
	type MaxFreezes = VariantCountOf<RuntimeFreezeReason>;
	type RuntimeHoldReason = RuntimeHoldReason;
	type DoneSlashHandler = ();
}

parameter_types! {
	pub const TransactionByteFee: Balance = 10 * MILLICENTS;
	pub const OperationalFeeMultiplier: u8 = 5;
	pub const TargetBlockFullness: Perquintill = Perquintill::from_percent(25);
	pub AdjustmentVariable: Multiplier = Multiplier::saturating_from_rational(1, 100_000);
	pub MinimumMultiplier: Multiplier = Multiplier::saturating_from_rational(1, 1_000_000_000u128);
	pub MaximumMultiplier: Multiplier = Bounded::max_value();
}

// Can't use `FungibleAdapter` here until Treasury pallet migrates to fungibles
// <https://github.com/paritytech/polkadot-sdk/issues/226>
impl pallet_transaction_payment::Config for Runtime {
	type RuntimeEvent = RuntimeEvent;
	type OnChargeTransaction = FungibleAdapter<Balances, DealWithFees<Runtime>>;
	type OperationalFeeMultiplier = OperationalFeeMultiplier;
	type WeightToFee = IdentityFee<Balance>;
	type LengthToFee = ConstantMultiplier<Balance, TransactionByteFee>;
	type FeeMultiplierUpdate = TargetedFeeAdjustment<
		Self,
		TargetBlockFullness,
		AdjustmentVariable,
		MinimumMultiplier,
		MaximumMultiplier,
	>;
	type WeightInfo = pallet_transaction_payment::weights::SubstrateWeight<Runtime>;
}

parameter_types! {
	pub const MinimumPeriod: Moment = SLOT_DURATION / 2;
}

impl pallet_timestamp::Config for Runtime {
	type Moment = Moment;
	type OnTimestampSet = Babe;
	type MinimumPeriod = MinimumPeriod;
	type WeightInfo = pallet_timestamp::weights::SubstrateWeight<Runtime>;
}

impl pallet_authorship::Config for Runtime {
	type FindAuthor = pallet_session::FindAccountFromAuthorIndex<Self, Babe>;
	type EventHandler = (Staking, ImOnline);
}

impl_opaque_keys! {
	pub struct SessionKeys {
		pub grandpa: Grandpa,
		pub babe: Babe,
		pub im_online: ImOnline,
		pub authority_discovery: AuthorityDiscovery,
	}
}

impl pallet_session::Config for Runtime {
	type RuntimeEvent = RuntimeEvent;
	type ValidatorId = <Self as frame_system::Config>::AccountId;
	type ValidatorIdOf = pallet_staking::StashOf<Self>;
	type ShouldEndSession = Babe;
	type NextSessionRotation = Babe;
	type SessionManager = pallet_session::historical::NoteHistoricalRoot<Self, Staking>;
	type SessionHandler = <SessionKeys as OpaqueKeys>::KeyTypeIdProviders;
	type Keys = SessionKeys;
	type DisablingStrategy = pallet_session::disabling::UpToLimitDisablingStrategy;
	type WeightInfo = pallet_session::weights::SubstrateWeight<Runtime>;
}

impl pallet_session::historical::Config for Runtime {
	type FullIdentification = pallet_staking::Exposure<AccountId, Balance>;
	type FullIdentificationOf = pallet_staking::ExposureOf<Runtime>;
}

pallet_staking_reward_curve::build! {
	const REWARD_CURVE: PiecewiseLinear<'static> = curve!(
		min_inflation: 0_000_100,
		max_inflation: 0_050_000,
		ideal_stake: 0_200_000,
		falloff: 0_050_000,
		max_piece_count: 100,
		test_precision: 0_050_000,
	);
}

parameter_types! {
	pub const SessionsPerEra: sp_staking::SessionIndex = 6;
	pub const BondingDuration: sp_staking::EraIndex = 3;
	pub const SlashDeferDuration: sp_staking::EraIndex = 2;
	pub const RewardCurve: &'static PiecewiseLinear<'static> = &REWARD_CURVE;
	pub const MaxExposurePageSize: u32 = 512;
	pub const MaxNominatorRewardedPerValidator: u32 = 512;
	pub OffchainRepeat: BlockNumber = 5;
	pub HistoryDepth: u32 = 84;
	// 16
	pub const MaxNominations: u32 = <NposSolution16 as frame_election_provider_support::NposSolution>::LIMIT as u32;
	pub const MaxControllersInDeprecationBatch: u32 = 5900;

}

pub struct StakingBenchmarkingConfig;
impl pallet_staking::BenchmarkingConfig for StakingBenchmarkingConfig {
	type MaxNominators = ConstU32<1000>;
	type MaxValidators = ConstU32<1000>;
}

type PositiveImbalanceOf<T> =
	Debt<<T as frame_system::Config>::AccountId, <T as pallet_staking::Config>::Currency>;
pub type NegativeImbalanceOf<T> =
	Credit<<T as frame_system::Config>::AccountId, <T as pallet_staking::Config>::Currency>;

pub struct BurnSource;

impl OnUnbalanced<NegativeImbalanceOf<Runtime>> for BurnSource {
	fn on_unbalanced(amount: NegativeImbalanceOf<Runtime>) {
		// Burn the tokens (decrease total issuance)
		drop(amount);
	}
}

pub struct RewardSource;

impl OnUnbalanced<PositiveImbalanceOf<Runtime>> for RewardSource {
	fn on_unbalanced(amount: PositiveImbalanceOf<Runtime>) {
		let fee_pot_pallet_account: AccountId = FeeHandlerPalletId::get().into_account_truncating();

		if let Ok(remaining_balance) =
			<pallet_balances::Pallet<Runtime> as Balanced<AccountId>>::withdraw(
				&fee_pot_pallet_account,
				amount.peek(),
				Precision::Exact,
				Preservation::Expendable,
				Fortitude::Force,
			) {
			// Handle the successful withdrawal (burn)
			let _ = remaining_balance;
		} else {
			// Log an error
			log::error!("Failed to burn rewards from custom pallet account.");
		}
	}
}

impl pallet_staking::Config for Runtime {
	type OldCurrency = Balances;
	type Currency = Balances;
	type CurrencyBalance = Balance;
	type UnixTime = Timestamp;
	type CurrencyToVote = CurrencyToVote;
	type RewardRemainder = BurnSource;
	type RuntimeEvent = RuntimeEvent;
	type RuntimeHoldReason = RuntimeHoldReason;
	type Slash = ResolveTo<TreasuryAccount, Balances>; // send the slashed funds to the treasury.
	type Reward = RewardSource; // rewards are minted from the void
	type SessionsPerEra = SessionsPerEra;
	type BondingDuration = BondingDuration;
	type SlashDeferDuration = SlashDeferDuration;
	type AdminOrigin = EitherOf<EnsureRoot<Self::AccountId>, StakingAdmin>;
	type SessionInterface = Self;
	type EraPayout = pallet_staking::ConvertCurve<RewardCurve>;
	type MaxExposurePageSize = MaxExposurePageSize;
	type NextNewSession = Session;
	type ElectionProvider = ElectionProviderMultiPhase;
	type GenesisElectionProvider = onchain::OnChainExecution<OnChainSeqPhragmen>;
	type VoterList = VoterList;
	type TargetList = pallet_staking::UseValidatorsMap<Self>;
	type MaxUnlockingChunks = ConstU32<32>;
	type MaxControllersInDeprecationBatch = MaxControllersInDeprecationBatch;
	type HistoryDepth = HistoryDepth;
	type EventListeners = NominationPools;
	type WeightInfo = pallet_staking::weights::SubstrateWeight<Runtime>;
	type BenchmarkingConfig = StakingBenchmarkingConfig;
	type NominationsQuota = pallet_staking::FixedNominationsQuota<{ MaxNominations::get() }>;
	type Filter = Nothing;
}

impl pallet_fast_unstake::Config for Runtime {
	type RuntimeEvent = RuntimeEvent;
	type ControlOrigin = EnsureRoot<AccountId>;
	type Deposit = ConstU128<{ DOLLARS }>;
	type Currency = Balances;
	type BatchSize = frame_support::traits::ConstU32<64>;
	type Staking = Staking;
	type MaxErasToCheckPerBlock = ConstU32<1>;
	type WeightInfo = ();
}

parameter_types! {
	// phase durations. 1/4 of the last session for each.
	pub const SignedPhase: u32 = EPOCH_DURATION_IN_BLOCKS / 4;
	pub const UnsignedPhase: u32 = EPOCH_DURATION_IN_BLOCKS / 4;

	// signed config
	pub const SignedRewardBase: Balance = DOLLARS;
	pub const SignedDepositByte: Balance = CENTS;


	// miner configs
	pub const MultiPhaseUnsignedPriority: TransactionPriority = StakingUnsignedPriority::get() - 1u64;
	pub MinerMaxWeight: Weight = RuntimeBlockWeights::get()
		.get(DispatchClass::Normal)
		.max_extrinsic.expect("Normal extrinsics have a weight limit configured; qed")
		.saturating_sub(BlockExecutionWeight::get());
	// Solution can occupy 90% of normal block size
	pub MinerMaxLength: u32 = Perbill::from_rational(9u32, 10) *
		*RuntimeBlockLength::get()
		.max
		.get(DispatchClass::Normal);

	/// We take the top 10000 nominators as electing voters..
	pub const MaxElectingVoters: u32 = 10_000;
	/// ... and all of the validators as electable targets. Whilst this is the case, we cannot and
	/// shall not increase the size of the validator intentions.
	pub const MaxElectableTargets: u16 = u16::MAX;
	/// Setup election pallet to support maximum winners upto 1200. This will mean Staking Pallet
	/// cannot have active validators higher than this count.
	pub const MaxActiveValidators: u32 = 1200;
	/// We take the top 22500 nominators as electing voters and all of the validators as electable
	/// targets. Whilst this is the case, we cannot and shall not increase the size of the
	/// validator intentions.
	pub ElectionBounds: frame_election_provider_support::bounds::ElectionBounds =
		ElectionBoundsBuilder::default().voters_count(MaxElectingVoters::get().into()).build();
}

frame_election_provider_support::generate_solution_type!(
	#[compact]
	pub struct NposSolution16::<
		VoterIndex = u32,
		TargetIndex = u16,
		Accuracy = sp_runtime::PerU16,
		MaxVoters = MaxElectingVoters,
	>(16)
);

/// The numbers configured here could always be more than the the maximum limits of staking pallet
/// to ensure election snapshot will not run out of memory.
///
/// For now, we set them to smaller values since the staking is bounded and the weight pipeline
/// takes hours for this single pallet.
pub struct ElectionProviderBenchmarkConfig;
impl pallet_election_provider_multi_phase::BenchmarkingConfig for ElectionProviderBenchmarkConfig {
	const VOTERS: [u32; 2] = [1000, 2000];
	const TARGETS: [u32; 2] = [500, 1000];
	const ACTIVE_VOTERS: [u32; 2] = [500, 800];
	const DESIRED_TARGETS: [u32; 2] = [200, 400];
	const SNAPSHOT_MAXIMUM_VOTERS: u32 = 1000;
	const MINER_MAXIMUM_VOTERS: u32 = 1000;
	const MAXIMUM_TARGETS: u32 = 300;
}

/// Maximum number of iterations for balancing that will be executed in the embedded OCW
/// miner of election provider multi phase.
pub const MINER_MAX_ITERATIONS: u32 = 10;

/// A source of random balance for NposSolver, which is meant to be run by the OCW election miner.
pub struct OffchainRandomBalancing;
impl Get<Option<BalancingConfig>> for OffchainRandomBalancing {
	fn get() -> Option<BalancingConfig> {
		use sp_runtime::traits::TrailingZeroInput;
		let iterations = match MINER_MAX_ITERATIONS {
			0 => 0,
			max => {
				let seed = sp_io::offchain::random_seed();
				let random = <u32>::decode(&mut TrailingZeroInput::new(&seed))
					.expect("input is padded with zeroes; qed")
					% max.saturating_add(1);
				random as usize
			},
		};

		let config = BalancingConfig { iterations, tolerance: 0 };
		Some(config)
	}
}
pub struct OnChainSeqPhragmen;
impl onchain::Config for OnChainSeqPhragmen {
	type System = Runtime;
	type Solver = SequentialPhragmen<
		AccountId,
		pallet_election_provider_multi_phase::SolutionAccuracyOf<Runtime>,
	>;
	type DataProvider = <Runtime as pallet_election_provider_multi_phase::Config>::DataProvider;
	type MaxWinners = MaxActiveValidators;
	type Bounds = ElectionBounds;
	type WeightInfo = frame_election_provider_support::weights::SubstrateWeight<Runtime>;
}

impl pallet_election_provider_multi_phase::MinerConfig for Runtime {
	type AccountId = AccountId;
	type MaxLength = MinerMaxLength;
	type MaxWeight = MinerMaxWeight;
	type Solution = NposSolution16;
	type MaxVotesPerVoter = <
	<Self as pallet_election_provider_multi_phase::Config>::DataProvider
	as
	frame_election_provider_support::ElectionDataProvider
	>::MaxVotesPerVoter;
	type MaxWinners = MaxActiveValidators;

	// The unsigned submissions have to respect the weight of the submit_unsigned call, thus their
	// weight estimate function is wired to this call's weight.
	fn solution_weight(v: u32, t: u32, a: u32, d: u32) -> Weight {
		<
		<Self as pallet_election_provider_multi_phase::Config>::WeightInfo
		as
		pallet_election_provider_multi_phase::WeightInfo
		>::submit_unsigned(v, t, a, d)
	}
}

/// Returning a fixed value to respect the initial logic.
/// This could depend on the length of the solution.
pub struct FixedSignedDepositBase;
impl Convert<usize, u128> for FixedSignedDepositBase {
	fn convert(_: usize) -> u128 {
		DOLLARS
	}
}

impl pallet_election_provider_multi_phase::Config for Runtime {
	type RuntimeEvent = RuntimeEvent;
	type Currency = Balances;
	type EstimateCallFee = TransactionPayment;
	type SignedPhase = SignedPhase;
	type UnsignedPhase = UnsignedPhase;
	type BetterSignedThreshold = ();
	type OffchainRepeat = OffchainRepeat;
	type MinerTxPriority = MultiPhaseUnsignedPriority;
	type SignedMaxWeight =
		<Self::MinerConfig as pallet_election_provider_multi_phase::MinerConfig>::MaxWeight;
	type MinerConfig = Self;
	type SignedMaxSubmissions = ConstU32<10>;
	type SignedRewardBase = SignedRewardBase;
	type SignedDepositBase = FixedSignedDepositBase;
	type SignedDepositByte = SignedDepositByte;
	type SignedMaxRefunds = ConstU32<3>;
	type SignedDepositWeight = ();
	type SlashHandler = (); // burn slashes
	type RewardHandler = (); // nothing to do upon rewards
	type DataProvider = Staking;
	type Fallback = frame_election_provider_support::NoElection<(
		AccountId,
		BlockNumber,
		Staking,
		MaxActiveValidators,
	)>;
	type GovernanceFallback = onchain::OnChainExecution<OnChainSeqPhragmen>;
	type Solver = SequentialPhragmen<AccountId, SolutionAccuracyOf<Self>, OffchainRandomBalancing>;
	type ForceOrigin = EitherOf<EnsureRoot<Self::AccountId>, StakingAdmin>;
	type BenchmarkingConfig = ElectionProviderBenchmarkConfig;
	type WeightInfo = pallet_election_provider_multi_phase::weights::SubstrateWeight<Self>;
	type MaxWinners = MaxActiveValidators;
	type ElectionBounds = ElectionBounds;
}

parameter_types! {
	pub const BagThresholds: &'static [u64] = &voter_bags::THRESHOLDS;
}

type VoterBagsListInstance = pallet_bags_list::Instance1;
impl pallet_bags_list::Config<VoterBagsListInstance> for Runtime {
	type RuntimeEvent = RuntimeEvent;
	type ScoreProvider = Staking;
	type WeightInfo = pallet_bags_list::weights::SubstrateWeight<Runtime>;
	type BagThresholds = BagThresholds;
	type Score = VoteWeight;
}

parameter_types! {
	pub const ProposalBond: Permill = Permill::from_percent(5);
	pub const ProposalBondMinimum: Balance = 50_000 * DOLLARS;
	pub const SpendPeriod: BlockNumber = DAYS;
	pub const Burn: Permill = Permill::from_parts(0);
	pub const TipCountdown: BlockNumber = DAYS;
	pub const TipFindersFee: Percent = Percent::from_percent(20);
	pub const TipReportDepositBase: Balance = 50_000 * DOLLARS;
	pub const DataDepositPerByte: Balance = DOLLARS;
	pub const TreasuryPalletId: PalletId = PalletId(*b"py/trsry");
	pub const MaximumReasonLength: u32 = 16384;
	pub const MaxApprovals: u32 = 100;
}

parameter_types! {
	pub TreasuryAccount: AccountId = Treasury::account_id();
}

impl pallet_treasury::Config for Runtime {
	type PalletId = TreasuryPalletId;
	type Currency = Balances;
	type RejectOrigin = EitherOfDiverse<EnsureRoot<AccountId>, Treasurer>;
	type RuntimeEvent = RuntimeEvent;
	type SpendPeriod = SpendPeriod;
	type Burn = Burn;
	type BurnDestination = ();
	type SpendFunds = Bounties;
	type WeightInfo = pallet_treasury::weights::SubstrateWeight<Runtime>;
	type MaxApprovals = MaxApprovals;
	type SpendOrigin = TreasurySpender;
	type AssetKind = ();
	type Beneficiary = Self::AccountId;
	type BeneficiaryLookup = IdentityLookup<Self::Beneficiary>;
	type Paymaster = PayFromAccount<Balances, TreasuryAccount>;
	type BalanceConverter = UnityAssetBalanceConversion;
	type PayoutPeriod = ConstU32<10>;
	type BlockNumberProvider = System;
	#[cfg(feature = "runtime-benchmarks")]
	type BenchmarkHelper = ();
}

parameter_types! {
	pub const BountyCuratorDeposit: Permill = Permill::from_percent(50);
	pub const BountyValueMinimum: Balance = 10 * DOLLARS;
	pub const BountyDepositBase: Balance = 50_000 * DOLLARS;
	pub const CuratorDepositMultiplier: Permill = Permill::from_percent(50);
	pub const CuratorDepositMin: Balance = DOLLARS;
	pub const CuratorDepositMax: Balance = 100 * DOLLARS;
	pub const BountyDepositPayoutDelay: BlockNumber = 8 * DAYS;
	pub const BountyUpdatePeriod: BlockNumber = 90 * DAYS;
}

impl pallet_bounties::Config for Runtime {
	type RuntimeEvent = RuntimeEvent;
	type BountyDepositBase = BountyDepositBase;
	type BountyDepositPayoutDelay = BountyDepositPayoutDelay;
	type BountyUpdatePeriod = BountyUpdatePeriod;
	type CuratorDepositMultiplier = CuratorDepositMultiplier;
	type CuratorDepositMin = CuratorDepositMin;
	type CuratorDepositMax = CuratorDepositMax;
	type BountyValueMinimum = BountyValueMinimum;
	type DataDepositPerByte = DataDepositPerByte;
	type MaximumReasonLength = MaximumReasonLength;
	type WeightInfo = pallet_bounties::weights::SubstrateWeight<Runtime>;
	type ChildBountyManager = ChildBounties;
	type OnSlash = Treasury;
}

parameter_types! {
	pub const ChildBountyValueMinimum: Balance = DOLLARS;
}

impl pallet_child_bounties::Config for Runtime {
	type RuntimeEvent = RuntimeEvent;
	type MaxActiveChildBountyCount = ConstU32<5>;
	type ChildBountyValueMinimum = ChildBountyValueMinimum;
	type WeightInfo = pallet_child_bounties::weights::SubstrateWeight<Runtime>;
}

parameter_types! {
	pub const DepositPerItem: Balance = deposit(1, 0);
	pub const DepositPerByte: Balance = deposit(0, 1);
	pub const DefaultDepositLimit: Balance = deposit(1024, 1024 * 1024);
	pub const MaxValueSize: u32 = 16 * 1024;
	// The lazy deletion runs inside on_initialize.
	pub DeletionWeightLimit: Weight = RuntimeBlockWeights::get()
		.per_class
		.get(DispatchClass::Normal)
		.max_total
		.unwrap_or(RuntimeBlockWeights::get().max_block);
	pub Schedule: pallet_contracts::Schedule<Runtime> = Default::default();
	pub UnsafeUnstableInterface: bool = false;
	pub const CodeHashLockupDepositPercent: Perbill = Perbill::from_percent(0);
	pub const MaxDelegateDependencies: u32 = 32;
}

impl pallet_contracts::Config for Runtime {
	type Time = Timestamp;
	type Randomness = RandomnessCollectiveFlip;
	type Currency = Balances;
	type RuntimeEvent = RuntimeEvent;
	type RuntimeCall = RuntimeCall;
	/// The safest default is to allow no calls at all.
	///
	/// Runtimes should whitelist dispatchables that are allowed to be called from contracts
	/// and make sure they are stable. Dispatchables exposed to contracts are not allowed to
	/// change because that would break already deployed contracts. The `Call` structure itself
	/// is not allowed to change the indices of existing pallets, too.
	type CallFilter = Nothing;
	type DepositPerItem = DepositPerItem;
	type DepositPerByte = DepositPerByte;
	type DefaultDepositLimit = DefaultDepositLimit;
	type CallStack = [pallet_contracts::Frame<Self>; 5];
	type WeightPrice = pallet_transaction_payment::Pallet<Self>;
	type WeightInfo = pallet_contracts::weights::SubstrateWeight<Self>;
	type ChainExtension = ();
	type Schedule = Schedule;
	type AddressGenerator = pallet_contracts::DefaultAddressGenerator;
	type MaxCodeLen = ConstU32<{ 123 * 1024 }>;
	type MaxStorageKeyLen = ConstU32<128>;
	type UnsafeUnstableInterface = ConstBool<false>;
	type MaxDebugBufferLen = ConstU32<{ 2 * 1024 * 1024 }>;
	type CodeHashLockupDepositPercent = CodeHashLockupDepositPercent;
	type MaxTransientStorageSize = ConstU32<{ 1024 * 1024 }>;
	type MaxDelegateDependencies = MaxDelegateDependencies;
	type RuntimeHoldReason = RuntimeHoldReason;
	type UploadOrigin = EnsureSigned<Self::AccountId>;
	type InstantiateOrigin = EnsureSigned<Self::AccountId>;
	type Debug = ();
	type Environment = ();
	type Migrations = ();
	type ApiVersion = ();
	type Xcm = ();
}

impl pallet_sudo::Config for Runtime {
	type RuntimeEvent = RuntimeEvent;
	type RuntimeCall = RuntimeCall;
	type WeightInfo = pallet_sudo::weights::SubstrateWeight<Runtime>;
}

parameter_types! {
	pub const ImOnlineUnsignedPriority: TransactionPriority = TransactionPriority::MAX;
	/// We prioritize im-online heartbeats over election solution submission.
	pub const StakingUnsignedPriority: TransactionPriority = TransactionPriority::MAX / 2;
	pub const MaxAuthorities: u32 = 100;
	pub const MaxKeys: u32 = 10_000;
	pub const MaxPeerInHeartbeats: u32 = 10_000;
}

impl<LocalCall> frame_system::offchain::CreateTransaction<LocalCall> for Runtime
where
	RuntimeCall: From<LocalCall>,
{
	type Extension = TxExtension;

	fn create_transaction(call: RuntimeCall, extension: TxExtension) -> UncheckedExtrinsic {
		UncheckedExtrinsic::new_transaction(call, extension)
	}
}

impl<LocalCall> frame_system::offchain::CreateSignedTransaction<LocalCall> for Runtime
where
	RuntimeCall: From<LocalCall>,
{
	fn create_signed_transaction<
		C: frame_system::offchain::AppCrypto<Self::Public, Self::Signature>,
	>(
		call: RuntimeCall,
		public: <Signature as traits::Verify>::Signer,
		account: AccountId,
		nonce: Nonce,
	) -> Option<UncheckedExtrinsic> {
		let tip = 0;
		// take the biggest period possible.
		let period =
			BlockHashCount::get().checked_next_power_of_two().map(|c| c / 2).unwrap_or(2) as u64;
		let current_block = System::block_number()
			.saturated_into::<u64>()
			// The `System::block_number` is initialized with `n+1`,
			// so the actual block number is `n`.
			.saturating_sub(1);
		let era = Era::mortal(period, current_block);
		let tx_ext: TxExtension = (
			frame_system::CheckNonZeroSender::<Runtime>::new(),
			frame_system::CheckSpecVersion::<Runtime>::new(),
			frame_system::CheckTxVersion::<Runtime>::new(),
			frame_system::CheckGenesis::<Runtime>::new(),
			frame_system::CheckEra::<Runtime>::from(era),
			frame_system::CheckNonce::<Runtime>::from(nonce),
			frame_system::CheckWeight::<Runtime>::new(),
			pallet_transaction_payment::ChargeTransactionPayment::<Runtime>::from(tip),
			frame_metadata_hash_extension::CheckMetadataHash::new(false),
			frame_system::WeightReclaim::<Runtime>::new(),
		);
		let raw_payload = SignedPayload::new(call, tx_ext)
			.map_err(|e| {
				log::warn!("Unable to create signed payload: {:?}", e);
			})
			.ok()?;
		let signature = raw_payload.using_encoded(|payload| C::sign(payload, public))?;
		let address = Indices::unlookup(account);
		let (call, tx_ext, _) = raw_payload.deconstruct();
		let transaction = UncheckedExtrinsic::new_signed(call, address, signature, tx_ext);
		Some(transaction)
	}
}

impl<LocalCall> frame_system::offchain::CreateInherent<LocalCall> for Runtime
where
	RuntimeCall: From<LocalCall>,
{
	fn create_inherent(call: RuntimeCall) -> UncheckedExtrinsic {
		UncheckedExtrinsic::new_bare(call)
	}
}

impl frame_system::offchain::SigningTypes for Runtime {
	type Public = <Signature as traits::Verify>::Signer;
	type Signature = Signature;
}

impl<C> frame_system::offchain::CreateTransactionBase<C> for Runtime
where
	RuntimeCall: From<C>,
{
	type Extrinsic = UncheckedExtrinsic;
	type RuntimeCall = RuntimeCall;
}

impl pallet_im_online::Config for Runtime {
	type AuthorityId = ImOnlineId;
	type RuntimeEvent = RuntimeEvent;
	type NextSessionRotation = Babe;
	type ValidatorSet = Historical;
	type ReportUnresponsiveness = Offences;
	type UnsignedPriority = ImOnlineUnsignedPriority;
	type WeightInfo = pallet_im_online::weights::SubstrateWeight<Runtime>;
	type MaxKeys = MaxKeys;
	type MaxPeerInHeartbeats = MaxPeerInHeartbeats;
}

impl pallet_offences::Config for Runtime {
	type RuntimeEvent = RuntimeEvent;
	type IdentificationTuple = pallet_session::historical::IdentificationTuple<Self>;
	type OnOffenceHandler = Staking;
}

impl pallet_authority_discovery::Config for Runtime {
	type MaxAuthorities = MaxAuthorities;
}

parameter_types! {
	pub MaxSetIdSessionEntries: u32 = BondingDuration::get() * SessionsPerEra::get();
}

impl pallet_grandpa::Config for Runtime {
	type RuntimeEvent = RuntimeEvent;

	type KeyOwnerProof = sp_session::MembershipProof;

	type EquivocationReportSystem =
		pallet_grandpa::EquivocationReportSystem<Self, Offences, Historical, ReportLongevity>;

	type WeightInfo = ();
	type MaxAuthorities = MaxAuthorities;
	type MaxSetIdSessionEntries = MaxSetIdSessionEntries;
	type MaxNominators = MaxNominatorRewardedPerValidator;
}

parameter_types! {
	pub const BasicDeposit: Balance = 10 * DOLLARS;       // 258 bytes on-chain
	pub const ByteDeposit: Balance = deposit(0, 1);
	pub const UsernameDeposit: Balance = deposit(0, 32);
	pub const SubAccountDeposit: Balance = 2 * DOLLARS;   // 53 bytes on-chain
	pub const MaxSubAccounts: u32 = 100;
	pub const MaxAdditionalFields: u32 = 100;
	pub const MaxRegistrars: u32 = 20;
}

impl pallet_identity::Config for Runtime {
	type RuntimeEvent = RuntimeEvent;
	type Currency = Balances;
	type BasicDeposit = BasicDeposit;
	type ByteDeposit = ByteDeposit;
	type UsernameDeposit = UsernameDeposit;
	type SubAccountDeposit = SubAccountDeposit;
	type MaxSubAccounts = MaxSubAccounts;
	type IdentityInformation = IdentityInfo<MaxAdditionalFields>;
	type MaxRegistrars = MaxRegistrars;
	type Slashed = Treasury;
	type ForceOrigin = EitherOf<EnsureRoot<Self::AccountId>, GeneralAdmin>;
	type RegistrarOrigin = EitherOf<EnsureRoot<Self::AccountId>, GeneralAdmin>;
	type OffchainSignature = Signature;
	type SigningPublicKey = <Signature as Verify>::Signer;
	type UsernameAuthorityOrigin = EitherOf<EnsureRoot<Self::AccountId>, GeneralAdmin>;
	type PendingUsernameExpiration = ConstU32<{ 7 * DAYS }>;
	type UsernameGracePeriod = ConstU32<{ 30 * DAYS }>;
	type MaxSuffixLength = ConstU32<7>;
	type MaxUsernameLength = ConstU32<32>;
	type WeightInfo = pallet_identity::weights::SubstrateWeight<Runtime>;
}

parameter_types! {
	pub const ConfigDepositBase: Balance = 5 * DOLLARS;
	pub const FriendDepositFactor: Balance = 50 * CENTS;
	pub const MaxFriends: u16 = 9;
	pub const RecoveryDeposit: Balance = 5 * DOLLARS;
}

impl pallet_recovery::Config for Runtime {
	type RuntimeEvent = RuntimeEvent;
	type WeightInfo = pallet_recovery::weights::SubstrateWeight<Runtime>;
	type RuntimeCall = RuntimeCall;
	type Currency = Balances;
	type ConfigDepositBase = ConfigDepositBase;
	type FriendDepositFactor = FriendDepositFactor;
	type MaxFriends = MaxFriends;
	type RecoveryDeposit = RecoveryDeposit;
	type BlockNumberProvider = System;
}

parameter_types! {
	pub const MinVestedTransfer: Balance = DOLLARS;
	pub UnvestedFundsAllowedWithdrawReasons: WithdrawReasons =
		WithdrawReasons::except(WithdrawReasons::TRANSFER | WithdrawReasons::RESERVE);
}

impl pallet_vesting::Config for Runtime {
	type RuntimeEvent = RuntimeEvent;
	type Currency = Balances;
	type BlockNumberToBalance = ConvertInto;
	type MinVestedTransfer = MinVestedTransfer;
	type WeightInfo = pallet_vesting::weights::SubstrateWeight<Runtime>;
	type UnvestedFundsAllowedWithdrawReasons = UnvestedFundsAllowedWithdrawReasons;
	type BlockNumberProvider = System;
	// `VestingInfo` encode length is 36bytes. 28 schedules gets encoded as 1009 bytes, which is the
	// highest number of schedules that encodes less than 2^10.
	const MAX_VESTING_SCHEDULES: u32 = 28;
}

parameter_types! {
	pub const ChainId: u8 = 1;
	pub const ProposalLifetime: BlockNumber = 1000;
	pub BridgeAccountId: AccountId = AccountIdConversion::<AccountId>::into_account_truncating(&pallet_chainbridge::MODULE_ID);
}

/// Configure the send data pallet
impl pallet_chainbridge::Config for Runtime {
	type RuntimeEvent = RuntimeEvent;
	type AdminOrigin = frame_system::EnsureRoot<Self::AccountId>;
	type Proposal = RuntimeCall;
	type ChainIdentity = ChainId;
	type ProposalLifetime = ProposalLifetime;
	type BridgeAccountId = BridgeAccountId;
	type WeightInfo = pallet_chainbridge::weights::SubstrateWeight<Runtime>;
}

parameter_types! {
	pub HashId: pallet_chainbridge::ResourceId = pallet_chainbridge::derive_resource_id(1, &blake2_128(b"hash"));
	// Note: Chain ID is 0 indicating this is native to another chain
	pub NativeTokenId: pallet_chainbridge::ResourceId = pallet_chainbridge::derive_resource_id(0, &blake2_128(b"DAV"));

	pub NFTTokenId: pallet_chainbridge::ResourceId = pallet_chainbridge::derive_resource_id(1, &blake2_128(b"NFT"));
}

impl pallet_erc721::Config for Runtime {
	type RuntimeEvent = RuntimeEvent;
	type Identifier = NFTTokenId;
	type WeightInfo = pallet_erc721::weights::SubstrateWeight<Runtime>;
}

impl pallet_erc20::Config for Runtime {
	type RuntimeEvent = RuntimeEvent;
	type BridgeOrigin = pallet_chainbridge::EnsureBridge<Runtime>;
	type Currency = pallet_balances::Pallet<Runtime>;
	type HashId = HashId;
	type NativeTokenId = NativeTokenId;
	type Erc721Id = NFTTokenId;
	type WeightInfo = pallet_erc20::weights::SubstrateWeight<Runtime>;
}

parameter_types! {
	pub const DelegatedStakingPalletId: PalletId = PalletId(*b"py/dlstk");
	pub const SlashRewardFraction: Perbill = Perbill::from_percent(1);
}

impl pallet_delegated_staking::Config for Runtime {
	type RuntimeEvent = RuntimeEvent;
	type PalletId = DelegatedStakingPalletId;
	type Currency = Balances;
	type OnSlash = ResolveTo<TreasuryAccount, Balances>;
	type SlashRewardFraction = SlashRewardFraction;
	type RuntimeHoldReason = RuntimeHoldReason;
	type CoreStaking = Staking;
}

parameter_types! {
	pub const PoolsPalletId: PalletId = PalletId(*b"py/nopls");
	// Allow pools that got slashed up to 90% to remain operational.
	pub const MaxPointsToBalance: u8 = 10;
}

impl pallet_nomination_pools::Config for Runtime {
	type RuntimeEvent = RuntimeEvent;
	type Currency = Balances;
	type RuntimeFreezeReason = RuntimeFreezeReason;
	type RewardCounter = FixedU128;
	type BalanceToU256 = cere_runtime_common::BalanceToU256;
	type U256ToBalance = cere_runtime_common::U256ToBalance;
	type PostUnbondingPoolsWindow = frame_support::traits::ConstU32<4>;
	type MaxMetadataLen = frame_support::traits::ConstU32<256>;
	// we use the same number of allowed unlocking chunks as with staking.
	type MaxUnbonding = <Self as pallet_staking::Config>::MaxUnlockingChunks;
	type BlockNumberProvider = System;
	type Filter = Nothing;
	type PalletId = PoolsPalletId;
	type MaxPointsToBalance = MaxPointsToBalance;
	type WeightInfo = ();
	type AdminOrigin = frame_system::EnsureRoot<Self::AccountId>;
	type StakeAdapter =
		pallet_nomination_pools::adapter::DelegateStake<Self, Staking, DelegatedStaking>;
}

parameter_types! {
	pub const DdcCustomersPalletId: PalletId = PalletId(*b"accounts"); // DDC maintainer's stake
	pub const UnlockingDelay: BlockNumber = 100800_u32; // 1 hour * 24 * 7 = 7 days; (1 hour is 600 blocks)
}

impl pallet_ddc_customers::Config for Runtime {
	type UnlockingDelay = UnlockingDelay;
	type Currency = Balances;
	type PalletId = DdcCustomersPalletId;
	type RuntimeEvent = RuntimeEvent;
	type ClusterProtocol = pallet_ddc_clusters::Pallet<Runtime>;
	type ClusterCreator = pallet_ddc_clusters::Pallet<Runtime>;
	type WeightInfo = pallet_ddc_customers::weights::SubstrateWeight<Runtime>;
}

impl pallet_ddc_clusters::Config for Runtime {
	type RuntimeEvent = RuntimeEvent;
	type NodeRepository = pallet_ddc_nodes::Pallet<Runtime>;
	type StakingVisitor = pallet_ddc_staking::Pallet<Runtime>;
	type StakerCreator = pallet_ddc_staking::Pallet<Runtime>;
	type Currency = Balances;
	type WeightInfo = pallet_ddc_clusters::weights::SubstrateWeight<Runtime>;
	type MinErasureCodingRequiredLimit = ConstU32<4>;
	type MinErasureCodingTotalLimit = ConstU32<6>;
	type MinReplicationTotalLimit = ConstU32<3>;
}

impl pallet_ddc_nodes::Config for Runtime {
	type RuntimeEvent = RuntimeEvent;
	type StakingVisitor = pallet_ddc_staking::Pallet<Runtime>;
	type WeightInfo = pallet_ddc_nodes::weights::SubstrateWeight<Runtime>;
}

parameter_types! {
	pub const PayoutsPalletId: PalletId = PalletId(*b"payouts_");
	pub const MajorityOfValidators: Percent = Percent::from_percent(67);
}

pub struct TreasuryWrapper;
impl<T: frame_system::Config> PalletVisitor<T> for TreasuryWrapper {
	fn get_account_id() -> T::AccountId {
		TreasuryPalletId::get().into_account_truncating()
	}
}

<<<<<<< HEAD
// Using dummy pallet temporarily due to repository access issues
impl pallet_ddc_payouts::Config for Runtime {
	type RuntimeEvent = RuntimeEvent;
	type WeightInfo = pallet_ddc_payouts::weights::SubstrateWeight<Runtime>;
	type PalletId = PayoutsPalletId;
	type Currency = Balances;
	type CustomerCharger = DdcCustomers;
	type BucketManager = DdcCustomers;
	type ClusterProtocol = DdcClusters;
	type TreasuryVisitor = TreasuryWrapper;
	type NominatorsAndValidatorsList = pallet_staking::UseNominatorsAndValidatorsMap<Self>;
	type VoteScoreToU64 = IdentityConvert;
	type InspectorAuthority = DdcVerification;
	type NodeManager = DdcNodes;
	type AccountIdConverter = AccountId32;
	type Hasher = BlakeTwo256;
	type ClusterValidator = DdcClusters;
	type ValidatorsQuorum = MajorityOfValidators;
	type ClusterManager = DdcClusters;
	type OffchainIdentifierId = ddc_primitives::crypto::OffchainIdentifierId;
	type UnsignedPriority = ConstU64<500_000_000>;
	type FeeHandler = FeeHandler;

	#[cfg(feature = "runtime-benchmarks")]
	type CustomerDepositor = DdcCustomers;
	#[cfg(feature = "runtime-benchmarks")]
	type ClusterCreator = DdcClusters;
	#[cfg(feature = "runtime-benchmarks")]
	type WPublic = <Signature as Verify>::Signer;
	#[cfg(feature = "runtime-benchmarks")]
	type WSignature = Signature;

	const MAX_PAYOUT_BATCH_SIZE: u16 = MAX_PAYOUT_BATCH_SIZE;
	const MAX_PAYOUT_BATCH_COUNT: u16 = MAX_PAYOUT_BATCH_COUNT;
	const DISABLE_PAYOUTS_CUTOFF: bool = false;
	const OCW_INTERVAL: u16 = 5; // every 5th block
}

=======
>>>>>>> 6127619b
parameter_types! {
	pub const ClusterBondingAmount: Balance = 100 * GRAND;
	pub const ClusterUnboningDelay: BlockNumber = 28 * DAYS;
}

impl pallet_ddc_staking::Config for Runtime {
	type Currency = Balances;
	type RuntimeEvent = RuntimeEvent;
	type WeightInfo = pallet_ddc_staking::weights::SubstrateWeight<Runtime>;
	type ClusterProtocol = pallet_ddc_clusters::Pallet<Runtime>;
	type ClusterCreator = pallet_ddc_clusters::Pallet<Runtime>;
	type ClusterManager = pallet_ddc_clusters::Pallet<Runtime>;
	type NodeManager = pallet_ddc_nodes::Pallet<Runtime>;
	type ClusterBondingAmount = ClusterBondingAmount;
	type ClusterUnboningDelay = ClusterUnboningDelay;
}

parameter_types! {
	pub const TechnicalMotionDuration: BlockNumber = 5 * DAYS;
	pub const TechnicalMaxProposals: u32 = 100;
	pub const TechnicalMaxMembers: u32 = 100;
}

type TechCommCollective = pallet_collective::Instance3;
impl pallet_collective::Config<TechCommCollective> for Runtime {
	type RuntimeOrigin = RuntimeOrigin;
	type Proposal = RuntimeCall;
	type RuntimeEvent = RuntimeEvent;
	type MotionDuration = TechnicalMotionDuration;
	type MaxProposals = TechnicalMaxProposals;
	type MaxMembers = TechnicalMaxMembers;
	type SetMembersOrigin = EnsureRoot<AccountId>;
	type DefaultVote = pallet_collective::PrimeDefaultVote;
	type WeightInfo = pallet_collective::weights::SubstrateWeight<Runtime>;
	type MaxProposalWeight = MaxCollectivesProposalWeight;
	type DisapproveOrigin = EnsureRoot<Self::AccountId>;
	type KillOrigin = EnsureRoot<Self::AccountId>;
	type Consideration = ();
}

parameter_types! {
	pub const ClustersGovPalletId: PalletId = PalletId(*b"clustgov");
	pub const ClusterProposalDuration: BlockNumber = 7 * DAYS;
	pub const MinValidatedNodesCount: u16 = 3;
	pub ClusterProtocolActivatorTrackOrigin: RuntimeOrigin = pallet_origins::Origin::ClusterProtocolActivator.into();
	pub ClusterProtocolUpdaterTrackOrigin: RuntimeOrigin = pallet_origins::Origin::ClusterProtocolUpdater.into();
	pub const ReferendumEnactmentDuration: BlockNumber = 1;
}

// TEMPORARILY DISABLED: pallet-ddc-clusters-gov configuration due to pallet-referenda trait compatibility issues
// Issue: pallet-referenda 40.1.0 missing create_ongoing and end_ongoing methods in Polling trait
// TODO: Re-enable when upstream compatibility is resolved
/*
impl pallet_ddc_clusters_gov::Config for Runtime {
	type RuntimeEvent = RuntimeEvent;
	type PalletId = ClustersGovPalletId;
	type Currency = Balances;
	type WeightInfo = pallet_ddc_clusters_gov::weights::SubstrateWeight<Runtime>;
	type OpenGovActivatorTrackOrigin = DdcOriginAsNative<ClusterProtocolActivatorTrackOrigin, Self>;
	type OpenGovActivatorOrigin = EitherOf<EnsureRoot<Self::AccountId>, ClusterProtocolActivator>;
	type OpenGovUpdaterTrackOrigin = DdcOriginAsNative<ClusterProtocolUpdaterTrackOrigin, Self>;
	type OpenGovUpdaterOrigin = EitherOf<EnsureRoot<Self::AccountId>, ClusterProtocolUpdater>;
	type ClusterProposalCall = RuntimeCall;
	type ClusterProposalDuration = ClusterProposalDuration;
	type ClusterManager = pallet_ddc_clusters::Pallet<Runtime>;
	type ClusterCreator = pallet_ddc_clusters::Pallet<Runtime>;
	type ClusterProtocol = pallet_ddc_clusters::Pallet<Runtime>;
	type NodeManager = pallet_ddc_nodes::Pallet<Runtime>;
	type SeatsConsensus = pallet_ddc_clusters_gov::Unanimous;
	type DefaultVote = pallet_ddc_clusters_gov::NayAsDefaultVote;
	type MinValidatedNodesCount = MinValidatedNodesCount;
	type ReferendumEnactmentDuration = ReferendumEnactmentDuration;
	#[cfg(feature = "runtime-benchmarks")]
	type StakerCreator = pallet_ddc_staking::Pallet<Runtime>;
}
*/

pub struct ClustersGovWrapper;
impl<T: frame_system::Config> PalletVisitor<T> for ClustersGovWrapper {
	fn get_account_id() -> T::AccountId {
		ClustersGovPalletId::get().into_account_truncating()
	}
}

pub struct DdcOriginAsNative<DdcOrigin, RuntimeOrigin>(PhantomData<(DdcOrigin, RuntimeOrigin)>);
impl<DdcOrigin: Get<T::RuntimeOrigin>, T: frame_system::Config> GetDdcOrigin<T>
	for DdcOriginAsNative<DdcOrigin, T>
{
	fn get() -> T::RuntimeOrigin {
		DdcOrigin::get()
	}
}

parameter_types! {
	pub MbmServiceWeight: Weight = Perbill::from_percent(80) * RuntimeBlockWeights::get().max_block;
}

impl pallet_migrations::Config for Runtime {
	type RuntimeEvent = RuntimeEvent;
	#[cfg(not(feature = "runtime-benchmarks"))]
	type Migrations = ();
	// Benchmarks need mocked migrations to guarantee that they succeed.
	#[cfg(feature = "runtime-benchmarks")]
	type Migrations = pallet_migrations::mock_helpers::MockedMigrations;
	type CursorMaxLen = ConstU32<65_536>;
	type IdentifierMaxLen = ConstU32<256>;
	type MigrationStatusHandler = ();
	type FailedMigrationHandler = frame_support::migrations::FreezeChainOnFailedMigration;
	type MaxServiceWeight = MbmServiceWeight;
	type WeightInfo = pallet_migrations::weights::SubstrateWeight<Runtime>;
}

parameter_types! {
	pub const FeeHandlerPalletId: PalletId = PalletId(*b"feehandl");
}

impl pallet_fee_handler::Config for Runtime {
	type RuntimeEvent = RuntimeEvent;
	type Currency = Balances;
	type GovernanceOrigin = EnsureRoot<AccountId>;
	type PalletId = FeeHandlerPalletId;
	type TreasuryPalletId = TreasuryPalletId;
	type WeightInfo = pallet_fee_handler::weights::SubstrateWeight<Runtime>;
}

#[frame_support::runtime]
mod runtime {
	#[runtime::runtime]
	#[runtime::derive(
		RuntimeCall,
		RuntimeEvent,
		RuntimeError,
		RuntimeOrigin,
		RuntimeFreezeReason,
		RuntimeHoldReason,
		RuntimeSlashReason,
		RuntimeLockId,
		RuntimeTask
	)]
	pub struct Runtime;

	#[runtime::pallet_index(0)]
	pub type System = frame_system::Pallet<Runtime>;

	#[runtime::pallet_index(1)]
	pub type Utility = pallet_utility::Pallet<Runtime>;

	#[runtime::pallet_index(2)]
	pub type Babe = pallet_babe::Pallet<Runtime>;

	#[runtime::pallet_index(3)]
	pub type Timestamp = pallet_timestamp::Pallet<Runtime>;

	// Authorship must be before session in order to note author in the correct session and era
	// for im-online and staking.
	#[runtime::pallet_index(4)]
	pub type Authorship = pallet_authorship::Pallet<Runtime>;

	#[runtime::pallet_index(5)]
	pub type Indices = pallet_indices::Pallet<Runtime>;

	#[runtime::pallet_index(6)]
	pub type Balances = pallet_balances::Pallet<Runtime>;

	#[runtime::pallet_index(7)]
	pub type TransactionPayment = pallet_transaction_payment::Pallet<Runtime>;

	#[runtime::pallet_index(8)]
	pub type ElectionProviderMultiPhase = pallet_election_provider_multi_phase::Pallet<Runtime>;

	#[runtime::pallet_index(9)]
	pub type Staking = pallet_staking::Pallet<Runtime>;

	#[runtime::pallet_index(10)]
	pub type Session = pallet_session::Pallet<Runtime>;

	#[runtime::pallet_index(11)]
	pub type Grandpa = pallet_grandpa::Pallet<Runtime>;

	#[runtime::pallet_index(12)]
	pub type Treasury = pallet_treasury::Pallet<Runtime>;

	#[runtime::pallet_index(13)]
	pub type Contracts = pallet_contracts::Pallet<Runtime>;

	#[runtime::pallet_index(14)]
	pub type Sudo = pallet_sudo::Pallet<Runtime>;

	#[runtime::pallet_index(15)]
	pub type ImOnline = pallet_im_online::Pallet<Runtime>;

	#[runtime::pallet_index(16)]
	pub type AuthorityDiscovery = pallet_authority_discovery::Pallet<Runtime>;

	#[runtime::pallet_index(17)]
	pub type Offences = pallet_offences::Pallet<Runtime>;

	#[runtime::pallet_index(18)]
	pub type Historical = pallet_session_historical::Pallet<Runtime>;

	#[runtime::pallet_index(19)]
	pub type RandomnessCollectiveFlip = pallet_insecure_randomness_collective_flip::Pallet<Runtime>;

	#[runtime::pallet_index(20)]
	pub type Identity = pallet_identity::Pallet<Runtime>;

	#[runtime::pallet_index(21)]
	pub type Recovery = pallet_recovery::Pallet<Runtime>;

	#[runtime::pallet_index(22)]
	pub type Vesting = pallet_vesting::Pallet<Runtime>;

	#[runtime::pallet_index(23)]
	pub type Preimage = pallet_preimage::Pallet<Runtime>;

	#[runtime::pallet_index(24)]
	pub type Scheduler = pallet_scheduler::Pallet<Runtime>;

	#[runtime::pallet_index(25)]
	pub type Proxy = pallet_proxy::Pallet<Runtime>;

	#[runtime::pallet_index(26)]
	pub type Multisig = pallet_multisig::Pallet<Runtime>;

	#[runtime::pallet_index(27)]
	pub type Bounties = pallet_bounties::Pallet<Runtime>;

	#[runtime::pallet_index(28)]
	pub type VoterList = pallet_bags_list::Pallet<Runtime, Instance1>;

	#[runtime::pallet_index(29)]
	pub type ChildBounties = pallet_child_bounties::Pallet<Runtime>;

	#[runtime::pallet_index(30)]
	pub type NominationPools = pallet_nomination_pools::Pallet<Runtime>;

	#[runtime::pallet_index(31)]
	pub type FastUnstake = pallet_fast_unstake::Pallet<Runtime>;

	#[runtime::pallet_index(32)]
	pub type ChainBridge = pallet_chainbridge::Pallet<Runtime>;

	#[runtime::pallet_index(33)]
	pub type Erc721 = pallet_erc721::Pallet<Runtime>;

	#[runtime::pallet_index(34)]
	pub type Erc20 = pallet_erc20::Pallet<Runtime>;

	#[runtime::pallet_index(35)]
	pub type DdcStaking = pallet_ddc_staking::Pallet<Runtime>;

	#[runtime::pallet_index(36)]
	pub type DdcCustomers = pallet_ddc_customers::Pallet<Runtime>;

	#[runtime::pallet_index(37)]
	pub type DdcNodes = pallet_ddc_nodes::Pallet<Runtime>;

	#[runtime::pallet_index(38)]
	pub type DdcClusters = pallet_ddc_clusters::Pallet<Runtime>;

<<<<<<< HEAD
	#[runtime::pallet_index(39)]
	// Using dummy pallet temporarily due to repository access issues
	pub type DdcPayouts = pallet_ddc_payouts::Pallet<Runtime>;

	#[runtime::pallet_index(40)]
	pub type DdcVerification = pallet_ddc_verification::Pallet<Runtime>;

=======
>>>>>>> 6127619b
	// Start OpenGov.
	#[runtime::pallet_index(41)]
	pub type ConvictionVoting = pallet_conviction_voting::Pallet<Runtime>;

	#[runtime::pallet_index(42)]
	pub type Referenda = pallet_referenda::Pallet<Runtime>;

	#[runtime::pallet_index(43)]
	pub type Origins = pallet_origins::Pallet<Runtime>;

	#[runtime::pallet_index(44)]
	pub type Whitelist = pallet_whitelist::Pallet<Runtime>;

	// End OpenGov.
	#[runtime::pallet_index(45)]
	pub type TechComm = pallet_collective::Pallet<Runtime, Instance3>;

	// TEMPORARILY DISABLED: pallet-ddc-clusters-gov due to pallet-referenda trait compatibility issues
	// Issue: pallet-referenda 40.1.0 missing create_ongoing and end_ongoing methods in Polling trait
	// TODO: Re-enable when upstream compatibility is resolved
	// #[runtime::pallet_index(46)]
	// pub type DdcClustersGov = pallet_ddc_clusters_gov::Pallet<Runtime>;

	#[runtime::pallet_index(47)]
	pub type Ismp = pallet_ismp::Pallet<Runtime>;

	#[runtime::pallet_index(48)]
	pub type IsmpGrandpa = ismp_grandpa::Pallet<Runtime>;

	#[runtime::pallet_index(49)]
	pub type Hyperbridge = pallet_hyperbridge::Pallet<Runtime>;

	#[runtime::pallet_index(50)]
	pub type TokenGateway = pallet_token_gateway::Pallet<Runtime>;
	// Migrations pallet
	#[runtime::pallet_index(51)]
	pub type MultiBlockMigrations = pallet_migrations;

	#[runtime::pallet_index(52)]
	pub type FeeHandler = pallet_fee_handler::Pallet<Runtime>;

	#[runtime::pallet_index(53)]
	pub type DelegatedStaking = pallet_delegated_staking;
}

/// The address format for describing accounts.
pub type Address = sp_runtime::MultiAddress<AccountId, AccountIndex>;
/// Block header type as expected by this runtime.
pub type Header = generic::Header<BlockNumber, BlakeTwo256>;
/// Block type as expected by this runtime.
pub type Block = generic::Block<Header, UncheckedExtrinsic>;
/// A Block signed with a Justification
pub type SignedBlock = generic::SignedBlock<Block>;
/// BlockId type as expected by this runtime.
pub type BlockId = generic::BlockId<Block>;
/// The SignedExtension to the basic transaction logic.
///
/// When you change this, you **MUST** modify [`sign`] in `bin/node/testing/src/keyring.rs`!
///
/// [`sign`]: <../../testing/src/keyring.rs.html>
pub type TxExtension = (
	frame_system::CheckNonZeroSender<Runtime>,
	frame_system::CheckSpecVersion<Runtime>,
	frame_system::CheckTxVersion<Runtime>,
	frame_system::CheckGenesis<Runtime>,
	frame_system::CheckEra<Runtime>,
	frame_system::CheckNonce<Runtime>,
	frame_system::CheckWeight<Runtime>,
	pallet_transaction_payment::ChargeTransactionPayment<Runtime>,
	frame_metadata_hash_extension::CheckMetadataHash<Runtime>,
	frame_system::WeightReclaim<Runtime>,
);

/// Unchecked extrinsic type as expected by this runtime.
pub type UncheckedExtrinsic =
	generic::UncheckedExtrinsic<Address, RuntimeCall, Signature, TxExtension>;
/// The payload being signed in transactions.
pub type SignedPayload = generic::SignedPayload<RuntimeCall, TxExtension>;
/// Extrinsic type that has already been checked.
pub type CheckedExtrinsic = generic::CheckedExtrinsic<AccountId, RuntimeCall, TxExtension>;
// const IDENTITY_MIGRATION_KEY_LIMIT: u64 = u64::MAX; // for `pallet_identity` migration below

/// Migrations for FRAME pallets, unreleased to MAINNET
// type Migrations = (
// 	pallet_staking::migrations::v16::MigrateV15ToV16<Runtime>,
// 	pallet_session::migrations::v1::MigrateV0ToV1<
// 		Runtime,
// 		pallet_staking::migrations::v17::MigrateDisabledToSession<Runtime>,
// 	>,
// );
type Migrations = ();

parameter_types! {
	pub BalanceTransferAllowDeath: Weight = weights::pallet_balances_balances::WeightInfo::<Runtime>::transfer_allow_death();
}

/// Migrations for DDC pallets, unreleased to MAINNET
pub mod migrations {
	use super::*;

	pub type Unreleased = (
		// pallet_ddc_customers::migrations::v2::MigrateToV2<Runtime>, // ignore the addition of
		// `total_customers_usage` field as it was never deployed on MAINNET
		pallet_ddc_clusters::migrations::v3::MigrateToV3<Runtime>,
		// pallet_ddc_nodes::migrations::v1::MigrateToV1<Runtime>, // ignore the addition of
		// `total_usage` field as it was never deployed on MAINNET
		// pallet_ddc_verification::migrations::v1::MigrateToV1<Runtime>, // ignore as the
		// `ddc-verification` pallet was never deployed on MAINNET
<<<<<<< HEAD
		// Using dummy pallet temporarily due to repository access issues
		pallet_ddc_payouts::migrations::v1::MigrateToV1<Runtime>,
		pallet_ddc_payouts::migrations::v2::MigrateToV2<Runtime>,
		pallet_ddc_payouts::migrations::v3::MigrateToV3<Runtime>,
=======
>>>>>>> 6127619b
		// pallet_ddc_verification::migrations::v2::MigrateToV2<Runtime>, // ignore as the
		// `ddc-verification` pallet was never deployed on MAINNET
		// pallet_ddc_customers::migrations::v3_mbm::LazyMigrationV2ToV3<Runtime>, // ingore the
		// removal of `total_customers_usage` field as it was never deployed on MAINNET
		// pallet_ddc_nodes::migrations::v2_mbm::LazyMigrationV1ToV2<Runtime>, // ignore the
		// removal of `total_usage` field as it was never deployed on MAINNET
		// pallet_ddc_verification::migrations::v3::MigrateToV3<Runtime>, // ignore as the
		// `ddc-verification` pallet was never deployed on MAINNET
		// pallet_ddc_nodes::migrations::v0_v2::MigrateFromV0ToV2<Runtime>,
	);

	pub type UnreleasedMultiblock =
		(pallet_ddc_customers::migrations::v4_mbm::LazyMigrationV3ToV4<Runtime>,);
}

/// Executive: handles dispatch to the various modules.
pub type Executive = frame_executive::Executive<
	Runtime,
	Block,
	frame_system::ChainContext<Runtime>,
	Runtime,
	AllPalletsWithSystem,
	Migrations,
>;

type EventRecord = frame_system::EventRecord<
	<Runtime as frame_system::Config>::RuntimeEvent,
	<Runtime as frame_system::Config>::Hash,
>;

#[cfg(feature = "runtime-benchmarks")]
mod benches {
	frame_benchmarking::define_benchmarks!(
		[frame_benchmarking, BaselineBench::<Runtime>]
		[pallet_babe, Babe]
		[pallet_bags_list, VoterList]
		[pallet_balances, Balances]
		[pallet_bounties, Bounties]
		[pallet_child_bounties, ChildBounties]
		[pallet_contracts, Contracts]
		[pallet_ddc_customers, DdcCustomers]
		[pallet_ddc_clusters, DdcClusters]
		[pallet_ddc_staking, DdcStaking]
		[pallet_ddc_nodes, DdcNodes]
		[pallet_election_provider_multi_phase, ElectionProviderMultiPhase]
		[pallet_election_provider_support_benchmarking, EPSBench::<Runtime>]
		[pallet_fast_unstake, FastUnstake]
		[pallet_grandpa, Grandpa]
		[pallet_identity, Identity]
		[pallet_im_online, ImOnline]
		[pallet_indices, Indices]
		[pallet_multisig, Multisig]
		[pallet_nomination_pools, NominationPoolsBench::<Runtime>]
		[pallet_offences, OffencesBench::<Runtime>]
		[pallet_proxy, Proxy]
		[pallet_preimage, Preimage]
		[pallet_scheduler, Scheduler]
		[pallet_session, SessionBench::<Runtime>]
		[pallet_staking, Staking]
		[frame_system, SystemBench::<Runtime>]
		[pallet_timestamp, Timestamp]
		[pallet_treasury, Treasury]
		[pallet_utility, Utility]
		[pallet_vesting, Vesting]
		[pallet_conviction_voting, ConvictionVoting]
		[pallet_referenda, Referenda]
		[pallet_whitelist, Whitelist]
		[pallet_collective, TechComm]
<<<<<<< HEAD
		[pallet_ddc_clusters_gov, DdcClustersGov]
		// Using dummy pallet temporarily due to repository access issues
		[pallet_ddc_payouts, DdcPayouts]
=======
		// [pallet_ddc_clusters_gov, DdcClustersGov] // TEMPORARILY DISABLED due to trait compatibility issue
>>>>>>> 6127619b
		[pallet_token_gateway, TokenGateway]
		[pallet_migrations, MultiBlockMigrations]
		[pallet_fee_handler, FeeHandler]
	);
}

impl_runtime_apis! {
	impl sp_genesis_builder::GenesisBuilder<Block> for Runtime {

		fn get_preset(id: &Option<sp_genesis_builder::PresetId>) -> Option<Vec<u8>> {
			get_preset::<RuntimeGenesisConfig>(id, |_| None)
		}

		fn preset_names() -> Vec<sp_genesis_builder::PresetId> {
			vec![]
		}

		fn build_state(config: Vec<u8>) -> sp_genesis_builder::Result {
			build_state::<RuntimeGenesisConfig>(config)
		}
	}
	impl sp_api::Core<Block> for Runtime {
		fn version() -> RuntimeVersion {
			VERSION
		}

		fn execute_block(block: Block) {
			Executive::execute_block(block);
		}

		fn initialize_block(header: &<Block as BlockT>::Header)-> sp_runtime::ExtrinsicInclusionMode {
			Executive::initialize_block(header)
		}
	}

	impl sp_api::Metadata<Block> for Runtime {
		fn metadata() -> OpaqueMetadata {
			OpaqueMetadata::new(Runtime::metadata().into())
		}

		fn metadata_at_version(version: u32) -> Option<OpaqueMetadata> {
			Runtime::metadata_at_version(version)
		}

		fn metadata_versions() -> sp_std::vec::Vec<u32> {
			Runtime::metadata_versions()
		}
	}

	impl frame_support::view_functions::runtime_api::RuntimeViewFunction<Block> for Runtime {
		#[allow(unconditional_recursion)]
		fn execute_view_function(id: frame_support::view_functions::ViewFunctionId, input: Vec<u8>) -> Result<Vec<u8>, frame_support::view_functions::ViewFunctionDispatchError> {
			Runtime::execute_view_function(id, input)
		}
	}


	impl sp_block_builder::BlockBuilder<Block> for Runtime {
		fn apply_extrinsic(extrinsic: <Block as BlockT>::Extrinsic) -> ApplyExtrinsicResult {
			Executive::apply_extrinsic(extrinsic)
		}

		fn finalize_block() -> <Block as BlockT>::Header {
			Executive::finalize_block()
		}

		fn inherent_extrinsics(data: InherentData) -> Vec<<Block as BlockT>::Extrinsic> {
			data.create_extrinsics()
		}

		fn check_inherents(block: Block, data: InherentData) -> CheckInherentsResult {
			data.check_extrinsics(&block)
		}
	}

	impl sp_transaction_pool::runtime_api::TaggedTransactionQueue<Block> for Runtime {
		fn validate_transaction(
			source: TransactionSource,
			tx: <Block as BlockT>::Extrinsic,
			block_hash: <Block as BlockT>::Hash,
		) -> TransactionValidity {
			Executive::validate_transaction(source, tx, block_hash)
		}
	}

	impl sp_offchain::OffchainWorkerApi<Block> for Runtime {
		fn offchain_worker(header: &<Block as BlockT>::Header) {
			Executive::offchain_worker(header)
		}
	}

	impl fg_primitives::GrandpaApi<Block> for Runtime {
		fn grandpa_authorities() -> GrandpaAuthorityList {
			Grandpa::grandpa_authorities()
		}

		fn current_set_id() -> fg_primitives::SetId {
			pallet_grandpa::CurrentSetId::<Runtime>::get()
		}

		fn submit_report_equivocation_unsigned_extrinsic(
			equivocation_proof: fg_primitives::EquivocationProof<
				<Block as BlockT>::Hash,
				NumberFor<Block>,
			>,
			key_owner_proof: fg_primitives::OpaqueKeyOwnershipProof,
		) -> Option<()> {
			let key_owner_proof = key_owner_proof.decode()?;

			Grandpa::submit_unsigned_equivocation_report(
				equivocation_proof,
				key_owner_proof,
			)
		}

		fn generate_key_ownership_proof(
			_set_id: fg_primitives::SetId,
			authority_id: GrandpaId,
		) -> Option<fg_primitives::OpaqueKeyOwnershipProof> {
			use codec::Encode;

			Historical::prove((fg_primitives::KEY_TYPE, authority_id))
				.map(|p| p.encode())
				.map(fg_primitives::OpaqueKeyOwnershipProof::new)
		}
	}

	impl sp_consensus_babe::BabeApi<Block> for Runtime {
		fn configuration() -> sp_consensus_babe::BabeConfiguration {
			let epoch_config = Babe::epoch_config().unwrap_or(BABE_GENESIS_EPOCH_CONFIG);
			sp_consensus_babe::BabeConfiguration {
				slot_duration: Babe::slot_duration(),
				epoch_length: EpochDuration::get(),
				c: epoch_config.c,
				authorities: Babe::authorities().to_vec(),
				randomness: Babe::randomness(),
				allowed_slots: epoch_config.allowed_slots,
			}
		}

		fn current_epoch_start() -> sp_consensus_babe::Slot {
			Babe::current_epoch_start()
		}

		fn current_epoch() -> sp_consensus_babe::Epoch {
			Babe::current_epoch()
		}

		fn next_epoch() -> sp_consensus_babe::Epoch {
			Babe::next_epoch()
		}

		fn generate_key_ownership_proof(
			_slot: sp_consensus_babe::Slot,
			authority_id: sp_consensus_babe::AuthorityId,
		) -> Option<sp_consensus_babe::OpaqueKeyOwnershipProof> {
			use codec::Encode;

			Historical::prove((sp_consensus_babe::KEY_TYPE, authority_id))
				.map(|p| p.encode())
				.map(sp_consensus_babe::OpaqueKeyOwnershipProof::new)
		}

		fn submit_report_equivocation_unsigned_extrinsic(
			equivocation_proof: sp_consensus_babe::EquivocationProof<<Block as BlockT>::Header>,
			key_owner_proof: sp_consensus_babe::OpaqueKeyOwnershipProof,
		) -> Option<()> {
			let key_owner_proof = key_owner_proof.decode()?;

			Babe::submit_unsigned_equivocation_report(
				equivocation_proof,
				key_owner_proof,
			)
		}
	}

	impl sp_authority_discovery::AuthorityDiscoveryApi<Block> for Runtime {
		fn authorities() -> Vec<AuthorityDiscoveryId> {
			AuthorityDiscovery::authorities()
		}
	}

	impl frame_system_rpc_runtime_api::AccountNonceApi<Block, AccountId, Nonce> for Runtime {
		fn account_nonce(account: AccountId) -> Nonce {
			System::account_nonce(account)
		}
	}

	impl pallet_contracts::ContractsApi<Block, AccountId, Balance, BlockNumber, Hash, EventRecord> for Runtime
	{
		fn call(
			origin: AccountId,
			dest: AccountId,
			value: Balance,
			gas_limit: Option<Weight>,
			storage_deposit_limit: Option<Balance>,
			input_data: Vec<u8>,
		) -> pallet_contracts::ContractExecResult<Balance, EventRecord> {
			let gas_limit = gas_limit.unwrap_or(RuntimeBlockWeights::get().max_block);
			Contracts::bare_call(
				origin,
				dest,
				value,
				gas_limit,
				storage_deposit_limit,
				input_data,
				pallet_contracts::DebugInfo::Skip,
				pallet_contracts::CollectEvents::Skip,
				pallet_contracts::Determinism::Enforced,
			)
		}

		fn instantiate(
			origin: AccountId,
			value: Balance,
			gas_limit: Option<Weight>,
			storage_deposit_limit: Option<Balance>,
			code: pallet_contracts::Code<Hash>,
			data: Vec<u8>,
			salt: Vec<u8>,
		) -> pallet_contracts::ContractInstantiateResult<AccountId, Balance, EventRecord>
		{
			let gas_limit = gas_limit.unwrap_or(RuntimeBlockWeights::get().max_block);
			Contracts::bare_instantiate(
				origin,
				value,
				gas_limit,
				storage_deposit_limit,
				code,
				data,
				salt,
				pallet_contracts::DebugInfo::Skip,
				pallet_contracts::CollectEvents::Skip
			)
		}

		fn upload_code(
			origin: AccountId,
			code: Vec<u8>,
			storage_deposit_limit: Option<Balance>,
			determinism: Determinism
		) -> pallet_contracts::CodeUploadResult<Hash, Balance>
		{
			Contracts::bare_upload_code(origin, code, storage_deposit_limit, determinism)
		}

		fn get_storage(
			address: AccountId,
			key: Vec<u8>,
		) -> pallet_contracts::GetStorageResult {
			Contracts::get_storage(address, key)
		}
	}

	impl pallet_ismp_runtime_api::IsmpRuntimeApi<Block, <Block as BlockT>::Hash> for Runtime {
		fn host_state_machine() -> StateMachine {
			<Runtime as pallet_ismp::Config>::HostStateMachine::get()
		}

		fn challenge_period(id: StateMachineId) -> Option<u64> {
			pallet_ismp::Pallet::<Runtime>::challenge_period(id)
		}

		fn block_events() -> Vec<ismp::events::Event> {
			pallet_ismp::Pallet::<Runtime>::block_events()
		}

		fn block_events_with_metadata() -> Vec<(ismp::events::Event, Option<u32>)> {
			pallet_ismp::Pallet::<Runtime>::block_events_with_metadata()
		}

		fn consensus_state(id: ConsensusClientId) -> Option<Vec<u8>> {
			pallet_ismp::Pallet::<Runtime>::consensus_states(id)
		}

		fn state_machine_update_time(height: StateMachineHeight) -> Option<u64> {
			pallet_ismp::Pallet::<Runtime>::state_machine_update_time(height)
		}

		fn latest_state_machine_height(id: StateMachineId) -> Option<u64> {
			pallet_ismp::Pallet::<Runtime>::latest_state_machine_height(id)
		}

		fn requests(commitments: Vec<H256>) -> Vec<Request> {
			pallet_ismp::Pallet::<Runtime>::requests(commitments)
		}

		fn responses(commitments: Vec<H256>) -> Vec<Response> {
			pallet_ismp::Pallet::<Runtime>::responses(commitments)
		}
	}
	impl pallet_transaction_payment_rpc_runtime_api::TransactionPaymentApi<
		Block,
		Balance,
> for Runtime {
		fn query_info(uxt: <Block as BlockT>::Extrinsic, len: u32) -> RuntimeDispatchInfo<Balance> {
			TransactionPayment::query_info(uxt, len)
		}
		fn query_fee_details(uxt: <Block as BlockT>::Extrinsic, len: u32) -> FeeDetails<Balance> {
			TransactionPayment::query_fee_details(uxt, len)
		}
		fn query_weight_to_fee(weight: Weight) -> Balance {
			TransactionPayment::weight_to_fee(weight)
		}
		fn query_length_to_fee(length: u32) -> Balance {
			TransactionPayment::length_to_fee(length)
		}
	}

	impl pallet_transaction_payment_rpc_runtime_api::TransactionPaymentCallApi<Block, Balance, RuntimeCall>
		for Runtime
	{
		fn query_call_info(call: RuntimeCall, len: u32) -> RuntimeDispatchInfo<Balance> {
			TransactionPayment::query_call_info(call, len)
		}
		fn query_call_fee_details(call: RuntimeCall, len: u32) -> FeeDetails<Balance> {
			TransactionPayment::query_call_fee_details(call, len)
		}
		fn query_weight_to_fee(weight: Weight) -> Balance {
			TransactionPayment::weight_to_fee(weight)
		}
		fn query_length_to_fee(length: u32) -> Balance {
			TransactionPayment::length_to_fee(length)
		}
	}

	impl sp_session::SessionKeys<Block> for Runtime {
		fn generate_session_keys(seed: Option<Vec<u8>>) -> Vec<u8> {
			SessionKeys::generate(seed)
		}

		fn decode_session_keys(
			encoded: Vec<u8>,
		) -> Option<Vec<(Vec<u8>, KeyTypeId)>> {
			SessionKeys::decode_into_raw_public_keys(&encoded)
		}
	}

	impl pallet_nomination_pools_runtime_api::NominationPoolsApi<
		Block,
		AccountId,
		Balance,
> for Runtime {
		fn pending_rewards(member: AccountId) -> Balance {
			NominationPools::api_pending_rewards(member).unwrap_or_default()
		}

		fn points_to_balance(pool_id: pallet_nomination_pools::PoolId, points: Balance) -> Balance {
			NominationPools::api_points_to_balance(pool_id, points)
		}

		fn balance_to_points(pool_id: pallet_nomination_pools::PoolId, new_funds: Balance) -> Balance {
			NominationPools::api_balance_to_points(pool_id, new_funds)
		}
		fn pool_pending_slash(pool_id: pallet_nomination_pools::PoolId) -> Balance {
			NominationPools::api_pool_pending_slash(pool_id)
		}

		fn member_pending_slash(member: AccountId) -> Balance {
			NominationPools::api_member_pending_slash(member)
		}

		fn pool_needs_delegate_migration(pool_id: pallet_nomination_pools::PoolId) -> bool {
			NominationPools::api_pool_needs_delegate_migration(pool_id)
		}

		fn member_needs_delegate_migration(member: AccountId) -> bool {
			NominationPools::api_member_needs_delegate_migration(member)
		}

		fn member_total_balance(member: AccountId) -> Balance {
			NominationPools::api_member_total_balance(member)
		}
		fn pool_balance(pool_id: pallet_nomination_pools::PoolId) -> Balance {
			NominationPools::api_pool_balance(pool_id)
		}
		fn pool_accounts(pool_id: pallet_nomination_pools::PoolId) -> (AccountId, AccountId) {
			NominationPools::api_pool_accounts(pool_id)
		}
	}

	#[cfg(feature = "try-runtime")]
	impl frame_try_runtime::TryRuntime<Block> for Runtime {
		fn on_runtime_upgrade(checks: frame_try_runtime::UpgradeCheckSelect) -> (Weight, Weight) {
			log::info!("try-runtime::on_runtime_upgrade cere.");
			let weight = Executive::try_runtime_upgrade(checks).inspect_err(|e| {
				log::error!("try_runtime_upgrade failed: {:?}", e);
			}).unwrap_or_else(|_| Weight::zero());
			(weight, RuntimeBlockWeights::get().max_block)
		}

		fn execute_block(
			block: Block,
			state_root_check: bool,
			signature_check: bool,
			select: frame_try_runtime::TryStateSelect,
		) -> Weight {
			// NOTE: intentional unwrap: we don't want to propagate the error backwards, and want to
			// have a backtrace here.
			Executive::try_execute_block(block, state_root_check, signature_check, select).unwrap()
		}
	}


	#[cfg(feature = "runtime-benchmarks")]
	impl frame_benchmarking::Benchmark<Block> for Runtime {
		fn benchmark_metadata(extra: bool) -> (
			Vec<frame_benchmarking::BenchmarkList>,
			Vec<frame_support::traits::StorageInfo>,
		) {
			use frame_benchmarking::{baseline, BenchmarkList};
			use frame_support::traits::StorageInfoTrait;

			// Trying to add benchmarks directly to the Session Pallet caused cyclic dependency
			// issues. To get around that, we separated the Session benchmarks into its own crate,
			// which is why we need these two lines below.
			use pallet_session_benchmarking::Pallet as SessionBench;
			use pallet_offences_benchmarking::Pallet as OffencesBench;
			use pallet_election_provider_support_benchmarking::Pallet as EPSBench;
			use pallet_nomination_pools_benchmarking::Pallet as NominationPoolsBench;
			use frame_system_benchmarking::Pallet as SystemBench;
			use baseline::Pallet as BaselineBench;

			let mut list = Vec::<BenchmarkList>::new();
			list_benchmarks!(list, extra);

			let storage_info = AllPalletsWithSystem::storage_info();

			(list, storage_info)
		}

		#[allow(non_local_definitions)]
		fn dispatch_benchmark(
			config: frame_benchmarking::BenchmarkConfig
		) -> Result<Vec<frame_benchmarking::BenchmarkBatch>, alloc::string::String> {
			use frame_benchmarking::{baseline, BenchmarkBatch};
			use sp_storage::TrackedStorageKey;

			// Trying to add benchmarks directly to the Session Pallet caused cyclic dependency
			// issues. To get around that, we separated the Session benchmarks into its own crate,
			// which is why we need these two lines below.
			use pallet_session_benchmarking::Pallet as SessionBench;
			use pallet_offences_benchmarking::Pallet as OffencesBench;
			use pallet_election_provider_support_benchmarking::Pallet as EPSBench;
			use pallet_nomination_pools_benchmarking::Pallet as NominationPoolsBench;
			use frame_system_benchmarking::Pallet as SystemBench;
			use baseline::Pallet as BaselineBench;

			impl pallet_session_benchmarking::Config for Runtime {}
			impl pallet_offences_benchmarking::Config for Runtime {}
			impl pallet_election_provider_support_benchmarking::Config for Runtime {}
			impl frame_system_benchmarking::Config for Runtime {}
			impl baseline::Config for Runtime {}
			impl pallet_nomination_pools_benchmarking::Config for Runtime {}

			let whitelist: Vec<TrackedStorageKey> = vec![
				// Block Number
				hex_literal::hex!("26aa394eea5630e07c48ae0c9558cef702a5c1b19ab7a04f536c519aca4983ac").to_vec().into(),
				// Total Issuance
				hex_literal::hex!("c2261276cc9d1f8598ea4b6a74b15c2f57c875e4cff74148e4628f264b974c80").to_vec().into(),
				// Execution Phase
				hex_literal::hex!("26aa394eea5630e07c48ae0c9558cef7ff553b5a9862a516939d82b3d3d8661a").to_vec().into(),
				// Event Count
				hex_literal::hex!("26aa394eea5630e07c48ae0c9558cef70a98fdbe9ce6c55837576c60c7af3850").to_vec().into(),
				// System Events
				hex_literal::hex!("26aa394eea5630e07c48ae0c9558cef780d41e5e16056765bc8461851072c9d7").to_vec().into(),
				// System BlockWeight
				hex_literal::hex!("26aa394eea5630e07c48ae0c9558cef734abf5cb34d6244378cddbf18e849d96").to_vec().into(),
				// Treasury Account
				hex_literal::hex!("26aa394eea5630e07c48ae0c9558cef7b99d880ec681799c0cf30e8886371da95ecffd7b6c0f78751baa9d281e0bfa3a6d6f646c70792f74727372790000000000000000000000000000000000000000").to_vec().into(),
			];

			let mut batches = Vec::<BenchmarkBatch>::new();
			let params = (&config, &whitelist);
			add_benchmarks!(params, batches);

			Ok(batches)
		}
	}
}

#[cfg(test)]
mod tests {
	use frame_election_provider_support::NposSolution;
	use frame_system::offchain::CreateSignedTransaction;
	use sp_runtime::UpperOf;

	use super::*;

	#[test]
	fn validate_transaction_submitter_bounds() {
		fn is_submit_signed_transaction<T>()
		where
			T: CreateSignedTransaction<RuntimeCall>,
		{
		}

		is_submit_signed_transaction::<Runtime>();
	}

	#[test]
	fn perbill_as_onchain_accuracy() {
		type OnChainAccuracy =
		<<Runtime as pallet_election_provider_multi_phase::MinerConfig>::Solution as NposSolution>::Accuracy;
		let maximum_chain_accuracy: Vec<UpperOf<OnChainAccuracy>> = (0..MaxNominations::get())
			.map(|_| <UpperOf<OnChainAccuracy>>::from(OnChainAccuracy::one().deconstruct()))
			.collect();
		let _: UpperOf<OnChainAccuracy> =
			maximum_chain_accuracy.iter().fold(0, |acc, x| acc.checked_add(*x).unwrap());
	}

	#[test]
	fn call_size() {
		let size = core::mem::size_of::<RuntimeCall>();
		assert!(
			size <= 256,
			"size of RuntimeCall {} is more than 256 bytes: some calls have too big arguments, use Box to reduce the
			size of RuntimeCall.
			If the limit is too strong, maybe consider increase the limit to 300.",
			size,
		);
	}
}<|MERGE_RESOLUTION|>--- conflicted
+++ resolved
@@ -1335,47 +1335,6 @@
 	}
 }
 
-<<<<<<< HEAD
-// Using dummy pallet temporarily due to repository access issues
-impl pallet_ddc_payouts::Config for Runtime {
-	type RuntimeEvent = RuntimeEvent;
-	type WeightInfo = pallet_ddc_payouts::weights::SubstrateWeight<Runtime>;
-	type PalletId = PayoutsPalletId;
-	type Currency = Balances;
-	type CustomerCharger = DdcCustomers;
-	type BucketManager = DdcCustomers;
-	type ClusterProtocol = DdcClusters;
-	type TreasuryVisitor = TreasuryWrapper;
-	type NominatorsAndValidatorsList = pallet_staking::UseNominatorsAndValidatorsMap<Self>;
-	type VoteScoreToU64 = IdentityConvert;
-	type InspectorAuthority = DdcVerification;
-	type NodeManager = DdcNodes;
-	type AccountIdConverter = AccountId32;
-	type Hasher = BlakeTwo256;
-	type ClusterValidator = DdcClusters;
-	type ValidatorsQuorum = MajorityOfValidators;
-	type ClusterManager = DdcClusters;
-	type OffchainIdentifierId = ddc_primitives::crypto::OffchainIdentifierId;
-	type UnsignedPriority = ConstU64<500_000_000>;
-	type FeeHandler = FeeHandler;
-
-	#[cfg(feature = "runtime-benchmarks")]
-	type CustomerDepositor = DdcCustomers;
-	#[cfg(feature = "runtime-benchmarks")]
-	type ClusterCreator = DdcClusters;
-	#[cfg(feature = "runtime-benchmarks")]
-	type WPublic = <Signature as Verify>::Signer;
-	#[cfg(feature = "runtime-benchmarks")]
-	type WSignature = Signature;
-
-	const MAX_PAYOUT_BATCH_SIZE: u16 = MAX_PAYOUT_BATCH_SIZE;
-	const MAX_PAYOUT_BATCH_COUNT: u16 = MAX_PAYOUT_BATCH_COUNT;
-	const DISABLE_PAYOUTS_CUTOFF: bool = false;
-	const OCW_INTERVAL: u16 = 5; // every 5th block
-}
-
-=======
->>>>>>> 6127619b
 parameter_types! {
 	pub const ClusterBondingAmount: Balance = 100 * GRAND;
 	pub const ClusterUnboningDelay: BlockNumber = 28 * DAYS;
@@ -1636,16 +1595,6 @@
 	#[runtime::pallet_index(38)]
 	pub type DdcClusters = pallet_ddc_clusters::Pallet<Runtime>;
 
-<<<<<<< HEAD
-	#[runtime::pallet_index(39)]
-	// Using dummy pallet temporarily due to repository access issues
-	pub type DdcPayouts = pallet_ddc_payouts::Pallet<Runtime>;
-
-	#[runtime::pallet_index(40)]
-	pub type DdcVerification = pallet_ddc_verification::Pallet<Runtime>;
-
-=======
->>>>>>> 6127619b
 	// Start OpenGov.
 	#[runtime::pallet_index(41)]
 	pub type ConvictionVoting = pallet_conviction_voting::Pallet<Runtime>;
@@ -1754,13 +1703,6 @@
 		// `total_usage` field as it was never deployed on MAINNET
 		// pallet_ddc_verification::migrations::v1::MigrateToV1<Runtime>, // ignore as the
 		// `ddc-verification` pallet was never deployed on MAINNET
-<<<<<<< HEAD
-		// Using dummy pallet temporarily due to repository access issues
-		pallet_ddc_payouts::migrations::v1::MigrateToV1<Runtime>,
-		pallet_ddc_payouts::migrations::v2::MigrateToV2<Runtime>,
-		pallet_ddc_payouts::migrations::v3::MigrateToV3<Runtime>,
-=======
->>>>>>> 6127619b
 		// pallet_ddc_verification::migrations::v2::MigrateToV2<Runtime>, // ignore as the
 		// `ddc-verification` pallet was never deployed on MAINNET
 		// pallet_ddc_customers::migrations::v3_mbm::LazyMigrationV2ToV3<Runtime>, // ingore the
@@ -1829,13 +1771,7 @@
 		[pallet_referenda, Referenda]
 		[pallet_whitelist, Whitelist]
 		[pallet_collective, TechComm]
-<<<<<<< HEAD
-		[pallet_ddc_clusters_gov, DdcClustersGov]
-		// Using dummy pallet temporarily due to repository access issues
-		[pallet_ddc_payouts, DdcPayouts]
-=======
 		// [pallet_ddc_clusters_gov, DdcClustersGov] // TEMPORARILY DISABLED due to trait compatibility issue
->>>>>>> 6127619b
 		[pallet_token_gateway, TokenGateway]
 		[pallet_migrations, MultiBlockMigrations]
 		[pallet_fee_handler, FeeHandler]
