// This file is part of Substrate.

// Copyright (C) 2018-2022 Parity Technologies (UK) Ltd.
// SPDX-License-Identifier: GPL-3.0-or-later WITH Classpath-exception-2.0

// This program is free software: you can redistribute it and/or modify
// it under the terms of the GNU General Public License as published by
// the Free Software Foundation, either version 3 of the License, or
// (at your option) any later version.

// This program is distributed in the hope that it will be useful,
// but WITHOUT ANY WARRANTY; without even the implied warranty of
// MERCHANTABILITY or FITNESS FOR A PARTICULAR PURPOSE. See the
// GNU General Public License for more details.

// You should have received a copy of the GNU General Public License
// along with this program. If not, see <https://www.gnu.org/licenses/>.

//! The Substrate runtime. This can be compiled with `#[no_std]`, ready for Wasm.

#![cfg_attr(not(feature = "std"), no_std)]
// `construct_runtime!` does a lot of recursion and requires us to increase the limit to 256.
#![recursion_limit = "256"]

use codec::{Decode, Encode, MaxEncodedLen};
use ddc_traits::pallet::PalletVisitor;
use frame_election_provider_support::{onchain, BalancingConfig, SequentialPhragmen, VoteWeight};
use frame_support::{
	construct_runtime,
	dispatch::DispatchClass,
	pallet_prelude::Get,
	parameter_types,
	traits::{
		ConstBool, ConstU128, ConstU16, ConstU32, Currency, EitherOf, EitherOfDiverse,
		EqualPrivilegeOnly, Everything, Imbalance, InstanceFilter, KeyOwnerProofSystem,
		LockIdentifier, Nothing, OnUnbalanced, U128CurrencyToVote, WithdrawReasons,
	},
	weights::{
		constants::{
			BlockExecutionWeight, ExtrinsicBaseWeight, RocksDbWeight, WEIGHT_REF_TIME_PER_SECOND,
		},
		ConstantMultiplier, IdentityFee, Weight,
	},
	PalletId, RuntimeDebug,
};
#[cfg(any(feature = "std", test))]
pub use frame_system::Call as SystemCall;
use frame_system::{
	limits::{BlockLength, BlockWeights},
	EnsureRoot,
};
pub use node_primitives::{AccountId, Signature};
use node_primitives::{AccountIndex, Balance, BlockNumber, Hash, Index, Moment};
#[cfg(any(feature = "std", test))]
pub use pallet_balances::Call as BalancesCall;
pub use pallet_chainbridge;
use pallet_contracts::Determinism;
use pallet_election_provider_multi_phase::SolutionAccuracyOf;
use pallet_grandpa::{
	fg_primitives, AuthorityId as GrandpaId, AuthorityList as GrandpaAuthorityList,
};
use pallet_im_online::sr25519::AuthorityId as ImOnlineId;
use pallet_session::historical::{self as pallet_session_historical};
#[cfg(any(feature = "std", test))]
pub use pallet_staking::StakerStatus;
#[cfg(any(feature = "std", test))]
pub use pallet_sudo::Call as SudoCall;
pub use pallet_transaction_payment::{CurrencyAdapter, Multiplier, TargetedFeeAdjustment};
use pallet_transaction_payment::{FeeDetails, RuntimeDispatchInfo};
use sp_api::impl_runtime_apis;
use sp_authority_discovery::AuthorityId as AuthorityDiscoveryId;
use sp_core::{crypto::KeyTypeId, OpaqueMetadata};
use sp_inherents::{CheckInherentsResult, InherentData};
use sp_io::hashing::blake2_128;
#[cfg(any(feature = "std", test))]
pub use sp_runtime::BuildStorage;
use sp_runtime::{
	create_runtime_str,
	curve::PiecewiseLinear,
	generic, impl_opaque_keys,
	traits::{
		self, AccountIdConversion, BlakeTwo256, Block as BlockT, Bounded, ConvertInto,
		Identity as IdentityConvert, NumberFor, OpaqueKeys, SaturatedConversion, StaticLookup,
	},
	transaction_validity::{TransactionPriority, TransactionSource, TransactionValidity},
	ApplyExtrinsicResult, FixedPointNumber, FixedU128, Perbill, Percent, Permill, Perquintill,
};
use sp_std::prelude::*;
#[cfg(any(feature = "std", test))]
use sp_version::NativeVersion;
use sp_version::RuntimeVersion;
use static_assertions::const_assert;

/// Implementations of some helper traits passed into runtime modules as associated types.
pub mod impls;
/// Constant values used within the runtime.
use cere_runtime_constants::{currency::*, time::*};
use impls::Author;
use sp_runtime::generic::Era;

// Governance configurations.
pub mod governance;
use governance::{
	pallet_custom_origins, AuctionAdmin, FellowshipAdmin, GeneralAdmin, LeaseAdmin, StakingAdmin,
	Treasurer, TreasurySpender,
};

/// Generated voter bag information.
mod voter_bags;

// Make the WASM binary available.
#[cfg(feature = "std")]
include!(concat!(env!("OUT_DIR"), "/wasm_binary.rs"));

/// Wasm binary unwrapped. If built with `SKIP_WASM_BUILD`, the function panics.
#[cfg(feature = "std")]
pub fn wasm_binary_unwrap() -> &'static [u8] {
	WASM_BINARY.expect(
		"Development wasm binary is not available. This means the client is built with \
		 `SKIP_WASM_BUILD` flag and it is only usable for production chains. Please rebuild with \
		 the flag disabled.",
	)
}

/// Runtime version.
#[sp_version::runtime_version]
pub const VERSION: RuntimeVersion = RuntimeVersion {
	spec_name: create_runtime_str!("node"),
	impl_name: create_runtime_str!("substrate-node"),
	authoring_version: 10,
	// Per convention: if the runtime behavior changes, increment spec_version
	// and set impl_version to 0. If only runtime
	// implementation changes and behavior does not, then leave spec_version as
	// is and increment impl_version.
	spec_version: 48600,
	impl_version: 0,
	apis: RUNTIME_API_VERSIONS,
	transaction_version: 11,
	state_version: 0,
};

/// The BABE epoch configuration at genesis.
pub const BABE_GENESIS_EPOCH_CONFIG: sp_consensus_babe::BabeEpochConfiguration =
	sp_consensus_babe::BabeEpochConfiguration {
		c: PRIMARY_PROBABILITY,
		allowed_slots: sp_consensus_babe::AllowedSlots::PrimaryAndSecondaryPlainSlots,
	};

/// Native version.
#[cfg(any(feature = "std", test))]
pub fn native_version() -> NativeVersion {
	NativeVersion { runtime_version: VERSION, can_author_with: Default::default() }
}

type NegativeImbalance = <Balances as Currency<AccountId>>::NegativeImbalance;

pub struct DealWithFees;
impl OnUnbalanced<NegativeImbalance> for DealWithFees {
	fn on_unbalanceds<B>(mut fees_then_tips: impl Iterator<Item = NegativeImbalance>) {
		if let Some(fees) = fees_then_tips.next() {
			// for fees, 50% to treasury, 50% to author
			let mut split = fees.ration(50, 50);
			if let Some(tips) = fees_then_tips.next() {
				// for tips, if any, 50% to treasury, 50% to author (though this can be anything)
				tips.ration_merge_into(50, 50, &mut split);
			}
			Treasury::on_unbalanced(split.0);
			Author::on_unbalanced(split.1);
		}
	}
}

/// We assume that ~10% of the block weight is consumed by `on_initialize` handlers.
/// This is used to limit the maximal weight of a single extrinsic.
const AVERAGE_ON_INITIALIZE_RATIO: Perbill = Perbill::from_percent(10);
/// We allow `Normal` extrinsics to fill up the block up to 75%, the rest can be used
/// by  Operational  extrinsics.
const NORMAL_DISPATCH_RATIO: Perbill = Perbill::from_percent(75);
/// We allow for 2 seconds of compute with a 6 second average block time, with maximum proof size.
const MAXIMUM_BLOCK_WEIGHT: Weight =
	Weight::from_parts(WEIGHT_REF_TIME_PER_SECOND.saturating_mul(2), u64::MAX);

parameter_types! {
	pub const BlockHashCount: BlockNumber = 2400;
	pub const Version: RuntimeVersion = VERSION;
	pub RuntimeBlockLength: BlockLength =
		BlockLength::max_with_normal_ratio(5 * 1024 * 1024, NORMAL_DISPATCH_RATIO);
	pub RuntimeBlockWeights: BlockWeights = BlockWeights::builder()
		.base_block(BlockExecutionWeight::get())
		.for_class(DispatchClass::all(), |weights| {
			weights.base_extrinsic = ExtrinsicBaseWeight::get();
		})
		.for_class(DispatchClass::Normal, |weights| {
			weights.max_total = Some(NORMAL_DISPATCH_RATIO * MAXIMUM_BLOCK_WEIGHT);
		})
		.for_class(DispatchClass::Operational, |weights| {
			weights.max_total = Some(MAXIMUM_BLOCK_WEIGHT);
			// Operational transactions have some extra reserved space, so that they
			// are included even if block reached `MAXIMUM_BLOCK_WEIGHT`.
			weights.reserved = Some(
				MAXIMUM_BLOCK_WEIGHT - NORMAL_DISPATCH_RATIO * MAXIMUM_BLOCK_WEIGHT
			);
		})
		.avg_block_initialization(AVERAGE_ON_INITIALIZE_RATIO)
		.build_or_panic();
}

const_assert!(NORMAL_DISPATCH_RATIO.deconstruct() >= AVERAGE_ON_INITIALIZE_RATIO.deconstruct());

impl frame_system::Config for Runtime {
	type BaseCallFilter = Everything;
	type BlockWeights = RuntimeBlockWeights;
	type BlockLength = RuntimeBlockLength;
	type DbWeight = RocksDbWeight;
	type RuntimeOrigin = RuntimeOrigin;
	type RuntimeCall = RuntimeCall;
	type Index = Index;
	type BlockNumber = BlockNumber;
	type Hash = Hash;
	type Hashing = BlakeTwo256;
	type AccountId = AccountId;
	type Lookup = Indices;
	type Header = generic::Header<BlockNumber, BlakeTwo256>;
	type RuntimeEvent = RuntimeEvent;
	type BlockHashCount = BlockHashCount;
	type Version = Version;
	type PalletInfo = PalletInfo;
	type AccountData = pallet_balances::AccountData<Balance>;
	type OnNewAccount = ();
	type OnKilledAccount = ();
	type SystemWeightInfo = frame_system::weights::SubstrateWeight<Runtime>;
	type SS58Prefix = ConstU16<54>;
	type OnSetCode = ();
	type MaxConsumers = ConstU32<16>;
}

impl pallet_randomness_collective_flip::Config for Runtime {}

impl pallet_utility::Config for Runtime {
	type RuntimeEvent = RuntimeEvent;
	type RuntimeCall = RuntimeCall;
	type PalletsOrigin = OriginCaller;
	type WeightInfo = pallet_utility::weights::SubstrateWeight<Runtime>;
}

parameter_types! {
	// One storage item; key size is 32; value is size 4+4+16+32 bytes = 56 bytes.
	pub const DepositBase: Balance = deposit(1, 88);
	// Additional storage item size of 32 bytes.
	pub const DepositFactor: Balance = deposit(0, 32);
	pub const MaxSignatories: u32 = 100;
}

impl pallet_multisig::Config for Runtime {
	type RuntimeEvent = RuntimeEvent;
	type RuntimeCall = RuntimeCall;
	type Currency = Balances;
	type DepositBase = DepositBase;
	type DepositFactor = DepositFactor;
	type MaxSignatories = MaxSignatories;
	type WeightInfo = pallet_multisig::weights::SubstrateWeight<Runtime>;
}

parameter_types! {
	// One storage item; key size 32, value size 8; .
	pub const ProxyDepositBase: Balance = deposit(1, 8);
	// Additional storage item size of 33 bytes.
	pub const ProxyDepositFactor: Balance = deposit(0, 33);
	pub const AnnouncementDepositBase: Balance = deposit(1, 8);
	pub const AnnouncementDepositFactor: Balance = deposit(0, 66);
}

/// The type used to represent the kinds of proxying allowed.
#[derive(
	Copy,
	Clone,
	Eq,
	PartialEq,
	Ord,
	PartialOrd,
	Encode,
	Decode,
	RuntimeDebug,
	MaxEncodedLen,
	scale_info::TypeInfo,
)]
pub enum ProxyType {
	Any,
	NonTransfer,
	Governance,
	Staking,
}
impl Default for ProxyType {
	fn default() -> Self {
		Self::Any
	}
}
impl InstanceFilter<RuntimeCall> for ProxyType {
	fn filter(&self, c: &RuntimeCall) -> bool {
		match self {
			ProxyType::Any => true,
			ProxyType::NonTransfer => !matches!(
				c,
				RuntimeCall::Balances(..) |
					RuntimeCall::Vesting(pallet_vesting::Call::vested_transfer { .. }) |
					RuntimeCall::Indices(pallet_indices::Call::transfer { .. }) |
					RuntimeCall::NominationPools(..) |
					RuntimeCall::ConvictionVoting(..) |
					RuntimeCall::Referenda(..) |
					RuntimeCall::Whitelist(..)
			),
			ProxyType::Governance => matches!(
				c,
				RuntimeCall::Society(..) |
					RuntimeCall::Treasury(..) |
					RuntimeCall::ConvictionVoting(..) |
					RuntimeCall::Referenda(..) |
					RuntimeCall::Whitelist(..)
			),
			ProxyType::Staking => matches!(c, RuntimeCall::Staking(..)),
		}
	}
	fn is_superset(&self, o: &Self) -> bool {
		match (self, o) {
			(x, y) if x == y => true,
			(ProxyType::Any, _) => true,
			(_, ProxyType::Any) => false,
			(ProxyType::NonTransfer, _) => true,
			_ => false,
		}
	}
}

impl pallet_proxy::Config for Runtime {
	type RuntimeEvent = RuntimeEvent;
	type RuntimeCall = RuntimeCall;
	type Currency = Balances;
	type ProxyType = ProxyType;
	type ProxyDepositBase = ProxyDepositBase;
	type ProxyDepositFactor = ProxyDepositFactor;
	type MaxProxies = ConstU32<32>;
	type WeightInfo = pallet_proxy::weights::SubstrateWeight<Runtime>;
	type MaxPending = ConstU32<32>;
	type CallHasher = BlakeTwo256;
	type AnnouncementDepositBase = AnnouncementDepositBase;
	type AnnouncementDepositFactor = AnnouncementDepositFactor;
}

parameter_types! {
	pub MaximumSchedulerWeight: Weight = Perbill::from_percent(80) *
		RuntimeBlockWeights::get().max_block;
}

impl pallet_scheduler::Config for Runtime {
	type RuntimeEvent = RuntimeEvent;
	type RuntimeOrigin = RuntimeOrigin;
	type PalletsOrigin = OriginCaller;
	type RuntimeCall = RuntimeCall;
	type MaximumWeight = MaximumSchedulerWeight;
	type ScheduleOrigin = EitherOf<EnsureRoot<AccountId>, AuctionAdmin>; // todo: remove AuctionAdmin
	type MaxScheduledPerBlock = ConstU32<512>;
	type WeightInfo = pallet_scheduler::weights::SubstrateWeight<Runtime>;
	type OriginPrivilegeCmp = EqualPrivilegeOnly;
	type Preimages = Preimage;
}

parameter_types! {
	// NOTE: Currently it is not possible to change the epoch duration after the chain has started.
	//       Attempting to do so will brick block production.
	pub const EpochDuration: u64 = EPOCH_DURATION_IN_SLOTS;
	pub const ExpectedBlockTime: Moment = MILLISECS_PER_BLOCK;
	pub const ReportLongevity: u64 =
		BondingDuration::get() as u64 * SessionsPerEra::get() as u64 * EpochDuration::get();
}

impl pallet_babe::Config for Runtime {
	type EpochDuration = EpochDuration;
	type ExpectedBlockTime = ExpectedBlockTime;
	type EpochChangeTrigger = pallet_babe::ExternalTrigger;
	type DisabledValidators = Session;

	type KeyOwnerProofSystem = Historical;

	type KeyOwnerProof = <Self::KeyOwnerProofSystem as KeyOwnerProofSystem<(
		KeyTypeId,
		pallet_babe::AuthorityId,
	)>>::Proof;

	type KeyOwnerIdentification = <Self::KeyOwnerProofSystem as KeyOwnerProofSystem<(
		KeyTypeId,
		pallet_babe::AuthorityId,
	)>>::IdentificationTuple;

	type HandleEquivocation =
		pallet_babe::EquivocationHandler<Self::KeyOwnerIdentification, Offences, ReportLongevity>;

	type WeightInfo = ();
	type MaxAuthorities = MaxAuthorities;
}

parameter_types! {
	pub const IndexDeposit: Balance = 10 * DOLLARS;
}

impl pallet_indices::Config for Runtime {
	type AccountIndex = AccountIndex;
	type Currency = Balances;
	type Deposit = IndexDeposit;
	type RuntimeEvent = RuntimeEvent;
	type WeightInfo = pallet_indices::weights::SubstrateWeight<Runtime>;
}

parameter_types! {
	pub const ExistentialDeposit: Balance = DOLLARS;
	// For weight estimation, we assume that the most locks on an individual account will be 50.
	// This number may need to be adjusted in the future if this assumption no longer holds true.
	pub const MaxLocks: u32 = 50;
	pub const MaxReserves: u32 = 50;
}

impl pallet_balances::Config for Runtime {
	type MaxLocks = MaxLocks;
	type MaxReserves = MaxReserves;
	type ReserveIdentifier = [u8; 8];
	type Balance = Balance;
	type DustRemoval = ();
	type RuntimeEvent = RuntimeEvent;
	type ExistentialDeposit = ExistentialDeposit;
	type AccountStore = frame_system::Pallet<Runtime>;
	type WeightInfo = pallet_balances::weights::SubstrateWeight<Runtime>;
}

parameter_types! {
	pub const TransactionByteFee: Balance = 10 * MILLICENTS;
	pub const OperationalFeeMultiplier: u8 = 5;
	pub const TargetBlockFullness: Perquintill = Perquintill::from_percent(25);
	pub AdjustmentVariable: Multiplier = Multiplier::saturating_from_rational(1, 100_000);
	pub MinimumMultiplier: Multiplier = Multiplier::saturating_from_rational(1, 1_000_000_000u128);
	pub MaximumMultiplier: Multiplier = Bounded::max_value();
}

impl pallet_transaction_payment::Config for Runtime {
	type RuntimeEvent = RuntimeEvent;
	type OnChargeTransaction = CurrencyAdapter<Balances, DealWithFees>;
	type OperationalFeeMultiplier = OperationalFeeMultiplier;
	type WeightToFee = IdentityFee<Balance>;
	type LengthToFee = ConstantMultiplier<Balance, TransactionByteFee>;
	type FeeMultiplierUpdate = TargetedFeeAdjustment<
		Self,
		TargetBlockFullness,
		AdjustmentVariable,
		MinimumMultiplier,
		MaximumMultiplier,
	>;
}

parameter_types! {
	pub const MinimumPeriod: Moment = SLOT_DURATION / 2;
}

impl pallet_timestamp::Config for Runtime {
	type Moment = Moment;
	type OnTimestampSet = Babe;
	type MinimumPeriod = MinimumPeriod;
	type WeightInfo = pallet_timestamp::weights::SubstrateWeight<Runtime>;
}

parameter_types! {
	pub const UncleGenerations: BlockNumber = 0;
}

impl pallet_authorship::Config for Runtime {
	type FindAuthor = pallet_session::FindAccountFromAuthorIndex<Self, Babe>;
	type UncleGenerations = UncleGenerations;
	type FilterUncle = ();
	type EventHandler = (Staking, ImOnline);
}

impl_opaque_keys! {
	pub struct SessionKeys {
		pub grandpa: Grandpa,
		pub babe: Babe,
		pub im_online: ImOnline,
		pub authority_discovery: AuthorityDiscovery,
	}
}

impl pallet_session::Config for Runtime {
	type RuntimeEvent = RuntimeEvent;
	type ValidatorId = <Self as frame_system::Config>::AccountId;
	type ValidatorIdOf = pallet_staking::StashOf<Self>;
	type ShouldEndSession = Babe;
	type NextSessionRotation = Babe;
	type SessionManager = pallet_session::historical::NoteHistoricalRoot<Self, Staking>;
	type SessionHandler = <SessionKeys as OpaqueKeys>::KeyTypeIdProviders;
	type Keys = SessionKeys;
	type WeightInfo = pallet_session::weights::SubstrateWeight<Runtime>;
}

impl pallet_session::historical::Config for Runtime {
	type FullIdentification = pallet_staking::Exposure<AccountId, Balance>;
	type FullIdentificationOf = pallet_staking::ExposureOf<Runtime>;
}

pallet_staking_reward_curve::build! {
	const REWARD_CURVE: PiecewiseLinear<'static> = curve!(
		min_inflation: 0_000_100,
		max_inflation: 0_050_000,
		ideal_stake: 0_200_000,
		falloff: 0_050_000,
		max_piece_count: 100,
		test_precision: 0_050_000,
	);
}

parameter_types! {
	pub const SessionsPerEra: sp_staking::SessionIndex = 6;
	pub const BondingDuration: sp_staking::EraIndex = 3;
	pub const SlashDeferDuration: sp_staking::EraIndex = 2;
	pub const RewardCurve: &'static PiecewiseLinear<'static> = &REWARD_CURVE;
	pub const MaxNominatorRewardedPerValidator: u32 = 256;
	pub const OffendingValidatorsThreshold: Perbill = Perbill::from_percent(17);
	pub OffchainRepeat: BlockNumber = 5;
	pub HistoryDepth: u32 = 84;
}

pub struct StakingBenchmarkingConfig;
impl pallet_staking::BenchmarkingConfig for StakingBenchmarkingConfig {
	type MaxNominators = ConstU32<1000>;
	type MaxValidators = ConstU32<1000>;
}

impl pallet_staking::Config for Runtime {
	type MaxNominations = MaxNominations;
	type Currency = Balances;
	type CurrencyBalance = Balance;
	type UnixTime = Timestamp;
	type CurrencyToVote = U128CurrencyToVote;
	type RewardRemainder = Treasury;
	type RuntimeEvent = RuntimeEvent;
	type Slash = Treasury; // send the slashed funds to the treasury.
	type Reward = (); // rewards are minted from the void
	type SessionsPerEra = SessionsPerEra;
	type BondingDuration = BondingDuration;
	type SlashDeferDuration = SlashDeferDuration;
	type AdminOrigin = EitherOf<EnsureRoot<Self::AccountId>, StakingAdmin>;
	type SessionInterface = Self;
	type EraPayout = pallet_staking::ConvertCurve<RewardCurve>;
	type NextNewSession = Session;
	type MaxNominatorRewardedPerValidator = MaxNominatorRewardedPerValidator;
	type OffendingValidatorsThreshold = OffendingValidatorsThreshold;
	type ElectionProvider = ElectionProviderMultiPhase;
	type GenesisElectionProvider = onchain::OnChainExecution<OnChainSeqPhragmen>;
	type VoterList = VoterList;
	type TargetList = pallet_staking::UseValidatorsMap<Self>;
	type MaxUnlockingChunks = ConstU32<32>;
	type HistoryDepth = HistoryDepth;
	type OnStakerSlash = NominationPools;
	type WeightInfo = pallet_staking::weights::SubstrateWeight<Runtime>;
	type BenchmarkingConfig = StakingBenchmarkingConfig;
}

impl pallet_fast_unstake::Config for Runtime {
	type RuntimeEvent = RuntimeEvent;
	type ControlOrigin = EnsureRoot<AccountId>;
	type Deposit = ConstU128<{ DOLLARS }>;
	type Currency = Balances;
	type BatchSize = frame_support::traits::ConstU32<64>;
	type Staking = Staking;
	type WeightInfo = ();
}

parameter_types! {
	// phase durations. 1/4 of the last session for each.
	pub const SignedPhase: u32 = EPOCH_DURATION_IN_BLOCKS / 4;
	pub const UnsignedPhase: u32 = EPOCH_DURATION_IN_BLOCKS / 4;

	// signed config
	pub const SignedRewardBase: Balance = DOLLARS;
	pub const SignedDepositBase: Balance = DOLLARS;
	pub const SignedDepositByte: Balance = CENTS;

	pub BetterUnsignedThreshold: Perbill = Perbill::from_rational(1u32, 10_000);

	// miner configs
	pub const MultiPhaseUnsignedPriority: TransactionPriority = StakingUnsignedPriority::get() - 1u64;
	pub MinerMaxWeight: Weight = RuntimeBlockWeights::get()
		.get(DispatchClass::Normal)
		.max_extrinsic.expect("Normal extrinsics have a weight limit configured; qed")
		.saturating_sub(BlockExecutionWeight::get());
	// Solution can occupy 90% of normal block size
	pub MinerMaxLength: u32 = Perbill::from_rational(9u32, 10) *
		*RuntimeBlockLength::get()
		.max
		.get(DispatchClass::Normal);

	/// We take the top 10000 nominators as electing voters..
	pub const MaxElectingVoters: u32 = 10_000;
	/// ... and all of the validators as electable targets. Whilst this is the case, we cannot and
	/// shall not increase the size of the validator intentions.
	pub const MaxElectableTargets: u16 = u16::MAX;
	/// Setup election pallet to support maximum winners upto 1200. This will mean Staking Pallet
	/// cannot have active validators higher than this count.
	pub const MaxActiveValidators: u32 = 1200;
}

frame_election_provider_support::generate_solution_type!(
	#[compact]
	pub struct NposSolution16::<
		VoterIndex = u32,
		TargetIndex = u16,
		Accuracy = sp_runtime::PerU16,
		MaxVoters = MaxElectingVoters,
	>(16)
);

parameter_types! {
	pub MaxNominations: u32 = <NposSolution16 as frame_election_provider_support::NposSolution>::LIMIT as u32;
}

/// The numbers configured here could always be more than the the maximum limits of staking pallet
/// to ensure election snapshot will not run out of memory. For now, we set them to smaller values
/// since the staking is bounded and the weight pipeline takes hours for this single pallet.
pub struct ElectionProviderBenchmarkConfig;
impl pallet_election_provider_multi_phase::BenchmarkingConfig for ElectionProviderBenchmarkConfig {
	const VOTERS: [u32; 2] = [1000, 2000];
	const TARGETS: [u32; 2] = [500, 1000];
	const ACTIVE_VOTERS: [u32; 2] = [500, 800];
	const DESIRED_TARGETS: [u32; 2] = [200, 400];
	const SNAPSHOT_MAXIMUM_VOTERS: u32 = 1000;
	const MINER_MAXIMUM_VOTERS: u32 = 1000;
	const MAXIMUM_TARGETS: u32 = 300;
}

/// Maximum number of iterations for balancing that will be executed in the embedded OCW
/// miner of election provider multi phase.
pub const MINER_MAX_ITERATIONS: u32 = 10;

/// A source of random balance for NposSolver, which is meant to be run by the OCW election miner.
pub struct OffchainRandomBalancing;
impl Get<Option<BalancingConfig>> for OffchainRandomBalancing {
	fn get() -> Option<BalancingConfig> {
		use sp_runtime::traits::TrailingZeroInput;
		let iterations = match MINER_MAX_ITERATIONS {
			0 => 0,
			max => {
				let seed = sp_io::offchain::random_seed();
				let random = <u32>::decode(&mut TrailingZeroInput::new(&seed))
					.expect("input is padded with zeroes; qed") %
					max.saturating_add(1);
				random as usize
			},
		};

		let config = BalancingConfig { iterations, tolerance: 0 };
		Some(config)
	}
}
pub struct OnChainSeqPhragmen;
impl onchain::Config for OnChainSeqPhragmen {
	type System = Runtime;
	type Solver = SequentialPhragmen<
		AccountId,
		pallet_election_provider_multi_phase::SolutionAccuracyOf<Runtime>,
	>;
	type DataProvider = <Runtime as pallet_election_provider_multi_phase::Config>::DataProvider;
	type MaxWinners = MaxActiveValidators;
	type VotersBound = MaxElectingVoters;
	type TargetsBound = MaxElectableTargets;
	type WeightInfo = frame_election_provider_support::weights::SubstrateWeight<Runtime>;
}

impl pallet_election_provider_multi_phase::MinerConfig for Runtime {
	type AccountId = AccountId;
	type MaxLength = MinerMaxLength;
	type MaxWeight = MinerMaxWeight;
	type Solution = NposSolution16;
	type MaxVotesPerVoter = <
	<Self as pallet_election_provider_multi_phase::Config>::DataProvider
	as
	frame_election_provider_support::ElectionDataProvider
	>::MaxVotesPerVoter;

	// The unsigned submissions have to respect the weight of the submit_unsigned call, thus their
	// weight estimate function is wired to this call's weight.
	fn solution_weight(v: u32, t: u32, a: u32, d: u32) -> Weight {
		<
		<Self as pallet_election_provider_multi_phase::Config>::WeightInfo
		as
		pallet_election_provider_multi_phase::WeightInfo
		>::submit_unsigned(v, t, a, d)
	}
}

impl pallet_election_provider_multi_phase::Config for Runtime {
	type RuntimeEvent = RuntimeEvent;
	type Currency = Balances;
	type EstimateCallFee = TransactionPayment;
	type SignedPhase = SignedPhase;
	type UnsignedPhase = UnsignedPhase;
	type BetterUnsignedThreshold = BetterUnsignedThreshold;
	type BetterSignedThreshold = ();
	type OffchainRepeat = OffchainRepeat;
	type MinerTxPriority = MultiPhaseUnsignedPriority;
	type SignedMaxWeight =
		<Self::MinerConfig as pallet_election_provider_multi_phase::MinerConfig>::MaxWeight;
	type MinerConfig = Self;
	type SignedMaxSubmissions = ConstU32<10>;
	type SignedRewardBase = SignedRewardBase;
	type SignedDepositBase = SignedDepositBase;
	type SignedDepositByte = SignedDepositByte;
	type SignedMaxRefunds = ConstU32<3>;
	type SignedDepositWeight = ();
	type SlashHandler = (); // burn slashes
	type RewardHandler = (); // nothing to do upon rewards
	type DataProvider = Staking;
	type Fallback = frame_election_provider_support::NoElection<(
		AccountId,
		BlockNumber,
		Staking,
		MaxActiveValidators,
	)>;
	type GovernanceFallback = onchain::OnChainExecution<OnChainSeqPhragmen>;
	type Solver = SequentialPhragmen<AccountId, SolutionAccuracyOf<Self>, OffchainRandomBalancing>;
	type ForceOrigin = EitherOf<EnsureRoot<Self::AccountId>, StakingAdmin>;
	type MaxElectableTargets = ConstU16<{ u16::MAX }>;
	type MaxElectingVoters = MaxElectingVoters;
	type BenchmarkingConfig = ElectionProviderBenchmarkConfig;
	type WeightInfo = pallet_election_provider_multi_phase::weights::SubstrateWeight<Self>;
	type MaxWinners = MaxActiveValidators;
}

parameter_types! {
	pub const BagThresholds: &'static [u64] = &voter_bags::THRESHOLDS;
}

type VoterBagsListInstance = pallet_bags_list::Instance1;
impl pallet_bags_list::Config<VoterBagsListInstance> for Runtime {
	type RuntimeEvent = RuntimeEvent;
	type ScoreProvider = Staking;
	type WeightInfo = pallet_bags_list::weights::SubstrateWeight<Runtime>;
	type BagThresholds = BagThresholds;
	type Score = VoteWeight;
}

parameter_types! {
	pub const ProposalBond: Permill = Permill::from_percent(5);
	pub const ProposalBondMinimum: Balance = 50_000 * DOLLARS;
	pub const SpendPeriod: BlockNumber = DAYS;
	pub const Burn: Permill = Permill::from_percent(0);
	pub const TipCountdown: BlockNumber = DAYS;
	pub const TipFindersFee: Percent = Percent::from_percent(20);
	pub const TipReportDepositBase: Balance = 50_000 * DOLLARS;
	pub const DataDepositPerByte: Balance = DOLLARS;
	pub const TreasuryPalletId: PalletId = PalletId(*b"py/trsry");
	pub const MaximumReasonLength: u32 = 16384;
	pub const MaxApprovals: u32 = 100;
}

impl pallet_treasury::Config for Runtime {
	type PalletId = TreasuryPalletId;
	type Currency = Balances;
	type ApproveOrigin = EitherOfDiverse<EnsureRoot<AccountId>, Treasurer>;
	type RejectOrigin = EitherOfDiverse<EnsureRoot<AccountId>, Treasurer>;
	type RuntimeEvent = RuntimeEvent;
	type OnSlash = ();
	type ProposalBond = ProposalBond;
	type ProposalBondMinimum = ProposalBondMinimum;
	type ProposalBondMaximum = ();
	type SpendPeriod = SpendPeriod;
	type Burn = Burn;
	type BurnDestination = ();
	type SpendFunds = Bounties;
	type WeightInfo = pallet_treasury::weights::SubstrateWeight<Runtime>;
	type MaxApprovals = MaxApprovals;
	type SpendOrigin = TreasurySpender;
}

parameter_types! {
	pub const BountyCuratorDeposit: Permill = Permill::from_percent(50);
	pub const BountyValueMinimum: Balance = 10 * DOLLARS;
	pub const BountyDepositBase: Balance = 50_000 * DOLLARS;
	pub const CuratorDepositMultiplier: Permill = Permill::from_percent(50);
	pub const CuratorDepositMin: Balance = DOLLARS;
	pub const CuratorDepositMax: Balance = 100 * DOLLARS;
	pub const BountyDepositPayoutDelay: BlockNumber = 8 * DAYS;
	pub const BountyUpdatePeriod: BlockNumber = 90 * DAYS;
}

impl pallet_bounties::Config for Runtime {
	type RuntimeEvent = RuntimeEvent;
	type BountyDepositBase = BountyDepositBase;
	type BountyDepositPayoutDelay = BountyDepositPayoutDelay;
	type BountyUpdatePeriod = BountyUpdatePeriod;
	type CuratorDepositMultiplier = CuratorDepositMultiplier;
	type CuratorDepositMin = CuratorDepositMin;
	type CuratorDepositMax = CuratorDepositMax;
	type BountyValueMinimum = BountyValueMinimum;
	type DataDepositPerByte = DataDepositPerByte;
	type MaximumReasonLength = MaximumReasonLength;
	type WeightInfo = pallet_bounties::weights::SubstrateWeight<Runtime>;
	type ChildBountyManager = ChildBounties;
}

parameter_types! {
	pub const ChildBountyValueMinimum: Balance = DOLLARS;
}

impl pallet_child_bounties::Config for Runtime {
	type RuntimeEvent = RuntimeEvent;
	type MaxActiveChildBountyCount = ConstU32<5>;
	type ChildBountyValueMinimum = ChildBountyValueMinimum;
	type WeightInfo = pallet_child_bounties::weights::SubstrateWeight<Runtime>;
}

parameter_types! {
	pub const DepositPerItem: Balance = deposit(1, 0);
	pub const DepositPerByte: Balance = deposit(0, 1);
	pub const MaxValueSize: u32 = 16 * 1024;
	// The lazy deletion runs inside on_initialize.
	pub DeletionWeightLimit: Weight = RuntimeBlockWeights::get()
		.per_class
		.get(DispatchClass::Normal)
		.max_total
		.unwrap_or(RuntimeBlockWeights::get().max_block);
	pub DeletionQueueDepth: u32 = 128;
	pub Schedule: pallet_contracts::Schedule<Runtime> = Default::default();
	pub UnsafeUnstableInterface: bool = false;
}

impl pallet_contracts::Config for Runtime {
	type Time = Timestamp;
	type Randomness = RandomnessCollectiveFlip;
	type Currency = Balances;
	type RuntimeEvent = RuntimeEvent;
	type RuntimeCall = RuntimeCall;
	/// The safest default is to allow no calls at all.
	///
	/// Runtimes should whitelist dispatchables that are allowed to be called from contracts
	/// and make sure they are stable. Dispatchables exposed to contracts are not allowed to
	/// change because that would break already deployed contracts. The `Call` structure itself
	/// is not allowed to change the indices of existing pallets, too.
	type CallFilter = Nothing;
	type DepositPerItem = DepositPerItem;
	type DepositPerByte = DepositPerByte;
	type CallStack = [pallet_contracts::Frame<Self>; 31];
	type WeightPrice = pallet_transaction_payment::Pallet<Self>;
	type WeightInfo = pallet_contracts::weights::SubstrateWeight<Self>;
	type ChainExtension = ();
	type DeletionQueueDepth = DeletionQueueDepth;
	type DeletionWeightLimit = DeletionWeightLimit;
	type Schedule = Schedule;
	type AddressGenerator = pallet_contracts::DefaultAddressGenerator;
	type MaxCodeLen = ConstU32<{ 128 * 1024 }>;
	type MaxStorageKeyLen = ConstU32<128>;
	type UnsafeUnstableInterface = ConstBool<false>;
	type MaxDebugBufferLen = ConstU32<{ 2 * 1024 * 1024 }>;
}

impl pallet_sudo::Config for Runtime {
	type RuntimeEvent = RuntimeEvent;
	type RuntimeCall = RuntimeCall;
}

parameter_types! {
	pub const ImOnlineUnsignedPriority: TransactionPriority = TransactionPriority::max_value();
	/// We prioritize im-online heartbeats over election solution submission.
	pub const StakingUnsignedPriority: TransactionPriority = TransactionPriority::max_value() / 2;
	pub const MaxAuthorities: u32 = 100;
	pub const MaxKeys: u32 = 10_000;
	pub const MaxPeerInHeartbeats: u32 = 10_000;
	pub const MaxPeerDataEncodingSize: u32 = 1_000;
}

impl<LocalCall> frame_system::offchain::CreateSignedTransaction<LocalCall> for Runtime
where
	RuntimeCall: From<LocalCall>,
{
	fn create_transaction<C: frame_system::offchain::AppCrypto<Self::Public, Self::Signature>>(
		call: RuntimeCall,
		public: <Signature as traits::Verify>::Signer,
		account: AccountId,
		nonce: Index,
	) -> Option<(RuntimeCall, <UncheckedExtrinsic as traits::Extrinsic>::SignaturePayload)> {
		let tip = 0;
		// take the biggest period possible.
		let period =
			BlockHashCount::get().checked_next_power_of_two().map(|c| c / 2).unwrap_or(2) as u64;
		let current_block = System::block_number()
			.saturated_into::<u64>()
			// The `System::block_number` is initialized with `n+1`,
			// so the actual block number is `n`.
			.saturating_sub(1);
		let era = Era::mortal(period, current_block);
		let extra = (
			frame_system::CheckNonZeroSender::<Runtime>::new(),
			frame_system::CheckSpecVersion::<Runtime>::new(),
			frame_system::CheckTxVersion::<Runtime>::new(),
			frame_system::CheckGenesis::<Runtime>::new(),
			frame_system::CheckEra::<Runtime>::from(era),
			frame_system::CheckNonce::<Runtime>::from(nonce),
			frame_system::CheckWeight::<Runtime>::new(),
			pallet_transaction_payment::ChargeTransactionPayment::<Runtime>::from(tip),
		);
		let raw_payload = SignedPayload::new(call, extra)
			.map_err(|e| {
				log::warn!("Unable to create signed payload: {:?}", e);
			})
			.ok()?;
		let signature = raw_payload.using_encoded(|payload| C::sign(payload, public))?;
		let address = Indices::unlookup(account);
		let (call, extra, _) = raw_payload.deconstruct();
		Some((call, (address, signature, extra)))
	}
}

impl frame_system::offchain::SigningTypes for Runtime {
	type Public = <Signature as traits::Verify>::Signer;
	type Signature = Signature;
}

impl<C> frame_system::offchain::SendTransactionTypes<C> for Runtime
where
	RuntimeCall: From<C>,
{
	type Extrinsic = UncheckedExtrinsic;
	type OverarchingCall = RuntimeCall;
}

impl pallet_im_online::Config for Runtime {
	type AuthorityId = ImOnlineId;
	type RuntimeEvent = RuntimeEvent;
	type NextSessionRotation = Babe;
	type ValidatorSet = Historical;
	type ReportUnresponsiveness = Offences;
	type UnsignedPriority = ImOnlineUnsignedPriority;
	type WeightInfo = pallet_im_online::weights::SubstrateWeight<Runtime>;
	type MaxKeys = MaxKeys;
	type MaxPeerInHeartbeats = MaxPeerInHeartbeats;
	type MaxPeerDataEncodingSize = MaxPeerDataEncodingSize;
}

impl pallet_offences::Config for Runtime {
	type RuntimeEvent = RuntimeEvent;
	type IdentificationTuple = pallet_session::historical::IdentificationTuple<Self>;
	type OnOffenceHandler = Staking;
}

impl pallet_authority_discovery::Config for Runtime {
	type MaxAuthorities = MaxAuthorities;
}

impl pallet_grandpa::Config for Runtime {
	type RuntimeEvent = RuntimeEvent;

	type KeyOwnerProofSystem = Historical;

	type KeyOwnerProof =
		<Self::KeyOwnerProofSystem as KeyOwnerProofSystem<(KeyTypeId, GrandpaId)>>::Proof;

	type KeyOwnerIdentification = <Self::KeyOwnerProofSystem as KeyOwnerProofSystem<(
		KeyTypeId,
		GrandpaId,
	)>>::IdentificationTuple;

	type HandleEquivocation = pallet_grandpa::EquivocationHandler<
		Self::KeyOwnerIdentification,
		Offences,
		ReportLongevity,
	>;

	type WeightInfo = ();
	type MaxAuthorities = MaxAuthorities;
}

parameter_types! {
	pub const BasicDeposit: Balance = 10 * DOLLARS;       // 258 bytes on-chain
	pub const FieldDeposit: Balance = 250 * CENTS;        // 66 bytes on-chain
	pub const SubAccountDeposit: Balance = 2 * DOLLARS;   // 53 bytes on-chain
	pub const MaxSubAccounts: u32 = 100;
	pub const MaxAdditionalFields: u32 = 100;
	pub const MaxRegistrars: u32 = 20;
}

impl pallet_identity::Config for Runtime {
	type RuntimeEvent = RuntimeEvent;
	type Currency = Balances;
	type BasicDeposit = BasicDeposit;
	type FieldDeposit = FieldDeposit;
	type SubAccountDeposit = SubAccountDeposit;
	type MaxSubAccounts = MaxSubAccounts;
	type MaxAdditionalFields = MaxAdditionalFields;
	type MaxRegistrars = MaxRegistrars;
	type Slashed = Treasury;
	type ForceOrigin = EitherOf<EnsureRoot<Self::AccountId>, GeneralAdmin>;
	type RegistrarOrigin = EitherOf<EnsureRoot<Self::AccountId>, GeneralAdmin>;
	type WeightInfo = pallet_identity::weights::SubstrateWeight<Runtime>;
}

parameter_types! {
	pub const ConfigDepositBase: Balance = 5 * DOLLARS;
	pub const FriendDepositFactor: Balance = 50 * CENTS;
	pub const MaxFriends: u16 = 9;
	pub const RecoveryDeposit: Balance = 5 * DOLLARS;
}

impl pallet_recovery::Config for Runtime {
	type RuntimeEvent = RuntimeEvent;
	type WeightInfo = pallet_recovery::weights::SubstrateWeight<Runtime>;
	type RuntimeCall = RuntimeCall;
	type Currency = Balances;
	type ConfigDepositBase = ConfigDepositBase;
	type FriendDepositFactor = FriendDepositFactor;
	type MaxFriends = MaxFriends;
	type RecoveryDeposit = RecoveryDeposit;
}

parameter_types! {
	pub const CandidateDeposit: Balance = 10 * DOLLARS;
	pub const WrongSideDeduction: Balance = 2 * DOLLARS;
	pub const MaxStrikes: u32 = 10;
	pub const RotationPeriod: BlockNumber = 80 * HOURS;
	pub const PeriodSpend: Balance = 500 * DOLLARS;
	pub const MaxLockDuration: BlockNumber = 36 * 30 * DAYS;
	pub const ChallengePeriod: BlockNumber = 7 * DAYS;
	pub const MaxCandidateIntake: u32 = 10;
	pub const SocietyPalletId: PalletId = PalletId(*b"py/socie");
}

impl pallet_society::Config for Runtime {
	type RuntimeEvent = RuntimeEvent;
	type PalletId = SocietyPalletId;
	type Currency = Balances;
	type Randomness = RandomnessCollectiveFlip;
	type CandidateDeposit = CandidateDeposit;
	type WrongSideDeduction = WrongSideDeduction;
	type MaxStrikes = MaxStrikes;
	type PeriodSpend = PeriodSpend;
	type MembershipChanged = ();
	type RotationPeriod = RotationPeriod;
	type MaxLockDuration = MaxLockDuration;
	// type FounderSetOrigin =
	// 	pallet_collective::EnsureProportionMoreThan<AccountId, CouncilCollective, 1, 2>;
	type FounderSetOrigin = EitherOf<EnsureRoot<Self::AccountId>, GeneralAdmin>; // todo: confirm the desirable origin
	type SuspensionJudgementOrigin = pallet_society::EnsureFounder<Runtime>;
	type MaxCandidateIntake = MaxCandidateIntake;
	type ChallengePeriod = ChallengePeriod;
}

parameter_types! {
	pub const MinVestedTransfer: Balance = DOLLARS;
	pub UnvestedFundsAllowedWithdrawReasons: WithdrawReasons =
		WithdrawReasons::except(WithdrawReasons::TRANSFER | WithdrawReasons::RESERVE);
}

impl pallet_vesting::Config for Runtime {
	type RuntimeEvent = RuntimeEvent;
	type Currency = Balances;
	type BlockNumberToBalance = ConvertInto;
	type MinVestedTransfer = MinVestedTransfer;
	type WeightInfo = pallet_vesting::weights::SubstrateWeight<Runtime>;
	type UnvestedFundsAllowedWithdrawReasons = UnvestedFundsAllowedWithdrawReasons;
	// `VestingInfo` encode length is 36bytes. 28 schedules gets encoded as 1009 bytes, which is the
	// highest number of schedules that encodes less than 2^10.
	const MAX_VESTING_SCHEDULES: u32 = 28;
}

parameter_types! {
	pub const ChainId: u8 = 1;
	pub const ProposalLifetime: BlockNumber = 1000;
	pub BridgeAccountId: AccountId = AccountIdConversion::<AccountId>::into_account_truncating(&pallet_chainbridge::MODULE_ID);
}

/// Configure the send data pallet
impl pallet_chainbridge::Config for Runtime {
	type RuntimeEvent = RuntimeEvent;
	type AdminOrigin = frame_system::EnsureRoot<Self::AccountId>;
	type Proposal = RuntimeCall;
	type ChainIdentity = ChainId;
	type ProposalLifetime = ProposalLifetime;
	type BridgeAccountId = BridgeAccountId;
}

parameter_types! {
	pub HashId: pallet_chainbridge::ResourceId = pallet_chainbridge::derive_resource_id(1, &blake2_128(b"hash"));
	// Note: Chain ID is 0 indicating this is native to another chain
	pub NativeTokenId: pallet_chainbridge::ResourceId = pallet_chainbridge::derive_resource_id(0, &blake2_128(b"DAV"));

	pub NFTTokenId: pallet_chainbridge::ResourceId = pallet_chainbridge::derive_resource_id(1, &blake2_128(b"NFT"));
}

impl pallet_erc721::Config for Runtime {
	type RuntimeEvent = RuntimeEvent;
	type Identifier = NFTTokenId;
}

impl pallet_erc20::Config for Runtime {
	type RuntimeEvent = RuntimeEvent;
	type BridgeOrigin = pallet_chainbridge::EnsureBridge<Runtime>;
	type Currency = pallet_balances::Pallet<Runtime>;
	type HashId = HashId;
	type NativeTokenId = NativeTokenId;
	type Erc721Id = NFTTokenId;
}

parameter_types! {
	pub const PoolsPalletId: PalletId = PalletId(*b"py/nopls");
	// Allow pools that got slashed up to 90% to remain operational.
	pub const MaxPointsToBalance: u8 = 10;
}

impl pallet_nomination_pools::Config for Runtime {
	type RuntimeEvent = RuntimeEvent;
	type Currency = Balances;
	type RewardCounter = FixedU128;
	type BalanceToU256 = cere_runtime_common::BalanceToU256;
	type U256ToBalance = cere_runtime_common::U256ToBalance;
	type Staking = Staking;
	type PostUnbondingPoolsWindow = frame_support::traits::ConstU32<4>;
	type MaxMetadataLen = frame_support::traits::ConstU32<256>;
	// we use the same number of allowed unlocking chunks as with staking.
	type MaxUnbonding = <Self as pallet_staking::Config>::MaxUnlockingChunks;
	type PalletId = PoolsPalletId;
	type MaxPointsToBalance = MaxPointsToBalance;
	type WeightInfo = ();
}

pub struct InitiateNominationPools;
impl frame_support::traits::OnRuntimeUpgrade for InitiateNominationPools {
	fn on_runtime_upgrade() -> frame_support::weights::Weight {
		// we use one as an indicator if this has already been set.
		if pallet_nomination_pools::MaxPools::<Runtime>::get().is_none() {
			pallet_nomination_pools::MinJoinBond::<Runtime>::put(250 * DOLLARS);
			pallet_nomination_pools::MinCreateBond::<Runtime>::put(5000 * DOLLARS);

			// Initialize with limits for now.
			pallet_nomination_pools::MaxPools::<Runtime>::put(0);
			pallet_nomination_pools::MaxPoolMembersPerPool::<Runtime>::put(0);
			pallet_nomination_pools::MaxPoolMembers::<Runtime>::put(0);

			log::info!(target: "runtime::cere", "pools config initiated 🎉");
			<Runtime as frame_system::Config>::DbWeight::get().reads_writes(1, 5)
		} else {
			log::info!(target: "runtime::cere", "pools config already initiated 😏");
			<Runtime as frame_system::Config>::DbWeight::get().reads(1)
		}
	}
}

parameter_types! {
	pub const DdcCustomersPalletId: PalletId = PalletId(*b"accounts"); // DDC maintainer's stake
	pub const UnlockingDelay: BlockNumber = 100800_u32; // 1 hour * 24 * 7 = 7 days; (1 hour is 600 blocks)
}

impl pallet_ddc_customers::Config for Runtime {
	type UnlockingDelay = UnlockingDelay;
	type Currency = Balances;
	type PalletId = DdcCustomersPalletId;
	type RuntimeEvent = RuntimeEvent;
	type ClusterVisitor = pallet_ddc_clusters::Pallet<Runtime>;
	type ClusterCreator = pallet_ddc_clusters::Pallet<Runtime>;
	type WeightInfo = pallet_ddc_customers::weights::SubstrateWeight<Runtime>;
}

impl pallet_ddc_clusters::Config for Runtime {
	type RuntimeEvent = RuntimeEvent;
	type NodeRepository = pallet_ddc_nodes::Pallet<Runtime>;
	type StakingVisitor = pallet_ddc_staking::Pallet<Runtime>;
	type StakerCreator = pallet_ddc_staking::Pallet<Runtime>;
	type Currency = Balances;
	type WeightInfo = pallet_ddc_clusters::weights::SubstrateWeight<Runtime>;
}

impl pallet_ddc_nodes::Config for Runtime {
	type RuntimeEvent = RuntimeEvent;
	type StakingVisitor = pallet_ddc_staking::Pallet<Runtime>;
	type WeightInfo = pallet_ddc_nodes::weights::SubstrateWeight<Runtime>;
}

parameter_types! {
	pub const PayoutsPalletId: PalletId = PalletId(*b"payouts_");
}

pub struct TreasuryWrapper;
impl<T: frame_system::Config> PalletVisitor<T> for TreasuryWrapper {
	fn get_account_id() -> T::AccountId {
		TreasuryPalletId::get().into_account_truncating()
	}
}

impl pallet_ddc_payouts::Config for Runtime {
	type RuntimeEvent = RuntimeEvent;
	type PalletId = PayoutsPalletId;
	type Currency = Balances;
	type CustomerCharger = DdcCustomers;
	type CustomerDepositor = DdcCustomers;
	type ClusterVisitor = DdcClusters;
	type TreasuryVisitor = TreasuryWrapper;
	type NominatorsAndValidatorsList = pallet_staking::UseNominatorsAndValidatorsMap<Self>;
	type ClusterCreator = DdcClusters;
	type WeightInfo = pallet_ddc_payouts::weights::SubstrateWeight<Runtime>;
	type VoteScoreToU64 = IdentityConvert; // used for UseNominatorsAndValidatorsMap
}

impl pallet_ddc_staking::Config for Runtime {
	type Currency = Balances;
	type RuntimeEvent = RuntimeEvent;
	type WeightInfo = pallet_ddc_staking::weights::SubstrateWeight<Runtime>;
	type ClusterVisitor = pallet_ddc_clusters::Pallet<Runtime>;
	type ClusterCreator = pallet_ddc_clusters::Pallet<Runtime>;
	type ClusterManager = pallet_ddc_clusters::Pallet<Runtime>;
	type NodeVisitor = pallet_ddc_nodes::Pallet<Runtime>;
	type NodeCreator = pallet_ddc_nodes::Pallet<Runtime>;
}

parameter_types! {
	pub const PreimageMaxSize: u32 = 4096 * 1024;
	pub const PreimageBaseDeposit: Balance = deposit(2, 64);
	pub const PreimageByteDeposit: Balance = deposit(0, 1);
}

impl pallet_preimage::Config for Runtime {
	type WeightInfo = pallet_preimage::weights::SubstrateWeight<Runtime>;
	type RuntimeEvent = RuntimeEvent;
	type Currency = Balances;
	type ManagerOrigin = EnsureRoot<AccountId>;
	type BaseDeposit = PreimageBaseDeposit;
	type ByteDeposit = PreimageByteDeposit;
}

construct_runtime!(
	pub enum Runtime where
		Block = Block,
		NodeBlock = node_primitives::Block,
		UncheckedExtrinsic = UncheckedExtrinsic
	{
		System: frame_system,
		Utility: pallet_utility,
		Babe: pallet_babe,
		Timestamp: pallet_timestamp,
		// Authorship must be before session in order to note author in the correct session and era
		// for im-online and staking.
		Authorship: pallet_authorship,
		Indices: pallet_indices,
		Balances: pallet_balances,
		TransactionPayment: pallet_transaction_payment,
		ElectionProviderMultiPhase: pallet_election_provider_multi_phase,
		Staking: pallet_staking,
		Session: pallet_session, // todo: add index to address old governance removal
		Grandpa: pallet_grandpa, // todo: add index to address old governance removal
		Treasury: pallet_treasury,
		Contracts: pallet_contracts,
		Sudo: pallet_sudo,
		ImOnline: pallet_im_online,
		AuthorityDiscovery: pallet_authority_discovery,
		Offences: pallet_offences,
		Historical: pallet_session_historical::{Pallet},
		RandomnessCollectiveFlip: pallet_randomness_collective_flip,
		Identity: pallet_identity,
		Society: pallet_society,
		Recovery: pallet_recovery,
		Vesting: pallet_vesting,
		Scheduler: pallet_scheduler,
		Proxy: pallet_proxy,
		Multisig: pallet_multisig,
		Bounties: pallet_bounties, // todo: add index to address tips removal
		VoterList: pallet_bags_list::<Instance1>, // todo: add index to address tips removal
		ChildBounties: pallet_child_bounties,
		NominationPools: pallet_nomination_pools,
		FastUnstake: pallet_fast_unstake,
		ChainBridge: pallet_chainbridge::{Pallet, Call, Storage, Event<T>},
		Erc721: pallet_erc721::{Pallet, Call, Storage, Event<T>},
		Erc20: pallet_erc20::{Pallet, Call, Storage, Event<T>},
		DdcStaking: pallet_ddc_staking,
		DdcCustomers: pallet_ddc_customers,
		DdcNodes: pallet_ddc_nodes,
		DdcClusters: pallet_ddc_clusters,
		DdcPayouts: pallet_ddc_payouts,
<<<<<<< HEAD
=======
		// Start OpenGov stuff.
		ConvictionVoting: pallet_conviction_voting::{Pallet, Call, Storage, Event<T>},
		Referenda: pallet_referenda::{Pallet, Call, Storage, Event<T>},
		Origins: pallet_custom_origins::{Origin},
		Whitelist: pallet_whitelist::{Pallet, Call, Storage, Event<T>},
		// End OpenGov stuff.
		Preimage: pallet_preimage::{Pallet, Call, Storage, Event<T>},
>>>>>>> 1e7b95f1
	}
);

/// The address format for describing accounts.
pub type Address = sp_runtime::MultiAddress<AccountId, AccountIndex>;
/// Block header type as expected by this runtime.
pub type Header = generic::Header<BlockNumber, BlakeTwo256>;
/// Block type as expected by this runtime.
pub type Block = generic::Block<Header, UncheckedExtrinsic>;
/// A Block signed with a Justification
pub type SignedBlock = generic::SignedBlock<Block>;
/// BlockId type as expected by this runtime.
pub type BlockId = generic::BlockId<Block>;
/// The SignedExtension to the basic transaction logic.
///
/// When you change this, you **MUST** modify [`sign`] in `bin/node/testing/src/keyring.rs`!
///
/// [`sign`]: <../../testing/src/keyring.rs.html>
pub type SignedExtra = (
	frame_system::CheckNonZeroSender<Runtime>,
	frame_system::CheckSpecVersion<Runtime>,
	frame_system::CheckTxVersion<Runtime>,
	frame_system::CheckGenesis<Runtime>,
	frame_system::CheckEra<Runtime>,
	frame_system::CheckNonce<Runtime>,
	frame_system::CheckWeight<Runtime>,
	pallet_transaction_payment::ChargeTransactionPayment<Runtime>,
);

pub struct StakingMigrationV11OldPallet;
impl Get<&'static str> for StakingMigrationV11OldPallet {
	fn get() -> &'static str {
		"VoterList"
	}
}

/// Unchecked extrinsic type as expected by this runtime.
pub type UncheckedExtrinsic =
	generic::UncheckedExtrinsic<Address, RuntimeCall, Signature, SignedExtra>;
/// The payload being signed in transactions.
pub type SignedPayload = generic::SignedPayload<RuntimeCall, SignedExtra>;
/// Extrinsic type that has already been checked.
pub type CheckedExtrinsic = generic::CheckedExtrinsic<AccountId, RuntimeCall, SignedExtra>;
// TODO Remove me after 0.9.37 upgrade
parameter_types! {
	pub const DummyPalletId: PalletId = PalletId(*b"piddummy");
	pub DummyPalletAccountId: AccountId = DummyPalletId::get().into_account_truncating();
}
/// Runtime migrations
type Migrations = (
	pallet_balances::migration::ResetInactive<Runtime>,
	// We need to apply this migration again, because `ResetInactive` resets the state again.
	pallet_balances::migration::MigrateToTrackInactive<Runtime, DummyPalletAccountId>,
	pallet_scheduler::migration::v4::CleanupAgendas<Runtime>,
	pallet_staking::migrations::v13::MigrateToV13<Runtime>,
);

/// The runtime migrations per release.
#[allow(deprecated, missing_docs)]
pub mod migrations {
	use frame_support::traits::LockIdentifier;
	use frame_system::pallet_prelude::BlockNumberFor;

	use super::*;

	parameter_types! {
		pub const DemocracyPalletName: &'static str = "Democracy";
		pub const CouncilPalletName: &'static str = "Council";
		pub const TechnicalCommitteePalletName: &'static str = "TechnicalCommittee";
		pub const ElectionPalletName: &'static str = "Elections";
		pub const TechnicalMembershipPalletName: &'static str = "TechnicalMembership";
		pub const TipsPalletName: &'static str = "Tips";
		pub const ElectionPalletId: LockIdentifier = *b"phrelect";
	}

	// // Special Config for Gov V1 pallets, allowing us to run migrations for them without
	// // implementing their configs on [`Runtime`].
	// pub struct UnlockConfig;
	// impl pallet_democracy::migrations::unlock_and_unreserve_all_funds::UnlockConfig for
	// UnlockConfig { 	type Currency = Balances;
	// 	type MaxVotes = ConstU32<100>;
	// 	type MaxDeposits = ConstU32<100>;
	// 	type AccountId = AccountId;
	// 	type BlockNumber = BlockNumberFor<Runtime>;
	// 	type DbWeight = <Runtime as frame_system::Config>::DbWeight;
	// 	type PalletName = DemocracyPalletName;
	// }
	// impl pallet_elections_phragmen::migrations::unlock_and_unreserve_all_funds::UnlockConfig
	// 	for UnlockConfig
	// {
	// 	type Currency = Balances;
	// 	type MaxVotesPerVoter = ConstU32<16>;
	// 	type PalletId = ElectionPalletId;
	// 	type AccountId = AccountId;
	// 	type DbWeight = <Runtime as frame_system::Config>::DbWeight;
	// 	type PalletName = ElectionPalletName;
	// }
	// impl pallet_tips::migrations::unreserve_deposits::UnlockConfig<()> for UnlockConfig {
	// 	type Currency = Balances;
	// 	type Hash = Hash;
	// 	type DataDepositPerByte = DataDepositPerByte;
	// 	type TipReportDepositBase = TipReportDepositBase;
	// 	type AccountId = AccountId;
	// 	type BlockNumber = BlockNumberFor<Runtime>;
	// 	type DbWeight = <Runtime as frame_system::Config>::DbWeight;
	// 	type PalletName = TipsPalletName;
	// }

	// /// Unreleased migrations. Add new ones here:
	// pub type Unreleased = (
	// 	// Gov v1 storage migrations
	// 	// https://github.com/paritytech/polkadot/issues/6749
	// 	pallet_elections_phragmen::migrations::unlock_and_unreserve_all_funds::UnlockAndUnreserveAllFunds<UnlockConfig>,
	// 	pallet_democracy::migrations::unlock_and_unreserve_all_funds::UnlockAndUnreserveAllFunds<UnlockConfig>,
	// 	pallet_tips::migrations::unreserve_deposits::UnreserveDeposits<UnlockConfig, ()>,

	// 	// Delete all Gov v1 pallet storage key/values.
	// 	frame_support::migrations::RemovePallet<DemocracyPalletName, <Runtime as
	// frame_system::Config>::DbWeight>, 	frame_support::migrations::RemovePallet<CouncilPalletName,
	// <Runtime as frame_system::Config>::DbWeight>,
	// 	frame_support::migrations::RemovePallet<TechnicalCommitteePalletName, <Runtime as
	// frame_system::Config>::DbWeight>, 	frame_support::migrations::RemovePallet<ElectionPalletName,
	// <Runtime as frame_system::Config>::DbWeight>,
	// 	frame_support::migrations::RemovePallet<TechnicalMembershipPalletName, <Runtime as
	// frame_system::Config>::DbWeight>, 	frame_support::migrations::RemovePallet<TipsPalletName,
	// <Runtime as frame_system::Config>::DbWeight>, );
}

/// Executive: handles dispatch to the various modules.
pub type Executive = frame_executive::Executive<
	Runtime,
	Block,
	frame_system::ChainContext<Runtime>,
	Runtime,
	AllPalletsWithSystem,
	Migrations,
>;

#[cfg(feature = "runtime-benchmarks")]
#[macro_use]
extern crate frame_benchmarking;

#[cfg(feature = "runtime-benchmarks")]
mod benches {
	define_benchmarks!(
		[frame_benchmarking, BaselineBench::<Runtime>]
		[pallet_babe, Babe]
		[pallet_bags_list, VoterList]
		[pallet_balances, Balances]
		[pallet_bounties, Bounties]
		[pallet_child_bounties, ChildBounties]
		[pallet_contracts, Contracts]
		[pallet_ddc_customers, DdcCustomers]
		[pallet_ddc_clusters, DdcClusters]
		[pallet_ddc_staking, DdcStaking]
		[pallet_ddc_nodes, DdcNodes]
		[pallet_ddc_payouts, DdcPayouts]
		[pallet_election_provider_multi_phase, ElectionProviderMultiPhase]
		[pallet_election_provider_support_benchmarking, EPSBench::<Runtime>]
		[pallet_fast_unstake, FastUnstake]
		[pallet_grandpa, Grandpa]
		[pallet_identity, Identity]
		[pallet_im_online, ImOnline]
		[pallet_indices, Indices]
		[pallet_multisig, Multisig]
		[pallet_nomination_pools, NominationPoolsBench::<Runtime>]
		[pallet_offences, OffencesBench::<Runtime>]
		[pallet_proxy, Proxy]
		[pallet_scheduler, Scheduler]
		[pallet_session, SessionBench::<Runtime>]
		[pallet_staking, Staking]
		[frame_system, SystemBench::<Runtime>]
		[pallet_timestamp, Timestamp]
		[pallet_treasury, Treasury]
		[pallet_utility, Utility]
		[pallet_vesting, Vesting]
		[pallet_conviction_voting, ConvictionVoting]
		[pallet_referenda, Referenda]
		[pallet_whitelist, Whitelist]
		[pallet_preimage, Preimage]
	);
}

impl_runtime_apis! {
	impl sp_api::Core<Block> for Runtime {
		fn version() -> RuntimeVersion {
			VERSION
		}

		fn execute_block(block: Block) {
			Executive::execute_block(block);
		}

		fn initialize_block(header: &<Block as BlockT>::Header) {
			Executive::initialize_block(header)
		}
	}

	impl sp_api::Metadata<Block> for Runtime {
		fn metadata() -> OpaqueMetadata {
			OpaqueMetadata::new(Runtime::metadata().into())
		}
	}

	impl sp_block_builder::BlockBuilder<Block> for Runtime {
		fn apply_extrinsic(extrinsic: <Block as BlockT>::Extrinsic) -> ApplyExtrinsicResult {
			Executive::apply_extrinsic(extrinsic)
		}

		fn finalize_block() -> <Block as BlockT>::Header {
			Executive::finalize_block()
		}

		fn inherent_extrinsics(data: InherentData) -> Vec<<Block as BlockT>::Extrinsic> {
			data.create_extrinsics()
		}

		fn check_inherents(block: Block, data: InherentData) -> CheckInherentsResult {
			data.check_extrinsics(&block)
		}
	}

	impl sp_transaction_pool::runtime_api::TaggedTransactionQueue<Block> for Runtime {
		fn validate_transaction(
			source: TransactionSource,
			tx: <Block as BlockT>::Extrinsic,
			block_hash: <Block as BlockT>::Hash,
		) -> TransactionValidity {
			Executive::validate_transaction(source, tx, block_hash)
		}
	}

	impl sp_offchain::OffchainWorkerApi<Block> for Runtime {
		fn offchain_worker(header: &<Block as BlockT>::Header) {
			Executive::offchain_worker(header)
		}
	}

	impl fg_primitives::GrandpaApi<Block> for Runtime {
		fn grandpa_authorities() -> GrandpaAuthorityList {
			Grandpa::grandpa_authorities()
		}

		fn current_set_id() -> fg_primitives::SetId {
			Grandpa::current_set_id()
		}

		fn submit_report_equivocation_unsigned_extrinsic(
			equivocation_proof: fg_primitives::EquivocationProof<
				<Block as BlockT>::Hash,
				NumberFor<Block>,
			>,
			key_owner_proof: fg_primitives::OpaqueKeyOwnershipProof,
		) -> Option<()> {
			let key_owner_proof = key_owner_proof.decode()?;

			Grandpa::submit_unsigned_equivocation_report(
				equivocation_proof,
				key_owner_proof,
			)
		}

		fn generate_key_ownership_proof(
			_set_id: fg_primitives::SetId,
			authority_id: GrandpaId,
		) -> Option<fg_primitives::OpaqueKeyOwnershipProof> {
			use codec::Encode;

			Historical::prove((fg_primitives::KEY_TYPE, authority_id))
				.map(|p| p.encode())
				.map(fg_primitives::OpaqueKeyOwnershipProof::new)
		}
	}

	impl sp_consensus_babe::BabeApi<Block> for Runtime {
		fn configuration() -> sp_consensus_babe::BabeConfiguration {
			let epoch_config = Babe::epoch_config().unwrap_or(BABE_GENESIS_EPOCH_CONFIG);
			sp_consensus_babe::BabeConfiguration {
				slot_duration: Babe::slot_duration(),
				epoch_length: EpochDuration::get(),
				c: epoch_config.c,
				authorities: Babe::authorities().to_vec(),
				randomness: Babe::randomness(),
				allowed_slots: epoch_config.allowed_slots,
			}
		}

		fn current_epoch_start() -> sp_consensus_babe::Slot {
			Babe::current_epoch_start()
		}

		fn current_epoch() -> sp_consensus_babe::Epoch {
			Babe::current_epoch()
		}

		fn next_epoch() -> sp_consensus_babe::Epoch {
			Babe::next_epoch()
		}

		fn generate_key_ownership_proof(
			_slot: sp_consensus_babe::Slot,
			authority_id: sp_consensus_babe::AuthorityId,
		) -> Option<sp_consensus_babe::OpaqueKeyOwnershipProof> {
			use codec::Encode;

			Historical::prove((sp_consensus_babe::KEY_TYPE, authority_id))
				.map(|p| p.encode())
				.map(sp_consensus_babe::OpaqueKeyOwnershipProof::new)
		}

		fn submit_report_equivocation_unsigned_extrinsic(
			equivocation_proof: sp_consensus_babe::EquivocationProof<<Block as BlockT>::Header>,
			key_owner_proof: sp_consensus_babe::OpaqueKeyOwnershipProof,
		) -> Option<()> {
			let key_owner_proof = key_owner_proof.decode()?;

			Babe::submit_unsigned_equivocation_report(
				equivocation_proof,
				key_owner_proof,
			)
		}
	}

	impl sp_authority_discovery::AuthorityDiscoveryApi<Block> for Runtime {
		fn authorities() -> Vec<AuthorityDiscoveryId> {
			AuthorityDiscovery::authorities()
		}
	}

	impl frame_system_rpc_runtime_api::AccountNonceApi<Block, AccountId, Index> for Runtime {
		fn account_nonce(account: AccountId) -> Index {
			System::account_nonce(account)
		}
	}

	impl pallet_contracts::ContractsApi<Block, AccountId, Balance, BlockNumber, Hash> for Runtime
	{
		fn call(
			origin: AccountId,
			dest: AccountId,
			value: Balance,
			gas_limit: Option<Weight>,
			storage_deposit_limit: Option<Balance>,
			input_data: Vec<u8>,
		) -> pallet_contracts_primitives::ContractExecResult<Balance> {
			let gas_limit = gas_limit.unwrap_or(RuntimeBlockWeights::get().max_block);
			Contracts::bare_call(
				origin,
				dest,
				value,
				gas_limit,
				storage_deposit_limit,
				input_data,
				true,
				pallet_contracts::Determinism::Deterministic,
			)
		}

		fn instantiate(
			origin: AccountId,
			value: Balance,
			gas_limit: Option<Weight>,
			storage_deposit_limit: Option<Balance>,
			code: pallet_contracts_primitives::Code<Hash>,
			data: Vec<u8>,
			salt: Vec<u8>,
		) -> pallet_contracts_primitives::ContractInstantiateResult<AccountId, Balance>
		{
			let gas_limit = gas_limit.unwrap_or(RuntimeBlockWeights::get().max_block);
			Contracts::bare_instantiate(origin, value, gas_limit, storage_deposit_limit, code, data, salt, true)
		}

		fn upload_code(
			origin: AccountId,
			code: Vec<u8>,
			storage_deposit_limit: Option<Balance>,
			determinism: Determinism
		) -> pallet_contracts_primitives::CodeUploadResult<Hash, Balance>
		{
			Contracts::bare_upload_code(origin, code, storage_deposit_limit, determinism)
		}

		fn get_storage(
			address: AccountId,
			key: Vec<u8>,
		) -> pallet_contracts_primitives::GetStorageResult {
			Contracts::get_storage(address, key)
		}
	}

	impl pallet_transaction_payment_rpc_runtime_api::TransactionPaymentApi<
		Block,
		Balance,
	> for Runtime {
		fn query_info(uxt: <Block as BlockT>::Extrinsic, len: u32) -> RuntimeDispatchInfo<Balance> {
			TransactionPayment::query_info(uxt, len)
		}
		fn query_fee_details(uxt: <Block as BlockT>::Extrinsic, len: u32) -> FeeDetails<Balance> {
			TransactionPayment::query_fee_details(uxt, len)
		}
	}

	impl pallet_transaction_payment_rpc_runtime_api::TransactionPaymentCallApi<Block, Balance, RuntimeCall>
		for Runtime
	{
		fn query_call_info(call: RuntimeCall, len: u32) -> RuntimeDispatchInfo<Balance> {
			TransactionPayment::query_call_info(call, len)
		}
		fn query_call_fee_details(call: RuntimeCall, len: u32) -> FeeDetails<Balance> {
			TransactionPayment::query_call_fee_details(call, len)
		}
	}

	impl sp_session::SessionKeys<Block> for Runtime {
		fn generate_session_keys(seed: Option<Vec<u8>>) -> Vec<u8> {
			SessionKeys::generate(seed)
		}

		fn decode_session_keys(
			encoded: Vec<u8>,
		) -> Option<Vec<(Vec<u8>, KeyTypeId)>> {
			SessionKeys::decode_into_raw_public_keys(&encoded)
		}
	}

	impl pallet_nomination_pools_runtime_api::NominationPoolsApi<
		Block,
		AccountId,
		Balance,
	> for Runtime {
		fn pending_rewards(member: AccountId) -> Balance {
			NominationPools::pending_rewards(member).unwrap_or_default()
		}
	}

	#[cfg(feature = "try-runtime")]
	impl frame_try_runtime::TryRuntime<Block> for Runtime {
		fn on_runtime_upgrade(checks: frame_try_runtime::UpgradeCheckSelect) -> (Weight, Weight) {
			log::info!("try-runtime::on_runtime_upgrade cere.");
			let weight = Executive::try_runtime_upgrade(checks).unwrap();
			(weight, BlockWeights::get().max_block)
		}

		fn execute_block(
			block: Block,
			state_root_check: bool,
			signature_check: bool,
			select: frame_try_runtime::TryStateSelect,
		) -> Weight {
			// NOTE: intentional unwrap: we don't want to propagate the error backwards, and want to
			// have a backtrace here.
			Executive::try_execute_block(block, state_root_check, signature_check, select).unwrap()
		}
	}

	#[cfg(feature = "runtime-benchmarks")]
	impl frame_benchmarking::Benchmark<Block> for Runtime {
		fn benchmark_metadata(extra: bool) -> (
			Vec<frame_benchmarking::BenchmarkList>,
			Vec<frame_support::traits::StorageInfo>,
		) {
			use frame_benchmarking::{baseline, Benchmarking, BenchmarkList};
			use frame_support::traits::StorageInfoTrait;

			// Trying to add benchmarks directly to the Session Pallet caused cyclic dependency
			// issues. To get around that, we separated the Session benchmarks into its own crate,
			// which is why we need these two lines below.
			use pallet_session_benchmarking::Pallet as SessionBench;
			use pallet_offences_benchmarking::Pallet as OffencesBench;
			use pallet_election_provider_support_benchmarking::Pallet as EPSBench;
			use pallet_nomination_pools_benchmarking::Pallet as NominationPoolsBench;
			use frame_system_benchmarking::Pallet as SystemBench;
			use baseline::Pallet as BaselineBench;

			let mut list = Vec::<BenchmarkList>::new();
			list_benchmarks!(list, extra);

			let storage_info = AllPalletsWithSystem::storage_info();

			(list, storage_info)
		}

		fn dispatch_benchmark(
			config: frame_benchmarking::BenchmarkConfig
		) -> Result<Vec<frame_benchmarking::BenchmarkBatch>, sp_runtime::RuntimeString> {
			use frame_benchmarking::{baseline, Benchmarking, BenchmarkBatch,  TrackedStorageKey};

			// Trying to add benchmarks directly to the Session Pallet caused cyclic dependency
			// issues. To get around that, we separated the Session benchmarks into its own crate,
			// which is why we need these two lines below.
			use pallet_session_benchmarking::Pallet as SessionBench;
			use pallet_offences_benchmarking::Pallet as OffencesBench;
			use pallet_election_provider_support_benchmarking::Pallet as EPSBench;
			use pallet_nomination_pools_benchmarking::Pallet as NominationPoolsBench;
			use frame_system_benchmarking::Pallet as SystemBench;
			use baseline::Pallet as BaselineBench;

			impl pallet_session_benchmarking::Config for Runtime {}
			impl pallet_offences_benchmarking::Config for Runtime {}
			impl pallet_election_provider_support_benchmarking::Config for Runtime {}
			impl frame_system_benchmarking::Config for Runtime {}
			impl baseline::Config for Runtime {}
			impl pallet_nomination_pools_benchmarking::Config for Runtime {}

			let whitelist: Vec<TrackedStorageKey> = vec![
				// Block Number
				hex_literal::hex!("26aa394eea5630e07c48ae0c9558cef702a5c1b19ab7a04f536c519aca4983ac").to_vec().into(),
				// Total Issuance
				hex_literal::hex!("c2261276cc9d1f8598ea4b6a74b15c2f57c875e4cff74148e4628f264b974c80").to_vec().into(),
				// Execution Phase
				hex_literal::hex!("26aa394eea5630e07c48ae0c9558cef7ff553b5a9862a516939d82b3d3d8661a").to_vec().into(),
				// Event Count
				hex_literal::hex!("26aa394eea5630e07c48ae0c9558cef70a98fdbe9ce6c55837576c60c7af3850").to_vec().into(),
				// System Events
				hex_literal::hex!("26aa394eea5630e07c48ae0c9558cef780d41e5e16056765bc8461851072c9d7").to_vec().into(),
				// System BlockWeight
				hex_literal::hex!("26aa394eea5630e07c48ae0c9558cef734abf5cb34d6244378cddbf18e849d96").to_vec().into(),
				// Treasury Account
				hex_literal::hex!("26aa394eea5630e07c48ae0c9558cef7b99d880ec681799c0cf30e8886371da95ecffd7b6c0f78751baa9d281e0bfa3a6d6f646c70792f74727372790000000000000000000000000000000000000000").to_vec().into(),
			];

			let mut batches = Vec::<BenchmarkBatch>::new();
			let params = (&config, &whitelist);
			add_benchmarks!(params, batches);

			Ok(batches)
		}
	}
}

#[cfg(test)]
mod tests {
	use frame_election_provider_support::NposSolution;
	use frame_system::offchain::CreateSignedTransaction;
	use sp_runtime::UpperOf;

	use super::*;

	#[test]
	fn validate_transaction_submitter_bounds() {
		fn is_submit_signed_transaction<T>()
		where
			T: CreateSignedTransaction<RuntimeCall>,
		{
		}

		is_submit_signed_transaction::<Runtime>();
	}

	#[test]
	fn perbill_as_onchain_accuracy() {
		type OnChainAccuracy =
		<<Runtime as pallet_election_provider_multi_phase::MinerConfig>::Solution as NposSolution>::Accuracy;
		let maximum_chain_accuracy: Vec<UpperOf<OnChainAccuracy>> = (0..MaxNominations::get())
			.map(|_| <UpperOf<OnChainAccuracy>>::from(OnChainAccuracy::one().deconstruct()))
			.collect();
		let _: UpperOf<OnChainAccuracy> =
			maximum_chain_accuracy.iter().fold(0, |acc, x| acc.checked_add(*x).unwrap());
	}

	#[test]
	fn call_size() {
		let size = core::mem::size_of::<RuntimeCall>();
		assert!(
			size <= 256,
			"size of RuntimeCall {} is more than 256 bytes: some calls have too big arguments, use Box to reduce the
			size of RuntimeCall.
			If the limit is too strong, maybe consider increase the limit to 300.",
			size,
		);
	}
}<|MERGE_RESOLUTION|>--- conflicted
+++ resolved
@@ -1276,8 +1276,6 @@
 		DdcNodes: pallet_ddc_nodes,
 		DdcClusters: pallet_ddc_clusters,
 		DdcPayouts: pallet_ddc_payouts,
-<<<<<<< HEAD
-=======
 		// Start OpenGov stuff.
 		ConvictionVoting: pallet_conviction_voting::{Pallet, Call, Storage, Event<T>},
 		Referenda: pallet_referenda::{Pallet, Call, Storage, Event<T>},
@@ -1285,7 +1283,6 @@
 		Whitelist: pallet_whitelist::{Pallet, Call, Storage, Event<T>},
 		// End OpenGov stuff.
 		Preimage: pallet_preimage::{Pallet, Call, Storage, Event<T>},
->>>>>>> 1e7b95f1
 	}
 );
 
