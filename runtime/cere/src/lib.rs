--- conflicted
+++ resolved
@@ -125,17 +125,10 @@
 	// and set impl_version to 0. If only runtime
 	// implementation changes and behavior does not, then leave spec_version as
 	// is and increment impl_version.
-<<<<<<< HEAD
-	spec_version: 48601,
-	impl_version: 0,
-	apis: RUNTIME_API_VERSIONS,
-	transaction_version: 12,
-=======
 	spec_version: 48701,
 	impl_version: 0,
 	apis: RUNTIME_API_VERSIONS,
 	transaction_version: 13,
->>>>>>> 247bb02e
 	state_version: 0,
 };
 
@@ -1500,17 +1493,12 @@
 /// Extrinsic type that has already been checked.
 pub type CheckedExtrinsic = generic::CheckedExtrinsic<AccountId, RuntimeCall, SignedExtra>;
 /// Runtime migrations
-<<<<<<< HEAD
-type Migrations = (pallet_preimage::migration::v1::Migration<Runtime>,);
-=======
 type Migrations = (
 	// Remove stale entries in the set id -> session index storage map (after
 	// this release they will be properly pruned after the bonding duration has
 	// elapsed)
 	pallet_grandpa::migrations::CleanupSetIdSessionMap<Runtime>,
-	pallet_preimage::migration::v1::Migration<Runtime>,
 );
->>>>>>> 247bb02e
 /// Executive: handles dispatch to the various modules.
 pub type Executive = frame_executive::Executive<
 	Runtime,
