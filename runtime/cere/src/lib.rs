--- conflicted
+++ resolved
@@ -161,17 +161,10 @@
 	// and set impl_version to 0. If only runtime
 	// implementation changes and behavior does not, then leave spec_version as
 	// is and increment impl_version.
-<<<<<<< HEAD
 	spec_version: 73116,
 	impl_version: 0,
 	apis: RUNTIME_API_VERSIONS,
-	transaction_version: 24,
-=======
-	spec_version: 73054,
-	impl_version: 0,
-	apis: RUNTIME_API_VERSIONS,
 	transaction_version: 25,
->>>>>>> 84d1ff9f
 	system_version: 0,
 };
 
@@ -1434,17 +1427,7 @@
 impl pallet_migrations::Config for Runtime {
 	type RuntimeEvent = RuntimeEvent;
 	#[cfg(not(feature = "runtime-benchmarks"))]
-<<<<<<< HEAD
 	type Migrations = (pallet_ddc_customers::migrations::v4_mbm::LazyMigrationV3ToV4<Runtime>,);
-=======
-	type Migrations = (
-		// Migrations for Customers and Node on QANET.
-		// DO NOT EXECUTE THEM ON TESTNET/MAINNET BEFORE APPLYING DAC v5 !.
-		pallet_ddc_customers::migrations::v3_mbm::LazyMigrationV2ToV3<Runtime>,
-		pallet_ddc_customers::migrations::v4_mbm::LazyMigrationV3ToV4<Runtime>,
-		pallet_ddc_nodes::migrations::v2_mbm::LazyMigrationV1ToV2<Runtime>,
-	);
->>>>>>> 84d1ff9f
 	// Benchmarks need mocked migrations to guarantee that they succeed.
 	#[cfg(feature = "runtime-benchmarks")]
 	type Migrations = pallet_migrations::mock_helpers::MockedMigrations;
@@ -1670,15 +1653,6 @@
 pub type CheckedExtrinsic = generic::CheckedExtrinsic<AccountId, RuntimeCall, TxExtension>;
 // const IDENTITY_MIGRATION_KEY_LIMIT: u64 = u64::MAX; // for `pallet_identity` migration below
 
-<<<<<<< HEAD
-// Migrations for Customers and Node on QANET.
-// DO NOT EXECUTE THEM ON TESTNET/MAINNET BEFORE APPLYING DAC v5 !.
-type Migrations = migrations::Unreleased;
-
-parameter_types! {
-	pub BalanceTransferAllowDeath: Weight = weights::pallet_balances_balances::WeightInfo::<Runtime>::transfer_allow_death();
-}
-=======
 // type Migrations = (
 // 	// The 'Unreleased' migration enables DAC Verification, that atm. is enabled at QANET only.
 // 	// Uncomment this line when DAC is ready for TESTNET and MAINNET migrations::Unreleased,
@@ -1694,7 +1668,6 @@
 		pallet_staking::migrations::v17::MigrateDisabledToSession<Runtime>,
 	>,
 );
->>>>>>> 84d1ff9f
 
 parameter_types! {
 	pub BalanceTransferAllowDeath: Weight = weights::pallet_balances_balances::WeightInfo::<Runtime>::transfer_allow_death();
@@ -1714,12 +1687,9 @@
 
 	/// Migrations, unreleased to TESTNET and MAINNET
 	pub type Unreleased = (
-<<<<<<< HEAD
 		// pallet_ddc_customers::migrations::v2::MigrateToV2<Runtime>, // ignore the addition of
 		// `total_customers_usage` field as it was never deployed on TESTNET and MAINNET
-=======
 		pallet_ddc_customers::migrations::v2::MigrateToV2<Runtime>,
->>>>>>> 84d1ff9f
 		pallet_ddc_clusters::migrations::v3::MigrateToV3<Runtime>,
 		// pallet_ddc_nodes::migrations::v1::MigrateToV1<Runtime>, // ignore the addition of
 		// `total_usage` field as it was never deployed on TESTNET and MAINNET
@@ -1729,7 +1699,6 @@
 		pallet_ddc_payouts::migrations::v1::MigrateToV1<Runtime>,
 		pallet_ddc_payouts::migrations::v2::MigrateToV2<Runtime>,
 		pallet_ddc_payouts::migrations::v3::MigrateToV3<Runtime>,
-<<<<<<< HEAD
 		// pallet_ddc_verification::migrations::v2::MigrateToV2<Runtime>, // ignore as the
 		// `ddc-verification` pallet was never deployed on TESTNET and MAINNET
 		pallet_ddc_payouts::migrations::v4::MigrateToV4<Runtime>,
@@ -1740,8 +1709,6 @@
 		// removal of `total_usage` field as it was never deployed on TESTNET and MAINNET
 		// pallet_ddc_verification::migrations::v3::MigrateToV3<Runtime>, // ignore as the
 		// `ddc-verification` pallet was never deployed on TESTNET and MAINNET
-		pallet_ddc_nodes::migrations::v0_v2::MigrateFromV0ToV2<Runtime>,
-=======
 		pallet_ddc_verification::migrations::v2::MigrateToV2<Runtime>,
 		pallet_ddc_payouts::migrations::v4::MigrateToV4<Runtime>,
 		// pallet_ddc_nodes::migrations::v2::MigrateToV2<Runtime>, // replace with v2_mbm below
@@ -1751,7 +1718,6 @@
 		// pallet_ddc_customers::migrations::v4_mbm::LazyMigrationV3ToV4<Runtime>,
 		// pallet_ddc_nodes::migrations::v2_mbm::LazyMigrationV1ToV2<Runtime>,
 		pallet_ddc_verification::migrations::v3::MigrateToV3<Runtime>,
->>>>>>> 84d1ff9f
 	);
 }
 
@@ -2242,11 +2208,7 @@
 		fn dispatch_benchmark(
 			config: frame_benchmarking::BenchmarkConfig
 		) -> Result<Vec<frame_benchmarking::BenchmarkBatch>, alloc::string::String> {
-<<<<<<< HEAD
-			use frame_benchmarking::{baseline, Benchmarking, BenchmarkBatch};
-=======
 			use frame_benchmarking::{baseline, BenchmarkBatch};
->>>>>>> 84d1ff9f
 			use sp_storage::TrackedStorageKey;
 
 			// Trying to add benchmarks directly to the Session Pallet caused cyclic dependency
