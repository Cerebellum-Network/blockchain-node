--- conflicted
+++ resolved
@@ -58,122 +58,6 @@
 # Substrate Dependencies
 # Please keey format such that:
 # dependency-name = { git = "X", tag = "Y", default-features = false }
-<<<<<<< HEAD
-frame-benchmarking = { version = "39.0.0", default-features = false }
-frame-benchmarking-cli = { version = "46.1.0", default-features = false }
-frame-election-provider-support = { version = "39.0.0", default-features = false }
-frame-executive = { version = "39.1.0", default-features = false }
-frame-metadata-hash-extension = { version = "0.7.0", default-features = false }
-frame-support = { version = "39.1.0", default-features = false, features = ["tuples-96"] }
-frame-system = { version = "39.1.0", default-features = false }
-frame-system-benchmarking = { version = "39.0.0", default-features = false }
-frame-system-rpc-runtime-api = { version = "35.0.0", default-features = false }
-frame-try-runtime = { version = "0.45.0", default-features = false }
-pallet-authority-discovery = { version = "39.0.0", default-features = false }
-pallet-authorship = { version = "39.0.0", default-features = false }
-pallet-babe = { version = "39.1.0", default-features = false }
-pallet-bags-list = { version = "38.0.0", default-features = false }
-pallet-balances = { version = "40.1.0", default-features = false }
-pallet-bounties = { version = "38.1.0", default-features = false }
-pallet-child-bounties = { version = "38.1.0", default-features = false }
-pallet-collective = { version = "39.1.0", default-features = false }
-pallet-contracts = { version = "39.1.0", default-features = false }
-pallet-democracy = { version = "39.1.0", default-features = false }
-pallet-election-provider-multi-phase = { version = "38.1.0", default-features = false }
-pallet-election-provider-support-benchmarking = { version = "38.0.0", default-features = false }
-pallet-elections-phragmen = { version = "40.1.0", default-features = false }
-pallet-fast-unstake = { version = "38.1.0", default-features = false }
-pallet-grandpa = { version = "39.1.0", default-features = false }
-pallet-identity = { version = "39.1.0", default-features = false }
-pallet-im-online = { version = "38.1.0", default-features = false }
-pallet-indices = { version = "39.1.0", default-features = false }
-pallet-insecure-randomness-collective-flip = { version = "27.0.0", default-features = false }
-pallet-membership = { version = "39.0.0", default-features = false }
-pallet-migrations = { version = "9.1.0", default-features = false }
-pallet-multisig = { version = "39.1.0", default-features = false }
-pallet-nomination-pools = { version = "37.0.1", default-features = false }
-pallet-nomination-pools-benchmarking = { version = "37.1.0", default-features = false }
-pallet-nomination-pools-runtime-api = { version = "35.0.0", default-features = false }
-pallet-offences = { version = "38.0.0", default-features = false }
-pallet-offences-benchmarking = { version = "39.1.0", default-features = false }
-pallet-preimage = { version = "39.1.0", default-features = false }
-pallet-proxy = { version = "39.1.0", default-features = false }
-pallet-recovery = { version = "39.1.0", default-features = false }
-pallet-scheduler = { version = "40.1.0", default-features = false }
-pallet-session = { version = "39.0.0", default-features = false, features = ["historical"] }
-pallet-session-benchmarking = { version = "39.1.0", default-features = false }
-pallet-staking = { version = "39.1.0", default-features = false }
-pallet-staking-reward-curve = { version = "12.0.0", default-features = false }
-pallet-sudo = { version = "39.0.0", default-features = false }
-pallet-timestamp = { version = "38.0.0", default-features = false }
-pallet-tips = { version = "38.1.0", default-features = false }
-pallet-transaction-payment = { version = "39.1.0", default-features = false }
-pallet-transaction-payment-rpc = { version = "42.0.0", default-features = false }
-pallet-transaction-payment-rpc-runtime-api = { version = "39.0.0", default-features = false }
-pallet-treasury = { version = "38.1.0", default-features = false }
-pallet-utility = { version = "39.1.0", default-features = false }
-pallet-vesting = { version = "39.1.0", default-features = false }
-pallet-conviction-voting = { version = "39.1.0", default-features = false }
-pallet-referenda = { version = "39.1.0", default-features = false }
-pallet-whitelist = { version = "38.1.0", default-features = false }
-sc-authority-discovery = { version = "0.48.0", default-features = false }
-sc-basic-authorship = { version = "0.48.0", default-features = false }
-sc-chain-spec = { version = "41.0.0", default-features = false }
-sc-cli = { version = "0.50.1", default-features = false }
-sc-client-api = { version = "38.0.0", default-features = false }
-sc-consensus = { version = "0.47.0", default-features = false }
-sc-consensus-babe = { version = "0.48.0", default-features = false }
-sc-consensus-babe-rpc = { version = "0.48.0", default-features = false }
-sc-consensus-epochs = { version = "0.47.0", default-features = false }
-sc-consensus-grandpa = { version = "0.33.0", default-features = false }
-sc-consensus-grandpa-rpc = { version = "0.33.0", default-features = false }
-sc-consensus-slots = { version = "0.47.0", default-features = false }
-sc-executor = { version = "0.41.0", default-features = false }
-sc-network = { version = "0.48.3", default-features = false }
-sc-network-common = { version = "0.47.0", default-features = false }
-sc-rpc = { version = "43.0.0", default-features = false }
-sc-rpc-api = { version = "0.47.0", default-features = false }
-sc-service = { version = "0.49.0", default-features = false }
-sc-sync-state-rpc = { version = "0.48.0", default-features = false }
-sc-sysinfo = { version = "41.0.0", default-features = false }
-sc-telemetry = { version = "28.0.0", default-features = false }
-sc-transaction-pool = { version = "38.1.0", default-features = false }
-sc-transaction-pool-api = { version = "38.1.0", default-features = false }
-sc-offchain = { version = "43.0.0", default-features = false }
-sp-api = { version = "35.0.0", default-features = false }
-sp-application-crypto = { version = "39.0.0", default-features = false }
-sp-arithmetic = { version = "26.0.0", default-features = false }
-sp-authority-discovery = { version = "35.0.0", default-features = false }
-sp-block-builder = { version = "35.0.0", default-features = false }
-sp-blockchain = { version = "38.0.0", default-features = false }
-sp-consensus = { version = "0.41.0", default-features = false }
-sp-consensus-babe = { version = "0.41.0", default-features = false }
-sp-consensus-grandpa = { version = "22.0.0", default-features = false }
-sp-core = { version = "35.0.0", default-features = false, features = ["serde"] }
-sp-inherents = { version = "35.0.0", default-features = false }
-sp-io = { version = "39.0.0", default-features = false }
-sp-keystore = { version = "0.41.0", default-features = false }
-sp-mmr-primitives = { version = "35.0.0", default-features = false }
-sp-offchain = { version = "35.0.0", default-features = false }
-sp-rpc = { version = "33.0.0", default-features = false }
-sp-runtime = { version = "40.1.0", default-features = false }
-sp-genesis-builder = { version = "0.16.0", default-features = false }
-sp-session = { version = "37.0.0", default-features = false }
-sp-staking = { version = "37.0.0", default-features = false }
-sp-std = { version = "14.0.0", default-features = false }
-sp-storage = { version = "22.0.0", default-features = false }
-sp-timestamp = { version = "35.0.0", default-features = false }
-sp-tracing = { version = "17.0.1", default-features = false }
-sp-transaction-pool = { version = "35.0.0", default-features = false }
-sp-transaction-storage-proof = { version = "35.0.0", default-features = false }
-sp-trie = { version = "38.0.0", default-features = false }
-sp-version = { version = "38.0.0", default-features = false }
-substrate-build-script-utils = { version = "11.0.0", default-features = false }
-substrate-frame-rpc-system = { version = "42.0.0", default-features = false }
-substrate-state-trie-migration-rpc = { version = "41.0.0", default-features = false }
-substrate-test-utils = { version = "3.0.0", default-features = false }
-substrate-wasm-builder = { version = "25.0.0", default-features = false }
-=======
 frame-benchmarking = { version = "40.0.0", default-features = false }
 frame-benchmarking-cli = { version = "47.0.0", default-features = false }
 frame-election-provider-support = { version = "40.1.0", default-features = false }
@@ -288,7 +172,6 @@
 substrate-state-trie-migration-rpc = { version = "42.0.0", default-features = false }
 substrate-test-utils = { version = "3.0.0", default-features = false }
 substrate-wasm-builder = { version = "26.0.1", default-features = false }
->>>>>>> 84d1ff9f
 
 # Cere Dependenies
 cere-client = { path = "node/client" }
@@ -308,25 +191,10 @@
 pallet-origins = { path = "pallets/origins", default-features = false }
 
 # Cere External Dependencies
-<<<<<<< HEAD
-ddc-primitives = { git = "https://github.com/Cerebellum-Network/ddc-primitives.git", branch = "staging", default-features = false }
-ddc-api = { git = "https://github.com/Cerebellum-Network/ddc-api.git", branch = "staging", default-features = false }
-pallet-ddc-verification = { git = "https://github.com/Cerebellum-Network/ddc-verification.git", branch = "staging", default-features = false }
-pallet-ddc-payouts = { git = "https://github.com/Cerebellum-Network/ddc-payouts.git", branch = "staging", default-features = false }
-
-# Hyperbridge
-ismp = { default-features = false, version = "1.0.0" }
-ismp-grandpa = { default-features = false, version = "2412.0.0" }
-pallet-hyperbridge = { default-features = false, version = "2412.0.0" }
-pallet-ismp = { default-features = false, version = "2412.0.0" }
-pallet-ismp-rpc = { default-features = false, version = "2412.0.0" }
-pallet-ismp-runtime-api = { default-features = false, version = "2412.0.0" }
-pallet-token-gateway = { default-features = false, version = "2412.0.0" }
-=======
-ddc-primitives = { git = "https://github.com/Cerebellum-Network/ddc-primitives.git", branch = "dev", default-features = false }
-ddc-api = { git = "https://github.com/Cerebellum-Network/ddc-api.git", branch = "dev", default-features = false }
-pallet-ddc-verification = { git = "https://github.com/Cerebellum-Network/ddc-verification.git", branch = "dev", default-features = false }
-pallet-ddc-payouts = { git = "https://github.com/Cerebellum-Network/ddc-payouts.git", branch = "dev", default-features = false }
+ddc-primitives = { git = "https://github.com/Cerebellum-Network/ddc-primitives.git", branch = "release/7.3.4-rc1", default-features = false }
+ddc-api = { git = "https://github.com/Cerebellum-Network/ddc-api.git", branch = "release/7.3.4-rc1", default-features = false }
+pallet-ddc-verification = { git = "https://github.com/Cerebellum-Network/ddc-verification.git", branch = "release/7.3.4-rc1", default-features = false }
+pallet-ddc-payouts = { git = "https://github.com/Cerebellum-Network/ddc-payouts.git", branch = "release/7.3.4-rc1", default-features = false }
 
 # Hyperbridge
 ismp = { default-features = false, version = "1.1.0" }
@@ -336,7 +204,6 @@
 pallet-ismp-rpc = { default-features = false, version = "2503.0.0" }
 pallet-ismp-runtime-api = { default-features = false, version = "2503.0.0" }
 pallet-token-gateway = { default-features = false, version = "2503.0.0" }
->>>>>>> 84d1ff9f
 
 [profile.release]
 panic = "unwind"