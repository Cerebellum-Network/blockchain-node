--- conflicted
+++ resolved
@@ -10,13 +10,8 @@
 license = "GPL-3.0-or-later WITH Classpath-exception-2.0"
 
 [dependencies]
-<<<<<<< HEAD
-cere-cli = { path = "cli", features = [ "cere-dev-native" ] }
+cere-cli = { path = "cli", features = ["cere-dev-native"] }
 sc-cli = { version = "0.10.0-dev", git = "https://github.com/paritytech/substrate", branch = "polkadot-v0.9.31" }
-=======
-cere-cli = { path = "cli", features = ["cere-dev-native"] }
-sc-cli = { version = "0.10.0-dev", git = "https://github.com/paritytech/substrate", branch = "polkadot-v0.9.30" }
->>>>>>> a6a22e04
 
 [build-dependencies]
 substrate-build-script-utils = { version = "3.0.0", git = "https://github.com/paritytech/substrate.git", branch = "polkadot-v0.9.31" }
