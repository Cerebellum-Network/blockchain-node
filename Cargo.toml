--- conflicted
+++ resolved
@@ -196,23 +196,10 @@
 pallet-security-audit = { path = "pallets/security-audit", default-features = false }
 
 # Cere External Dependencies
-<<<<<<< HEAD
-# Temporarily using dummy/placeholder paths due to repository access issues
-# Original repositories need to be restored when accessible:
-# - https://github.com/Cerebellum-Network/ddc-primitives.git (branch: dev)
-# - https://github.com/Cerebellum-Network/ddc-api.git (branch: dev)  
-# - https://github.com/Cerebellum-Network/ddc-verification.git (branch: dev)
-# - https://github.com/Cerebellum-Network/ddc-payouts.git (branch: dev)
-ddc-primitives = { path = "tmp/dummy-ddc-primitives", default-features = false }
-ddc-api = { path = "tmp/dummy-ddc-api", default-features = false }
-pallet-ddc-verification = { path = "tmp/dummy-pallet-ddc-verification", default-features = false }
-pallet-ddc-payouts = { path = "tmp/dummy-pallet-ddc-payouts", default-features = false }
-=======
 ddc-primitives = { git = "https://github.com/Cerebellum-Network/ddc-primitives.git", branch = "dev", default-features = false }
 ddc-api = { git = "https://github.com/Cerebellum-Network/ddc-api.git", branch = "dev", default-features = false }
 # pallet-ddc-verification = { git = "https://github.com/Cerebellum-Network/ddc-verification.git", branch = "dev", default-features = false }
 # pallet-ddc-payouts = { git = "https://github.com/Cerebellum-Network/ddc-payouts.git", branch = "dev", default-features = false }
->>>>>>> 6127619b
 
 # Hyperbridge
 ismp = { default-features = false, version = "1.1.0" }
