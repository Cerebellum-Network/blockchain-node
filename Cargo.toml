--- conflicted
+++ resolved
@@ -40,12 +40,7 @@
 sp-transaction-pool = { version = "4.0.0-dev", default-features = false, path = "../../../primitives/transaction-pool" }
 sp-version = { version = "4.0.0-dev", default-features = false, path = "../../../primitives/version" }
 sp-npos-elections = { version = "4.0.0-dev", default-features = false, path = "../../../primitives/npos-elections" }
-<<<<<<< HEAD
 sp-io = { version = "4.0.0", default-features = false, path = "../../../primitives/io" }
-sp-sandbox = { version = "0.10.0-dev", default-features = false, path = "../../../primitives/sandbox" }
-=======
-sp-io = { version = "4.0.0-dev", default-features = false, path = "../../../primitives/io" }
->>>>>>> 48a7834f
 
 # frame dependencies
 frame-executive = { version = "4.0.0-dev", default-features = false, path = "../../../frame/executive" }
