--- conflicted
+++ resolved
@@ -32,13 +32,8 @@
 blake2 = { version = "0.10.6", default-features = false }
 byte-unit = { version = "4.0.19", default-features = false, features = ["u128"] }
 chrono = { version = "0.4.31", default-features = false }
-<<<<<<< HEAD
-clap = { version = "4.2.5", features = ["derive"] }
 codec = { package = "parity-scale-codec", version = "3.6.12", default-features = false, features = ["derive", "max-encoded-len"] }
-=======
 clap = { version = "4.5.1", features = ["derive"] }
-codec = { package = "parity-scale-codec", version = "3.6.5", default-features = false, features = ["derive", "max-encoded-len"] }
->>>>>>> 46bee77c
 futures = { version = "0.3.30" }
 hex = { version = "0.4.3", default-features = false, features = ["alloc"] }
 hex-literal = { version = "^0.4.1", default-features = false }
