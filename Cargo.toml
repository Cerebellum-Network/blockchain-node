--- conflicted
+++ resolved
@@ -2,13 +2,10 @@
 members = [
     "node",
     "pallets/template",
-<<<<<<< HEAD
     "pallets/chainbridge",
     "pallets/ddc",
     "pallets/ddc-staking",
-=======
     "pallets/erc721",
->>>>>>> bf2a9c48
     "runtime",
 ]
 [profile.release]
