[package]
authors = ['Substrate DevHub <https://github.com/substrate-developer-hub>']
description = 'FRAME pallet template for defining custom runtime logic.'
edition = '2021'
homepage = 'https://www.cere.network/'
license = 'Unlicense'
name = 'pallet-cere-ddc'
repository = 'https://github.com/Cerebellum-Network/ddc-pallet'
<<<<<<< HEAD
version = '6.1.3'
=======
version = '7.0.2'
>>>>>>> 4b33331b
readme = 'README.md'

[package.metadata.docs.rs]
targets = ['x86_64-unknown-linux-gnu']

[dependencies]
codec = { package = "parity-scale-codec", version = "3.0.0", default-features = false, features = ["derive"] }
frame-support = { version = "4.0.0-dev", default-features = false, path = "../support" }
frame-system = { version = "4.0.0-dev", default-features = false, path = "../system" }
sp-std = { version = "4.0.0-dev", default-features = false, path = "../../primitives/std" }
sp-runtime = { version = "6.0.0", default-features = false, path = "../../primitives/runtime" }
sp-io = { version = "6.0.0", default-features = false, path = "../../primitives/io" }
scale-info = { version = "2.0.1", default-features = false, features = ["derive"] }

[dev-dependencies]
sp-core = { version = "6.0.0", path = "../../primitives/core" }
serde = { version = "1.0.101" }

[features]
default = ['std']
std = [
    'codec/std',
    'sp-io/std',
    'sp-std/std',
    'sp-runtime/std',
    'frame-support/std',
    'frame-system/std',
]<|MERGE_RESOLUTION|>--- conflicted
+++ resolved
@@ -6,11 +6,7 @@
 license = 'Unlicense'
 name = 'pallet-cere-ddc'
 repository = 'https://github.com/Cerebellum-Network/ddc-pallet'
-<<<<<<< HEAD
-version = '6.1.3'
-=======
-version = '7.0.2'
->>>>>>> 4b33331b
+version = '7.1.0'
 readme = 'README.md'
 
 [package.metadata.docs.rs]
