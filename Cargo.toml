[package]
authors = ['Substrate DevHub <https://github.com/substrate-developer-hub>']
description = 'FRAME pallet template for defining custom runtime logic.'
edition = '2021'
homepage = 'https://www.cere.network/'
license = 'Unlicense'
name = 'pallet-cere-ddc'
repository = 'https://github.com/Cerebellum-Network/ddc-pallet'
<<<<<<< HEAD
version = '7.1.0'
=======
version = '7.2.0'
>>>>>>> 8eab40f2
readme = 'README.md'

[package.metadata.docs.rs]
targets = ['x86_64-unknown-linux-gnu']

[dependencies]
codec = { package = "parity-scale-codec", version = "3.0.0", default-features = false, features = ["derive"] }
frame-support = { version = "4.0.0-dev", default-features = false, path = "../support" }
frame-system = { version = "4.0.0-dev", default-features = false, path = "../system" }
sp-std = { version = "4.0.0-dev", default-features = false, path = "../../primitives/std" }
sp-runtime = { version = "6.0.0", default-features = false, path = "../../primitives/runtime" }
sp-io = { version = "6.0.0", default-features = false, path = "../../primitives/io" }
scale-info = { version = "2.0.1", default-features = false, features = ["derive"] }

[dev-dependencies]
sp-core = { version = "6.0.0", path = "../../primitives/core" }
serde = { version = "1.0.101" }

[features]
default = ['std']
std = [
    'codec/std',
    'sp-io/std',
    'sp-std/std',
    'sp-runtime/std',
    'frame-support/std',
    'frame-system/std',
]<|MERGE_RESOLUTION|>--- conflicted
+++ resolved
@@ -6,11 +6,7 @@
 license = 'Unlicense'
 name = 'pallet-cere-ddc'
 repository = 'https://github.com/Cerebellum-Network/ddc-pallet'
-<<<<<<< HEAD
-version = '7.1.0'
-=======
-version = '7.2.0'
->>>>>>> 8eab40f2
+version = '7.2.1'
 readme = 'README.md'
 
 [package.metadata.docs.rs]
