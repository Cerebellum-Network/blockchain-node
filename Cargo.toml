--- conflicted
+++ resolved
@@ -90,13 +90,8 @@
 pallet-scheduler = { git = "https://github.com/paritytech/substrate.git", branch = "polkadot-v1.0.0", default-features = false }
 pallet-session = { git = "https://github.com/paritytech/substrate.git", branch = "polkadot-v1.0.0", default-features = false, features = ["historical"] }
 pallet-session-benchmarking = { git = "https://github.com/paritytech/substrate.git", branch = "polkadot-v1.0.0", default-features = false }
-<<<<<<< HEAD
-pallet-staking = { git = "https://github.com/paritytech/substrate.git", branch = "polkadot-v1.0.0", default-features = false }
-=======
-pallet-society = { git = "https://github.com/paritytech/substrate.git", branch = "polkadot-v1.0.0", default-features = false }
 # pallet-staking = { git = "https://github.com/paritytech/substrate.git", branch = "polkadot-v1.0.0", default-features = false }
 pallet-staking = { path = "pallets/staking", default-features = false }
->>>>>>> 656e5410
 pallet-staking-reward-curve = { git = "https://github.com/paritytech/substrate.git", branch = "polkadot-v1.0.0", default-features = false }
 pallet-sudo = { git = "https://github.com/paritytech/substrate.git", branch = "polkadot-v1.0.0", default-features = false }
 pallet-timestamp = { git = "https://github.com/paritytech/substrate.git", branch = "polkadot-v1.0.0", default-features = false }
