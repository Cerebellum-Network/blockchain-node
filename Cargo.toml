[workspace]
members = [
    "node",
    "pallets/template",
<<<<<<< HEAD
    "pallets/chainbridge",
    "pallets/ddc",
    "pallets/ddc-staking",
    "pallets/erc721",
    "pallets/erc20",
=======
    "pallets/ddc-metrics-offchain-worker",
>>>>>>> e62b8dcf
    "runtime",
]
[profile.release]
panic = "unwind"<|MERGE_RESOLUTION|>--- conflicted
+++ resolved
@@ -2,15 +2,12 @@
 members = [
     "node",
     "pallets/template",
-<<<<<<< HEAD
     "pallets/chainbridge",
     "pallets/ddc",
     "pallets/ddc-staking",
     "pallets/erc721",
     "pallets/erc20",
-=======
     "pallets/ddc-metrics-offchain-worker",
->>>>>>> e62b8dcf
     "runtime",
 ]
 [profile.release]
