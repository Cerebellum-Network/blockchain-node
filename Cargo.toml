--- conflicted
+++ resolved
@@ -2,13 +2,10 @@
 members = [
     "node",
     "pallets/template",
-<<<<<<< HEAD
     "pallets/chainbridge",
     "pallets/ddc",
     "pallets/ddc-staking",
-=======
     "pallets/erc721",
->>>>>>> 5c32a408
     "runtime",
 ]
 [profile.release]
