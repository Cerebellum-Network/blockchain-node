--- conflicted
+++ resolved
@@ -174,11 +174,8 @@
 substrate-state-trie-migration-rpc = { version = "42.0.0", default-features = false }
 substrate-test-utils = { version = "3.0.0", default-features = false }
 substrate-wasm-builder = { version = "26.0.1", default-features = false }
-<<<<<<< HEAD
 ink = { version = "5.1.0", default-features = false }
-=======
 pallet-delegated-staking = { version = "7.0.0", default-features = false }
->>>>>>> 1c33abce
 
 # Cere Dependenies
 cere-client = { path = "node/client" }
