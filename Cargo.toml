--- conflicted
+++ resolved
@@ -2,11 +2,8 @@
 members = [
     "node",
     "pallets/template",
-<<<<<<< HEAD
     "pallets/chainbridge",
-=======
-    "pallets/ddc/",
->>>>>>> d0717090
+    "pallets/ddc",
     "runtime",
 ]
 [profile.release]
