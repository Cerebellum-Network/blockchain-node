[workspace.package]
<<<<<<< HEAD
version = "5.2.2"
=======
version = "5.3.0"
>>>>>>> ae760901
authors = ["Cerebellum-Network"]
edition = "2021"
homepage = "https://cere.network/"
license = "GPL-3.0-or-later WITH Classpath-exception-2.0"
repository = "https://github.com/Cerebellum-Network/blockchain-node"

[workspace]
members = [
  "node/cli",
  "node/client",
  "node/rpc",
  "node/service",
  "pallets/chainbridge",
  "pallets/ddc-clusters",
  "pallets/ddc-customers",
  "pallets/ddc-nodes",
  "pallets/ddc-staking",
  "pallets/erc20",
  "pallets/erc721",
  "pallets/staking",
  "primitives",
  "runtime/cere",
  "runtime/cere-dev",
]
resolver = "2"

[workspace.dependencies]
# 3rd-party dependencies
byte-unit = { version = "4.0.19", default-features = false, features = ["u128"] }
chrono = { version = "0.4.31", default-features = false }
clap = { version = "4.2.5", features = ["derive"] }
codec = { package = "parity-scale-codec", version = "3.1.5", default-features = false, features = ["derive"] }
futures = { version = "0.3.21" }
hex-literal = { version = "^0.3.1", default-features = false }
jsonrpsee = { version = "0.16.2", default-features = false, features = ["server"] }
lazy_static = { version = "1.4.0", default-features = false }
log = { version = "0.4.17", default-features = false }
parking_lot = { version = "0.12.1", default-features = false }
rand = { version = "0.8", default-features = false }
rand_chacha = { version = "0.2", default-features = false }
scale-info = { version = "2.1.2", default-features = false, features = ["derive"] }
serde = { version = "1.0.136", default-features = false, features = ["derive"] }
static_assertions = { version = "1.1.0" }
url = { version = "2.4.1" }

# Substrate Dependencies
# Please keey format such that:
<<<<<<< HEAD
# dependency-name = { git = "X", branch = "Y", default-features = false }
frame-benchmarking = { git = "https://github.com/paritytech/substrate", branch = "polkadot-v1.0.0", default-features = false }
frame-benchmarking-cli = { git = "https://github.com/paritytech/substrate", branch = "polkadot-v1.0.0", default-features = false }
frame-election-provider-support = { git = "https://github.com/paritytech/substrate", branch = "polkadot-v1.0.0", default-features = false }
frame-executive = { git = "https://github.com/paritytech/substrate", branch = "polkadot-v1.0.0", default-features = false }
frame-support = { git = "https://github.com/paritytech/substrate.git", branch = "polkadot-v1.0.0", default-features = false }
frame-system = { git = "https://github.com/paritytech/substrate.git", branch = "polkadot-v1.0.0", default-features = false }
frame-system-benchmarking = { git = "https://github.com/paritytech/substrate", branch = "polkadot-v1.0.0", default-features = false }
frame-system-rpc-runtime-api = { git = "https://github.com/paritytech/substrate.git", branch = "polkadot-v1.0.0", default-features = false }
frame-try-runtime = { git = "https://github.com/paritytech/substrate", branch = "polkadot-v1.0.0", default-features = false }
node-primitives = { git = "https://github.com/paritytech/substrate.git", branch = "polkadot-v1.0.0", default-features = false }
pallet-authority-discovery = { git = "https://github.com/paritytech/substrate.git", branch = "polkadot-v1.0.0", default-features = false }
pallet-authorship = { git = "https://github.com/paritytech/substrate.git", branch = "polkadot-v1.0.0", default-features = false }
pallet-babe = { git = "https://github.com/paritytech/substrate.git", branch = "polkadot-v1.0.0", default-features = false }
pallet-bags-list = { git = "https://github.com/paritytech/substrate.git", branch = "polkadot-v1.0.0", default-features = false }
pallet-balances = { git = "https://github.com/paritytech/substrate.git", branch = "polkadot-v1.0.0", default-features = false }
pallet-bounties = { git = "https://github.com/paritytech/substrate.git", branch = "polkadot-v1.0.0", default-features = false }
pallet-child-bounties = { git = "https://github.com/paritytech/substrate.git", branch = "polkadot-v1.0.0", default-features = false }
pallet-collective = { git = "https://github.com/paritytech/substrate.git", branch = "polkadot-v1.0.0", default-features = false }
pallet-contracts = { git = "https://github.com/paritytech/substrate.git", branch = "polkadot-v1.0.0", default-features = false }
pallet-contracts-primitives = { git = "https://github.com/paritytech/substrate.git", branch = "polkadot-v1.0.0", default-features = false }
pallet-democracy = { git = "https://github.com/paritytech/substrate.git", branch = "polkadot-v1.0.0", default-features = false }
pallet-election-provider-multi-phase = { git = "https://github.com/paritytech/substrate.git", branch = "polkadot-v1.0.0", default-features = false }
pallet-election-provider-support-benchmarking = { git = "https://github.com/paritytech/substrate.git", branch = "polkadot-v1.0.0", default-features = false }
pallet-elections-phragmen = { git = "https://github.com/paritytech/substrate.git", branch = "polkadot-v1.0.0", default-features = false }
pallet-fast-unstake = { git = "https://github.com/paritytech/substrate.git", branch = "polkadot-v1.0.0", default-features = false }
pallet-grandpa = { git = "https://github.com/paritytech/substrate.git", branch = "polkadot-v1.0.0", default-features = false }
pallet-identity = { git = "https://github.com/paritytech/substrate.git", branch = "polkadot-v1.0.0", default-features = false }
pallet-im-online = { git = "https://github.com/paritytech/substrate.git", branch = "polkadot-v1.0.0", default-features = false }
pallet-indices = { git = "https://github.com/paritytech/substrate.git", branch = "polkadot-v1.0.0", default-features = false }
pallet-insecure-randomness-collective-flip = { git = "https://github.com/paritytech/substrate.git", branch = "polkadot-v1.0.0", default-features = false }
pallet-membership = { git = "https://github.com/paritytech/substrate.git", branch = "polkadot-v1.0.0", default-features = false }
pallet-multisig = { git = "https://github.com/paritytech/substrate.git", branch = "polkadot-v1.0.0", default-features = false }
pallet-nomination-pools = { git = "https://github.com/paritytech/substrate.git", branch = "polkadot-v1.0.0", default-features = false }
pallet-nomination-pools-benchmarking = { git = "https://github.com/paritytech/substrate.git", branch = "polkadot-v1.0.0", default-features = false }
pallet-nomination-pools-runtime-api = { git = "https://github.com/paritytech/substrate.git", branch = "polkadot-v1.0.0", default-features = false }
pallet-offences = { git = "https://github.com/paritytech/substrate.git", branch = "polkadot-v1.0.0", default-features = false }
pallet-preimage = { git = "https://github.com/paritytech/substrate.git", branch = "polkadot-v1.0.0", default-features = false }
pallet-proxy = { git = "https://github.com/paritytech/substrate.git", branch = "polkadot-v1.0.0", default-features = false }
pallet-recovery = { git = "https://github.com/paritytech/substrate.git", branch = "polkadot-v1.0.0", default-features = false }
pallet-scheduler = { git = "https://github.com/paritytech/substrate.git", branch = "polkadot-v1.0.0", default-features = false }
pallet-session = { git = "https://github.com/paritytech/substrate.git", branch = "polkadot-v1.0.0", default-features = false, features = ["historical"] }
pallet-session-benchmarking = { git = "https://github.com/paritytech/substrate.git", branch = "polkadot-v1.0.0", default-features = false }
# pallet-staking = { git = "https://github.com/paritytech/substrate.git", branch = "polkadot-v1.0.0", default-features = false }
pallet-staking = { path = "pallets/staking", default-features = false }
pallet-staking-reward-curve = { git = "https://github.com/paritytech/substrate.git", branch = "polkadot-v1.0.0", default-features = false }
pallet-sudo = { git = "https://github.com/paritytech/substrate.git", branch = "polkadot-v1.0.0", default-features = false }
pallet-timestamp = { git = "https://github.com/paritytech/substrate.git", branch = "polkadot-v1.0.0", default-features = false }
pallet-tips = { git = "https://github.com/paritytech/substrate.git", branch = "polkadot-v1.0.0", default-features = false }
pallet-transaction-payment = { git = "https://github.com/paritytech/substrate.git", branch = "polkadot-v1.0.0", default-features = false }
pallet-transaction-payment-rpc = { git = "https://github.com/paritytech/substrate.git", branch = "polkadot-v1.0.0", default-features = false }
pallet-transaction-payment-rpc-runtime-api = { git = "https://github.com/paritytech/substrate.git", branch = "polkadot-v1.0.0", default-features = false }
pallet-treasury = { git = "https://github.com/paritytech/substrate.git", branch = "polkadot-v1.0.0", default-features = false }
pallet-utility = { git = "https://github.com/paritytech/substrate.git", branch = "polkadot-v1.0.0", default-features = false }
pallet-vesting = { git = "https://github.com/paritytech/substrate.git", branch = "polkadot-v1.0.0", default-features = false }
sc-authority-discovery = { git = "https://github.com/paritytech/substrate.git", branch = "polkadot-v1.0.0", default-features = false }
sc-basic-authorship = { git = "https://github.com/paritytech/substrate", branch = "polkadot-v1.0.0", default-features = false }
sc-chain-spec = { git = "https://github.com/paritytech/substrate", branch = "polkadot-v1.0.0", default-features = false }
sc-cli = { git = "https://github.com/paritytech/substrate", branch = "polkadot-v1.0.0", default-features = false }
sc-client-api = { git = "https://github.com/paritytech/substrate.git", branch = "polkadot-v1.0.0", default-features = false }
sc-consensus = { git = "https://github.com/paritytech/substrate.git", branch = "polkadot-v1.0.0", default-features = false }
sc-consensus-babe = { git = "https://github.com/paritytech/substrate.git", branch = "polkadot-v1.0.0", default-features = false }
sc-consensus-babe-rpc = { git = "https://github.com/paritytech/substrate.git", branch = "polkadot-v1.0.0", default-features = false }
sc-consensus-epochs = { git = "https://github.com/paritytech/substrate.git", branch = "polkadot-v1.0.0", default-features = false }
sc-consensus-grandpa = { git = "https://github.com/paritytech/substrate.git", branch = "polkadot-v1.0.0", default-features = false }
sc-consensus-grandpa-rpc = { git = "https://github.com/paritytech/substrate.git", branch = "polkadot-v1.0.0", default-features = false }
sc-consensus-slots = { git = "https://github.com/paritytech/substrate.git", branch = "polkadot-v1.0.0", default-features = false }
sc-executor = { git = "https://github.com/paritytech/substrate", branch = "polkadot-v1.0.0", default-features = false }
sc-network = { git = "https://github.com/paritytech/substrate.git", branch = "polkadot-v1.0.0", default-features = false }
sc-network-common = { git = "https://github.com/paritytech/substrate.git", branch = "polkadot-v1.0.0", default-features = false }
sc-rpc = { git = "https://github.com/paritytech/substrate.git", branch = "polkadot-v1.0.0", default-features = false }
sc-rpc-api = { git = "https://github.com/paritytech/substrate.git", branch = "polkadot-v1.0.0", default-features = false }
sc-service = { git = "https://github.com/paritytech/substrate", branch = "polkadot-v1.0.0", default-features = false }
sc-sync-state = { git = "https://github.com/paritytech/substrate", branch = "polkadot-v1.0.0", default-features = false }
sc-sync-state-rpc = { git = "https://github.com/paritytech/substrate", branch = "polkadot-v1.0.0", default-features = false }
sc-sysinfo = { git = "https://github.com/paritytech/substrate.git", branch = "polkadot-v1.0.0", default-features = false }
sc-telemetry = { git = "https://github.com/paritytech/substrate.git", branch = "polkadot-v1.0.0", default-features = false }
sc-transaction-pool = { git = "https://github.com/paritytech/substrate.git", branch = "polkadot-v1.0.0", default-features = false }
sc-transaction-pool-api = { git = "https://github.com/paritytech/substrate", branch = "polkadot-v1.0.0", default-features = false }
sc-offchain = { git = "https://github.com/paritytech/substrate", branch = "polkadot-v1.0.0", default-features = false }
sp-api = { git = "https://github.com/paritytech/substrate.git", branch = "polkadot-v1.0.0", default-features = false }
sp-arithmetic = { git = "https://github.com/paritytech/substrate.git", branch = "polkadot-v1.0.0", default-features = false }
sp-authority-discovery = { git = "https://github.com/paritytech/substrate.git", branch = "polkadot-v1.0.0", default-features = false }
sp-block-builder = { git = "https://github.com/paritytech/substrate", branch = "polkadot-v1.0.0", default-features = false }
sp-blockchain = { git = "https://github.com/paritytech/substrate.git", branch = "polkadot-v1.0.0", default-features = false }
sp-consensus = { git = "https://github.com/paritytech/substrate.git", branch = "polkadot-v1.0.0", default-features = false }
sp-consensus-babe = { git = "https://github.com/paritytech/substrate.git", branch = "polkadot-v1.0.0", default-features = false }
sp-consensus-babe-rpc = { git = "https://github.com/paritytech/substrate.git", branch = "polkadot-v1.0.0", default-features = false }
sp-consensus-epochs = { git = "https://github.com/paritytech/substrate.git", branch = "polkadot-v1.0.0", default-features = false }
sp-consensus-grandpa = { git = "https://github.com/paritytech/substrate.git", branch = "polkadot-v1.0.0", default-features = false }
sp-consensus-grandpa-rpc = { git = "https://github.com/paritytech/substrate.git", branch = "polkadot-v1.0.0", default-features = false }
sp-core = { git = "https://github.com/paritytech/substrate.git", branch = "polkadot-v1.0.0", default-features = false }
sp-inherents = { git = "https://github.com/paritytech/substrate.git", branch = "polkadot-v1.0.0", default-features = false }
sp-io = { git = "https://github.com/paritytech/substrate.git", branch = "polkadot-v1.0.0", default-features = false }
sp-keystore = { git = "https://github.com/paritytech/substrate.git", branch = "polkadot-v1.0.0", default-features = false }
sp-offchain = { git = "https://github.com/paritytech/substrate.git", branch = "polkadot-v1.0.0", default-features = false }
sp-rpc = { git = "https://github.com/paritytech/substrate.git", branch = "polkadot-v1.0.0", default-features = false }
sp-rpc-api = { git = "https://github.com/paritytech/substrate.git", branch = "polkadot-v1.0.0", default-features = false }
sp-runtime = { git = "https://github.com/paritytech/substrate.git", branch = "polkadot-v1.0.0", default-features = false }
sp-session = { git = "https://github.com/paritytech/substrate.git", branch = "polkadot-v1.0.0", default-features = false }
sp-staking = { git = "https://github.com/paritytech/substrate.git", branch = "polkadot-v1.0.0", default-features = false }
sp-std = { git = "https://github.com/paritytech/substrate.git", branch = "polkadot-v1.0.0", default-features = false }
sp-storage = { git = "https://github.com/paritytech/substrate", branch = "polkadot-v1.0.0", default-features = false }
sp-timestamp = { git = "https://github.com/paritytech/substrate.git", branch = "polkadot-v1.0.0", default-features = false }
sp-tracing = { git = "https://github.com/paritytech/substrate.git", branch = "polkadot-v1.0.0", default-features = false }
sp-transaction-pool = { git = "https://github.com/paritytech/substrate.git", branch = "polkadot-v1.0.0", default-features = false }
sp-transaction-storage-proof = { git = "https://github.com/paritytech/substrate.git", branch = "polkadot-v1.0.0", default-features = false }
sp-trie = { git = "https://github.com/paritytech/substrate.git", branch = "polkadot-v1.0.0", default-features = false }
sp-version = { git = "https://github.com/paritytech/substrate.git", branch = "polkadot-v1.0.0", default-features = false }
substrate-build-script-utils = { git = "https://github.com/paritytech/substrate", branch = "polkadot-v1.0.0", default-features = false }
substrate-frame-rpc-system = { git = "https://github.com/paritytech/substrate", branch = "polkadot-v1.0.0", default-features = false }
substrate-state-trie-migration-rpc = { git = "https://github.com/paritytech/substrate", branch = "polkadot-v1.0.0", default-features = false }
substrate-test-utils = { git = "https://github.com/paritytech/substrate", branch = "polkadot-v1.0.0", default-features = false }
substrate-wasm-builder = { git = "https://github.com/paritytech/substrate", branch = "polkadot-v1.0.0", default-features = false }
try-runtime-cli = { git = "https://github.com/paritytech/substrate", branch = "polkadot-v1.0.0", default-features = false }
=======
# dependency-name = { git = "X", tag = "Y", default-features = false }
frame-benchmarking = { git = "https://github.com/paritytech/polkadot-sdk", tag = "polkadot-v1.1.0", default-features = false }
frame-benchmarking-cli = { git = "https://github.com/paritytech/polkadot-sdk", tag = "polkadot-v1.1.0", default-features = false }
frame-election-provider-support = { git = "https://github.com/paritytech/polkadot-sdk", tag = "polkadot-v1.1.0", default-features = false }
frame-executive = { git = "https://github.com/paritytech/polkadot-sdk", tag = "polkadot-v1.1.0", default-features = false }
frame-support = { git = "https://github.com/paritytech/polkadot-sdk.git", tag = "polkadot-v1.1.0", default-features = false }
frame-system = { git = "https://github.com/paritytech/polkadot-sdk.git", tag = "polkadot-v1.1.0", default-features = false }
frame-system-benchmarking = { git = "https://github.com/paritytech/polkadot-sdk", tag = "polkadot-v1.1.0", default-features = false }
frame-system-rpc-runtime-api = { git = "https://github.com/paritytech/polkadot-sdk.git", tag = "polkadot-v1.1.0", default-features = false }
frame-try-runtime = { git = "https://github.com/paritytech/polkadot-sdk", tag = "polkadot-v1.1.0", default-features = false }
node-primitives = { git = "https://github.com/paritytech/polkadot-sdk.git", tag = "polkadot-v1.1.0", default-features = false }
pallet-authority-discovery = { git = "https://github.com/paritytech/polkadot-sdk.git", tag = "polkadot-v1.1.0", default-features = false }
pallet-authorship = { git = "https://github.com/paritytech/polkadot-sdk.git", tag = "polkadot-v1.1.0", default-features = false }
pallet-babe = { git = "https://github.com/paritytech/polkadot-sdk.git", tag = "polkadot-v1.1.0", default-features = false }
pallet-bags-list = { git = "https://github.com/paritytech/polkadot-sdk.git", tag = "polkadot-v1.1.0", default-features = false }
pallet-balances = { git = "https://github.com/paritytech/polkadot-sdk.git", tag = "polkadot-v1.1.0", default-features = false }
pallet-bounties = { git = "https://github.com/paritytech/polkadot-sdk.git", tag = "polkadot-v1.1.0", default-features = false }
pallet-child-bounties = { git = "https://github.com/paritytech/polkadot-sdk.git", tag = "polkadot-v1.1.0", default-features = false }
pallet-collective = { git = "https://github.com/paritytech/polkadot-sdk.git", tag = "polkadot-v1.1.0", default-features = false }
pallet-contracts = { git = "https://github.com/paritytech/polkadot-sdk.git", tag = "polkadot-v1.1.0", default-features = false }
pallet-contracts-primitives = { git = "https://github.com/paritytech/polkadot-sdk.git", tag = "polkadot-v1.1.0", default-features = false }
pallet-democracy = { git = "https://github.com/paritytech/polkadot-sdk.git", tag = "polkadot-v1.1.0", default-features = false }
pallet-election-provider-multi-phase = { git = "https://github.com/paritytech/polkadot-sdk.git", tag = "polkadot-v1.1.0", default-features = false }
pallet-election-provider-support-benchmarking = { git = "https://github.com/paritytech/polkadot-sdk.git", tag = "polkadot-v1.1.0", default-features = false }
pallet-elections-phragmen = { git = "https://github.com/paritytech/polkadot-sdk.git", tag = "polkadot-v1.1.0", default-features = false }
pallet-fast-unstake = { git = "https://github.com/paritytech/polkadot-sdk.git", tag = "polkadot-v1.1.0", default-features = false }
pallet-grandpa = { git = "https://github.com/paritytech/polkadot-sdk.git", tag = "polkadot-v1.1.0", default-features = false }
pallet-identity = { git = "https://github.com/paritytech/polkadot-sdk.git", tag = "polkadot-v1.1.0", default-features = false }
pallet-im-online = { git = "https://github.com/paritytech/polkadot-sdk.git", tag = "polkadot-v1.1.0", default-features = false }
pallet-indices = { git = "https://github.com/paritytech/polkadot-sdk.git", tag = "polkadot-v1.1.0", default-features = false }
pallet-insecure-randomness-collective-flip = { git = "https://github.com/paritytech/polkadot-sdk.git", tag = "polkadot-v1.1.0", default-features = false }
pallet-membership = { git = "https://github.com/paritytech/polkadot-sdk.git", tag = "polkadot-v1.1.0", default-features = false }
pallet-multisig = { git = "https://github.com/paritytech/polkadot-sdk.git", tag = "polkadot-v1.1.0", default-features = false }
pallet-nomination-pools = { git = "https://github.com/paritytech/polkadot-sdk.git", tag = "polkadot-v1.1.0", default-features = false }
pallet-nomination-pools-benchmarking = { git = "https://github.com/paritytech/polkadot-sdk.git", tag = "polkadot-v1.1.0", default-features = false }
pallet-nomination-pools-runtime-api = { git = "https://github.com/paritytech/polkadot-sdk.git", tag = "polkadot-v1.1.0", default-features = false }
pallet-offences = { git = "https://github.com/paritytech/polkadot-sdk.git", tag = "polkadot-v1.1.0", default-features = false }
pallet-offences-benchmarking = { git = "https://github.com/paritytech/polkadot-sdk.git", tag = "polkadot-v1.1.0", default-features = false }
pallet-preimage = { git = "https://github.com/paritytech/polkadot-sdk.git", tag = "polkadot-v1.1.0", default-features = false }
pallet-proxy = { git = "https://github.com/paritytech/polkadot-sdk.git", tag = "polkadot-v1.1.0", default-features = false }
pallet-recovery = { git = "https://github.com/paritytech/polkadot-sdk.git", tag = "polkadot-v1.1.0", default-features = false }
pallet-scheduler = { git = "https://github.com/paritytech/polkadot-sdk.git", tag = "polkadot-v1.1.0", default-features = false }
pallet-session = { git = "https://github.com/paritytech/polkadot-sdk.git", tag = "polkadot-v1.1.0", default-features = false, features = ["historical"] }
pallet-session-benchmarking = { git = "https://github.com/paritytech/polkadot-sdk.git", tag = "polkadot-v1.1.0", default-features = false }
pallet-staking = { git = "https://github.com/paritytech/polkadot-sdk.git", tag = "polkadot-v1.1.0", default-features = false }
pallet-staking-reward-curve = { git = "https://github.com/paritytech/polkadot-sdk.git", tag = "polkadot-v1.1.0", default-features = false }
pallet-sudo = { git = "https://github.com/paritytech/polkadot-sdk.git", tag = "polkadot-v1.1.0", default-features = false }
pallet-timestamp = { git = "https://github.com/paritytech/polkadot-sdk.git", tag = "polkadot-v1.1.0", default-features = false }
pallet-tips = { git = "https://github.com/paritytech/polkadot-sdk.git", tag = "polkadot-v1.1.0", default-features = false }
pallet-transaction-payment = { git = "https://github.com/paritytech/polkadot-sdk.git", tag = "polkadot-v1.1.0", default-features = false }
pallet-transaction-payment-rpc = { git = "https://github.com/paritytech/polkadot-sdk.git", tag = "polkadot-v1.1.0", default-features = false }
pallet-transaction-payment-rpc-runtime-api = { git = "https://github.com/paritytech/polkadot-sdk.git", tag = "polkadot-v1.1.0", default-features = false }
pallet-treasury = { git = "https://github.com/paritytech/polkadot-sdk.git", tag = "polkadot-v1.1.0", default-features = false }
pallet-utility = { git = "https://github.com/paritytech/polkadot-sdk.git", tag = "polkadot-v1.1.0", default-features = false }
pallet-vesting = { git = "https://github.com/paritytech/polkadot-sdk.git", tag = "polkadot-v1.1.0", default-features = false }
pallet-conviction-voting = { git = "https://github.com/paritytech/polkadot-sdk.git", tag = "polkadot-v1.1.0", default-features = false }
pallet-referenda = { git = "https://github.com/paritytech/polkadot-sdk.git", tag = "polkadot-v1.1.0", default-features = false }
pallet-whitelist = { git = "https://github.com/paritytech/polkadot-sdk.git", tag = "polkadot-v1.1.0", default-features = false }
sc-authority-discovery = { git = "https://github.com/paritytech/polkadot-sdk.git", tag = "polkadot-v1.1.0", default-features = false }
sc-basic-authorship = { git = "https://github.com/paritytech/polkadot-sdk", tag = "polkadot-v1.1.0", default-features = false }
sc-chain-spec = { git = "https://github.com/paritytech/polkadot-sdk", tag = "polkadot-v1.1.0", default-features = false }
sc-cli = { git = "https://github.com/paritytech/polkadot-sdk", tag = "polkadot-v1.1.0", default-features = false }
sc-client-api = { git = "https://github.com/paritytech/polkadot-sdk.git", tag = "polkadot-v1.1.0", default-features = false }
sc-consensus = { git = "https://github.com/paritytech/polkadot-sdk.git", tag = "polkadot-v1.1.0", default-features = false }
sc-consensus-babe = { git = "https://github.com/paritytech/polkadot-sdk.git", tag = "polkadot-v1.1.0", default-features = false }
sc-consensus-babe-rpc = { git = "https://github.com/paritytech/polkadot-sdk.git", tag = "polkadot-v1.1.0", default-features = false }
sc-consensus-epochs = { git = "https://github.com/paritytech/polkadot-sdk.git", tag = "polkadot-v1.1.0", default-features = false }
sc-consensus-grandpa = { git = "https://github.com/paritytech/polkadot-sdk.git", tag = "polkadot-v1.1.0", default-features = false }
sc-consensus-grandpa-rpc = { git = "https://github.com/paritytech/polkadot-sdk.git", tag = "polkadot-v1.1.0", default-features = false }
sc-consensus-slots = { git = "https://github.com/paritytech/polkadot-sdk.git", tag = "polkadot-v1.1.0", default-features = false }
sc-executor = { git = "https://github.com/paritytech/polkadot-sdk", tag = "polkadot-v1.1.0", default-features = false }
sc-network = { git = "https://github.com/paritytech/polkadot-sdk.git", tag = "polkadot-v1.1.0", default-features = false }
sc-network-common = { git = "https://github.com/paritytech/polkadot-sdk.git", tag = "polkadot-v1.1.0", default-features = false }
sc-rpc = { git = "https://github.com/paritytech/polkadot-sdk.git", tag = "polkadot-v1.1.0", default-features = false }
sc-rpc-api = { git = "https://github.com/paritytech/polkadot-sdk.git", tag = "polkadot-v1.1.0", default-features = false }
sc-service = { git = "https://github.com/paritytech/polkadot-sdk", tag = "polkadot-v1.1.0", default-features = false }
sc-sync-state = { git = "https://github.com/paritytech/polkadot-sdk", tag = "polkadot-v1.1.0", default-features = false }
sc-sync-state-rpc = { git = "https://github.com/paritytech/polkadot-sdk", tag = "polkadot-v1.1.0", default-features = false }
sc-sysinfo = { git = "https://github.com/paritytech/polkadot-sdk.git", tag = "polkadot-v1.1.0", default-features = false }
sc-telemetry = { git = "https://github.com/paritytech/polkadot-sdk.git", tag = "polkadot-v1.1.0", default-features = false }
sc-transaction-pool = { git = "https://github.com/paritytech/polkadot-sdk.git", tag = "polkadot-v1.1.0", default-features = false }
sc-transaction-pool-api = { git = "https://github.com/paritytech/polkadot-sdk", tag = "polkadot-v1.1.0", default-features = false }
sc-offchain = { git = "https://github.com/paritytech/polkadot-sdk", tag = "polkadot-v1.1.0", default-features = false }
sp-api = { git = "https://github.com/paritytech/polkadot-sdk.git", tag = "polkadot-v1.1.0", default-features = false }
sp-arithmetic = { git = "https://github.com/paritytech/polkadot-sdk.git", tag = "polkadot-v1.1.0", default-features = false }
sp-authority-discovery = { git = "https://github.com/paritytech/polkadot-sdk.git", tag = "polkadot-v1.1.0", default-features = false }
sp-block-builder = { git = "https://github.com/paritytech/polkadot-sdk", tag = "polkadot-v1.1.0", default-features = false }
sp-blockchain = { git = "https://github.com/paritytech/polkadot-sdk.git", tag = "polkadot-v1.1.0", default-features = false }
sp-consensus = { git = "https://github.com/paritytech/polkadot-sdk.git", tag = "polkadot-v1.1.0", default-features = false }
sp-consensus-babe = { git = "https://github.com/paritytech/polkadot-sdk.git", tag = "polkadot-v1.1.0", default-features = false }
sp-consensus-babe-rpc = { git = "https://github.com/paritytech/polkadot-sdk.git", tag = "polkadot-v1.1.0", default-features = false }
sp-consensus-epochs = { git = "https://github.com/paritytech/polkadot-sdk.git", tag = "polkadot-v1.1.0", default-features = false }
sp-consensus-grandpa = { git = "https://github.com/paritytech/polkadot-sdk.git", tag = "polkadot-v1.1.0", default-features = false }
sp-consensus-grandpa-rpc = { git = "https://github.com/paritytech/polkadot-sdk.git", tag = "polkadot-v1.1.0", default-features = false }
sp-core = { git = "https://github.com/paritytech/polkadot-sdk.git", tag = "polkadot-v1.1.0", default-features = false }
sp-inherents = { git = "https://github.com/paritytech/polkadot-sdk.git", tag = "polkadot-v1.1.0", default-features = false }
sp-io = { git = "https://github.com/paritytech/polkadot-sdk.git", tag = "polkadot-v1.1.0", default-features = false }
sp-keystore = { git = "https://github.com/paritytech/polkadot-sdk.git", tag = "polkadot-v1.1.0", default-features = false }
sp-offchain = { git = "https://github.com/paritytech/polkadot-sdk.git", tag = "polkadot-v1.1.0", default-features = false }
sp-rpc = { git = "https://github.com/paritytech/polkadot-sdk.git", tag = "polkadot-v1.1.0", default-features = false }
sp-rpc-api = { git = "https://github.com/paritytech/polkadot-sdk.git", tag = "polkadot-v1.1.0", default-features = false }
sp-runtime = { git = "https://github.com/paritytech/polkadot-sdk.git", tag = "polkadot-v1.1.0", default-features = false }
sp-session = { git = "https://github.com/paritytech/polkadot-sdk.git", tag = "polkadot-v1.1.0", default-features = false }
sp-staking = { git = "https://github.com/paritytech/polkadot-sdk.git", tag = "polkadot-v1.1.0", default-features = false }
sp-std = { git = "https://github.com/paritytech/polkadot-sdk.git", tag = "polkadot-v1.1.0", default-features = false }
sp-storage = { git = "https://github.com/paritytech/polkadot-sdk", tag = "polkadot-v1.1.0", default-features = false }
sp-timestamp = { git = "https://github.com/paritytech/polkadot-sdk.git", tag = "polkadot-v1.1.0", default-features = false }
sp-tracing = { git = "https://github.com/paritytech/polkadot-sdk.git", tag = "polkadot-v1.1.0", default-features = false }
sp-transaction-pool = { git = "https://github.com/paritytech/polkadot-sdk.git", tag = "polkadot-v1.1.0", default-features = false }
sp-transaction-storage-proof = { git = "https://github.com/paritytech/polkadot-sdk.git", tag = "polkadot-v1.1.0", default-features = false }
sp-trie = { git = "https://github.com/paritytech/polkadot-sdk.git", tag = "polkadot-v1.1.0", default-features = false }
sp-version = { git = "https://github.com/paritytech/polkadot-sdk.git", tag = "polkadot-v1.1.0", default-features = false }
substrate-build-script-utils = { git = "https://github.com/paritytech/polkadot-sdk", tag = "polkadot-v1.1.0", default-features = false }
substrate-frame-rpc-system = { git = "https://github.com/paritytech/polkadot-sdk", tag = "polkadot-v1.1.0", default-features = false }
substrate-state-trie-migration-rpc = { git = "https://github.com/paritytech/polkadot-sdk", tag = "polkadot-v1.1.0", default-features = false }
substrate-test-utils = { git = "https://github.com/paritytech/polkadot-sdk", tag = "polkadot-v1.1.0", default-features = false }
substrate-wasm-builder = { git = "https://github.com/paritytech/polkadot-sdk", tag = "polkadot-v1.1.0", default-features = false }
try-runtime-cli = { git = "https://github.com/paritytech/polkadot-sdk", tag = "polkadot-v1.1.0", default-features = false }
>>>>>>> ae760901

# Cere Dependenies
cere-client = { path = "node/client" }
cere-dev-runtime = { path = "runtime/cere-dev" }
cere-rpc = { path = "node/rpc" }
cere-runtime = { path = "runtime/cere" }
cere-runtime-common = { path = "runtime/common", default-features = false }
cere-service = { path = "node/service" }
ddc-primitives = { path = "primitives", default-features = false }
pallet-chainbridge = { path = "pallets/chainbridge", default-features = false }
pallet-ddc-clusters = { path = "pallets/ddc-clusters", default-features = false }
pallet-ddc-customers = { path = "pallets/ddc-customers", default-features = false }
pallet-ddc-nodes = { path = "pallets/ddc-nodes", default-features = false }
pallet-ddc-payouts = { path = "pallets/ddc-payouts", default-features = false }
pallet-ddc-staking = { path = "pallets/ddc-staking", default-features = false }
pallet-erc20 = { path = "pallets/erc20", default-features = false }
pallet-erc721 = { path = "pallets/erc721", default-features = false }

[profile.release]
panic = "unwind"<|MERGE_RESOLUTION|>--- conflicted
+++ resolved
@@ -1,9 +1,5 @@
 [workspace.package]
-<<<<<<< HEAD
-version = "5.2.2"
-=======
 version = "5.3.0"
->>>>>>> ae760901
 authors = ["Cerebellum-Network"]
 edition = "2021"
 homepage = "https://cere.network/"
@@ -23,7 +19,6 @@
   "pallets/ddc-staking",
   "pallets/erc20",
   "pallets/erc721",
-  "pallets/staking",
   "primitives",
   "runtime/cere",
   "runtime/cere-dev",
@@ -51,123 +46,6 @@
 
 # Substrate Dependencies
 # Please keey format such that:
-<<<<<<< HEAD
-# dependency-name = { git = "X", branch = "Y", default-features = false }
-frame-benchmarking = { git = "https://github.com/paritytech/substrate", branch = "polkadot-v1.0.0", default-features = false }
-frame-benchmarking-cli = { git = "https://github.com/paritytech/substrate", branch = "polkadot-v1.0.0", default-features = false }
-frame-election-provider-support = { git = "https://github.com/paritytech/substrate", branch = "polkadot-v1.0.0", default-features = false }
-frame-executive = { git = "https://github.com/paritytech/substrate", branch = "polkadot-v1.0.0", default-features = false }
-frame-support = { git = "https://github.com/paritytech/substrate.git", branch = "polkadot-v1.0.0", default-features = false }
-frame-system = { git = "https://github.com/paritytech/substrate.git", branch = "polkadot-v1.0.0", default-features = false }
-frame-system-benchmarking = { git = "https://github.com/paritytech/substrate", branch = "polkadot-v1.0.0", default-features = false }
-frame-system-rpc-runtime-api = { git = "https://github.com/paritytech/substrate.git", branch = "polkadot-v1.0.0", default-features = false }
-frame-try-runtime = { git = "https://github.com/paritytech/substrate", branch = "polkadot-v1.0.0", default-features = false }
-node-primitives = { git = "https://github.com/paritytech/substrate.git", branch = "polkadot-v1.0.0", default-features = false }
-pallet-authority-discovery = { git = "https://github.com/paritytech/substrate.git", branch = "polkadot-v1.0.0", default-features = false }
-pallet-authorship = { git = "https://github.com/paritytech/substrate.git", branch = "polkadot-v1.0.0", default-features = false }
-pallet-babe = { git = "https://github.com/paritytech/substrate.git", branch = "polkadot-v1.0.0", default-features = false }
-pallet-bags-list = { git = "https://github.com/paritytech/substrate.git", branch = "polkadot-v1.0.0", default-features = false }
-pallet-balances = { git = "https://github.com/paritytech/substrate.git", branch = "polkadot-v1.0.0", default-features = false }
-pallet-bounties = { git = "https://github.com/paritytech/substrate.git", branch = "polkadot-v1.0.0", default-features = false }
-pallet-child-bounties = { git = "https://github.com/paritytech/substrate.git", branch = "polkadot-v1.0.0", default-features = false }
-pallet-collective = { git = "https://github.com/paritytech/substrate.git", branch = "polkadot-v1.0.0", default-features = false }
-pallet-contracts = { git = "https://github.com/paritytech/substrate.git", branch = "polkadot-v1.0.0", default-features = false }
-pallet-contracts-primitives = { git = "https://github.com/paritytech/substrate.git", branch = "polkadot-v1.0.0", default-features = false }
-pallet-democracy = { git = "https://github.com/paritytech/substrate.git", branch = "polkadot-v1.0.0", default-features = false }
-pallet-election-provider-multi-phase = { git = "https://github.com/paritytech/substrate.git", branch = "polkadot-v1.0.0", default-features = false }
-pallet-election-provider-support-benchmarking = { git = "https://github.com/paritytech/substrate.git", branch = "polkadot-v1.0.0", default-features = false }
-pallet-elections-phragmen = { git = "https://github.com/paritytech/substrate.git", branch = "polkadot-v1.0.0", default-features = false }
-pallet-fast-unstake = { git = "https://github.com/paritytech/substrate.git", branch = "polkadot-v1.0.0", default-features = false }
-pallet-grandpa = { git = "https://github.com/paritytech/substrate.git", branch = "polkadot-v1.0.0", default-features = false }
-pallet-identity = { git = "https://github.com/paritytech/substrate.git", branch = "polkadot-v1.0.0", default-features = false }
-pallet-im-online = { git = "https://github.com/paritytech/substrate.git", branch = "polkadot-v1.0.0", default-features = false }
-pallet-indices = { git = "https://github.com/paritytech/substrate.git", branch = "polkadot-v1.0.0", default-features = false }
-pallet-insecure-randomness-collective-flip = { git = "https://github.com/paritytech/substrate.git", branch = "polkadot-v1.0.0", default-features = false }
-pallet-membership = { git = "https://github.com/paritytech/substrate.git", branch = "polkadot-v1.0.0", default-features = false }
-pallet-multisig = { git = "https://github.com/paritytech/substrate.git", branch = "polkadot-v1.0.0", default-features = false }
-pallet-nomination-pools = { git = "https://github.com/paritytech/substrate.git", branch = "polkadot-v1.0.0", default-features = false }
-pallet-nomination-pools-benchmarking = { git = "https://github.com/paritytech/substrate.git", branch = "polkadot-v1.0.0", default-features = false }
-pallet-nomination-pools-runtime-api = { git = "https://github.com/paritytech/substrate.git", branch = "polkadot-v1.0.0", default-features = false }
-pallet-offences = { git = "https://github.com/paritytech/substrate.git", branch = "polkadot-v1.0.0", default-features = false }
-pallet-preimage = { git = "https://github.com/paritytech/substrate.git", branch = "polkadot-v1.0.0", default-features = false }
-pallet-proxy = { git = "https://github.com/paritytech/substrate.git", branch = "polkadot-v1.0.0", default-features = false }
-pallet-recovery = { git = "https://github.com/paritytech/substrate.git", branch = "polkadot-v1.0.0", default-features = false }
-pallet-scheduler = { git = "https://github.com/paritytech/substrate.git", branch = "polkadot-v1.0.0", default-features = false }
-pallet-session = { git = "https://github.com/paritytech/substrate.git", branch = "polkadot-v1.0.0", default-features = false, features = ["historical"] }
-pallet-session-benchmarking = { git = "https://github.com/paritytech/substrate.git", branch = "polkadot-v1.0.0", default-features = false }
-# pallet-staking = { git = "https://github.com/paritytech/substrate.git", branch = "polkadot-v1.0.0", default-features = false }
-pallet-staking = { path = "pallets/staking", default-features = false }
-pallet-staking-reward-curve = { git = "https://github.com/paritytech/substrate.git", branch = "polkadot-v1.0.0", default-features = false }
-pallet-sudo = { git = "https://github.com/paritytech/substrate.git", branch = "polkadot-v1.0.0", default-features = false }
-pallet-timestamp = { git = "https://github.com/paritytech/substrate.git", branch = "polkadot-v1.0.0", default-features = false }
-pallet-tips = { git = "https://github.com/paritytech/substrate.git", branch = "polkadot-v1.0.0", default-features = false }
-pallet-transaction-payment = { git = "https://github.com/paritytech/substrate.git", branch = "polkadot-v1.0.0", default-features = false }
-pallet-transaction-payment-rpc = { git = "https://github.com/paritytech/substrate.git", branch = "polkadot-v1.0.0", default-features = false }
-pallet-transaction-payment-rpc-runtime-api = { git = "https://github.com/paritytech/substrate.git", branch = "polkadot-v1.0.0", default-features = false }
-pallet-treasury = { git = "https://github.com/paritytech/substrate.git", branch = "polkadot-v1.0.0", default-features = false }
-pallet-utility = { git = "https://github.com/paritytech/substrate.git", branch = "polkadot-v1.0.0", default-features = false }
-pallet-vesting = { git = "https://github.com/paritytech/substrate.git", branch = "polkadot-v1.0.0", default-features = false }
-sc-authority-discovery = { git = "https://github.com/paritytech/substrate.git", branch = "polkadot-v1.0.0", default-features = false }
-sc-basic-authorship = { git = "https://github.com/paritytech/substrate", branch = "polkadot-v1.0.0", default-features = false }
-sc-chain-spec = { git = "https://github.com/paritytech/substrate", branch = "polkadot-v1.0.0", default-features = false }
-sc-cli = { git = "https://github.com/paritytech/substrate", branch = "polkadot-v1.0.0", default-features = false }
-sc-client-api = { git = "https://github.com/paritytech/substrate.git", branch = "polkadot-v1.0.0", default-features = false }
-sc-consensus = { git = "https://github.com/paritytech/substrate.git", branch = "polkadot-v1.0.0", default-features = false }
-sc-consensus-babe = { git = "https://github.com/paritytech/substrate.git", branch = "polkadot-v1.0.0", default-features = false }
-sc-consensus-babe-rpc = { git = "https://github.com/paritytech/substrate.git", branch = "polkadot-v1.0.0", default-features = false }
-sc-consensus-epochs = { git = "https://github.com/paritytech/substrate.git", branch = "polkadot-v1.0.0", default-features = false }
-sc-consensus-grandpa = { git = "https://github.com/paritytech/substrate.git", branch = "polkadot-v1.0.0", default-features = false }
-sc-consensus-grandpa-rpc = { git = "https://github.com/paritytech/substrate.git", branch = "polkadot-v1.0.0", default-features = false }
-sc-consensus-slots = { git = "https://github.com/paritytech/substrate.git", branch = "polkadot-v1.0.0", default-features = false }
-sc-executor = { git = "https://github.com/paritytech/substrate", branch = "polkadot-v1.0.0", default-features = false }
-sc-network = { git = "https://github.com/paritytech/substrate.git", branch = "polkadot-v1.0.0", default-features = false }
-sc-network-common = { git = "https://github.com/paritytech/substrate.git", branch = "polkadot-v1.0.0", default-features = false }
-sc-rpc = { git = "https://github.com/paritytech/substrate.git", branch = "polkadot-v1.0.0", default-features = false }
-sc-rpc-api = { git = "https://github.com/paritytech/substrate.git", branch = "polkadot-v1.0.0", default-features = false }
-sc-service = { git = "https://github.com/paritytech/substrate", branch = "polkadot-v1.0.0", default-features = false }
-sc-sync-state = { git = "https://github.com/paritytech/substrate", branch = "polkadot-v1.0.0", default-features = false }
-sc-sync-state-rpc = { git = "https://github.com/paritytech/substrate", branch = "polkadot-v1.0.0", default-features = false }
-sc-sysinfo = { git = "https://github.com/paritytech/substrate.git", branch = "polkadot-v1.0.0", default-features = false }
-sc-telemetry = { git = "https://github.com/paritytech/substrate.git", branch = "polkadot-v1.0.0", default-features = false }
-sc-transaction-pool = { git = "https://github.com/paritytech/substrate.git", branch = "polkadot-v1.0.0", default-features = false }
-sc-transaction-pool-api = { git = "https://github.com/paritytech/substrate", branch = "polkadot-v1.0.0", default-features = false }
-sc-offchain = { git = "https://github.com/paritytech/substrate", branch = "polkadot-v1.0.0", default-features = false }
-sp-api = { git = "https://github.com/paritytech/substrate.git", branch = "polkadot-v1.0.0", default-features = false }
-sp-arithmetic = { git = "https://github.com/paritytech/substrate.git", branch = "polkadot-v1.0.0", default-features = false }
-sp-authority-discovery = { git = "https://github.com/paritytech/substrate.git", branch = "polkadot-v1.0.0", default-features = false }
-sp-block-builder = { git = "https://github.com/paritytech/substrate", branch = "polkadot-v1.0.0", default-features = false }
-sp-blockchain = { git = "https://github.com/paritytech/substrate.git", branch = "polkadot-v1.0.0", default-features = false }
-sp-consensus = { git = "https://github.com/paritytech/substrate.git", branch = "polkadot-v1.0.0", default-features = false }
-sp-consensus-babe = { git = "https://github.com/paritytech/substrate.git", branch = "polkadot-v1.0.0", default-features = false }
-sp-consensus-babe-rpc = { git = "https://github.com/paritytech/substrate.git", branch = "polkadot-v1.0.0", default-features = false }
-sp-consensus-epochs = { git = "https://github.com/paritytech/substrate.git", branch = "polkadot-v1.0.0", default-features = false }
-sp-consensus-grandpa = { git = "https://github.com/paritytech/substrate.git", branch = "polkadot-v1.0.0", default-features = false }
-sp-consensus-grandpa-rpc = { git = "https://github.com/paritytech/substrate.git", branch = "polkadot-v1.0.0", default-features = false }
-sp-core = { git = "https://github.com/paritytech/substrate.git", branch = "polkadot-v1.0.0", default-features = false }
-sp-inherents = { git = "https://github.com/paritytech/substrate.git", branch = "polkadot-v1.0.0", default-features = false }
-sp-io = { git = "https://github.com/paritytech/substrate.git", branch = "polkadot-v1.0.0", default-features = false }
-sp-keystore = { git = "https://github.com/paritytech/substrate.git", branch = "polkadot-v1.0.0", default-features = false }
-sp-offchain = { git = "https://github.com/paritytech/substrate.git", branch = "polkadot-v1.0.0", default-features = false }
-sp-rpc = { git = "https://github.com/paritytech/substrate.git", branch = "polkadot-v1.0.0", default-features = false }
-sp-rpc-api = { git = "https://github.com/paritytech/substrate.git", branch = "polkadot-v1.0.0", default-features = false }
-sp-runtime = { git = "https://github.com/paritytech/substrate.git", branch = "polkadot-v1.0.0", default-features = false }
-sp-session = { git = "https://github.com/paritytech/substrate.git", branch = "polkadot-v1.0.0", default-features = false }
-sp-staking = { git = "https://github.com/paritytech/substrate.git", branch = "polkadot-v1.0.0", default-features = false }
-sp-std = { git = "https://github.com/paritytech/substrate.git", branch = "polkadot-v1.0.0", default-features = false }
-sp-storage = { git = "https://github.com/paritytech/substrate", branch = "polkadot-v1.0.0", default-features = false }
-sp-timestamp = { git = "https://github.com/paritytech/substrate.git", branch = "polkadot-v1.0.0", default-features = false }
-sp-tracing = { git = "https://github.com/paritytech/substrate.git", branch = "polkadot-v1.0.0", default-features = false }
-sp-transaction-pool = { git = "https://github.com/paritytech/substrate.git", branch = "polkadot-v1.0.0", default-features = false }
-sp-transaction-storage-proof = { git = "https://github.com/paritytech/substrate.git", branch = "polkadot-v1.0.0", default-features = false }
-sp-trie = { git = "https://github.com/paritytech/substrate.git", branch = "polkadot-v1.0.0", default-features = false }
-sp-version = { git = "https://github.com/paritytech/substrate.git", branch = "polkadot-v1.0.0", default-features = false }
-substrate-build-script-utils = { git = "https://github.com/paritytech/substrate", branch = "polkadot-v1.0.0", default-features = false }
-substrate-frame-rpc-system = { git = "https://github.com/paritytech/substrate", branch = "polkadot-v1.0.0", default-features = false }
-substrate-state-trie-migration-rpc = { git = "https://github.com/paritytech/substrate", branch = "polkadot-v1.0.0", default-features = false }
-substrate-test-utils = { git = "https://github.com/paritytech/substrate", branch = "polkadot-v1.0.0", default-features = false }
-substrate-wasm-builder = { git = "https://github.com/paritytech/substrate", branch = "polkadot-v1.0.0", default-features = false }
-try-runtime-cli = { git = "https://github.com/paritytech/substrate", branch = "polkadot-v1.0.0", default-features = false }
-=======
 # dependency-name = { git = "X", tag = "Y", default-features = false }
 frame-benchmarking = { git = "https://github.com/paritytech/polkadot-sdk", tag = "polkadot-v1.1.0", default-features = false }
 frame-benchmarking-cli = { git = "https://github.com/paritytech/polkadot-sdk", tag = "polkadot-v1.1.0", default-features = false }
@@ -286,7 +164,6 @@
 substrate-test-utils = { git = "https://github.com/paritytech/polkadot-sdk", tag = "polkadot-v1.1.0", default-features = false }
 substrate-wasm-builder = { git = "https://github.com/paritytech/polkadot-sdk", tag = "polkadot-v1.1.0", default-features = false }
 try-runtime-cli = { git = "https://github.com/paritytech/polkadot-sdk", tag = "polkadot-v1.1.0", default-features = false }
->>>>>>> ae760901
 
 # Cere Dependenies
 cere-client = { path = "node/client" }
