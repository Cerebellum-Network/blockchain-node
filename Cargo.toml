[[bin]]
name = "cere"
path = "src/main.rs"

[package]
name = "cere"
version = "4.8.1"
build = "build.rs"
edition = "2021"
license = "GPL-3.0-or-later WITH Classpath-exception-2.0"

[dependencies]
cere-cli = { path = "cli", features = ["cere-dev-native"] }
sc-cli = { version = "0.10.0-dev", git = "https://github.com/paritytech/substrate", branch = "polkadot-v0.9.30" }

[build-dependencies]
substrate-build-script-utils = { version = "3.0.0", git = "https://github.com/paritytech/substrate.git", branch = "polkadot-v0.9.30" }

[workspace]
members = [
<<<<<<< HEAD
    "cli",
    "node/client",
    "node/service",
    "rpc",
    "runtime/cere",
    "runtime/cere-dev",
    "pallets/chainbridge",
    "pallets/ddc",
    "pallets/ddc-staking",
    "pallets/erc721",
    "pallets/erc20",
    "pallets/ddc-metrics-offchain-worker",
    "pallets/ddc-customers",
    "pallets/ddc-nodes",
    "pallets/ddc-clusters",
    "pallets/ddc-payouts",
    "primitives",
=======
  "cli",
  "node/client",
  "node/service",
  "rpc",
  "runtime/cere",
  "runtime/cere-dev",
  "pallets/chainbridge",
  "pallets/ddc",
  "pallets/ddc-staking",
  "pallets/erc721",
  "pallets/erc20",
  "pallets/ddc-metrics-offchain-worker",
  "pallets/ddc-customers",
  "pallets/ddc-nodes",
  "pallets/ddc-clusters",
  "primitives",
>>>>>>> cfcf237a
]

[profile.release]
panic = "unwind"

[features]
runtime-benchmarks = ["cere-cli/runtime-benchmarks"]
try-runtime = ["cere-cli/try-runtime"]<|MERGE_RESOLUTION|>--- conflicted
+++ resolved
@@ -18,7 +18,6 @@
 
 [workspace]
 members = [
-<<<<<<< HEAD
     "cli",
     "node/client",
     "node/service",
@@ -36,24 +35,6 @@
     "pallets/ddc-clusters",
     "pallets/ddc-payouts",
     "primitives",
-=======
-  "cli",
-  "node/client",
-  "node/service",
-  "rpc",
-  "runtime/cere",
-  "runtime/cere-dev",
-  "pallets/chainbridge",
-  "pallets/ddc",
-  "pallets/ddc-staking",
-  "pallets/erc721",
-  "pallets/erc20",
-  "pallets/ddc-metrics-offchain-worker",
-  "pallets/ddc-customers",
-  "pallets/ddc-nodes",
-  "pallets/ddc-clusters",
-  "primitives",
->>>>>>> cfcf237a
 ]
 
 [profile.release]
