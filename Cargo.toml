--- conflicted
+++ resolved
@@ -2,14 +2,11 @@
 members = [
     "node",
     "pallets/template",
-<<<<<<< HEAD
     "pallets/chainbridge",
     "pallets/ddc",
     "pallets/ddc-staking",
     "pallets/erc721",
-=======
-    "pallets/erc20/",
->>>>>>> cefd8952
+    "pallets/erc20",
     "runtime",
 ]
 [profile.release]
