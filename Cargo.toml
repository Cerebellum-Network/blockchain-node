[[bin]]
name = "cere"
path = "src/main.rs"

[package]
name = "cere"
<<<<<<< HEAD
version = "4.8.3"
=======
version = "4.8.2"
>>>>>>> 377bc458
build = "build.rs"
edition = "2021"
license = "GPL-3.0-or-later WITH Classpath-exception-2.0"

[dependencies]
cere-cli = { path = "cli", features = ["cere-dev-native"] }
sc-cli = { git = "https://github.com/paritytech/substrate", branch = "polkadot-v0.9.33" }

[build-dependencies]
substrate-build-script-utils = { git = "https://github.com/paritytech/substrate.git", branch = "polkadot-v0.9.33" }

[workspace]
members = [
  "cli",
  "node/client",
  "node/service",
  "rpc",
  "runtime/cere",
  "runtime/cere-dev",
  "pallets/chainbridge",
  "pallets/ddc-staking",
  "pallets/erc721",
  "pallets/erc20",
  "pallets/ddc-customers",
  "pallets/ddc-nodes",
  "pallets/ddc-clusters",
  "primitives",
]

[profile.release]
panic = "unwind"

[features]
runtime-benchmarks = ["cere-cli/runtime-benchmarks"]
try-runtime = ["cere-cli/try-runtime"]<|MERGE_RESOLUTION|>--- conflicted
+++ resolved
@@ -4,11 +4,7 @@
 
 [package]
 name = "cere"
-<<<<<<< HEAD
-version = "4.8.3"
-=======
-version = "4.8.2"
->>>>>>> 377bc458
+version = "4.8.4"
 build = "build.rs"
 edition = "2021"
 license = "GPL-3.0-or-later WITH Classpath-exception-2.0"
