[package]
name = "ddc-traits"
version = "0.1.0"
edition = "2021"

[dependencies]
ddc-primitives = { version = "0.1.0", default-features = false, path = "../primitives" }
<<<<<<< HEAD
frame-system = { default-features = false, git = "https://github.com/paritytech/substrate.git", branch = "polkadot-v0.9.33" }
sp-runtime = { default-features = false, git = "https://github.com/paritytech/substrate.git", branch = "polkadot-v0.9.33" }
=======
frame-support = { default-features = false, git = "https://github.com/paritytech/substrate.git", branch = "polkadot-v0.9.31" }
frame-system = { default-features = false, git = "https://github.com/paritytech/substrate.git", branch = "polkadot-v0.9.31" }
sp-runtime = { default-features = false, git = "https://github.com/paritytech/substrate.git", branch = "polkadot-v0.9.31" }
>>>>>>> 911c21ea
<|MERGE_RESOLUTION|>--- conflicted
+++ resolved
@@ -5,11 +5,6 @@
 
 [dependencies]
 ddc-primitives = { version = "0.1.0", default-features = false, path = "../primitives" }
-<<<<<<< HEAD
+frame-support = { default-features = false, git = "https://github.com/paritytech/substrate.git", branch = "polkadot-v0.9.33" }
 frame-system = { default-features = false, git = "https://github.com/paritytech/substrate.git", branch = "polkadot-v0.9.33" }
-sp-runtime = { default-features = false, git = "https://github.com/paritytech/substrate.git", branch = "polkadot-v0.9.33" }
-=======
-frame-support = { default-features = false, git = "https://github.com/paritytech/substrate.git", branch = "polkadot-v0.9.31" }
-frame-system = { default-features = false, git = "https://github.com/paritytech/substrate.git", branch = "polkadot-v0.9.31" }
-sp-runtime = { default-features = false, git = "https://github.com/paritytech/substrate.git", branch = "polkadot-v0.9.31" }
->>>>>>> 911c21ea
+sp-runtime = { default-features = false, git = "https://github.com/paritytech/substrate.git", branch = "polkadot-v0.9.33" }