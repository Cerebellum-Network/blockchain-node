[package]
name = "ddc-traits"
version = "0.1.0"
edition = "2021"

[dependencies]
codec = { package = "parity-scale-codec", version = "3.1.5", default-features = false, features = ["derive"] }
ddc-primitives = { version = "0.1.0", default-features = false, path = "../primitives" }
<<<<<<< HEAD
frame-support = { default-features = false, git = "https://github.com/paritytech/substrate.git", branch = "polkadot-v0.9.33" }
frame-system = { default-features = false, git = "https://github.com/paritytech/substrate.git", branch = "polkadot-v0.9.33" }
sp-runtime = { default-features = false, git = "https://github.com/paritytech/substrate.git", branch = "polkadot-v0.9.33" }
sp-std = { default-features = false, git = "https://github.com/paritytech/substrate.git", branch = "polkadot-v0.9.33" }
=======
frame-support = { default-features = false, git = "https://github.com/paritytech/substrate.git", branch = "polkadot-v0.9.31" }
frame-system = { default-features = false, git = "https://github.com/paritytech/substrate.git", branch = "polkadot-v0.9.31" }
scale-info = { version = "2.1.2", default-features = false, features = ["derive"] }
sp-runtime = { default-features = false, git = "https://github.com/paritytech/substrate.git", branch = "polkadot-v0.9.31" }
sp-std = { default-features = false, git = "https://github.com/paritytech/substrate.git", branch = "polkadot-v0.9.31" }
>>>>>>> a920b015
<|MERGE_RESOLUTION|>--- conflicted
+++ resolved
@@ -6,15 +6,8 @@
 [dependencies]
 codec = { package = "parity-scale-codec", version = "3.1.5", default-features = false, features = ["derive"] }
 ddc-primitives = { version = "0.1.0", default-features = false, path = "../primitives" }
-<<<<<<< HEAD
 frame-support = { default-features = false, git = "https://github.com/paritytech/substrate.git", branch = "polkadot-v0.9.33" }
 frame-system = { default-features = false, git = "https://github.com/paritytech/substrate.git", branch = "polkadot-v0.9.33" }
+scale-info = { version = "2.1.2", default-features = false, features = ["derive"] }
 sp-runtime = { default-features = false, git = "https://github.com/paritytech/substrate.git", branch = "polkadot-v0.9.33" }
-sp-std = { default-features = false, git = "https://github.com/paritytech/substrate.git", branch = "polkadot-v0.9.33" }
-=======
-frame-support = { default-features = false, git = "https://github.com/paritytech/substrate.git", branch = "polkadot-v0.9.31" }
-frame-system = { default-features = false, git = "https://github.com/paritytech/substrate.git", branch = "polkadot-v0.9.31" }
-scale-info = { version = "2.1.2", default-features = false, features = ["derive"] }
-sp-runtime = { default-features = false, git = "https://github.com/paritytech/substrate.git", branch = "polkadot-v0.9.31" }
-sp-std = { default-features = false, git = "https://github.com/paritytech/substrate.git", branch = "polkadot-v0.9.31" }
->>>>>>> a920b015
+sp-std = { default-features = false, git = "https://github.com/paritytech/substrate.git", branch = "polkadot-v0.9.33" }