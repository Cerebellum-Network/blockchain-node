[package]
name = "ddc-traits"
version = "4.8.4"
edition = "2021"

[dependencies]
codec = { package = "parity-scale-codec", version = "3.1.5", default-features = false, features = ["derive"] }
<<<<<<< HEAD
ddc-primitives = { version = "0.1.0", default-features = false, path = "../primitives" }
frame-support = { default-features = false, git = "https://github.com/paritytech/substrate.git", branch = "polkadot-v0.9.36" }
frame-system = { default-features = false, git = "https://github.com/paritytech/substrate.git", branch = "polkadot-v0.9.36" }
scale-info = { version = "2.1.2", default-features = false, features = ["derive"] }
sp-runtime = { default-features = false, git = "https://github.com/paritytech/substrate.git", branch = "polkadot-v0.9.36" }
sp-std = { default-features = false, git = "https://github.com/paritytech/substrate.git", branch = "polkadot-v0.9.36" }
=======
ddc-primitives = { version = "4.8.4", default-features = false, path = "../primitives" }
frame-support = { default-features = false, git = "https://github.com/paritytech/substrate.git", branch = "polkadot-v0.9.33" }
frame-system = { default-features = false, git = "https://github.com/paritytech/substrate.git", branch = "polkadot-v0.9.33" }
scale-info = { version = "2.1.2", default-features = false, features = ["derive"] }
sp-runtime = { default-features = false, git = "https://github.com/paritytech/substrate.git", branch = "polkadot-v0.9.33" }
sp-std = { default-features = false, git = "https://github.com/paritytech/substrate.git", branch = "polkadot-v0.9.33" }
>>>>>>> e9a6bbe1
<|MERGE_RESOLUTION|>--- conflicted
+++ resolved
@@ -5,18 +5,9 @@
 
 [dependencies]
 codec = { package = "parity-scale-codec", version = "3.1.5", default-features = false, features = ["derive"] }
-<<<<<<< HEAD
-ddc-primitives = { version = "0.1.0", default-features = false, path = "../primitives" }
+ddc-primitives = { version = "4.8.4", default-features = false, path = "../primitives" }
 frame-support = { default-features = false, git = "https://github.com/paritytech/substrate.git", branch = "polkadot-v0.9.36" }
 frame-system = { default-features = false, git = "https://github.com/paritytech/substrate.git", branch = "polkadot-v0.9.36" }
 scale-info = { version = "2.1.2", default-features = false, features = ["derive"] }
 sp-runtime = { default-features = false, git = "https://github.com/paritytech/substrate.git", branch = "polkadot-v0.9.36" }
-sp-std = { default-features = false, git = "https://github.com/paritytech/substrate.git", branch = "polkadot-v0.9.36" }
-=======
-ddc-primitives = { version = "4.8.4", default-features = false, path = "../primitives" }
-frame-support = { default-features = false, git = "https://github.com/paritytech/substrate.git", branch = "polkadot-v0.9.33" }
-frame-system = { default-features = false, git = "https://github.com/paritytech/substrate.git", branch = "polkadot-v0.9.33" }
-scale-info = { version = "2.1.2", default-features = false, features = ["derive"] }
-sp-runtime = { default-features = false, git = "https://github.com/paritytech/substrate.git", branch = "polkadot-v0.9.33" }
-sp-std = { default-features = false, git = "https://github.com/paritytech/substrate.git", branch = "polkadot-v0.9.33" }
->>>>>>> e9a6bbe1
+sp-std = { default-features = false, git = "https://github.com/paritytech/substrate.git", branch = "polkadot-v0.9.36" }