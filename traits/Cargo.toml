--- conflicted
+++ resolved
@@ -4,12 +4,7 @@
 edition = "2021"
 
 [dependencies]
-<<<<<<< HEAD
-ddc-primitives = { version = "0.1.0", default-features = false, path = "../primitives" }
-frame-support = { version = "4.0.0-dev", default-features = false, git = "https://github.com/paritytech/substrate.git", branch = "polkadot-v0.9.30" }
-frame-system = { version = "4.0.0-dev", default-features = false, git = "https://github.com/paritytech/substrate.git", branch = "polkadot-v0.9.30" }
-=======
 ddc-primitives = { path = "../primitives", default-features = false }
+frame-support = { git = "https://github.com/paritytech/substrate.git", branch = "polkadot-v0.9.30", default-features = false }
 frame-system = { git = "https://github.com/paritytech/substrate.git", branch = "polkadot-v0.9.30", default-features = false }
-sp-runtime = { git = "https://github.com/paritytech/substrate.git", branch = "polkadot-v0.9.30", default-features = false }
->>>>>>> 09f4e04d
+sp-runtime = { git = "https://github.com/paritytech/substrate.git", branch = "polkadot-v0.9.30", default-features = false }