#![cfg_attr(not(feature = "std"), no_std)]

use codec::{Decode, Encode};
use frame_support::parameter_types;
use scale_info::{prelude::vec::Vec, TypeInfo};
use serde::{Deserialize, Serialize};
use sp_core::{crypto::KeyTypeId, hash::H160, H256};
use sp_runtime::{AccountId32, Perquintill, RuntimeDebug};

pub mod traits;

parameter_types! {
	pub MaxHostLen: u8 = 255;
	pub MaxDomainLen: u8 = 255;
}

pub const MILLICENTS: u128 = 100_000;
pub const CENTS: u128 = 1_000 * MILLICENTS; // assume this is worth about a cent.
pub const DOLLARS: u128 = 100 * CENTS;
pub type ClusterId = H160;
pub type DdcEra = u32;
pub type BucketId = u64;
pub type ClusterNodesCount = u16;
pub type StorageNodePubKey = AccountId32;
/// The type used to represent an MMR root hash.
pub type MmrRootHash = H256;
pub type BatchIndex = u16;

// ClusterParams includes Governance non-sensetive parameters only
#[cfg_attr(feature = "std", derive(Serialize, Deserialize))]
#[derive(Clone, Encode, Decode, RuntimeDebug, TypeInfo, PartialEq)]
pub struct ClusterParams<AccountId> {
	pub node_provider_auth_contract: Option<AccountId>,
	pub erasure_coding_required: u32,
	pub erasure_coding_total: u32,
	pub replication_total: u32,
}

#[cfg(feature = "std")]
impl<AccountId> Default for ClusterParams<AccountId> {
	fn default() -> Self {
		ClusterParams {
			node_provider_auth_contract: None,
			erasure_coding_required: 0,
			erasure_coding_total: 0,
			replication_total: 0,
		}
	}
}

// ClusterProtocolParams includes Governance sensitive parameters
#[derive(
	Clone, Encode, Decode, RuntimeDebug, TypeInfo, PartialEq, Default, Serialize, Deserialize,
)]
#[scale_info(skip_type_params(Balance, BlockNumber, T))]
pub struct ClusterProtocolParams<Balance, BlockNumber> {
	pub treasury_share: Perquintill,
	pub validators_share: Perquintill,
	pub cluster_reserve_share: Perquintill,
	pub storage_bond_size: Balance,
	pub storage_chill_delay: BlockNumber,
	pub storage_unbonding_delay: BlockNumber,
	pub unit_per_mb_stored: u128,
	pub unit_per_mb_streamed: u128,
	pub unit_per_put_request: u128,
	pub unit_per_get_request: u128,
}

#[derive(Clone, Encode, Decode, RuntimeDebug, TypeInfo, PartialEq)]
pub struct ClusterPricingParams {
	pub unit_per_mb_stored: u128,
	pub unit_per_mb_streamed: u128,
	pub unit_per_put_request: u128,
	pub unit_per_get_request: u128,
}

#[derive(Clone, Encode, Decode, RuntimeDebug, TypeInfo, PartialEq)]
pub struct ClusterFeesParams {
	pub treasury_share: Perquintill,
	pub validators_share: Perquintill,
	pub cluster_reserve_share: Perquintill,
}

#[derive(Clone, Encode, Decode, RuntimeDebug, TypeInfo, PartialEq)]
pub struct ClusterBondingParams<BlockNumber> {
	pub storage_bond_size: u128,
	pub storage_chill_delay: BlockNumber,
	pub storage_unbonding_delay: BlockNumber,
}

#[derive(Clone, Encode, Decode, RuntimeDebug, TypeInfo, PartialEq, Serialize, Deserialize)]
pub enum NodePubKey {
	StoragePubKey(StorageNodePubKey),
}

#[derive(Clone, Encode, Decode, RuntimeDebug, TypeInfo, PartialEq)]
pub enum NodeType {
	Storage = 1,
}

impl From<NodeType> for u8 {
	fn from(node_type: NodeType) -> Self {
		match node_type {
			NodeType::Storage => 1,
		}
	}
}

impl TryFrom<u8> for NodeType {
	type Error = ();
	fn try_from(value: u8) -> Result<Self, Self::Error> {
		match value {
			1 => Ok(NodeType::Storage),
			_ => Err(()),
		}
	}
}

#[derive(Clone, Encode, Decode, RuntimeDebug, TypeInfo, PartialEq, Serialize, Deserialize)]
pub enum StorageNodeMode {
	/// DDC Storage node operates with enabled caching in RAM and stores data in Hard Drive
	Full = 1,
	/// DDC Storage node operates with disabled caching in RAM and stores data in Hard Drive
	Storage = 2,
	/// DDC Storage node operates with enabled caching in RAM and doesn't store data in Hard Drive
	Cache = 3,
	// DAC node
	DAC = 4,
}

#[cfg_attr(feature = "std", derive(Serialize, Deserialize))]
#[derive(Clone, Encode, Decode, RuntimeDebug, TypeInfo, PartialEq)]
pub struct StorageNodeParams {
	pub mode: StorageNodeMode,
	pub host: Vec<u8>,
	pub domain: Vec<u8>,
	pub ssl: bool,
	pub http_port: u16,
	pub grpc_port: u16,
	pub p2p_port: u16,
}

#[cfg(feature = "std")]
impl Default for StorageNodeParams {
	fn default() -> Self {
		StorageNodeParams {
			mode: StorageNodeMode::Full,
			host: Default::default(),
			domain: Default::default(),
			ssl: Default::default(),
			http_port: Default::default(),
			grpc_port: Default::default(),
			p2p_port: Default::default(),
		}
	}
}

// Params fields are always coming from extrinsic input
#[derive(Clone, Encode, Decode, RuntimeDebug, TypeInfo, PartialEq)]
pub enum NodeParams {
	StorageParams(StorageNodeParams),
}

/// DDC cluster status
#[derive(Clone, Encode, Decode, RuntimeDebug, TypeInfo, PartialEq, Serialize, Deserialize)]
pub enum ClusterStatus {
	Unbonded,
	Bonded,
	Activated,
	Unbonding,
}

/// DDC node kind added to DDC cluster
#[derive(Clone, Encode, Decode, RuntimeDebug, TypeInfo, PartialEq, Serialize, Deserialize)]
pub enum ClusterNodeKind {
	Genesis,
	External,
}

/// DDC node status in to DDC cluster
#[derive(Clone, Encode, Decode, RuntimeDebug, TypeInfo, PartialEq, Serialize, Deserialize)]
pub enum ClusterNodeStatus {
	AwaitsValidation,
	ValidationSucceeded,
	ValidationFailed,
}

#[derive(Clone, Encode, Decode, RuntimeDebug, TypeInfo, PartialEq)]
pub struct ClusterNodeState<BlockNumber> {
	pub kind: ClusterNodeKind,
	pub status: ClusterNodeStatus,
	pub added_at: BlockNumber,
}

#[derive(Clone, Encode, Decode, RuntimeDebug, TypeInfo, PartialEq, Default)]
pub struct ClusterNodesStats {
	pub await_validation: ClusterNodesCount,
	pub validation_succeeded: ClusterNodesCount,
	pub validation_failed: ClusterNodesCount,
}

/// Stores usage of customers
#[derive(PartialEq, Encode, Decode, RuntimeDebug, TypeInfo, Default, Clone)]
pub struct CustomerUsage {
	pub transferred_bytes: u64,
	pub stored_bytes: u64,
	pub number_of_puts: u64,
	pub number_of_gets: u64,
}

/// Stores usage of node provider
#[derive(PartialEq, Encode, Decode, RuntimeDebug, TypeInfo, Default, Clone)]
pub struct NodeUsage {
	pub transferred_bytes: u64,
	pub stored_bytes: u64,
	pub number_of_puts: u64,
	pub number_of_gets: u64,
}

#[derive(Debug, PartialEq)]
pub enum NodeRepositoryError {
	StorageNodeAlreadyExists,
	StorageNodeDoesNotExist,
<<<<<<< HEAD
=======
}

pub const KEY_TYPE: KeyTypeId = KeyTypeId(*b"cer!");
pub mod sr25519 {
	mod app_sr25519 {
		use sp_application_crypto::{app_crypto, sr25519};

		use crate::KEY_TYPE;
		app_crypto!(sr25519, KEY_TYPE);
	}

	sp_application_crypto::with_pair! {
		pub type AuthorityPair = app_sr25519::Pair;
	}
	pub type AuthoritySignature = app_sr25519::Signature;
	pub type AuthorityId = app_sr25519::Public;
}
pub mod crypto {
	use sp_core::sr25519::Signature as Sr25519Signature;
	use sp_runtime::{
		app_crypto::{app_crypto, sr25519},
		traits::Verify,
		MultiSignature, MultiSigner,
	};

	use super::KEY_TYPE;
	app_crypto!(sr25519, KEY_TYPE);

	pub struct OffchainIdentifierId;

	impl frame_system::offchain::AppCrypto<MultiSigner, MultiSignature> for OffchainIdentifierId {
		type RuntimeAppPublic = Public;
		type GenericSignature = sp_core::sr25519::Signature;
		type GenericPublic = sp_core::sr25519::Public;
	}

	// implemented for mock runtime in test
	impl frame_system::offchain::AppCrypto<<Sr25519Signature as Verify>::Signer, Sr25519Signature>
		for OffchainIdentifierId
	{
		type RuntimeAppPublic = Public;
		type GenericSignature = sp_core::sr25519::Signature;
		type GenericPublic = sp_core::sr25519::Public;
	}
>>>>>>> ceff7be9
}<|MERGE_RESOLUTION|>--- conflicted
+++ resolved
@@ -6,7 +6,6 @@
 use serde::{Deserialize, Serialize};
 use sp_core::{crypto::KeyTypeId, hash::H160, H256};
 use sp_runtime::{AccountId32, Perquintill, RuntimeDebug};
-
 pub mod traits;
 
 parameter_types! {
@@ -221,8 +220,6 @@
 pub enum NodeRepositoryError {
 	StorageNodeAlreadyExists,
 	StorageNodeDoesNotExist,
-<<<<<<< HEAD
-=======
 }
 
 pub const KEY_TYPE: KeyTypeId = KeyTypeId(*b"cer!");
@@ -267,5 +264,4 @@
 		type GenericSignature = sp_core::sr25519::Signature;
 		type GenericPublic = sp_core::sr25519::Public;
 	}
->>>>>>> ceff7be9
 }