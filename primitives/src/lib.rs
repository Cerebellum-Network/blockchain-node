#![cfg_attr(not(feature = "std"), no_std)]

use codec::{Decode, Encode};
use scale_info::TypeInfo;
#[cfg(feature = "std")]
use serde::{Deserialize, Serialize};
use sp_core::hash::H160;
use sp_runtime::{AccountId32, Perbill, RuntimeDebug};

pub type ClusterId = H160;
pub type DdcEra = u32;
pub type BucketId = u64;
pub type StorageNodePubKey = AccountId32;
pub type CDNNodePubKey = AccountId32;

// ClusterParams includes Governance non-sensetive parameters only
#[derive(Clone, Encode, Decode, RuntimeDebug, TypeInfo, PartialEq)]
pub struct ClusterParams<AccountId> {
	pub node_provider_auth_contract: AccountId,
}

// ClusterGovParams includes Governance sensitive parameters
#[derive(Clone, Encode, Decode, RuntimeDebug, TypeInfo, PartialEq)]
#[scale_info(skip_type_params(Balance, BlockNumber, T))]
pub struct ClusterGovParams<Balance, BlockNumber> {
	pub treasury_share: Perbill,
	pub validators_share: Perbill,
	pub cluster_reserve_share: Perbill,
	pub cdn_bond_size: Balance,
	pub cdn_chill_delay: BlockNumber,
	pub cdn_unbonding_delay: BlockNumber,
	pub storage_bond_size: Balance,
	pub storage_chill_delay: BlockNumber,
	pub storage_unbonding_delay: BlockNumber,
	pub unit_per_mb_stored: u128,
	pub unit_per_mb_streamed: u128,
	pub unit_per_put_request: u128,
	pub unit_per_get_request: u128,
}

#[derive(Clone, Encode, Decode, RuntimeDebug, TypeInfo, PartialEq)]
pub struct ClusterPricingParams {
	pub unit_per_mb_stored: u128,
	pub unit_per_mb_streamed: u128,
	pub unit_per_put_request: u128,
	pub unit_per_get_request: u128,
}

#[derive(Clone, Encode, Decode, RuntimeDebug, TypeInfo, PartialEq)]
<<<<<<< HEAD
pub struct ClusterFeesParams {
	pub treasury_share: Perbill,
	pub validators_share: Perbill,
	pub cluster_reserve_share: Perbill,
=======
pub struct ClusterBondingParams<BlockNumber> {
	pub cdn_bond_size: u128,
	pub cdn_chill_delay: BlockNumber,
	pub cdn_unbonding_delay: BlockNumber,
	pub storage_bond_size: u128,
	pub storage_chill_delay: BlockNumber,
	pub storage_unbonding_delay: BlockNumber,
>>>>>>> 9fae525b
}

#[cfg_attr(feature = "std", derive(Serialize, Deserialize))]
#[derive(Clone, Encode, Decode, RuntimeDebug, TypeInfo, PartialEq)]
pub enum NodePubKey {
	StoragePubKey(StorageNodePubKey),
	CDNPubKey(CDNNodePubKey),
}

#[derive(Clone, Encode, Decode, RuntimeDebug, TypeInfo, PartialEq)]
pub enum NodeType {
	Storage = 1,
	CDN = 2,
}

impl From<NodeType> for u8 {
	fn from(node_type: NodeType) -> Self {
		match node_type {
			NodeType::Storage => 1,
			NodeType::CDN => 2,
		}
	}
}

impl TryFrom<u8> for NodeType {
	type Error = ();
	fn try_from(value: u8) -> Result<Self, Self::Error> {
		match value {
			1 => Ok(NodeType::Storage),
			2 => Ok(NodeType::CDN),
			_ => Err(()),
		}
	}
}<|MERGE_RESOLUTION|>--- conflicted
+++ resolved
@@ -47,12 +47,12 @@
 }
 
 #[derive(Clone, Encode, Decode, RuntimeDebug, TypeInfo, PartialEq)]
-<<<<<<< HEAD
 pub struct ClusterFeesParams {
 	pub treasury_share: Perbill,
 	pub validators_share: Perbill,
 	pub cluster_reserve_share: Perbill,
-=======
+}
+
 pub struct ClusterBondingParams<BlockNumber> {
 	pub cdn_bond_size: u128,
 	pub cdn_chill_delay: BlockNumber,
@@ -60,7 +60,6 @@
 	pub storage_bond_size: u128,
 	pub storage_chill_delay: BlockNumber,
 	pub storage_unbonding_delay: BlockNumber,
->>>>>>> 9fae525b
 }
 
 #[cfg_attr(feature = "std", derive(Serialize, Deserialize))]
