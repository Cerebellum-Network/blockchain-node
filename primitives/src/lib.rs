--- conflicted
+++ resolved
@@ -9,14 +9,11 @@
 use sp_runtime::{AccountId32, RuntimeDebug};
 
 pub type ClusterId = H160;
-<<<<<<< HEAD
 pub type DdcEra = u32;
-=======
 pub type BucketId = u64;
 
 pub type StorageNodePubKey = AccountId32;
 pub type CDNNodePubKey = AccountId32;
->>>>>>> aed81a05
 
 #[cfg_attr(feature = "std", derive(Serialize, Deserialize))]
 #[derive(Clone, Encode, Decode, RuntimeDebug, TypeInfo, PartialEq)]
