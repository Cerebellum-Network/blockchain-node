--- conflicted
+++ resolved
@@ -6,12 +6,11 @@
 use serde::{Deserialize, Serialize};
 use sp_core::hash::H160;
 use sp_runtime::{AccountId32, RuntimeDebug};
-
 pub type ClusterId = H160;
 pub type DdcEra = u32;
 pub type BucketId = u64;
-
-<<<<<<< HEAD
+pub type StorageNodePubKey = AccountId32;
+pub type CDNNodePubKey = AccountId32;
 #[derive(Clone, Encode, Decode, RuntimeDebug, TypeInfo, PartialEq)]
 pub struct ClusterPricingParams {
 	pub unit_per_mb_stored: u128,
@@ -19,11 +18,6 @@
 	pub unit_per_put_request: u128,
 	pub unit_per_get_request: u128,
 }
-=======
-pub type StorageNodePubKey = AccountId32;
-pub type CDNNodePubKey = AccountId32;
-
->>>>>>> 0691dbbc
 #[cfg_attr(feature = "std", derive(Serialize, Deserialize))]
 #[derive(Clone, Encode, Decode, RuntimeDebug, TypeInfo, PartialEq)]
 pub enum NodePubKey {
