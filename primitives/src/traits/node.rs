#[cfg(feature = "runtime-benchmarks")]
use frame_support::dispatch::DispatchResult;
use frame_system::Config;
use sp_runtime::DispatchError;

use crate::{ClusterId, NodeParams, NodePubKey, NodeUsage};

pub trait NodeManager<T: Config> {
	fn get_cluster_id(node_pub_key: &NodePubKey) -> Result<Option<ClusterId>, DispatchError>;
	fn exists(node_pub_key: &NodePubKey) -> bool;
	fn get_node_provider_id(node_pub_key: &NodePubKey) -> Result<T::AccountId, DispatchError>;
	fn get_node_params(node_pub_key: &NodePubKey) -> Result<NodeParams, DispatchError>;
<<<<<<< HEAD
	fn get_total_usage(node_pub_key: &NodePubKey) -> Result<Option<NodeUsage>, DispatchError>;
=======
	fn update_total_node_usage(
		node_key: &NodePubKey,
		payable_usage: &NodeUsage,
	) -> Result<(), DispatchError>;
>>>>>>> d4e234f2
	#[cfg(feature = "runtime-benchmarks")]
	fn create_node(
		node_pub_key: NodePubKey,
		provider_id: T::AccountId,
		node_params: NodeParams,
	) -> DispatchResult;
}<|MERGE_RESOLUTION|>--- conflicted
+++ resolved
@@ -10,14 +10,10 @@
 	fn exists(node_pub_key: &NodePubKey) -> bool;
 	fn get_node_provider_id(node_pub_key: &NodePubKey) -> Result<T::AccountId, DispatchError>;
 	fn get_node_params(node_pub_key: &NodePubKey) -> Result<NodeParams, DispatchError>;
-<<<<<<< HEAD
-	fn get_total_usage(node_pub_key: &NodePubKey) -> Result<Option<NodeUsage>, DispatchError>;
-=======
 	fn update_total_node_usage(
 		node_key: &NodePubKey,
 		payable_usage: &NodeUsage,
 	) -> Result<(), DispatchError>;
->>>>>>> d4e234f2
 	#[cfg(feature = "runtime-benchmarks")]
 	fn create_node(
 		node_pub_key: NodePubKey,
