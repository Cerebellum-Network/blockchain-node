--- conflicted
+++ resolved
@@ -1,19 +1,11 @@
 use sp_runtime::DispatchError;
 
-<<<<<<< HEAD
-use crate::{BucketId, BucketUsage, ClusterId};
-=======
 use crate::BucketId;
->>>>>>> d4e234f2
 
 pub trait CustomerCharger<T: frame_system::Config> {
 	fn charge_bucket_owner(
 		content_owner: T::AccountId,
 		billing_vault: T::AccountId,
-<<<<<<< HEAD
-		customer_usage: &BucketUsage,
-=======
->>>>>>> d4e234f2
 		amount: u128,
 	) -> Result<u128, DispatchError>;
 }
