use sp_runtime::{DispatchError, DispatchResult};

#[cfg(feature = "runtime-benchmarks")]
use crate::BucketParams;
use crate::{BucketId, BucketUsage, ClusterId};
pub trait BucketManager<T: frame_system::Config> {
	fn get_bucket_owner_id(bucket_id: BucketId) -> Result<T::AccountId, DispatchError>;

	fn get_total_bucket_usage(
		cluster_id: &ClusterId,
		bucket_id: BucketId,
<<<<<<< HEAD
		content_owner: &T::AccountId,
	) -> Result<Option<BucketUsage>, DispatchError>;

	fn inc_total_bucket_usage(
		cluster_id: &ClusterId,
		bucket_id: BucketId,
		content_owner: T::AccountId,
		customer_usage: &BucketUsage,
=======
		bucket_owner: &T::AccountId,
	) -> Result<Option<BucketUsage>, DispatchError>;

	fn update_total_bucket_usage(
		cluster_id: &ClusterId,
		bucket_id: BucketId,
		bucket_owner: T::AccountId,
		payable_usage: &BucketUsage,
>>>>>>> d4e234f2
	) -> DispatchResult;

	#[cfg(feature = "runtime-benchmarks")]
	fn create_bucket(
		cluster_id: &ClusterId,
		bucket_id: BucketId,
		owner_id: T::AccountId,
		bucket_params: BucketParams,
	) -> Result<(), DispatchError>;
}<|MERGE_RESOLUTION|>--- conflicted
+++ resolved
@@ -9,16 +9,6 @@
 	fn get_total_bucket_usage(
 		cluster_id: &ClusterId,
 		bucket_id: BucketId,
-<<<<<<< HEAD
-		content_owner: &T::AccountId,
-	) -> Result<Option<BucketUsage>, DispatchError>;
-
-	fn inc_total_bucket_usage(
-		cluster_id: &ClusterId,
-		bucket_id: BucketId,
-		content_owner: T::AccountId,
-		customer_usage: &BucketUsage,
-=======
 		bucket_owner: &T::AccountId,
 	) -> Result<Option<BucketUsage>, DispatchError>;
 
@@ -27,7 +17,6 @@
 		bucket_id: BucketId,
 		bucket_owner: T::AccountId,
 		payable_usage: &BucketUsage,
->>>>>>> d4e234f2
 	) -> DispatchResult;
 
 	#[cfg(feature = "runtime-benchmarks")]
