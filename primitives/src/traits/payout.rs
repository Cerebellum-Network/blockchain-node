--- conflicted
+++ resolved
@@ -2,14 +2,6 @@
 use sp_std::boxed::Box;
 
 use crate::{
-<<<<<<< HEAD
-	BatchIndex, BillingReportParams, BucketId, BucketUsage, ClusterId, DdcEra, MMRProof,
-	NodePubKey, NodeUsage, PayoutError, PayoutState,
-};
-
-pub trait PayoutProcessor<T: frame_system::Config> {
-	fn begin_billing_report(
-=======
 	BatchIndex, BillingFingerprintParams, BillingReportParams, BucketId, BucketUsage, ClusterId,
 	DdcEra, Fingerprint, MMRProof, NodePubKey, NodeUsage, PayableUsageHash, PayoutError,
 	PayoutState,
@@ -19,7 +11,6 @@
 	#[allow(clippy::too_many_arguments)]
 	fn commit_billing_fingerprint(
 		validator: T::AccountId,
->>>>>>> d4e234f2
 		cluster_id: ClusterId,
 		era_id: DdcEra,
 		start_era: i64,
@@ -45,11 +36,7 @@
 		cluster_id: ClusterId,
 		era_id: DdcEra,
 		batch_index: BatchIndex,
-<<<<<<< HEAD
-		payers: &[(NodePubKey, BucketId, BucketUsage)],
-=======
 		payers: &[(BucketId, BucketUsage)],
->>>>>>> d4e234f2
 		batch_proof: MMRProof,
 	) -> DispatchResult;
 
@@ -90,8 +77,6 @@
 	) -> Result<Option<BatchIndex>, PayoutError>;
 
 	fn create_billing_report(vault: T::AccountId, params: BillingReportParams);
-<<<<<<< HEAD
-=======
 
 	fn create_billing_fingerprint(_params: BillingFingerprintParams<T::AccountId>) -> Fingerprint;
 }
@@ -105,5 +90,4 @@
 		cluster_id: &'a ClusterId,
 		from: &'a Key,
 	) -> Result<Box<dyn Iterator<Item = Item> + 'a>, Self::Error>;
->>>>>>> d4e234f2
 }