[package]
name = "ddc-primitives"
version = "0.1.0"
edition = "2021"

[dependencies]
codec = { package = "parity-scale-codec", version = "3.1.5", default-features = false, features = ["derive"] }
scale-info = { version = "2.1.2", default-features = false, features = ["derive"] }
<<<<<<< HEAD
serde = { version = "1.0.136", default-features = false, features = [ "derive" ], optional = true }
=======
serde = { version = "1.0.136", default-features = false, features = ["derive"], optional = true }

>>>>>>> 0ea738ae
sp-core = { version = "6.0.0", default-features = false, git = "https://github.com/paritytech/substrate.git", branch = "polkadot-v0.9.30" }
sp-runtime = { version = "6.0.0", default-features = false, git = "https://github.com/paritytech/substrate.git", branch = "polkadot-v0.9.30" }

[features]
default = ["std"]
std = [
  "codec/std",
  "scale-info/std",
  "serde",
  "sp-core/std",
  "sp-runtime/std",
]
runtime-benchmarks = []<|MERGE_RESOLUTION|>--- conflicted
+++ resolved
@@ -6,12 +6,7 @@
 [dependencies]
 codec = { package = "parity-scale-codec", version = "3.1.5", default-features = false, features = ["derive"] }
 scale-info = { version = "2.1.2", default-features = false, features = ["derive"] }
-<<<<<<< HEAD
 serde = { version = "1.0.136", default-features = false, features = [ "derive" ], optional = true }
-=======
-serde = { version = "1.0.136", default-features = false, features = ["derive"], optional = true }
-
->>>>>>> 0ea738ae
 sp-core = { version = "6.0.0", default-features = false, git = "https://github.com/paritytech/substrate.git", branch = "polkadot-v0.9.30" }
 sp-runtime = { version = "6.0.0", default-features = false, git = "https://github.com/paritytech/substrate.git", branch = "polkadot-v0.9.30" }
 
