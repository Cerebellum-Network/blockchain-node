--- conflicted
+++ resolved
@@ -1,20 +1,15 @@
 [package]
 name = "ddc-primitives"
-version = "4.8.2"
+version = "4.8.3"
 edition = "2021"
 
 [dependencies]
 codec = { package = "parity-scale-codec", version = "3.1.5", default-features = false, features = ["derive"] }
 scale-info = { version = "2.1.2", default-features = false, features = ["derive"] }
 serde = { version = "1.0.136", default-features = false, features = ["derive"], optional = true }
-<<<<<<< HEAD
 
 sp-core = { default-features = false, git = "https://github.com/paritytech/substrate.git", branch = "polkadot-v0.9.33" }
 sp-runtime = { default-features = false, git = "https://github.com/paritytech/substrate.git", branch = "polkadot-v0.9.33" }
-=======
-sp-core = { default-features = false, git = "https://github.com/paritytech/substrate.git", branch = "polkadot-v0.9.31" }
-sp-runtime = { default-features = false, git = "https://github.com/paritytech/substrate.git", branch = "polkadot-v0.9.31" }
->>>>>>> 10b5b217
 
 [features]
 default = ["std"]
