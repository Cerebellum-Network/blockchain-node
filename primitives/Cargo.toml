[package]
name = "ddc-primitives"
version = "0.1.0"
edition = "2021"

[dependencies]
codec = { package = "parity-scale-codec", version = "3.1.5", default-features = false, features = ["derive"] }
scale-info = { version = "2.1.2", default-features = false, features = ["derive"] }
serde = { version = "1.0.136", default-features = false, features = ["derive"], optional = true }
<<<<<<< HEAD

sp-core = { default-features = false, git = "https://github.com/paritytech/substrate.git", branch = "polkadot-v0.9.30" }
sp-runtime = { default-features = false, git = "https://github.com/paritytech/substrate.git", branch = "polkadot-v0.9.30" }
=======
sp-core = { version = "6.0.0", default-features = false, git = "https://github.com/paritytech/substrate.git", branch = "polkadot-v0.9.30" }
sp-runtime = { version = "6.0.0", default-features = false, git = "https://github.com/paritytech/substrate.git", branch = "polkadot-v0.9.30" }
>>>>>>> 438a0396

[features]
default = ["std"]
std = [
  "codec/std",
  "scale-info/std",
  "serde",
  "sp-core/std",
  "sp-runtime/std",
]
runtime-benchmarks = []<|MERGE_RESOLUTION|>--- conflicted
+++ resolved
@@ -7,14 +7,8 @@
 codec = { package = "parity-scale-codec", version = "3.1.5", default-features = false, features = ["derive"] }
 scale-info = { version = "2.1.2", default-features = false, features = ["derive"] }
 serde = { version = "1.0.136", default-features = false, features = ["derive"], optional = true }
-<<<<<<< HEAD
-
 sp-core = { default-features = false, git = "https://github.com/paritytech/substrate.git", branch = "polkadot-v0.9.30" }
 sp-runtime = { default-features = false, git = "https://github.com/paritytech/substrate.git", branch = "polkadot-v0.9.30" }
-=======
-sp-core = { version = "6.0.0", default-features = false, git = "https://github.com/paritytech/substrate.git", branch = "polkadot-v0.9.30" }
-sp-runtime = { version = "6.0.0", default-features = false, git = "https://github.com/paritytech/substrate.git", branch = "polkadot-v0.9.30" }
->>>>>>> 438a0396
 
 [features]
 default = ["std"]
