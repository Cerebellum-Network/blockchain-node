--- conflicted
+++ resolved
@@ -1,8 +1,4 @@
 [toolchain]
-<<<<<<< HEAD
-channel = "nightly-2024-03-12"
-=======
 channel = "1.77.0"
->>>>>>> cd94cdc0
 components = ["clippy", "rustfmt"]
 targets = ["wasm32-unknown-unknown"]