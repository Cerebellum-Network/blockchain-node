<<<<<<< HEAD
#[toolchain]
#channel = "1.79.0"
#components = ["clippy", "rustfmt"]
#targets = ["wasm32-unknown-unknown"]
=======
[toolchain]
channel = "1.81.0"
components = ["clippy", "rustfmt"]
targets = ["wasm32-unknown-unknown"]
>>>>>>> 6a62cd56
<|MERGE_RESOLUTION|>--- conflicted
+++ resolved
@@ -1,11 +1,4 @@
-<<<<<<< HEAD
-#[toolchain]
-#channel = "1.79.0"
-#components = ["clippy", "rustfmt"]
-#targets = ["wasm32-unknown-unknown"]
-=======
 [toolchain]
 channel = "1.81.0"
 components = ["clippy", "rustfmt"]
 targets = ["wasm32-unknown-unknown"]
->>>>>>> 6a62cd56
